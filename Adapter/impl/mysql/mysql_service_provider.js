--- conflicted
+++ resolved
@@ -39,18 +39,9 @@
 
 
 exports.connectSync = function(properties) {
-<<<<<<< HEAD
-  var conn = new mysqlconnection.DBConnection(properties);
-  conn.connectSync();
-
-  
-
-  return conn;
-=======
   var connectionPool = new mysqlconnection.DBConnectionPool(properties);
   connectionPool.connectSync();
   return connectionPool;
->>>>>>> 00feda2a
 };
 
 
