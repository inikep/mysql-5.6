/* Copyright (c) 2000, 2010, Oracle and/or its affiliates. All rights reserved.

   This program is free software; you can redistribute it and/or modify
   it under the terms of the GNU General Public License as published by
   the Free Software Foundation; version 2 of the License.

   This program is distributed in the hope that it will be useful,
   but WITHOUT ANY WARRANTY; without even the implied warranty of
   MERCHANTABILITY or FITNESS FOR A PARTICULAR PURPOSE.  See the
   GNU General Public License for more details.

   You should have received a copy of the GNU General Public License
   along with this program; if not, write to the Free Software
   Foundation, Inc., 51 Franklin St, Fifth Floor, Boston, MA 02110-1301  USA */

#include "mysys_priv.h"
#include "mysys_err.h"

#ifndef SHARED_LIBRARY

const char *globerrs[GLOBERRS]=
{
  "Can't create/write to file '%s' (Errcode: %d - %s)",
  "Error reading file '%s' (Errcode: %d - %s)",
  "Error writing file '%s' (Errcode: %d - %s)",
  "Error on close of '%s' (Errcode: %d - %s)",
  "Out of memory (Needed %u bytes)",
  "Error on delete of '%s' (Errcode: %d - %s)",
  "Error on rename of '%s' to '%s' (Errcode: %d - %s)",
  "",
  "Unexpected EOF found when reading file '%s' (Errcode: %d - %s)",
  "Can't lock file (Errcode: %d - %s)",
  "Can't unlock file (Errcode: %d - %s)",
  "Can't read dir of '%s' (Errcode: %d - %s)",
  "Can't get stat of '%s' (Errcode: %d - %s)",
  "Can't change size of file (Errcode: %d - %s)",
  "Can't open stream from handle (Errcode: %d - %s)",
  "Can't get working directory (Errcode: %d - %s)",
  "Can't change dir to '%s' (Errcode: %d - %s)",
  "Warning: '%s' had %d links",
  "Warning: %d files and %d streams is left open\n",
  "Disk is full writing '%s' (Errcode: %d - %s). Waiting for someone to free space...",
  "Can't create directory '%s' (Errcode: %d - %s)",
  "Character set '%s' is not a compiled character set and is not specified in the '%s' file",
  "Out of resources when opening file '%s' (Errcode: %d - %s)",
  "Can't read value for symlink '%s' (Error %d - %s)",
  "Can't create symlink '%s' pointing at '%s' (Error %d - %s)",
  "Error on realpath() on '%s' (Error %d - %s)",
  "Can't sync file '%s' to disk (Errcode: %d - %s)",
  "Collation '%s' is not a compiled collation and is not specified in the '%s' file",
  "File '%s' not found (Errcode: %d - %s)",
  "File '%s' (fileno: %d) was not closed",
  "Can't change ownership of the file '%s' (Errcode: %d - %s)",
  "Can't change permissions of the file '%s' (Errcode: %d - %s)",
  "Can't seek in file '%s' (Errcode: %d - %s)"
};

void init_glob_errs(void)
{
  /* This is now done statically. */
}

#else

void init_glob_errs()
{
  EE(EE_CANTCREATEFILE) = "Can't create/write to file '%s' (Errcode: %d - %s)";
  EE(EE_READ)		= "Error reading file '%s' (Errcode: %d - %s)";
  EE(EE_WRITE)		= "Error writing file '%s' (Errcode: %d - %s)";
  EE(EE_BADCLOSE)	= "Error on close of '%'s (Errcode: %d - %s)";
  EE(EE_OUTOFMEMORY)	= "Out of memory (Needed %u bytes)";
  EE(EE_DELETE)		= "Error on delete of '%s' (Errcode: %d - %s)";
  EE(EE_LINK)		= "Error on rename of '%s' to '%s' (Errcode: %d - %s)";
  EE(EE_EOFERR)		= "Unexpected EOF found when reading file '%s' (Errcode: %d - %s)";
  EE(EE_CANTLOCK)	= "Can't lock file (Errcode: %d - %s)";
  EE(EE_CANTUNLOCK)	= "Can't unlock file (Errcode: %d - %s)";
  EE(EE_DIR)		= "Can't read dir of '%s' (Errcode: %d - %s)";
  EE(EE_STAT)		= "Can't get stat of '%s' (Errcode: %d - %s)";
  EE(EE_CANT_CHSIZE)	= "Can't change size of file (Errcode: %d - %s)";
  EE(EE_CANT_OPEN_STREAM)= "Can't open stream from handle (Errcode: %d - %s)";
  EE(EE_GETWD)		= "Can't get working directory (Errcode: %d - %s)";
  EE(EE_SETWD)		= "Can't change dir to '%s' (Errcode: %d - %s)";
  EE(EE_LINK_WARNING)	= "Warning: '%s' had %d links";
  EE(EE_OPEN_WARNING)	= "Warning: %d files and %d streams is left open\n";
  EE(EE_DISK_FULL)	= "Disk is full writing '%s' (Errcode: %d - %s). Waiting for someone to free space...";
  EE(EE_CANT_MKDIR)	="Can't create directory '%s' (Errcode: %d - %s)";
  EE(EE_UNKNOWN_CHARSET)= "Character set '%s' is not a compiled character set and is not specified in the %s file";
  EE(EE_OUT_OF_FILERESOURCES)="Out of resources when opening file '%s' (Errcode: %d - %s)";
  EE(EE_CANT_READLINK)=	"Can't read value for symlink '%s' (Error %d - %s)";
  EE(EE_CANT_SYMLINK)=	"Can't create symlink '%s' pointing at '%s' (Error %d - %s)";
  EE(EE_REALPATH)=	"Error on realpath() on '%s' (Error %d - %s)";
  EE(EE_SYNC)=		"Can't sync file '%s' to disk (Errcode: %d - %s)";
  EE(EE_UNKNOWN_COLLATION)= "Collation '%s' is not a compiled collation and is not specified in the %s file";
  EE(EE_FILENOTFOUND)	= "File '%s' not found (Errcode: %d - %s)";
  EE(EE_FILE_NOT_CLOSED) = "File '%s' (fileno: %d) was not closed";
  EE(EE_CHANGE_OWNERSHIP)   = "Can't change ownership of the file '%s' (Errcode: %d - %s)";
  EE(EE_CHANGE_PERMISSIONS) = "Can't change permissions of the file '%s' (Errcode: %d - %s)";
  EE(EE_CANT_SEEK)      = "Can't seek in file '%s' (Errcode: %d - %s)";
}
#endif

/*
 We cannot call my_error/my_printf_error here in this function.
  Those functions will set status variable in diagnostic area
  and there is no provision to reset them back.
  Here we are waiting for free space and will wait forever till
  space is created. So just giving warning in the error file
  should be enough.
*/
void wait_for_free_space(const char *filename, int errors)
{
<<<<<<< HEAD
  if (errors == 0)
  {
    char errbuf[MYSYS_STRERROR_SIZE];
    my_error(EE_DISK_FULL, MYF(ME_BELL | ME_NOREFRESH), filename,
             my_errno, my_strerror(errbuf, sizeof(errbuf), my_errno));
  }
=======
>>>>>>> 8f9d5938
  if (!(errors % MY_WAIT_GIVE_USER_A_MESSAGE))
  {
    my_printf_warning(EE(EE_DISK_FULL),
             filename,my_errno,MY_WAIT_FOR_USER_TO_FIX_PANIC);
    my_printf_warning("Retry in %d secs. Message reprinted in %d secs",
                    MY_WAIT_FOR_USER_TO_FIX_PANIC,
                    MY_WAIT_GIVE_USER_A_MESSAGE * MY_WAIT_FOR_USER_TO_FIX_PANIC );
  }
  DBUG_EXECUTE_IF("simulate_file_write_error_once",
                 {
                   (void) sleep(1);
                   return;
                 });
  (void) sleep(MY_WAIT_FOR_USER_TO_FIX_PANIC);
}

const char **get_global_errmsgs()
{
  return globerrs;
}<|MERGE_RESOLUTION|>--- conflicted
+++ resolved
@@ -109,15 +109,6 @@
 */
 void wait_for_free_space(const char *filename, int errors)
 {
-<<<<<<< HEAD
-  if (errors == 0)
-  {
-    char errbuf[MYSYS_STRERROR_SIZE];
-    my_error(EE_DISK_FULL, MYF(ME_BELL | ME_NOREFRESH), filename,
-             my_errno, my_strerror(errbuf, sizeof(errbuf), my_errno));
-  }
-=======
->>>>>>> 8f9d5938
   if (!(errors % MY_WAIT_GIVE_USER_A_MESSAGE))
   {
     my_printf_warning(EE(EE_DISK_FULL),
