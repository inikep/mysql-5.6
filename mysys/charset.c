--- conflicted
+++ resolved
@@ -414,34 +414,20 @@
 
   bzero(&all_charsets,sizeof(all_charsets));
   init_compiled_charsets(MYF(0));
-      
+
   /* Copy compiled charsets */
   for (cs=all_charsets;
        cs < all_charsets+array_elements(all_charsets)-1 ;
        cs++)
   {
-<<<<<<< HEAD
     if (*cs)
-=======
-    CHARSET_INFO **cs;
-    /*
-      To make things thread safe we are not allowing other threads to interfere
-      while we may changing the cs_info_table
-    */
-    mysql_mutex_lock(&THR_LOCK_charset);
-    if (!charset_initialized)
->>>>>>> 92630be0
     {
       if (cs[0]->ctype)
         if (init_state_maps(*cs))
           *cs= NULL;
     }
-<<<<<<< HEAD
-=======
-    mysql_mutex_unlock(&THR_LOCK_charset);
->>>>>>> 92630be0
-  }
-      
+  }
+
   strmov(get_charsets_dir(fname), MY_CHARSET_INDEX);
   my_read_charset_file(fname, MYF(0));
 }
