--- conflicted
+++ resolved
@@ -40,11 +40,7 @@
 commit;
 explain select * from t1 where a = 1;
 id	select_type	table	type	possible_keys	key	key_len	ref	rows	Extra
-<<<<<<< HEAD
-1	SIMPLE	t1	const	PRIMARY	PRIMARY	4	const	#	NULL
-=======
-1	SIMPLE	t1	eq_ref	PRIMARY	PRIMARY	4	const	#	
->>>>>>> 37714845
+1	SIMPLE	t1	eq_ref	PRIMARY	PRIMARY	4	const	#	NULL
 select a,length(b),substr(b,1+2*900,2),length(d),substr(d,1+3*900,3)
 from t1 where a=1;
 a	length(b)	substr(b,1+2*900,2)	length(d)	substr(d,1+3*900,3)
@@ -93,11 +89,7 @@
 commit;
 explain select * from t1 where a = 1;
 id	select_type	table	type	possible_keys	key	key_len	ref	rows	Extra
-<<<<<<< HEAD
-1	SIMPLE	t1	const	PRIMARY	PRIMARY	4	const	#	NULL
-=======
-1	SIMPLE	t1	eq_ref	PRIMARY	PRIMARY	4	const	#	
->>>>>>> 37714845
+1	SIMPLE	t1	eq_ref	PRIMARY	PRIMARY	4	const	#	NULL
 select a,length(b),substr(b,1+2*900,2),length(d),substr(d,1+3*900,3)
 from t1 where a=1;
 a	length(b)	substr(b,1+2*900,2)	length(d)	substr(d,1+3*900,3)
