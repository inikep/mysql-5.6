DROP TABLE IF EXISTS t1,bit1;
DROP DATABASE IF EXISTS mysqltest;
CREATE DATABASE mysqltest;
USE mysqltest;
***************************************************************
* BASIC SQL STATEMENT TEST FOR NDB NATIVE DEFAULT VALUE SUPPORT
***************************************************************
CREATE TABLE t1( 
i INT NOT NULL AUTO_INCREMENT PRIMARY KEY,
j INT DEFAULT 6, 
f FLOAT NOT NULL DEFAULT 6.6, 
d DOUBLE DEFAULT 8.8,
d2 DOUBLE NOT NULL,  #d2 gets 'data-type-specific default', i.e. 0.
ch CHAR(19) DEFAULT "aaa",
vch VARCHAR(19) DEFAULT "bbb", 
b BINARY(19) DEFAULT "ccc",
vb VARBINARY(19) DEFAULT  "ddd", 
blob1 BLOB,
text1 TEXT,
timestamp_c TIMESTAMP DEFAULT CURRENT_TIMESTAMP
)ENGINE=NDB;
INSERT INTO t1 VALUES(),();
INSERT INTO t1 VALUES(
10, 10, 10.0, 10.0, 10.0,
"nnnnn", "nnnnn", "nnnnn", "nnnnn", "nnnnn", "nnnnn", 
"2008-11-16 08:13:32");
INSERT INTO t1(i, ch) VALUES(11, "mmm");
SELECT i, j, f, d, d2, ch, vch, HEX(b), HEX(vb), HEX(blob1), text1, timestamp_c FROM t1 ORDER BY i;
i	j	f	d	d2	ch	vch	HEX(b)	HEX(vb)	HEX(blob1)	text1	timestamp_c
1	6	6.6	8.8	0	aaa	bbb	63636300000000000000000000000000000000	646464	NULL	NULL	CURRENT_TIMESTAMP
2	6	6.6	8.8	0	aaa	bbb	63636300000000000000000000000000000000	646464	NULL	NULL	CURRENT_TIMESTAMP
10	10	10	10	10	nnnnn	nnnnn	6E6E6E6E6E0000000000000000000000000000	6E6E6E6E6E	6E6E6E6E6E	nnnnn	CURRENT_TIMESTAMP
11	6	6.6	8.8	0	mmm	bbb	63636300000000000000000000000000000000	646464	NULL	NULL	CURRENT_TIMESTAMP
UPDATE t1 SET ch = "xxx" WHERE i = 10;
SELECT i, j, f, d, d2, ch, vch, HEX(b), HEX(vb), HEX(blob1), text1, timestamp_c FROM t1 ORDER BY i;
i	j	f	d	d2	ch	vch	HEX(b)	HEX(vb)	HEX(blob1)	text1	timestamp_c
1	6	6.6	8.8	0	aaa	bbb	63636300000000000000000000000000000000	646464	NULL	NULL	CURRENT_TIMESTAMP
2	6	6.6	8.8	0	aaa	bbb	63636300000000000000000000000000000000	646464	NULL	NULL	CURRENT_TIMESTAMP
10	10	10	10	10	xxx	nnnnn	6E6E6E6E6E0000000000000000000000000000	6E6E6E6E6E	6E6E6E6E6E	nnnnn	CURRENT_TIMESTAMP
11	6	6.6	8.8	0	mmm	bbb	63636300000000000000000000000000000000	646464	NULL	NULL	CURRENT_TIMESTAMP
UPDATE t1 SET blob1 = "yyy" WHERE j = 10;
SELECT i, j, f, d, d2, ch, vch, HEX(b), HEX(vb), HEX(blob1), text1, timestamp_c FROM t1 ORDER BY i;
i	j	f	d	d2	ch	vch	HEX(b)	HEX(vb)	HEX(blob1)	text1	timestamp_c
1	6	6.6	8.8	0	aaa	bbb	63636300000000000000000000000000000000	646464	NULL	NULL	CURRENT_TIMESTAMP
2	6	6.6	8.8	0	aaa	bbb	63636300000000000000000000000000000000	646464	NULL	NULL	CURRENT_TIMESTAMP
10	10	10	10	10	xxx	nnnnn	6E6E6E6E6E0000000000000000000000000000	6E6E6E6E6E	797979	nnnnn	CURRENT_TIMESTAMP
11	6	6.6	8.8	0	mmm	bbb	63636300000000000000000000000000000000	646464	NULL	NULL	CURRENT_TIMESTAMP
REPLACE INTO t1(i, j, ch) VALUES(1, 1, "zzz");
REPLACE INTO t1(i, j, ch) VALUES(20, 20, "www");
SELECT i, j, f, d, d2, ch, vch, HEX(b), HEX(vb), HEX(blob1), text1, timestamp_c FROM t1 ORDER BY i;
i	j	f	d	d2	ch	vch	HEX(b)	HEX(vb)	HEX(blob1)	text1	timestamp_c
1	1	6.6	8.8	0	zzz	bbb	63636300000000000000000000000000000000	646464	NULL	NULL	CURRENT_TIMESTAMP
2	6	6.6	8.8	0	aaa	bbb	63636300000000000000000000000000000000	646464	NULL	NULL	CURRENT_TIMESTAMP
10	10	10	10	10	xxx	nnnnn	6E6E6E6E6E0000000000000000000000000000	6E6E6E6E6E	797979	nnnnn	CURRENT_TIMESTAMP
11	6	6.6	8.8	0	mmm	bbb	63636300000000000000000000000000000000	646464	NULL	NULL	CURRENT_TIMESTAMP
20	20	6.6	8.8	0	www	bbb	63636300000000000000000000000000000000	646464	NULL	NULL	CURRENT_TIMESTAMP
DELETE FROM t1 WHERE i > 9;
SELECT i, j, f, d, d2, ch, vch, HEX(b), HEX(vb), HEX(blob1), text1, timestamp_c FROM t1 ORDER BY i;
i	j	f	d	d2	ch	vch	HEX(b)	HEX(vb)	HEX(blob1)	text1	timestamp_c
1	1	6.6	8.8	0	zzz	bbb	63636300000000000000000000000000000000	646464	NULL	NULL	CURRENT_TIMESTAMP
2	6	6.6	8.8	0	aaa	bbb	63636300000000000000000000000000000000	646464	NULL	NULL	CURRENT_TIMESTAMP
CREATE TABLE bit1(
pk INT AUTO_INCREMENT NOT NULL PRIMARY KEY,
b1 BIT(3) DEFAULT B'111',
b2 BIT(9) DEFAULT B'101',
b3 BIT(23) DEFAULT B'110',
b4 BIT(37) DEFAULT B'011',
b5 BIT(63) DEFAULT B'101011'
)ENGINE = NDB;
INSERT INTO bit1 VALUES();
INSERT INTO bit1(b1,b4) VALUES(B'101',B'111');
SELECT pk,BIN(b1),BIN(b2),BIN(b3),BIN(b4),BIN(b5) FROM bit1 ORDER BY pk;
pk	BIN(b1)	BIN(b2)	BIN(b3)	BIN(b4)	BIN(b5)
1	111	101	110	11	101011
2	101	101	110	111	101011
UPDATE bit1 SET b5=B'11111' WHERE pk = 1;
REPLACE INTO bit1(pk, b3) VALUES(2, B'1');
REPLACE INTO bit1(pk, b3) VALUES(6, B'101');
SELECT pk,BIN(b1),BIN(b2),BIN(b3),BIN(b4),BIN(b5) FROM bit1 ORDER BY pk;
pk	BIN(b1)	BIN(b2)	BIN(b3)	BIN(b4)	BIN(b5)
1	111	101	110	11	11111
2	111	101	1	11	101011
6	111	101	101	11	101011
DELETE FROM bit1 WHERE pk = 2;
SELECT pk,BIN(b1),BIN(b2),BIN(b3),BIN(b4),BIN(b5) FROM bit1 ORDER BY pk;
pk	BIN(b1)	BIN(b2)	BIN(b3)	BIN(b4)	BIN(b5)
1	111	101	110	11	11111
6	111	101	101	11	101011
********************************************************
* Alter table to add column with default value
********************************************************
ALTER TABLE t1 ADD COLUMN ch2 CHAR(30) DEFAULT "alter table";
SELECT i, j, f, d, d2, ch, vch, HEX(b), HEX(vb), HEX(blob1), text1, timestamp_c, ch2 FROM t1 ORDER BY i;
i	j	f	d	d2	ch	vch	HEX(b)	HEX(vb)	HEX(blob1)	text1	timestamp_c	ch2
1	1	6.6	8.8	0	zzz	bbb	63636300000000000000000000000000000000	646464	NULL	NULL	CURRENT_TIMESTAMP	alter table
2	6	6.6	8.8	0	aaa	bbb	63636300000000000000000000000000000000	646464	NULL	NULL	CURRENT_TIMESTAMP	alter table
INSERT INTO t1 VALUES();
SELECT i, j, f, d, d2, ch, vch, HEX(b), HEX(vb), HEX(blob1), text1, timestamp_c, ch2 FROM t1 ORDER BY i;
i	j	f	d	d2	ch	vch	HEX(b)	HEX(vb)	HEX(blob1)	text1	timestamp_c	ch2
1	1	6.6	8.8	0	zzz	bbb	63636300000000000000000000000000000000	646464	NULL	NULL	CURRENT_TIMESTAMP	alter table
2	6	6.6	8.8	0	aaa	bbb	63636300000000000000000000000000000000	646464	NULL	NULL	CURRENT_TIMESTAMP	alter table
21	6	6.6	8.8	0	aaa	bbb	63636300000000000000000000000000000000	646464	NULL	NULL	CURRENT_TIMESTAMP	alter table
********************************************************
* Alter table with default value can fail safely
********************************************************
ALTER TABLE t1 ADD COLUMN ch2 CHAR(30) DEFAULT "alter table";
ERROR 42S21: Duplicate column name 'ch2'
ALTER TABLE t1 ADD COLUMN ch3 CHAR(3) DEFAULT "alter table";
ERROR 42000: Invalid default value for 'ch3'
INSERT INTO t1 VALUES();
SELECT i, j, f, d, d2, ch, vch, HEX(b), HEX(vb), HEX(blob1), text1, timestamp_c, ch2 FROM t1 ORDER BY i;
i	j	f	d	d2	ch	vch	HEX(b)	HEX(vb)	HEX(blob1)	text1	timestamp_c	ch2
1	1	6.6	8.8	0	zzz	bbb	63636300000000000000000000000000000000	646464	NULL	NULL	CURRENT_TIMESTAMP	alter table
2	6	6.6	8.8	0	aaa	bbb	63636300000000000000000000000000000000	646464	NULL	NULL	CURRENT_TIMESTAMP	alter table
21	6	6.6	8.8	0	aaa	bbb	63636300000000000000000000000000000000	646464	NULL	NULL	CURRENT_TIMESTAMP	alter table
22	6	6.6	8.8	0	aaa	bbb	63636300000000000000000000000000000000	646464	NULL	NULL	CURRENT_TIMESTAMP	alter table
********************************************************
* The tables with default values BACKUP and RESTORE test
********************************************************
DROP TABLE IF EXISTS t1, bit1;
********************************************************
* Begin to restore data from backup 
********************************************************
SHOW TABLES;
Tables_in_mysqltest
bit1
t1
-- t1 --
Version: Any
Fragment type: HashMapPartition
K Value: 6
Min load factor: 78
Max load factor: 80
Temporary table: no
Number of attributes: 13
Number of primary keys: 1
Length of frm data: XXX
Row Checksum: 1
Row GCI: 1
SingleUserMode: 0
ForceVarPart: 1
FragmentCount: 2
ExtraRowGciBits: 0
ExtraRowAuthorBits: 0
TableStatus: Retrieved
HashMap: DEFAULT-HASHMAP-3840-2
-- Attributes --
i Int PRIMARY KEY DISTRIBUTION KEY AT=FIXED ST=MEMORY AUTO_INCR
j Int NULL AT=FIXED ST=MEMORY DEFAULT 6
f Float NOT NULL AT=FIXED ST=MEMORY DEFAULT 6.600000
d Double NULL AT=FIXED ST=MEMORY DEFAULT 8.800000
d2 Double NOT NULL AT=FIXED ST=MEMORY
ch Char(19;latin1_swedish_ci) NULL AT=FIXED ST=MEMORY DEFAULT "aaa"
vch Varchar(19;latin1_swedish_ci) NULL AT=SHORT_VAR ST=MEMORY DEFAULT "bbb"
b Binary(19) NULL AT=FIXED ST=MEMORY DEFAULT 0x636363
vb Varbinary(19) NULL AT=SHORT_VAR ST=MEMORY DEFAULT 0x646464
blob1 Blob(256,2000,0) NULL AT=MEDIUM_VAR ST=MEMORY BV=2 BT=NDB$BLOB_XX_9
text1 Text(256,2000,0;latin1_swedish_ci) NULL AT=MEDIUM_VAR ST=MEMORY BV=2 BT=NDB$BLOB_XX_10
timestamp_c Timestamp2(0) NOT NULL AT=FIXED ST=MEMORY DEFAULT 0
ch2 Char(30;latin1_swedish_ci) NULL AT=FIXED ST=MEMORY DEFAULT "alter table"
-- Indexes -- 
PRIMARY KEY(i) - UniqueHashIndex
Index

NDBT_ProgramExit: 0 - OK

-- bit1 --
Version: Any
Fragment type: HashMapPartition
K Value: 6
Min load factor: 78
Max load factor: 80
Temporary table: no
Number of attributes: 6
Number of primary keys: 1
Length of frm data: XXX
Row Checksum: 1
Row GCI: 1
SingleUserMode: 0
ForceVarPart: 1
FragmentCount: 2
ExtraRowGciBits: 0
ExtraRowAuthorBits: 0
TableStatus: Retrieved
HashMap: DEFAULT-HASHMAP-3840-2
-- Attributes --
pk Int PRIMARY KEY DISTRIBUTION KEY AT=FIXED ST=MEMORY AUTO_INCR
b1 Bit(3) NULL AT=FIXED ST=MEMORY DEFAULT H'0x7
b2 Bit(9) NULL AT=FIXED ST=MEMORY DEFAULT H'0x5
b3 Bit(23) NULL AT=FIXED ST=MEMORY DEFAULT H'0x6
b4 Bit(37) NULL AT=FIXED ST=MEMORY DEFAULT H'0x3
b5 Bit(63) NULL AT=FIXED ST=MEMORY DEFAULT H'0x2B
-- Indexes -- 
PRIMARY KEY(pk) - UniqueHashIndex
PRIMARY(pk) - OrderedIndex

NDBT_ProgramExit: 0 - OK

SELECT pk,BIN(b1),BIN(b2),BIN(b3),BIN(b4),BIN(b5) FROM bit1 ORDER BY pk;
pk	BIN(b1)	BIN(b2)	BIN(b3)	BIN(b4)	BIN(b5)
1	111	101	110	11	11111
6	111	101	101	11	101011
SELECT i, j, f, d, d2, ch, vch, HEX(b), HEX(vb), HEX(blob1), text1, timestamp_c, ch2 FROM t1 ORDER BY i;
i	j	f	d	d2	ch	vch	HEX(b)	HEX(vb)	HEX(blob1)	text1	timestamp_c	ch2
1	1	6.6	8.8	0	zzz	bbb	63636300000000000000000000000000000000	646464	NULL	NULL	CURRENT_TIMESTAMP	alter table
2	6	6.6	8.8	0	aaa	bbb	63636300000000000000000000000000000000	646464	NULL	NULL	CURRENT_TIMESTAMP	alter table
21	6	6.6	8.8	0	aaa	bbb	63636300000000000000000000000000000000	646464	NULL	NULL	CURRENT_TIMESTAMP	alter table
22	6	6.6	8.8	0	aaa	bbb	63636300000000000000000000000000000000	646464	NULL	NULL	CURRENT_TIMESTAMP	alter table
INSERT INTO t1(i, ch) VALUES(99, "restore");
INSERT INTO bit1(pk, b5) VALUES(99, B'11111111');
SELECT pk,BIN(b1),BIN(b2),BIN(b3),BIN(b4),BIN(b5) FROM bit1 ORDER BY pk;
pk	BIN(b1)	BIN(b2)	BIN(b3)	BIN(b4)	BIN(b5)
1	111	101	110	11	11111
6	111	101	101	11	101011
99	111	101	110	11	11111111
SELECT i, j, f, d, d2, ch, vch, HEX(b), HEX(vb), HEX(blob1), text1, timestamp_c, ch2 FROM t1 ORDER BY i;
i	j	f	d	d2	ch	vch	HEX(b)	HEX(vb)	HEX(blob1)	text1	timestamp_c	ch2
1	1	6.6	8.8	0	zzz	bbb	63636300000000000000000000000000000000	646464	NULL	NULL	CURRENT_TIMESTAMP	alter table
2	6	6.6	8.8	0	aaa	bbb	63636300000000000000000000000000000000	646464	NULL	NULL	CURRENT_TIMESTAMP	alter table
21	6	6.6	8.8	0	aaa	bbb	63636300000000000000000000000000000000	646464	NULL	NULL	CURRENT_TIMESTAMP	alter table
22	6	6.6	8.8	0	aaa	bbb	63636300000000000000000000000000000000	646464	NULL	NULL	CURRENT_TIMESTAMP	alter table
99	6	6.6	8.8	0	restore	bbb	63636300000000000000000000000000000000	646464	NULL	NULL	CURRENT_TIMESTAMP	alter table
DROP TABLE IF EXISTS t1, bit1;
SHOW TABLES;
Tables_in_mysqltest
bit1
t1
SELECT i, j, f, d, d2, ch, vch, HEX(b), HEX(vb), HEX(blob1), text1, timestamp_c, ch2 FROM t1 WHERE i >= (SELECT MAX(i) FROM t1) ORDER BY i;
i	j	f	d	d2	ch	vch	HEX(b)	HEX(vb)	HEX(blob1)	text1	timestamp_c	ch2
MAX_VALUE	6	6.6	8.8	0	aaa	bbb	63636300000000000000000000000000000000	646464	NULL	NULL	CURRENT_TIMESTAMP	alter table
DROP TABLE IF EXISTS t1, bit1;
DROP DATABASE mysqltest;
******************************************************************************
* Restore the backup from 6.3 or 6.4, which don't support native default value
******************************************************************************
-- t1 --
Version: Any
Fragment type: DistrKeyHash
K Value: 6
Min load factor: 78
Max load factor: 80
Temporary table: no
Number of attributes: 12
Number of primary keys: 1
Length of frm data: XXX
Row Checksum: 1
Row GCI: 1
SingleUserMode: 0
ForceVarPart: 1
FragmentCount: 2
ExtraRowGciBits: 0
ExtraRowAuthorBits: 0
TableStatus: Retrieved
-- Attributes --
i Int PRIMARY KEY DISTRIBUTION KEY AT=FIXED ST=MEMORY AUTO_INCR
j Int NULL AT=FIXED ST=MEMORY
f Float NOT NULL AT=FIXED ST=MEMORY
d Double NULL AT=FIXED ST=MEMORY
d2 Double NOT NULL AT=FIXED ST=MEMORY
ch Char(19;latin1_swedish_ci) NULL AT=FIXED ST=MEMORY
vch Varchar(19;latin1_swedish_ci) NULL AT=SHORT_VAR ST=MEMORY
b Binary(19) NULL AT=FIXED ST=MEMORY
vb Varbinary(19) NULL AT=SHORT_VAR ST=MEMORY
blob1 Blob(256,2000,0) NULL AT=MEDIUM_VAR ST=MEMORY BV=2 BT=NDB$BLOB_XX_9
text1 Text(256,2000,0;latin1_swedish_ci) NULL AT=MEDIUM_VAR ST=MEMORY BV=2 BT=NDB$BLOB_XX_10
timestamp_c Timestamp NOT NULL AT=FIXED ST=MEMORY
-- Indexes -- 
PRIMARY KEY(i) - UniqueHashIndex
Index

NDBT_ProgramExit: 0 - OK

-- bit1 --
Version: Any
Fragment type: DistrKeyHash
K Value: 6
Min load factor: 78
Max load factor: 80
Temporary table: no
Number of attributes: 6
Number of primary keys: 1
Length of frm data: XXX
Row Checksum: 1
Row GCI: 1
SingleUserMode: 0
ForceVarPart: 1
FragmentCount: 2
ExtraRowGciBits: 0
ExtraRowAuthorBits: 0
TableStatus: Retrieved
-- Attributes --
pk Int PRIMARY KEY DISTRIBUTION KEY AT=FIXED ST=MEMORY AUTO_INCR
b1 Bit(3) NULL AT=FIXED ST=MEMORY
b2 Bit(9) NULL AT=FIXED ST=MEMORY
b3 Bit(23) NULL AT=FIXED ST=MEMORY
b4 Bit(37) NULL AT=FIXED ST=MEMORY
b5 Bit(63) NULL AT=FIXED ST=MEMORY
-- Indexes -- 
PRIMARY KEY(pk) - UniqueHashIndex
PRIMARY(pk) - OrderedIndex

NDBT_ProgramExit: 0 - OK

USE test;
SHOW TABLES;
Tables_in_test
bit1
t1
SHOW CREATE TABLE bit1;
Table	Create Table
bit1	CREATE TABLE `bit1` (
  `pk` int(11) NOT NULL AUTO_INCREMENT,
  `b1` bit(3) DEFAULT b'111',
  `b2` bit(9) DEFAULT b'101',
  `b3` bit(23) DEFAULT b'110',
  `b4` bit(37) DEFAULT b'11',
  `b5` bit(63) DEFAULT b'101011',
  PRIMARY KEY (`pk`)
) ENGINE=ndbcluster AUTO_INCREMENT=3 DEFAULT CHARSET=latin1
SELECT i, j, f, d, d2, ch, vch, HEX(b), HEX(vb), HEX(blob1), text1, timestamp_c FROM t1 ORDER BY i;
i	j	f	d	d2	ch	vch	HEX(b)	HEX(vb)	HEX(blob1)	text1	timestamp_c
1	6	6.6	8.8	0	aaa	bbb	63636300000000000000000000000000000000	646464	NULL	NULL	CURRENT_TIMESTAMP
2	6	6.6	8.8	0	aaa	bbb	63636300000000000000000000000000000000	646464	NULL	NULL	CURRENT_TIMESTAMP
10	10	10	10	10	nnnnn	nnnnn	6E6E6E6E6E0000000000000000000000000000	6E6E6E6E6E	6E6E6E6E6E	nnnnn	CURRENT_TIMESTAMP
11	6	6.6	8.8	0	mmm	bbb	63636300000000000000000000000000000000	646464	NULL	NULL	CURRENT_TIMESTAMP
SELECT pk,BIN(b1),BIN(b2),BIN(b3),BIN(b4),BIN(b5) FROM bit1 ORDER BY pk;
pk	BIN(b1)	BIN(b2)	BIN(b3)	BIN(b4)	BIN(b5)
1	111	101	110	11	101011
2	101	101	110	111	101011
ALTER TABLE t1 CHANGE COLUMN j j INT DEFAULT 6,
CHANGE COLUMN f f FLOAT NOT NULL DEFAULT 6.6,
CHANGE COLUMN d d DOUBLE DEFAULT 8.8;
SHOW CREATE TABLE t1;
Table	Create Table
t1	CREATE TABLE `t1` (
  `i` int(11) NOT NULL AUTO_INCREMENT,
  `j` int(11) DEFAULT '6',
  `f` float NOT NULL DEFAULT '6.6',
  `d` double DEFAULT '8.8',
  `d2` double NOT NULL,
  `ch` char(19) DEFAULT 'aaa',
  `vch` varchar(19) DEFAULT 'bbb',
  `b` binary(19) DEFAULT 'ccc\0\0\0\0\0\0\0\0\0\0\0\0\0\0\0\0',
  `vb` varbinary(19) DEFAULT 'ddd',
  `blob1` blob,
  `text1` text,
  `timestamp_c` timestamp NOT NULL DEFAULT CURRENT_TIMESTAMP,
  PRIMARY KEY (`i`)
) ENGINE=ndbcluster AUTO_INCREMENT=12 DEFAULT CHARSET=latin1
-- t1 --
Version: Any
Fragment type: HashMapPartition
K Value: 6
Min load factor: 78
Max load factor: 80
Temporary table: no
Number of attributes: 12
Number of primary keys: 1
Length of frm data: XXX
Row Checksum: 1
Row GCI: 1
SingleUserMode: 0
ForceVarPart: 1
FragmentCount: 2
ExtraRowGciBits: 0
ExtraRowAuthorBits: 0
TableStatus: Retrieved
HashMap: DEFAULT-HASHMAP-3840-2
-- Attributes --
i Int PRIMARY KEY DISTRIBUTION KEY AT=FIXED ST=MEMORY AUTO_INCR
j Int NULL AT=FIXED ST=MEMORY DEFAULT 6
f Float NOT NULL AT=FIXED ST=MEMORY DEFAULT 6.600000
d Double NULL AT=FIXED ST=MEMORY DEFAULT 8.800000
d2 Double NOT NULL AT=FIXED ST=MEMORY
ch Char(19;latin1_swedish_ci) NULL AT=FIXED ST=MEMORY DEFAULT "aaa"
vch Varchar(19;latin1_swedish_ci) NULL AT=SHORT_VAR ST=MEMORY DEFAULT "bbb"
b Binary(19) NULL AT=FIXED ST=MEMORY DEFAULT 0x636363
vb Varbinary(19) NULL AT=SHORT_VAR ST=MEMORY DEFAULT 0x646464
blob1 Blob(256,2000,0) NULL AT=MEDIUM_VAR ST=MEMORY BV=2 BT=NDB$BLOB_XX_9
text1 Text(256,2000,0;latin1_swedish_ci) NULL AT=MEDIUM_VAR ST=MEMORY BV=2 BT=NDB$BLOB_XX_10
<<<<<<< HEAD
timestamp_c Timestamp NOT NULL AT=FIXED ST=MEMORY DEFAULT 0

=======
timestamp_c Timestamp NOT NULL AT=FIXED ST=MEMORY
>>>>>>> 3fbe822e
-- Indexes -- 
PRIMARY KEY(i) - UniqueHashIndex
Index

NDBT_ProgramExit: 0 - OK

INSERT INTO t1 VALUES();
UPDATE t1 SET ch = "RESTORE FROM 6.3" WHERE i = 12;
REPLACE INTO t1(i, j, ch) VALUES(20, 20, "RESTORE FROM 6.3");
SELECT i, j, f, d, d2, ch, vch, HEX(b), HEX(vb), HEX(blob1), text1, timestamp_c FROM t1 ORDER BY i;
i	j	f	d	d2	ch	vch	HEX(b)	HEX(vb)	HEX(blob1)	text1	timestamp_c
1	6	6.6	8.8	0	aaa	bbb	63636300000000000000000000000000000000	646464	NULL	NULL	CURRENT_TIMESTAMP
2	6	6.6	8.8	0	aaa	bbb	63636300000000000000000000000000000000	646464	NULL	NULL	CURRENT_TIMESTAMP
10	10	10	10	10	nnnnn	nnnnn	6E6E6E6E6E0000000000000000000000000000	6E6E6E6E6E	6E6E6E6E6E	nnnnn	CURRENT_TIMESTAMP
11	6	6.6	8.8	0	mmm	bbb	63636300000000000000000000000000000000	646464	NULL	NULL	CURRENT_TIMESTAMP
12	6	6.6	8.8	0	RESTORE FROM 6.3	bbb	63636300000000000000000000000000000000	646464	NULL	NULL	CURRENT_TIMESTAMP
20	20	6.6	8.8	0	RESTORE FROM 6.3	bbb	63636300000000000000000000000000000000	646464	NULL	NULL	CURRENT_TIMESTAMP
INSERT INTO bit1 VALUES();
UPDATE bit1 SET b5=b'1111111' WHERE pk = 1;
REPLACE INTO bit1(pk, b3) VALUES(6, B'110011');
SELECT pk,BIN(b1),BIN(b2),BIN(b3),BIN(b4),BIN(b5) FROM bit1 ORDER BY pk;
pk	BIN(b1)	BIN(b2)	BIN(b3)	BIN(b4)	BIN(b5)
1	111	101	110	11	1111111
2	101	101	110	111	101011
3	111	101	110	11	101011
6	111	101	110011	11	101011
INSERT INTO t1(i, ch) VALUES(99, "native default support");
SELECT i, j, f, d, d2, ch, vch, HEX(b), HEX(vb), HEX(blob1), text1, timestamp_c FROM t1 ORDER BY i;
i	j	f	d	d2	ch	vch	HEX(b)	HEX(vb)	HEX(blob1)	text1	timestamp_c
1	6	6.6	8.8	0	aaa	bbb	63636300000000000000000000000000000000	646464	NULL	NULL	CURRENT_TIMESTAMP
2	6	6.6	8.8	0	aaa	bbb	63636300000000000000000000000000000000	646464	NULL	NULL	CURRENT_TIMESTAMP
10	10	10	10	10	nnnnn	nnnnn	6E6E6E6E6E0000000000000000000000000000	6E6E6E6E6E	6E6E6E6E6E	nnnnn	CURRENT_TIMESTAMP
11	6	6.6	8.8	0	mmm	bbb	63636300000000000000000000000000000000	646464	NULL	NULL	CURRENT_TIMESTAMP
12	6	6.6	8.8	0	RESTORE FROM 6.3	bbb	63636300000000000000000000000000000000	646464	NULL	NULL	CURRENT_TIMESTAMP
20	20	6.6	8.8	0	RESTORE FROM 6.3	bbb	63636300000000000000000000000000000000	646464	NULL	NULL	CURRENT_TIMESTAMP
99	6	6.6	8.8	0	native default supp	bbb	63636300000000000000000000000000000000	646464	NULL	NULL	CURRENT_TIMESTAMP
DROP TABLE IF EXISTS t1, bit1;
*************************************************************
* Test adding a unique index to a column with a default value
*************************************************************
CREATE TABLE t2(
i INT NOT NULL AUTO_INCREMENT PRIMARY KEY,
j INT DEFAULT 6,
f FLOAT NOT NULL DEFAULT 6.6,
d DOUBLE DEFAULT 8.8,
UNIQUE INDEX t2_unique_index(j) 
)ENGINE =NDB;
INSERT INTO t2 VALUES();
INSERT INTO t2 VALUES();
ERROR 23000: Duplicate entry '6' for key 't2_unique_index'
INSERT INTO t2 VALUES(10, 10, 10.0, 10.0);
SELECT * FROM t2 ORDER BY i;
i	j	f	d
1	6	6.6	8.8
10	10	10	10
*************************************************************
* Test offline alter of default values
*************************************************************
ALTER TABLE t2 MODIFY COLUMN j INT DEFAULT 666;
-- t2 --
Version: Any
Fragment type: HashMapPartition
K Value: 6
Min load factor: 78
Max load factor: 80
Temporary table: no
Number of attributes: 4
Number of primary keys: 1
Length of frm data: XXX
Row Checksum: 1
Row GCI: 1
SingleUserMode: 0
ForceVarPart: 1
FragmentCount: 2
ExtraRowGciBits: 0
ExtraRowAuthorBits: 0
TableStatus: Retrieved
HashMap: DEFAULT-HASHMAP-3840-2
-- Attributes --
i Int PRIMARY KEY DISTRIBUTION KEY AT=FIXED ST=MEMORY AUTO_INCR
j Int NULL AT=FIXED ST=MEMORY DEFAULT 666
f Float NOT NULL AT=FIXED ST=MEMORY DEFAULT 6.600000
d Double NULL AT=FIXED ST=MEMORY DEFAULT 8.800000
-- Indexes -- 
PRIMARY KEY(i) - UniqueHashIndex
Index
Index
Index

NDBT_ProgramExit: 0 - OK

INSERT INTO t2 VALUES();
SELECT * FROM t2 ORDER BY i;
i	j	f	d
1	6	6.6	8.8
10	10	10	10
11	666	6.6	8.8
*************************************************************
* Test that online alter of default values fails
*************************************************************
ALTER ONLINE TABLE t2 MODIFY COLUMN j INT DEFAULT 888;
ERROR 42000: This version of MySQL doesn't yet support 'ALTER ONLINE TABLE t2 MODIFY COLUMN j INT DEFAULT 888'
DROP TABLE IF EXISTS t2;
**************************************************************
* Test not null-after-defaults example that failed previously
**************************************************************
CREATE TABLE t1 (a int primary key, b int default 12, c char not null) engine=ndb;
-- t1 --
Version: Any
Fragment type: HashMapPartition
K Value: 6
Min load factor: 78
Max load factor: 80
Temporary table: no
Number of attributes: 3
Number of primary keys: 1
Length of frm data: XXX
Row Checksum: 1
Row GCI: 1
SingleUserMode: 0
ForceVarPart: 1
FragmentCount: 2
ExtraRowGciBits: 0
ExtraRowAuthorBits: 0
TableStatus: Retrieved
HashMap: DEFAULT-HASHMAP-3840-2
-- Attributes --
a Int PRIMARY KEY DISTRIBUTION KEY AT=FIXED ST=MEMORY
b Int NULL AT=FIXED ST=MEMORY DEFAULT 12
c Char(1;latin1_swedish_ci) NOT NULL AT=FIXED ST=MEMORY
-- Indexes -- 
PRIMARY KEY(a) - UniqueHashIndex
PRIMARY(a) - OrderedIndex

NDBT_ProgramExit: 0 - OK

DROP TABLE t1;
**************************************************************
* Test mix of null, not-null, default etc..
**************************************************************
CREATE TABLE t1 (a int primary key, 
b int default 12, 
c char not null, 
d varchar(6) default 'Daniel',
e char(3) default 'Stu',
f enum('NBFry','Kebab') default 'NBFry',
g set('Chips','Pie','Fish') default 'Fish,Chips',
h enum('Pig','Lion') not null,
i char(2) default '66') engine=ndb;
-- t1 --
Version: Any
Fragment type: HashMapPartition
K Value: 6
Min load factor: 78
Max load factor: 80
Temporary table: no
Number of attributes: 9
Number of primary keys: 1
Length of frm data: XXX
Row Checksum: 1
Row GCI: 1
SingleUserMode: 0
ForceVarPart: 1
FragmentCount: 2
ExtraRowGciBits: 0
ExtraRowAuthorBits: 0
TableStatus: Retrieved
HashMap: DEFAULT-HASHMAP-3840-2
-- Attributes --
a Int PRIMARY KEY DISTRIBUTION KEY AT=FIXED ST=MEMORY
b Int NULL AT=FIXED ST=MEMORY DEFAULT 12
c Char(1;latin1_swedish_ci) NOT NULL AT=FIXED ST=MEMORY
d Varchar(6;latin1_swedish_ci) NULL AT=SHORT_VAR ST=MEMORY DEFAULT "Daniel"
e Char(3;latin1_swedish_ci) NULL AT=FIXED ST=MEMORY DEFAULT "Stu"
f Char(1;binary) NULL AT=FIXED ST=MEMORY DEFAULT "0x01"
g Char(1;binary) NULL AT=FIXED ST=MEMORY DEFAULT "0x05"
h Char(1;binary) NOT NULL AT=FIXED ST=MEMORY
i Char(2;latin1_swedish_ci) NULL AT=FIXED ST=MEMORY DEFAULT "66"
-- Indexes -- 
PRIMARY KEY(a) - UniqueHashIndex
PRIMARY(a) - OrderedIndex

NDBT_ProgramExit: 0 - OK

DROP TABLE t1;
******************************************
* Test binary default with null char value
******************************************
CREATE TABLE t1 (a int primary key,
b binary(10) default 0x4142430045464748494a,
c varbinary(100) default 0x4142430045464748494a) engine=ndb;
SHOW CREATE TABLE t1;
Table	Create Table
t1	CREATE TABLE `t1` (
  `a` int(11) NOT NULL,
  `b` binary(10) DEFAULT 'ABC\0EFGHIJ',
  `c` varbinary(100) DEFAULT 'ABC\0EFGHIJ',
  PRIMARY KEY (`a`)
) ENGINE=ndbcluster DEFAULT CHARSET=latin1
-- t1 --
Version: Any
Fragment type: HashMapPartition
K Value: 6
Min load factor: 78
Max load factor: 80
Temporary table: no
Number of attributes: 3
Number of primary keys: 1
Length of frm data: XXX
Row Checksum: 1
Row GCI: 1
SingleUserMode: 0
ForceVarPart: 1
FragmentCount: 2
ExtraRowGciBits: 0
ExtraRowAuthorBits: 0
TableStatus: Retrieved
HashMap: DEFAULT-HASHMAP-3840-2
-- Attributes --
a Int PRIMARY KEY DISTRIBUTION KEY AT=FIXED ST=MEMORY
b Binary(10) NULL AT=FIXED ST=MEMORY DEFAULT 0x4142430045464748494A
c Varbinary(100) NULL AT=SHORT_VAR ST=MEMORY DEFAULT 0x4142430045464748494A
-- Indexes -- 
PRIMARY KEY(a) - UniqueHashIndex
PRIMARY(a) - OrderedIndex

NDBT_ProgramExit: 0 - OK

DROP TABLE t1;
***********************************
* Test timestamp column weirdness
http://dev.mysql.com/doc/refman/5.1/en/timestamp.html
***********************************
Timestamp updated on insert + update
CREATE TABLE variant (a int primary key,
b timestamp) engine =ndb;
SHOW CREATE TABLE variant;
Table	Create Table
variant	CREATE TABLE `variant` (
  `a` int(11) NOT NULL,
  `b` timestamp NOT NULL DEFAULT CURRENT_TIMESTAMP ON UPDATE CURRENT_TIMESTAMP,
  PRIMARY KEY (`a`)
) ENGINE=ndbcluster DEFAULT CHARSET=latin1
-- variant --
Version: Any
Fragment type: HashMapPartition
K Value: 6
Min load factor: 78
Max load factor: 80
Temporary table: no
Number of attributes: 2
Number of primary keys: 1
Length of frm data: XXX
Row Checksum: 1
Row GCI: 1
SingleUserMode: 0
ForceVarPart: 1
FragmentCount: 2
ExtraRowGciBits: 0
ExtraRowAuthorBits: 0
TableStatus: Retrieved
HashMap: DEFAULT-HASHMAP-3840-2
-- Attributes --
a Int PRIMARY KEY DISTRIBUTION KEY AT=FIXED ST=MEMORY
<<<<<<< HEAD
b Timestamp2(0) NOT NULL AT=FIXED ST=MEMORY DEFAULT 0

=======
b Timestamp NOT NULL AT=FIXED ST=MEMORY
>>>>>>> 3fbe822e
-- Indexes -- 
PRIMARY KEY(a) - UniqueHashIndex
PRIMARY(a) - OrderedIndex

NDBT_ProgramExit: 0 - OK

INSERT INTO variant (a) VALUES (1);
SELECT * from variant;
a	b
1	CURRENT_TIMESTAMP
DROP TABLE variant;
Full syntax for update on insert + update
CREATE TABLE variant (a int primary key,
b timestamp DEFAULT CURRENT_TIMESTAMP ON UPDATE CURRENT_TIMESTAMP) engine =ndb;
SHOW CREATE TABLE variant;
Table	Create Table
variant	CREATE TABLE `variant` (
  `a` int(11) NOT NULL,
  `b` timestamp NOT NULL DEFAULT CURRENT_TIMESTAMP ON UPDATE CURRENT_TIMESTAMP,
  PRIMARY KEY (`a`)
) ENGINE=ndbcluster DEFAULT CHARSET=latin1
-- variant --
Version: Any
Fragment type: HashMapPartition
K Value: 6
Min load factor: 78
Max load factor: 80
Temporary table: no
Number of attributes: 2
Number of primary keys: 1
Length of frm data: XXX
Row Checksum: 1
Row GCI: 1
SingleUserMode: 0
ForceVarPart: 1
FragmentCount: 2
ExtraRowGciBits: 0
ExtraRowAuthorBits: 0
TableStatus: Retrieved
HashMap: DEFAULT-HASHMAP-3840-2
-- Attributes --
a Int PRIMARY KEY DISTRIBUTION KEY AT=FIXED ST=MEMORY
<<<<<<< HEAD
b Timestamp2(0) NOT NULL AT=FIXED ST=MEMORY DEFAULT 0

=======
b Timestamp NOT NULL AT=FIXED ST=MEMORY
>>>>>>> 3fbe822e
-- Indexes -- 
PRIMARY KEY(a) - UniqueHashIndex
PRIMARY(a) - OrderedIndex

NDBT_ProgramExit: 0 - OK

INSERT INTO variant (a) VALUES (1);
SELECT * from variant;
a	b
1	CURRENT_TIMESTAMP
DROP TABLE variant;
Default on insert only
CREATE TABLE variant (a int primary key,
b timestamp DEFAULT CURRENT_TIMESTAMP) engine = ndb;
SHOW CREATE TABLE variant;
Table	Create Table
variant	CREATE TABLE `variant` (
  `a` int(11) NOT NULL,
  `b` timestamp NOT NULL DEFAULT CURRENT_TIMESTAMP,
  PRIMARY KEY (`a`)
) ENGINE=ndbcluster DEFAULT CHARSET=latin1
-- variant --
Version: Any
Fragment type: HashMapPartition
K Value: 6
Min load factor: 78
Max load factor: 80
Temporary table: no
Number of attributes: 2
Number of primary keys: 1
Length of frm data: XXX
Row Checksum: 1
Row GCI: 1
SingleUserMode: 0
ForceVarPart: 1
FragmentCount: 2
ExtraRowGciBits: 0
ExtraRowAuthorBits: 0
TableStatus: Retrieved
HashMap: DEFAULT-HASHMAP-3840-2
-- Attributes --
a Int PRIMARY KEY DISTRIBUTION KEY AT=FIXED ST=MEMORY
<<<<<<< HEAD
b Timestamp2(0) NOT NULL AT=FIXED ST=MEMORY DEFAULT 0

=======
b Timestamp NOT NULL AT=FIXED ST=MEMORY
>>>>>>> 3fbe822e
-- Indexes -- 
PRIMARY KEY(a) - UniqueHashIndex
PRIMARY(a) - OrderedIndex

NDBT_ProgramExit: 0 - OK

INSERT INTO variant (a) VALUES (1);
SELECT * from variant;
a	b
1	CURRENT_TIMESTAMP
DROP TABLE variant;
Set on update only
CREATE TABLE variant (a int primary key,
b timestamp DEFAULT 0 ON UPDATE CURRENT_TIMESTAMP,
c int) engine = ndb;
SHOW CREATE TABLE variant;
Table	Create Table
variant	CREATE TABLE `variant` (
  `a` int(11) NOT NULL,
  `b` timestamp NOT NULL DEFAULT '0000-00-00 00:00:00' ON UPDATE CURRENT_TIMESTAMP,
  `c` int(11) DEFAULT NULL,
  PRIMARY KEY (`a`)
) ENGINE=ndbcluster DEFAULT CHARSET=latin1
-- variant --
Version: Any
Fragment type: HashMapPartition
K Value: 6
Min load factor: 78
Max load factor: 80
Temporary table: no
Number of attributes: 3
Number of primary keys: 1
Length of frm data: XXX
Row Checksum: 1
Row GCI: 1
SingleUserMode: 0
ForceVarPart: 1
FragmentCount: 2
ExtraRowGciBits: 0
ExtraRowAuthorBits: 0
TableStatus: Retrieved
HashMap: DEFAULT-HASHMAP-3840-2
-- Attributes --
a Int PRIMARY KEY DISTRIBUTION KEY AT=FIXED ST=MEMORY
b Timestamp2(0) NOT NULL AT=FIXED ST=MEMORY DEFAULT 0
c Int NULL AT=FIXED ST=MEMORY
-- Indexes -- 
PRIMARY KEY(a) - UniqueHashIndex
PRIMARY(a) - OrderedIndex

NDBT_ProgramExit: 0 - OK

INSERT INTO variant (a,c) VALUES (1,1);
SELECT * from variant;
a	b	c
1	0000-00-00 00:00:00	1
UPDATE variant SET c=2;
SELECT * from variant;
a	b	c
1	CURRENT_TIMESTAMP	2
DROP TABLE variant;
No auto-set default 0
CREATE TABLE variant (a int primary key,
b timestamp DEFAULT 0) engine = ndb;
SHOW CREATE TABLE variant;
Table	Create Table
variant	CREATE TABLE `variant` (
  `a` int(11) NOT NULL,
  `b` timestamp NOT NULL DEFAULT '0000-00-00 00:00:00',
  PRIMARY KEY (`a`)
) ENGINE=ndbcluster DEFAULT CHARSET=latin1
-- variant --
Version: Any
Fragment type: HashMapPartition
K Value: 6
Min load factor: 78
Max load factor: 80
Temporary table: no
Number of attributes: 2
Number of primary keys: 1
Length of frm data: XXX
Row Checksum: 1
Row GCI: 1
SingleUserMode: 0
ForceVarPart: 1
FragmentCount: 2
ExtraRowGciBits: 0
ExtraRowAuthorBits: 0
TableStatus: Retrieved
HashMap: DEFAULT-HASHMAP-3840-2
-- Attributes --
a Int PRIMARY KEY DISTRIBUTION KEY AT=FIXED ST=MEMORY
<<<<<<< HEAD
b Timestamp2(0) NOT NULL AT=FIXED ST=MEMORY DEFAULT 0

=======
b Timestamp NOT NULL AT=FIXED ST=MEMORY DEFAULT 0
>>>>>>> 3fbe822e
-- Indexes -- 
PRIMARY KEY(a) - UniqueHashIndex
PRIMARY(a) - OrderedIndex

NDBT_ProgramExit: 0 - OK

INSERT INTO variant (a) VALUES (1);
SELECT * from variant;
a	b
1	0000-00-00 00:00:00
DROP TABLE variant;
No auto-set default non-zero
CREATE TABLE variant (a int primary key,
b timestamp DEFAULT 19770623000001) engine = ndb;
SHOW CREATE TABLE variant;
Table	Create Table
variant	CREATE TABLE `variant` (
  `a` int(11) NOT NULL,
  `b` timestamp NOT NULL DEFAULT '1977-06-23 00:00:01',
  PRIMARY KEY (`a`)
) ENGINE=ndbcluster DEFAULT CHARSET=latin1
-- variant --
Version: Any
Fragment type: HashMapPartition
K Value: 6
Min load factor: 78
Max load factor: 80
Temporary table: no
Number of attributes: 2
Number of primary keys: 1
Length of frm data: XXX
Row Checksum: 1
Row GCI: 1
SingleUserMode: 0
ForceVarPart: 1
FragmentCount: 2
ExtraRowGciBits: 0
ExtraRowAuthorBits: 0
TableStatus: Retrieved
HashMap: DEFAULT-HASHMAP-3840-2
-- Attributes --
a Int PRIMARY KEY DISTRIBUTION KEY AT=FIXED ST=MEMORY
<<<<<<< HEAD
b Timestamp2(0) NOT NULL AT=FIXED ST=MEMORY DEFAULT 235861201

=======
b Timestamp NOT NULL AT=FIXED ST=MEMORY DEFAULT 235861201
>>>>>>> 3fbe822e
-- Indexes -- 
PRIMARY KEY(a) - UniqueHashIndex
PRIMARY(a) - OrderedIndex

NDBT_ProgramExit: 0 - OK

INSERT INTO variant (a) VALUES (1);
SELECT * from variant;
a	b
1	1977-06-23 00:00:01
DROP TABLE variant;
Non-first timestamp default insert value
CREATE TABLE variant (a int primary key,
b timestamp DEFAULT 19770623000001,
c timestamp DEFAULT CURRENT_TIMESTAMP) engine = ndb;
SHOW CREATE TABLE variant;
Table	Create Table
variant	CREATE TABLE `variant` (
  `a` int(11) NOT NULL,
  `b` timestamp NOT NULL DEFAULT '1977-06-23 00:00:01',
  `c` timestamp NOT NULL DEFAULT CURRENT_TIMESTAMP,
  PRIMARY KEY (`a`)
) ENGINE=ndbcluster DEFAULT CHARSET=latin1
-- variant --
Version: Any
Fragment type: HashMapPartition
K Value: 6
Min load factor: 78
Max load factor: 80
Temporary table: no
Number of attributes: 3
Number of primary keys: 1
Length of frm data: XXX
Row Checksum: 1
Row GCI: 1
SingleUserMode: 0
ForceVarPart: 1
FragmentCount: 2
ExtraRowGciBits: 0
ExtraRowAuthorBits: 0
TableStatus: Retrieved
HashMap: DEFAULT-HASHMAP-3840-2
-- Attributes --
a Int PRIMARY KEY DISTRIBUTION KEY AT=FIXED ST=MEMORY
<<<<<<< HEAD
b Timestamp2(0) NOT NULL AT=FIXED ST=MEMORY DEFAULT 235861201
c Timestamp2(0) NOT NULL AT=FIXED ST=MEMORY DEFAULT 0

=======
b Timestamp NOT NULL AT=FIXED ST=MEMORY DEFAULT 235861201
c Timestamp NOT NULL AT=FIXED ST=MEMORY
>>>>>>> 3fbe822e
-- Indexes -- 
PRIMARY KEY(a) - UniqueHashIndex
PRIMARY(a) - OrderedIndex

NDBT_ProgramExit: 0 - OK

INSERT INTO variant (a) VALUES (1);
SELECT * from variant;
a	b	c
1	1977-06-23 00:00:01	CURRENT_TIMESTAMP
DROP TABLE variant;
Non-first timestamp default update value
CREATE TABLE variant (a int primary key,
b timestamp DEFAULT 19770623000001,
c timestamp ON UPDATE CURRENT_TIMESTAMP) engine = ndb;
SHOW CREATE TABLE variant;
Table	Create Table
variant	CREATE TABLE `variant` (
  `a` int(11) NOT NULL,
  `b` timestamp NOT NULL DEFAULT '1977-06-23 00:00:01',
  `c` timestamp NOT NULL DEFAULT '0000-00-00 00:00:00' ON UPDATE CURRENT_TIMESTAMP,
  PRIMARY KEY (`a`)
) ENGINE=ndbcluster DEFAULT CHARSET=latin1
-- variant --
Version: Any
Fragment type: HashMapPartition
K Value: 6
Min load factor: 78
Max load factor: 80
Temporary table: no
Number of attributes: 3
Number of primary keys: 1
Length of frm data: XXX
Row Checksum: 1
Row GCI: 1
SingleUserMode: 0
ForceVarPart: 1
FragmentCount: 2
ExtraRowGciBits: 0
ExtraRowAuthorBits: 0
TableStatus: Retrieved
HashMap: DEFAULT-HASHMAP-3840-2
-- Attributes --
a Int PRIMARY KEY DISTRIBUTION KEY AT=FIXED ST=MEMORY
<<<<<<< HEAD
b Timestamp2(0) NOT NULL AT=FIXED ST=MEMORY DEFAULT 235861201
c Timestamp2(0) NOT NULL AT=FIXED ST=MEMORY DEFAULT 0

=======
b Timestamp NOT NULL AT=FIXED ST=MEMORY DEFAULT 235861201
c Timestamp NOT NULL AT=FIXED ST=MEMORY
>>>>>>> 3fbe822e
-- Indexes -- 
PRIMARY KEY(a) - UniqueHashIndex
PRIMARY(a) - OrderedIndex

NDBT_ProgramExit: 0 - OK

INSERT INTO variant (a) VALUES (1);
SELECT * from variant;
a	b	c
1	1977-06-23 00:00:01	0000-00-00 00:00:00
UPDATE variant SET b=20100603000001;
SELECT * from variant;
a	b	c
1	2010-06-03 00:00:01	CURRENT_TIMESTAMP
DROP TABLE variant;
Non-first timestamp set on insert+update
CREATE TABLE variant (a int primary key,
b timestamp DEFAULT 19770623000001,
c timestamp DEFAULT CURRENT_TIMESTAMP ON UPDATE CURRENT_TIMESTAMP) engine = ndb;
SHOW CREATE TABLE variant;
Table	Create Table
variant	CREATE TABLE `variant` (
  `a` int(11) NOT NULL,
  `b` timestamp NOT NULL DEFAULT '1977-06-23 00:00:01',
  `c` timestamp NOT NULL DEFAULT CURRENT_TIMESTAMP ON UPDATE CURRENT_TIMESTAMP,
  PRIMARY KEY (`a`)
) ENGINE=ndbcluster DEFAULT CHARSET=latin1
-- variant --
Version: Any
Fragment type: HashMapPartition
K Value: 6
Min load factor: 78
Max load factor: 80
Temporary table: no
Number of attributes: 3
Number of primary keys: 1
Length of frm data: XXX
Row Checksum: 1
Row GCI: 1
SingleUserMode: 0
ForceVarPart: 1
FragmentCount: 2
ExtraRowGciBits: 0
ExtraRowAuthorBits: 0
TableStatus: Retrieved
HashMap: DEFAULT-HASHMAP-3840-2
-- Attributes --
a Int PRIMARY KEY DISTRIBUTION KEY AT=FIXED ST=MEMORY
<<<<<<< HEAD
b Timestamp2(0) NOT NULL AT=FIXED ST=MEMORY DEFAULT 235861201
c Timestamp2(0) NOT NULL AT=FIXED ST=MEMORY DEFAULT 0

=======
b Timestamp NOT NULL AT=FIXED ST=MEMORY DEFAULT 235861201
c Timestamp NOT NULL AT=FIXED ST=MEMORY
>>>>>>> 3fbe822e
-- Indexes -- 
PRIMARY KEY(a) - UniqueHashIndex
PRIMARY(a) - OrderedIndex

NDBT_ProgramExit: 0 - OK

INSERT INTO variant (a) VALUES (1);
SELECT * from variant;
a	b	c
1	1977-06-23 00:00:01	CURRENT_TIMESTAMP
DROP TABLE variant;
Nullable timestamp no default
CREATE TABLE variant (a int primary key,
b timestamp NULL) engine = ndb;
SHOW CREATE TABLE variant;
Table	Create Table
variant	CREATE TABLE `variant` (
  `a` int(11) NOT NULL,
  `b` timestamp NULL DEFAULT NULL,
  PRIMARY KEY (`a`)
) ENGINE=ndbcluster DEFAULT CHARSET=latin1
-- variant --
Version: Any
Fragment type: HashMapPartition
K Value: 6
Min load factor: 78
Max load factor: 80
Temporary table: no
Number of attributes: 2
Number of primary keys: 1
Length of frm data: XXX
Row Checksum: 1
Row GCI: 1
SingleUserMode: 0
ForceVarPart: 1
FragmentCount: 2
ExtraRowGciBits: 0
ExtraRowAuthorBits: 0
TableStatus: Retrieved
HashMap: DEFAULT-HASHMAP-3840-2
-- Attributes --
a Int PRIMARY KEY DISTRIBUTION KEY AT=FIXED ST=MEMORY
<<<<<<< HEAD
b Timestamp2(0) NULL AT=FIXED ST=MEMORY

=======
b Timestamp NULL AT=FIXED ST=MEMORY
>>>>>>> 3fbe822e
-- Indexes -- 
PRIMARY KEY(a) - UniqueHashIndex
PRIMARY(a) - OrderedIndex

NDBT_ProgramExit: 0 - OK

INSERT INTO variant (a) VALUES (1);
SELECT * from variant;
a	b
1	NULL
DROP TABLE variant;
Nullable timestamp default zero
CREATE TABLE variant (a int primary key,
b timestamp NULL DEFAULT 0) engine = ndb;
SHOW CREATE TABLE variant;
Table	Create Table
variant	CREATE TABLE `variant` (
  `a` int(11) NOT NULL,
  `b` timestamp NULL DEFAULT '0000-00-00 00:00:00',
  PRIMARY KEY (`a`)
) ENGINE=ndbcluster DEFAULT CHARSET=latin1
-- variant --
Version: Any
Fragment type: HashMapPartition
K Value: 6
Min load factor: 78
Max load factor: 80
Temporary table: no
Number of attributes: 2
Number of primary keys: 1
Length of frm data: XXX
Row Checksum: 1
Row GCI: 1
SingleUserMode: 0
ForceVarPart: 1
FragmentCount: 2
ExtraRowGciBits: 0
ExtraRowAuthorBits: 0
TableStatus: Retrieved
HashMap: DEFAULT-HASHMAP-3840-2
-- Attributes --
a Int PRIMARY KEY DISTRIBUTION KEY AT=FIXED ST=MEMORY
<<<<<<< HEAD
b Timestamp2(0) NULL AT=FIXED ST=MEMORY DEFAULT 0

=======
b Timestamp NULL AT=FIXED ST=MEMORY DEFAULT 0
>>>>>>> 3fbe822e
-- Indexes -- 
PRIMARY KEY(a) - UniqueHashIndex
PRIMARY(a) - OrderedIndex

NDBT_ProgramExit: 0 - OK

INSERT INTO variant (a) VALUES (1);
SELECT * from variant;
a	b
1	0000-00-00 00:00:00
DROP TABLE variant;
Nullable timestamp default non-zero
CREATE TABLE variant (a int primary key,
b timestamp NULL DEFAULT 19770623000001) engine = ndb;
SHOW CREATE TABLE variant;
Table	Create Table
variant	CREATE TABLE `variant` (
  `a` int(11) NOT NULL,
  `b` timestamp NULL DEFAULT '1977-06-23 00:00:01',
  PRIMARY KEY (`a`)
) ENGINE=ndbcluster DEFAULT CHARSET=latin1
-- variant --
Version: Any
Fragment type: HashMapPartition
K Value: 6
Min load factor: 78
Max load factor: 80
Temporary table: no
Number of attributes: 2
Number of primary keys: 1
Length of frm data: XXX
Row Checksum: 1
Row GCI: 1
SingleUserMode: 0
ForceVarPart: 1
FragmentCount: 2
ExtraRowGciBits: 0
ExtraRowAuthorBits: 0
TableStatus: Retrieved
HashMap: DEFAULT-HASHMAP-3840-2
-- Attributes --
a Int PRIMARY KEY DISTRIBUTION KEY AT=FIXED ST=MEMORY
<<<<<<< HEAD
b Timestamp2(0) NULL AT=FIXED ST=MEMORY DEFAULT 235861201

=======
b Timestamp NULL AT=FIXED ST=MEMORY DEFAULT 235861201
>>>>>>> 3fbe822e
-- Indexes -- 
PRIMARY KEY(a) - UniqueHashIndex
PRIMARY(a) - OrderedIndex

NDBT_ProgramExit: 0 - OK

INSERT INTO variant (a) VALUES (1);
SELECT * from variant;
a	b
1	1977-06-23 00:00:01
DROP TABLE variant;
Nullable timestamp auto insert val
CREATE TABLE variant (a int primary key,
b timestamp NULL DEFAULT CURRENT_TIMESTAMP) engine = ndb;
SHOW CREATE TABLE variant;
Table	Create Table
variant	CREATE TABLE `variant` (
  `a` int(11) NOT NULL,
  `b` timestamp NULL DEFAULT CURRENT_TIMESTAMP,
  PRIMARY KEY (`a`)
) ENGINE=ndbcluster DEFAULT CHARSET=latin1
-- variant --
Version: Any
Fragment type: HashMapPartition
K Value: 6
Min load factor: 78
Max load factor: 80
Temporary table: no
Number of attributes: 2
Number of primary keys: 1
Length of frm data: XXX
Row Checksum: 1
Row GCI: 1
SingleUserMode: 0
ForceVarPart: 1
FragmentCount: 2
ExtraRowGciBits: 0
ExtraRowAuthorBits: 0
TableStatus: Retrieved
HashMap: DEFAULT-HASHMAP-3840-2
-- Attributes --
a Int PRIMARY KEY DISTRIBUTION KEY AT=FIXED ST=MEMORY
<<<<<<< HEAD
b Timestamp2(0) NULL AT=FIXED ST=MEMORY

=======
b Timestamp NULL AT=FIXED ST=MEMORY
>>>>>>> 3fbe822e
-- Indexes -- 
PRIMARY KEY(a) - UniqueHashIndex
PRIMARY(a) - OrderedIndex

NDBT_ProgramExit: 0 - OK

INSERT INTO variant (a) VALUES (1);
SELECT * from variant;
a	b
1	CURRENT_TIMESTAMP
DROP TABLE variant;
Nullable timestamp auto update val
CREATE TABLE variant (a int primary key,
b timestamp NULL ON UPDATE CURRENT_TIMESTAMP,
c int) engine = ndb;
SHOW CREATE TABLE variant;
Table	Create Table
variant	CREATE TABLE `variant` (
  `a` int(11) NOT NULL,
  `b` timestamp NULL DEFAULT NULL ON UPDATE CURRENT_TIMESTAMP,
  `c` int(11) DEFAULT NULL,
  PRIMARY KEY (`a`)
) ENGINE=ndbcluster DEFAULT CHARSET=latin1
-- variant --
Version: Any
Fragment type: HashMapPartition
K Value: 6
Min load factor: 78
Max load factor: 80
Temporary table: no
Number of attributes: 3
Number of primary keys: 1
Length of frm data: XXX
Row Checksum: 1
Row GCI: 1
SingleUserMode: 0
ForceVarPart: 1
FragmentCount: 2
ExtraRowGciBits: 0
ExtraRowAuthorBits: 0
TableStatus: Retrieved
HashMap: DEFAULT-HASHMAP-3840-2
-- Attributes --
a Int PRIMARY KEY DISTRIBUTION KEY AT=FIXED ST=MEMORY
b Timestamp2(0) NULL AT=FIXED ST=MEMORY
c Int NULL AT=FIXED ST=MEMORY
-- Indexes -- 
PRIMARY KEY(a) - UniqueHashIndex
PRIMARY(a) - OrderedIndex

NDBT_ProgramExit: 0 - OK

INSERT INTO variant (a,c) VALUES (1,1);
SELECT * from variant;
a	b	c
1	NULL	1
UPDATE variant SET c=2;
SELECT * from variant;
a	b	c
1	CURRENT_TIMESTAMP	2
DROP TABLE variant;
Nullable timestamp auto insert+update val
CREATE TABLE variant (a int primary key,
b timestamp NULL DEFAULT CURRENT_TIMESTAMP ON UPDATE CURRENT_TIMESTAMP) engine = ndb;
SHOW CREATE TABLE variant;
Table	Create Table
variant	CREATE TABLE `variant` (
  `a` int(11) NOT NULL,
  `b` timestamp NULL DEFAULT CURRENT_TIMESTAMP ON UPDATE CURRENT_TIMESTAMP,
  PRIMARY KEY (`a`)
) ENGINE=ndbcluster DEFAULT CHARSET=latin1
-- variant --
Version: Any
Fragment type: HashMapPartition
K Value: 6
Min load factor: 78
Max load factor: 80
Temporary table: no
Number of attributes: 2
Number of primary keys: 1
Length of frm data: XXX
Row Checksum: 1
Row GCI: 1
SingleUserMode: 0
ForceVarPart: 1
FragmentCount: 2
ExtraRowGciBits: 0
ExtraRowAuthorBits: 0
TableStatus: Retrieved
HashMap: DEFAULT-HASHMAP-3840-2
-- Attributes --
a Int PRIMARY KEY DISTRIBUTION KEY AT=FIXED ST=MEMORY
<<<<<<< HEAD
b Timestamp2(0) NULL AT=FIXED ST=MEMORY

=======
b Timestamp NULL AT=FIXED ST=MEMORY
>>>>>>> 3fbe822e
-- Indexes -- 
PRIMARY KEY(a) - UniqueHashIndex
PRIMARY(a) - OrderedIndex

NDBT_ProgramExit: 0 - OK

INSERT INTO variant (a) VALUES (1);
SELECT * from variant;
a	b
1	CURRENT_TIMESTAMP
DROP TABLE variant;
*************************************************************
* Restore data-only from old backup without native defaults *
*************************************************************
Create schema manually with differences for ndb_restore to 
deal with.  See the backup (or above) for the original schema.
- J changed from Int -> Bigint, and default changed from 6 to 6006
requires --promote-attribute AND default ignoring
- ch default changed from 'aaa' to 'aaaAAA', requires default ignoring
- vch missing in DB schema, requires --exclude-missing-columns
- timestamp_c default changed from CURRENT_TIMESTAMP to a const default (native)
requires default ignoring
- newOne is a new column with a default value, requires --exclude-missing-columns
- newTwo is a new nullable column with no default value, requires --exclude-missing-columns
CREATE TABLE t1 (  
`i` int(11) NOT NULL AUTO_INCREMENT,
`j` bigint(20) NOT NULL DEFAULT '6006', 
`f` float NOT NULL DEFAULT '6.6',
`d` double DEFAULT '8.8',
`d2` double NOT NULL,
`ch` char(19) DEFAULT 'aaaAAA',
`b` binary(19) DEFAULT 'ccc\0\0\0\0\0\0\0\0\0\0\0\0\0\0\0\0',
`vb` varbinary(19) DEFAULT 'ddd',
`blob1` blob,
`text1` text,
`timestamp_c` timestamp NOT NULL DEFAULT '2010-06-07 13:06:22',
`newOne` varchar(255) DEFAULT 'Comment field default',
`newTwo` bigint(20) DEFAULT NULL,
PRIMARY KEY (`i`)
) ENGINE=ndbcluster AUTO_INCREMENT=18446744073709551615 DEFAULT CHARSET=latin1;
CREATE TABLE bit1 (
`pk` int(11) NOT NULL AUTO_INCREMENT,
`b1` bit(3) DEFAULT b'111',
`b2` bit(9) DEFAULT b'101',
`b3` bit(23) DEFAULT b'110',
`b4` bit(37) DEFAULT b'11',
`b5` bit(63) DEFAULT b'101011',
PRIMARY KEY (`pk`)
) ENGINE=ndbcluster AUTO_INCREMENT=3 DEFAULT CHARSET=latin1;
SHOW CREATE TABLE t1;
Table	Create Table
t1	CREATE TABLE `t1` (
  `i` int(11) NOT NULL AUTO_INCREMENT,
  `j` bigint(20) NOT NULL DEFAULT '6006',
  `f` float NOT NULL DEFAULT '6.6',
  `d` double DEFAULT '8.8',
  `d2` double NOT NULL,
  `ch` char(19) DEFAULT 'aaaAAA',
  `b` binary(19) DEFAULT 'ccc\0\0\0\0\0\0\0\0\0\0\0\0\0\0\0\0',
  `vb` varbinary(19) DEFAULT 'ddd',
  `blob1` blob,
  `text1` text,
  `timestamp_c` timestamp NOT NULL DEFAULT '2010-06-07 13:06:22',
  `newOne` varchar(255) DEFAULT 'Comment field default',
  `newTwo` bigint(20) DEFAULT NULL,
  PRIMARY KEY (`i`)
) ENGINE=ndbcluster AUTO_INCREMENT=18446744073709551615 DEFAULT CHARSET=latin1
-- t1 --
Version: Any
Fragment type: HashMapPartition
K Value: 6
Min load factor: 78
Max load factor: 80
Temporary table: no
Number of attributes: 13
Number of primary keys: 1
Length of frm data: XXX
Row Checksum: 1
Row GCI: 1
SingleUserMode: 0
ForceVarPart: 1
FragmentCount: 2
ExtraRowGciBits: 0
ExtraRowAuthorBits: 0
TableStatus: Retrieved
HashMap: DEFAULT-HASHMAP-3840-2
-- Attributes --
i Int PRIMARY KEY DISTRIBUTION KEY AT=FIXED ST=MEMORY AUTO_INCR
j Bigint NOT NULL AT=FIXED ST=MEMORY DEFAULT 6006
f Float NOT NULL AT=FIXED ST=MEMORY DEFAULT 6.600000
d Double NULL AT=FIXED ST=MEMORY DEFAULT 8.800000
d2 Double NOT NULL AT=FIXED ST=MEMORY
ch Char(19;latin1_swedish_ci) NULL AT=FIXED ST=MEMORY DEFAULT "aaaAAA"
b Binary(19) NULL AT=FIXED ST=MEMORY DEFAULT 0x636363
vb Varbinary(19) NULL AT=SHORT_VAR ST=MEMORY DEFAULT 0x646464
blob1 Blob(256,2000,0) NULL AT=MEDIUM_VAR ST=MEMORY BV=2 BT=NDB$BLOB_XX_8
text1 Text(256,2000,0;latin1_swedish_ci) NULL AT=MEDIUM_VAR ST=MEMORY BV=2 BT=NDB$BLOB_XX_9
timestamp_c Timestamp2(0) NOT NULL AT=FIXED ST=MEMORY DEFAULT 1275905182
newOne Varchar(255;latin1_swedish_ci) NULL AT=SHORT_VAR ST=MEMORY DEFAULT "Comment field default"
newTwo Bigint NULL AT=FIXED ST=MEMORY
-- Indexes -- 
PRIMARY KEY(i) - UniqueHashIndex
Index

NDBT_ProgramExit: 0 - OK

SELECT i, j, f, d, d2, ch, HEX(b), HEX(vb), HEX(blob1), text1, timestamp_c, newOne, newTwo from t1 order by i;
i	j	f	d	d2	ch	HEX(b)	HEX(vb)	HEX(blob1)	text1	timestamp_c	newOne	newTwo
1	6	6.6	8.8	0	aaa	63636300000000000000000000000000000000	646464	NULL	NULL	2008-12-18 17:41:02	Comment field default	NULL
2	6	6.6	8.8	0	aaa	63636300000000000000000000000000000000	646464	NULL	NULL	2008-12-18 17:41:02	Comment field default	NULL
10	10	10	10	10	nnnnn	6E6E6E6E6E0000000000000000000000000000	6E6E6E6E6E	6E6E6E6E6E	nnnnn	2008-11-16 08:13:32	Comment field default	NULL
11	6	6.6	8.8	0	mmm	63636300000000000000000000000000000000	646464	NULL	NULL	2008-12-18 17:41:20	Comment field default	NULL
drop table bit1;
Now backup the current data and restore data-only to a different schema
drop table t1;
CREATE TABLE t1 (  
`i` int(11) NOT NULL AUTO_INCREMENT,
`j` bigint NOT NULL DEFAULT '6', 
`f` float NOT NULL DEFAULT '6.6',
`d` double DEFAULT '8.8',
`d2` double NOT NULL,
`ch` char(19) DEFAULT 'aaa',
`b` binary(19) DEFAULT 'ccc\0\0\0\0\0\0\0\0\0\0\0\0\0\0\0\0',
`vb` varbinary(19) DEFAULT 'ddd',
`blob1` blob,
`text1` text,
`timestamp_c` timestamp NOT NULL DEFAULT CURRENT_TIMESTAMP,
`newOne` varchar(256) DEFAULT 'Comment field default',
PRIMARY KEY (`i`)
) ENGINE=ndbcluster AUTO_INCREMENT=18446744073709551615 DEFAULT CHARSET=latin1;
SELECT i, j, f, d, d2, ch, HEX(b), HEX(vb), HEX(blob1), text1, timestamp_c, newOne from t1 order by i;
i	j	f	d	d2	ch	HEX(b)	HEX(vb)	HEX(blob1)	text1	timestamp_c	newOne
1	6	6.6	8.8	0	aaa	63636300000000000000000000000000000000	646464	NULL	NULL	2008-12-18 17:41:02	Comment field default
2	6	6.6	8.8	0	aaa	63636300000000000000000000000000000000	646464	NULL	NULL	2008-12-18 17:41:02	Comment field default
10	10	10	10	10	nnnnn	6E6E6E6E6E0000000000000000000000000000	6E6E6E6E6E	6E6E6E6E6E	nnnnn	2008-11-16 08:13:32	Comment field default
11	6	6.6	8.8	0	mmm	63636300000000000000000000000000000000	646464	NULL	NULL	2008-12-18 17:41:20	Comment field default
Now backup the current data then restore data-only to a schema with different defaults and no special ndb_restore options
drop table t1;
CREATE TABLE t1 (  
`i` int(11) NOT NULL AUTO_INCREMENT,
`j` bigint NOT NULL DEFAULT '20', 
`f` float NOT NULL DEFAULT '6.66',
`d` double DEFAULT '8.88',
`d2` double NOT NULL DEFAULT '9.99',
`ch` char(19) DEFAULT 'aaaZZZ',
`b` binary(19) DEFAULT 'ccccc\0\0\0\0\0\0\0\0\0\0\0\0\0\0',
`vb` varbinary(19) DEFAULT 'dddDDDddd',
`blob1` blob,
`text1` text,
`timestamp_c` timestamp NOT NULL DEFAULT 20100608133131,
`newOne` varchar(256),
PRIMARY KEY (`i`)
) ENGINE=ndbcluster AUTO_INCREMENT=18446744073709551615 DEFAULT CHARSET=latin1;
SELECT i, j, f, d, d2, ch, HEX(b), HEX(vb), HEX(blob1), text1, timestamp_c, newOne from t1 order by i;
i	j	f	d	d2	ch	HEX(b)	HEX(vb)	HEX(blob1)	text1	timestamp_c	newOne
1	6	6.6	8.8	0	aaa	63636300000000000000000000000000000000	646464	NULL	NULL	2008-12-18 17:41:02	Comment field default
2	6	6.6	8.8	0	aaa	63636300000000000000000000000000000000	646464	NULL	NULL	2008-12-18 17:41:02	Comment field default
10	10	10	10	10	nnnnn	6E6E6E6E6E0000000000000000000000000000	6E6E6E6E6E	6E6E6E6E6E	nnnnn	2008-11-16 08:13:32	Comment field default
11	6	6.6	8.8	0	mmm	63636300000000000000000000000000000000	646464	NULL	NULL	2008-12-18 17:41:20	Comment field default
drop table t1;
Bug#55121 error 839 'Illegal null attribute' from NDB for fields with default value
Ensure that Ndb handler doesn't expect native defaults for Blobs.
set @save_sql_mode = @@session.sql_mode;
set sql_mode=STRICT_TRANS_TABLES;
CREATE TABLE t1 (
fid smallint(6) unsigned NOT NULL DEFAULT '0',
f01 text NOT NULL,
f02 varchar(255) NOT NULL DEFAULT '',
f03 text NOT NULL DEFAULT '',
PRIMARY KEY (fid)
) engine=ndb;
ERROR 42000: BLOB/TEXT column 'f03' can't have a default value
set sql_mode=@save_sql_mode;
CREATE TABLE t1 (
fid smallint(6) unsigned NOT NULL DEFAULT '0',
f01 text NOT NULL,
f02 varchar(255) NOT NULL DEFAULT '',
f03 text NOT NULL DEFAULT '',
PRIMARY KEY (fid)
) engine=ndb;
show create table t1;
Table	Create Table
t1	CREATE TABLE `t1` (
  `fid` smallint(6) unsigned NOT NULL DEFAULT '0',
  `f01` text NOT NULL,
  `f02` varchar(255) NOT NULL DEFAULT '',
  `f03` text NOT NULL,
  PRIMARY KEY (`fid`)
) ENGINE=ndbcluster DEFAULT CHARSET=latin1
insert into t1(fid) value(100);
Warnings:
Warning	1364	Field 'f01' doesn't have a default value
select fid, isnull(f01), isnull(f02), isnull(f03) from t1;
fid	isnull(f01)	isnull(f02)	isnull(f03)
100	0	0	0
drop table t1;<|MERGE_RESOLUTION|>--- conflicted
+++ resolved
@@ -378,12 +378,7 @@
 vb Varbinary(19) NULL AT=SHORT_VAR ST=MEMORY DEFAULT 0x646464
 blob1 Blob(256,2000,0) NULL AT=MEDIUM_VAR ST=MEMORY BV=2 BT=NDB$BLOB_XX_9
 text1 Text(256,2000,0;latin1_swedish_ci) NULL AT=MEDIUM_VAR ST=MEMORY BV=2 BT=NDB$BLOB_XX_10
-<<<<<<< HEAD
 timestamp_c Timestamp NOT NULL AT=FIXED ST=MEMORY DEFAULT 0
-
-=======
-timestamp_c Timestamp NOT NULL AT=FIXED ST=MEMORY
->>>>>>> 3fbe822e
 -- Indexes -- 
 PRIMARY KEY(i) - UniqueHashIndex
 Index
@@ -648,12 +643,7 @@
 HashMap: DEFAULT-HASHMAP-3840-2
 -- Attributes --
 a Int PRIMARY KEY DISTRIBUTION KEY AT=FIXED ST=MEMORY
-<<<<<<< HEAD
 b Timestamp2(0) NOT NULL AT=FIXED ST=MEMORY DEFAULT 0
-
-=======
-b Timestamp NOT NULL AT=FIXED ST=MEMORY
->>>>>>> 3fbe822e
 -- Indexes -- 
 PRIMARY KEY(a) - UniqueHashIndex
 PRIMARY(a) - OrderedIndex
@@ -696,12 +686,7 @@
 HashMap: DEFAULT-HASHMAP-3840-2
 -- Attributes --
 a Int PRIMARY KEY DISTRIBUTION KEY AT=FIXED ST=MEMORY
-<<<<<<< HEAD
 b Timestamp2(0) NOT NULL AT=FIXED ST=MEMORY DEFAULT 0
-
-=======
-b Timestamp NOT NULL AT=FIXED ST=MEMORY
->>>>>>> 3fbe822e
 -- Indexes -- 
 PRIMARY KEY(a) - UniqueHashIndex
 PRIMARY(a) - OrderedIndex
@@ -744,12 +729,7 @@
 HashMap: DEFAULT-HASHMAP-3840-2
 -- Attributes --
 a Int PRIMARY KEY DISTRIBUTION KEY AT=FIXED ST=MEMORY
-<<<<<<< HEAD
 b Timestamp2(0) NOT NULL AT=FIXED ST=MEMORY DEFAULT 0
-
-=======
-b Timestamp NOT NULL AT=FIXED ST=MEMORY
->>>>>>> 3fbe822e
 -- Indexes -- 
 PRIMARY KEY(a) - UniqueHashIndex
 PRIMARY(a) - OrderedIndex
@@ -842,12 +822,7 @@
 HashMap: DEFAULT-HASHMAP-3840-2
 -- Attributes --
 a Int PRIMARY KEY DISTRIBUTION KEY AT=FIXED ST=MEMORY
-<<<<<<< HEAD
 b Timestamp2(0) NOT NULL AT=FIXED ST=MEMORY DEFAULT 0
-
-=======
-b Timestamp NOT NULL AT=FIXED ST=MEMORY DEFAULT 0
->>>>>>> 3fbe822e
 -- Indexes -- 
 PRIMARY KEY(a) - UniqueHashIndex
 PRIMARY(a) - OrderedIndex
@@ -890,12 +865,7 @@
 HashMap: DEFAULT-HASHMAP-3840-2
 -- Attributes --
 a Int PRIMARY KEY DISTRIBUTION KEY AT=FIXED ST=MEMORY
-<<<<<<< HEAD
 b Timestamp2(0) NOT NULL AT=FIXED ST=MEMORY DEFAULT 235861201
-
-=======
-b Timestamp NOT NULL AT=FIXED ST=MEMORY DEFAULT 235861201
->>>>>>> 3fbe822e
 -- Indexes -- 
 PRIMARY KEY(a) - UniqueHashIndex
 PRIMARY(a) - OrderedIndex
@@ -940,14 +910,8 @@
 HashMap: DEFAULT-HASHMAP-3840-2
 -- Attributes --
 a Int PRIMARY KEY DISTRIBUTION KEY AT=FIXED ST=MEMORY
-<<<<<<< HEAD
 b Timestamp2(0) NOT NULL AT=FIXED ST=MEMORY DEFAULT 235861201
 c Timestamp2(0) NOT NULL AT=FIXED ST=MEMORY DEFAULT 0
-
-=======
-b Timestamp NOT NULL AT=FIXED ST=MEMORY DEFAULT 235861201
-c Timestamp NOT NULL AT=FIXED ST=MEMORY
->>>>>>> 3fbe822e
 -- Indexes -- 
 PRIMARY KEY(a) - UniqueHashIndex
 PRIMARY(a) - OrderedIndex
@@ -992,14 +956,8 @@
 HashMap: DEFAULT-HASHMAP-3840-2
 -- Attributes --
 a Int PRIMARY KEY DISTRIBUTION KEY AT=FIXED ST=MEMORY
-<<<<<<< HEAD
 b Timestamp2(0) NOT NULL AT=FIXED ST=MEMORY DEFAULT 235861201
 c Timestamp2(0) NOT NULL AT=FIXED ST=MEMORY DEFAULT 0
-
-=======
-b Timestamp NOT NULL AT=FIXED ST=MEMORY DEFAULT 235861201
-c Timestamp NOT NULL AT=FIXED ST=MEMORY
->>>>>>> 3fbe822e
 -- Indexes -- 
 PRIMARY KEY(a) - UniqueHashIndex
 PRIMARY(a) - OrderedIndex
@@ -1048,14 +1006,8 @@
 HashMap: DEFAULT-HASHMAP-3840-2
 -- Attributes --
 a Int PRIMARY KEY DISTRIBUTION KEY AT=FIXED ST=MEMORY
-<<<<<<< HEAD
 b Timestamp2(0) NOT NULL AT=FIXED ST=MEMORY DEFAULT 235861201
 c Timestamp2(0) NOT NULL AT=FIXED ST=MEMORY DEFAULT 0
-
-=======
-b Timestamp NOT NULL AT=FIXED ST=MEMORY DEFAULT 235861201
-c Timestamp NOT NULL AT=FIXED ST=MEMORY
->>>>>>> 3fbe822e
 -- Indexes -- 
 PRIMARY KEY(a) - UniqueHashIndex
 PRIMARY(a) - OrderedIndex
@@ -1098,12 +1050,7 @@
 HashMap: DEFAULT-HASHMAP-3840-2
 -- Attributes --
 a Int PRIMARY KEY DISTRIBUTION KEY AT=FIXED ST=MEMORY
-<<<<<<< HEAD
 b Timestamp2(0) NULL AT=FIXED ST=MEMORY
-
-=======
-b Timestamp NULL AT=FIXED ST=MEMORY
->>>>>>> 3fbe822e
 -- Indexes -- 
 PRIMARY KEY(a) - UniqueHashIndex
 PRIMARY(a) - OrderedIndex
@@ -1146,12 +1093,7 @@
 HashMap: DEFAULT-HASHMAP-3840-2
 -- Attributes --
 a Int PRIMARY KEY DISTRIBUTION KEY AT=FIXED ST=MEMORY
-<<<<<<< HEAD
 b Timestamp2(0) NULL AT=FIXED ST=MEMORY DEFAULT 0
-
-=======
-b Timestamp NULL AT=FIXED ST=MEMORY DEFAULT 0
->>>>>>> 3fbe822e
 -- Indexes -- 
 PRIMARY KEY(a) - UniqueHashIndex
 PRIMARY(a) - OrderedIndex
@@ -1194,12 +1136,7 @@
 HashMap: DEFAULT-HASHMAP-3840-2
 -- Attributes --
 a Int PRIMARY KEY DISTRIBUTION KEY AT=FIXED ST=MEMORY
-<<<<<<< HEAD
 b Timestamp2(0) NULL AT=FIXED ST=MEMORY DEFAULT 235861201
-
-=======
-b Timestamp NULL AT=FIXED ST=MEMORY DEFAULT 235861201
->>>>>>> 3fbe822e
 -- Indexes -- 
 PRIMARY KEY(a) - UniqueHashIndex
 PRIMARY(a) - OrderedIndex
@@ -1242,12 +1179,7 @@
 HashMap: DEFAULT-HASHMAP-3840-2
 -- Attributes --
 a Int PRIMARY KEY DISTRIBUTION KEY AT=FIXED ST=MEMORY
-<<<<<<< HEAD
 b Timestamp2(0) NULL AT=FIXED ST=MEMORY
-
-=======
-b Timestamp NULL AT=FIXED ST=MEMORY
->>>>>>> 3fbe822e
 -- Indexes -- 
 PRIMARY KEY(a) - UniqueHashIndex
 PRIMARY(a) - OrderedIndex
@@ -1340,12 +1272,7 @@
 HashMap: DEFAULT-HASHMAP-3840-2
 -- Attributes --
 a Int PRIMARY KEY DISTRIBUTION KEY AT=FIXED ST=MEMORY
-<<<<<<< HEAD
 b Timestamp2(0) NULL AT=FIXED ST=MEMORY
-
-=======
-b Timestamp NULL AT=FIXED ST=MEMORY
->>>>>>> 3fbe822e
 -- Indexes -- 
 PRIMARY KEY(a) - UniqueHashIndex
 PRIMARY(a) - OrderedIndex
