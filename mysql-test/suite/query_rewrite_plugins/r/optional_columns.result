#
# Tests that the optional column columns work both of they are present
# and absent. PATTERN_DIGEST and NORMALIZED_PATTERN are optional write-
# only columns that are not present by default. The MESSAGE column is
# optional, but included in the install script by default.
#
# Query rewrite plugin was installed.
#
# Testing with PATTERN_DIGEST and NORMALIZED_PATTERN columns.
#
CREATE TABLE t1 ( a VARCHAR(10), b VARCHAR(10) );
INSERT INTO t1 VALUES ( 'abc', 'def' ), ( 'ghi', 'klm' ), ( 'nop', 'qrs' );
CREATE TABLE t2 ( a VARCHAR(10) );
INSERT INTO t2 VALUES ( 'abc' ), ( 'klm' );
# Test of literals matching.
INSERT INTO query_rewrite.rewrite_rules ( pattern, replacement )
VALUES ( 'SELECT ?', 'SELECT "literal"' );
SELECT * FROM query_rewrite.rewrite_rules;
id	pattern	pattern_database	replacement	enabled	message	pattern_digest	normalized_pattern
1	SELECT ?	NULL	SELECT "literal"	YES	NULL	NULL	NULL
CALL query_rewrite.flush_rewrite_rules();
SELECT * FROM query_rewrite.rewrite_rules;
id	pattern	pattern_database	replacement	enabled	message	pattern_digest	normalized_pattern
<<<<<<< HEAD
1	SELECT ?	NULL	SELECT "literal"	YES	NULL	92b13a7890b146610f871c7d6d8101fc	select ?
=======
1	SELECT ?	NULL	SELECT "literal"	YES	NULL	f29eded39dd5fa102f18987679dd0c14	select ?
>>>>>>> 03889a71
SELECT NULL;
literal
literal
Warnings:
Note	1105	Query 'SELECT NULL' rewritten to 'SELECT "literal"' by a query rewrite plugin
SELECT 'abc';
literal
literal
Warnings:
Note	1105	Query 'SELECT 'abc'' rewritten to 'SELECT "literal"' by a query rewrite plugin
SELECT 1;
literal
literal
Warnings:
Note	1105	Query 'SELECT 1' rewritten to 'SELECT "literal"' by a query rewrite plugin
SELECT 1.1;
literal
literal
Warnings:
Note	1105	Query 'SELECT 1.1' rewritten to 'SELECT "literal"' by a query rewrite plugin
SELECT 123456789123456789123456789123456789123456789123456789;
literal
literal
Warnings:
Note	1105	Query 'SELECT 123456789123456789123456789123456789123456789123456789' rewritten to 'SELECT "literal"' by a query rewrite plugin
# Check our status variables.
SHOW STATUS LIKE 'Rewriter%';
Variable_name	Value
Rewriter_number_loaded_rules	1
Rewriter_number_reloads	2
Rewriter_number_rewritten_queries	5
Rewriter_reload_error	OFF
DELETE FROM query_rewrite.rewrite_rules;
INSERT INTO query_rewrite.rewrite_rules ( pattern, replacement )
VALUES ( 'SELECT * FROM test.t1 WHERE ( a = ? AND TRUE ) OR b = ?',
'SELECT a FROM test.t1 WHERE a = ?' ),
( 'SELECT a FROM test.t1',
'SELECT * FROM test.t1 WHERE a = \'abc\'' ),
( 'SELECT a FROM test.t1 WHERE b = ?',
'SELECT * FROM test.t1 WHERE b = ?' ),
( 'SELECT * FROM test.t2',
'SELECT * FROM test.t1 JOIN test.t2 ON t1.a = t2.a' ),
( 'SELECT * FROM test.t1 WHERE a = ? OR b = ?',
'SELECT * FROM test.t1 WHERE b = ? OR a = ?' );
SELECT * FROM query_rewrite.rewrite_rules;
id	pattern	pattern_database	replacement	enabled	message	pattern_digest	normalized_pattern
2	SELECT * FROM test.t1 WHERE ( a = ? AND TRUE ) OR b = ?	NULL	SELECT a FROM test.t1 WHERE a = ?	YES	NULL	NULL	NULL
3	SELECT a FROM test.t1	NULL	SELECT * FROM test.t1 WHERE a = 'abc'	YES	NULL	NULL	NULL
4	SELECT a FROM test.t1 WHERE b = ?	NULL	SELECT * FROM test.t1 WHERE b = ?	YES	NULL	NULL	NULL
5	SELECT * FROM test.t2	NULL	SELECT * FROM test.t1 JOIN test.t2 ON t1.a = t2.a	YES	NULL	NULL	NULL
6	SELECT * FROM test.t1 WHERE a = ? OR b = ?	NULL	SELECT * FROM test.t1 WHERE b = ? OR a = ?	YES	NULL	NULL	NULL
CALL query_rewrite.flush_rewrite_rules();
SELECT * FROM query_rewrite.rewrite_rules;
id	pattern	pattern_database	replacement	enabled	message	pattern_digest	normalized_pattern
<<<<<<< HEAD
2	SELECT * FROM test.t1 WHERE ( a = ? AND TRUE ) OR b = ?	NULL	SELECT a FROM test.t1 WHERE a = ?	YES	NULL	6a90b549b32e76da75c0359ec50e4697	select `*` from `test`.`t1` where (((`a` = ?) and ?) or (`b` = ?))
3	SELECT a FROM test.t1	NULL	SELECT * FROM test.t1 WHERE a = 'abc'	YES	NULL	f159cf36b8d320dd3744b61fe1cb3d57	select `a` from `test`.`t1`
4	SELECT a FROM test.t1 WHERE b = ?	NULL	SELECT * FROM test.t1 WHERE b = ?	YES	NULL	eba3e48284ad539ca1cc5252b6b7c466	select `a` from `test`.`t1` where (`b` = ?)
5	SELECT * FROM test.t2	NULL	SELECT * FROM test.t1 JOIN test.t2 ON t1.a = t2.a	YES	NULL	0660f967ed43fa7e5a3cbfaf915da35d	select `*` from `test`.`t2`
6	SELECT * FROM test.t1 WHERE a = ? OR b = ?	NULL	SELECT * FROM test.t1 WHERE b = ? OR a = ?	YES	NULL	8c89ca90a3e3862bee85322fa7970a51	select `*` from `test`.`t1` where ((`a` = ?) or (`b` = ?))
=======
2	SELECT * FROM test.t1 WHERE ( a = ? AND TRUE ) OR b = ?	NULL	SELECT a FROM test.t1 WHERE a = ?	YES	NULL	0508ee326e212ea3c7902190d527e1a3	select `*` from `test`.`t1` where (((`a` = ?) and ?) or (`b` = ?))
3	SELECT a FROM test.t1	NULL	SELECT * FROM test.t1 WHERE a = 'abc'	YES	NULL	58cd5c7974be669f20178bcf60e50c34	select `a` from `test`.`t1`
4	SELECT a FROM test.t1 WHERE b = ?	NULL	SELECT * FROM test.t1 WHERE b = ?	YES	NULL	3632138b7c53e5e70cd6927b6224fbc8	select `a` from `test`.`t1` where (`b` = ?)
5	SELECT * FROM test.t2	NULL	SELECT * FROM test.t1 JOIN test.t2 ON t1.a = t2.a	YES	NULL	1361495609e2e21facdf8aabbaf14a94	select `*` from `test`.`t2`
6	SELECT * FROM test.t1 WHERE a = ? OR b = ?	NULL	SELECT * FROM test.t1 WHERE b = ? OR a = ?	YES	NULL	c68dd85190eb87215b168e7efce4f41f	select `*` from `test`.`t1` where ((`a` = ?) or (`b` = ?))
>>>>>>> 03889a71
# Check a query that doesn't have a rewrite rule doesn't get rewritten.
SELECT b FROM test.t1;
b
def
klm
qrs
# Check a query with just one parameter.
SELECT a FROM test.t1 WHERE b = 'qrs';
a	b
nop	qrs
Warnings:
Note	1105	Query 'SELECT a FROM test.t1 WHERE b = 'qrs'' rewritten to 'SELECT * FROM test.t1 WHERE b = 'qrs'' by a query rewrite plugin
# Check a rule with parameter truncation (fewer parameters in the
# output query than in the input query);
SELECT * FROM test.t1 WHERE ( a = 'abc' AND TRUE ) OR b = 'klm';
a
abc
Warnings:
Note	1105	Query 'SELECT * FROM test.t1 WHERE ( a = 'abc' AND TRUE ) OR b = 'klm'' rewritten to 'SELECT a FROM test.t1 WHERE a = 'abc'' by a query rewrite plugin
SELECT * FROM test.t1 WHERE ( a = 'abc' AND FALSE ) OR b = 'klm';
a	b
ghi	klm
# Check a non parameterized query.
SELECT * from t1 WHERE a = 'abc';
a	b
abc	def
# Check that a non-rewritten query does not yield a warning.
SELECT b FROM test.t1;
b
def
klm
qrs
# Check that a query is not rewritten if the query corresponds to a
# replacement.
SELECT a FROM test.t1;
a	b
abc	def
Warnings:
Note	1105	Query 'SELECT a FROM test.t1' rewritten to 'SELECT * FROM test.t1 WHERE a = 'abc'' by a query rewrite plugin
# Check that we can execute a rewrite more than once.
SELECT * FROM test.t2;
a	b	a
abc	def	abc
Warnings:
Note	1105	Query 'SELECT * FROM test.t2' rewritten to 'SELECT * FROM test.t1 JOIN test.t2 ON t1.a = t2.a' by a query rewrite plugin
SELECT * FROM test.t2;
a	b	a
abc	def	abc
Warnings:
Note	1105	Query 'SELECT * FROM test.t2' rewritten to 'SELECT * FROM test.t1 JOIN test.t2 ON t1.a = t2.a' by a query rewrite plugin
# Remove the warnings.
SELECT b FROM test.t1;
b
def
klm
qrs
# Check parameter switching in a query rewrite
SELECT * FROM test.t1 WHERE a = 'def' OR b = 'ghi';
a	b
abc	def
ghi	klm
Warnings:
Note	1105	Query 'SELECT * FROM test.t1 WHERE a = 'def' OR b = 'ghi'' rewritten to 'SELECT * FROM test.t1 WHERE b = 'def' OR a = 'ghi'' by a query rewrite plugin
# Verify with whitespace.
SELECT * FROM test.t1   WHERE   a  = 'def' OR b  =  'ghi';
a	b
abc	def
ghi	klm
Warnings:
Note	1105	Query 'SELECT * FROM test.t1   WHERE   a  = 'def' OR b  =  'ghi'' rewritten to 'SELECT * FROM test.t1 WHERE b = 'def' OR a = 'ghi'' by a query rewrite plugin
# Verify with comments.
SELECT * FROM test.t1 WHERE a =/* 'def' ? */'def' OR b = 'ghi';
a	b
abc	def
ghi	klm
Warnings:
Note	1105	Query 'SELECT * FROM test.t1 WHERE a =/* 'def' ? */'def' OR b = 'ghi'' rewritten to 'SELECT * FROM test.t1 WHERE b = 'def' OR a = 'ghi'' by a query rewrite plugin
# Check our status variables.
SHOW STATUS LIKE 'Rewriter%';
Variable_name	Value
Rewriter_number_loaded_rules	5
Rewriter_number_reloads	3
Rewriter_number_rewritten_queries	13
Rewriter_reload_error	OFF
DROP TABLE t1;
DROP TABLE t2;
DELETE FROM query_rewrite.rewrite_rules;
# Test of literals matching.
INSERT INTO query_rewrite.rewrite_rules ( pattern, replacement )
VALUES ( 'SELECT 1, ?', 'SELECT "rewritten w/rule 1"' ),
( 'SELECT 2, ?', 'SELECT "rewritten w/rule 2"' ),
( 'SELECT "The_original_query"', 'SELECT "The_rewritten_query"');
SELECT * FROM query_rewrite.rewrite_rules;
id	pattern	pattern_database	replacement	enabled	message	pattern_digest	normalized_pattern
7	SELECT 1, ?	NULL	SELECT "rewritten w/rule 1"	YES	NULL	NULL	NULL
8	SELECT 2, ?	NULL	SELECT "rewritten w/rule 2"	YES	NULL	NULL	NULL
9	SELECT "The_original_query"	NULL	SELECT "The_rewritten_query"	YES	NULL	NULL	NULL
CALL query_rewrite.flush_rewrite_rules();
SELECT * FROM query_rewrite.rewrite_rules;
id	pattern	pattern_database	replacement	enabled	message	pattern_digest	normalized_pattern
<<<<<<< HEAD
7	SELECT 1, ?	NULL	SELECT "rewritten w/rule 1"	YES	NULL	12cc3304920bee34f0ac3d11253bfcad	select ?,?
8	SELECT 2, ?	NULL	SELECT "rewritten w/rule 2"	YES	NULL	12cc3304920bee34f0ac3d11253bfcad	select ?,?
9	SELECT "The_original_query"	NULL	SELECT "The_rewritten_query"	YES	NULL	92b13a7890b146610f871c7d6d8101fc	select ?
=======
7	SELECT 1, ?	NULL	SELECT "rewritten w/rule 1"	YES	NULL	83ef7ed240106f12b4730d6980da9ab7	select ?,?
8	SELECT 2, ?	NULL	SELECT "rewritten w/rule 2"	YES	NULL	83ef7ed240106f12b4730d6980da9ab7	select ?,?
9	SELECT "The_original_query"	NULL	SELECT "The_rewritten_query"	YES	NULL	f29eded39dd5fa102f18987679dd0c14	select ?
>>>>>>> 03889a71
SELECT 1, 1;
rewritten w/rule 1
rewritten w/rule 1
Warnings:
Note	1105	Query 'SELECT 1, 1' rewritten to 'SELECT "rewritten w/rule 1"' by a query rewrite plugin
SELECT 1, 2;
rewritten w/rule 1
rewritten w/rule 1
Warnings:
Note	1105	Query 'SELECT 1, 2' rewritten to 'SELECT "rewritten w/rule 1"' by a query rewrite plugin
SELECT 2, 1;
rewritten w/rule 2
rewritten w/rule 2
Warnings:
Note	1105	Query 'SELECT 2, 1' rewritten to 'SELECT "rewritten w/rule 2"' by a query rewrite plugin
SELECT 2, 2;
rewritten w/rule 2
rewritten w/rule 2
Warnings:
Note	1105	Query 'SELECT 2, 2' rewritten to 'SELECT "rewritten w/rule 2"' by a query rewrite plugin
SELECT 3, 1;
3	1
3	1
SELECT 3, 2;
3	2
3	2
SELECT 'The_original_query';
The_rewritten_query
The_rewritten_query
Warnings:
Note	1105	Query 'SELECT 'The_original_query'' rewritten to 'SELECT "The_rewritten_query"' by a query rewrite plugin
DELETE FROM query_rewrite.rewrite_rules;
DELETE FROM query_rewrite.rewrite_rules;
#
# Testing with a NORMALIZED_PATTERN column.
#
ALTER TABLE query_rewrite.rewrite_rules DROP COLUMN pattern_digest;
CREATE TABLE t1 ( a VARCHAR(10), b VARCHAR(10) );
INSERT INTO t1 VALUES ( 'abc', 'def' ), ( 'ghi', 'klm' ), ( 'nop', 'qrs' );
CREATE TABLE t2 ( a VARCHAR(10) );
INSERT INTO t2 VALUES ( 'abc' ), ( 'klm' );
# Test of literals matching.
INSERT INTO query_rewrite.rewrite_rules ( pattern, replacement )
VALUES ( 'SELECT ?', 'SELECT "literal"' );
SELECT * FROM query_rewrite.rewrite_rules;
id	pattern	pattern_database	replacement	enabled	message	normalized_pattern
10	SELECT ?	NULL	SELECT "literal"	YES	NULL	NULL
CALL query_rewrite.flush_rewrite_rules();
SELECT * FROM query_rewrite.rewrite_rules;
id	pattern	pattern_database	replacement	enabled	message	normalized_pattern
10	SELECT ?	NULL	SELECT "literal"	YES	NULL	select ?
SELECT NULL;
literal
literal
Warnings:
Note	1105	Query 'SELECT NULL' rewritten to 'SELECT "literal"' by a query rewrite plugin
SELECT 'abc';
literal
literal
Warnings:
Note	1105	Query 'SELECT 'abc'' rewritten to 'SELECT "literal"' by a query rewrite plugin
SELECT 1;
literal
literal
Warnings:
Note	1105	Query 'SELECT 1' rewritten to 'SELECT "literal"' by a query rewrite plugin
SELECT 1.1;
literal
literal
Warnings:
Note	1105	Query 'SELECT 1.1' rewritten to 'SELECT "literal"' by a query rewrite plugin
SELECT 123456789123456789123456789123456789123456789123456789;
literal
literal
Warnings:
Note	1105	Query 'SELECT 123456789123456789123456789123456789123456789123456789' rewritten to 'SELECT "literal"' by a query rewrite plugin
# Check our status variables.
SHOW STATUS LIKE 'Rewriter%';
Variable_name	Value
Rewriter_number_loaded_rules	1
Rewriter_number_reloads	5
Rewriter_number_rewritten_queries	23
Rewriter_reload_error	OFF
DELETE FROM query_rewrite.rewrite_rules;
INSERT INTO query_rewrite.rewrite_rules ( pattern, replacement )
VALUES ( 'SELECT * FROM test.t1 WHERE ( a = ? AND TRUE ) OR b = ?',
'SELECT a FROM test.t1 WHERE a = ?' ),
( 'SELECT a FROM test.t1',
'SELECT * FROM test.t1 WHERE a = \'abc\'' ),
( 'SELECT a FROM test.t1 WHERE b = ?',
'SELECT * FROM test.t1 WHERE b = ?' ),
( 'SELECT * FROM test.t2',
'SELECT * FROM test.t1 JOIN test.t2 ON t1.a = t2.a' ),
( 'SELECT * FROM test.t1 WHERE a = ? OR b = ?',
'SELECT * FROM test.t1 WHERE b = ? OR a = ?' );
SELECT * FROM query_rewrite.rewrite_rules;
id	pattern	pattern_database	replacement	enabled	message	normalized_pattern
11	SELECT * FROM test.t1 WHERE ( a = ? AND TRUE ) OR b = ?	NULL	SELECT a FROM test.t1 WHERE a = ?	YES	NULL	NULL
12	SELECT a FROM test.t1	NULL	SELECT * FROM test.t1 WHERE a = 'abc'	YES	NULL	NULL
13	SELECT a FROM test.t1 WHERE b = ?	NULL	SELECT * FROM test.t1 WHERE b = ?	YES	NULL	NULL
14	SELECT * FROM test.t2	NULL	SELECT * FROM test.t1 JOIN test.t2 ON t1.a = t2.a	YES	NULL	NULL
15	SELECT * FROM test.t1 WHERE a = ? OR b = ?	NULL	SELECT * FROM test.t1 WHERE b = ? OR a = ?	YES	NULL	NULL
CALL query_rewrite.flush_rewrite_rules();
SELECT * FROM query_rewrite.rewrite_rules;
id	pattern	pattern_database	replacement	enabled	message	normalized_pattern
11	SELECT * FROM test.t1 WHERE ( a = ? AND TRUE ) OR b = ?	NULL	SELECT a FROM test.t1 WHERE a = ?	YES	NULL	select `*` from `test`.`t1` where (((`a` = ?) and ?) or (`b` = ?))
12	SELECT a FROM test.t1	NULL	SELECT * FROM test.t1 WHERE a = 'abc'	YES	NULL	select `a` from `test`.`t1`
13	SELECT a FROM test.t1 WHERE b = ?	NULL	SELECT * FROM test.t1 WHERE b = ?	YES	NULL	select `a` from `test`.`t1` where (`b` = ?)
14	SELECT * FROM test.t2	NULL	SELECT * FROM test.t1 JOIN test.t2 ON t1.a = t2.a	YES	NULL	select `*` from `test`.`t2`
15	SELECT * FROM test.t1 WHERE a = ? OR b = ?	NULL	SELECT * FROM test.t1 WHERE b = ? OR a = ?	YES	NULL	select `*` from `test`.`t1` where ((`a` = ?) or (`b` = ?))
# Check a query that doesn't have a rewrite rule doesn't get rewritten.
SELECT b FROM test.t1;
b
def
klm
qrs
# Check a query with just one parameter.
SELECT a FROM test.t1 WHERE b = 'qrs';
a	b
nop	qrs
Warnings:
Note	1105	Query 'SELECT a FROM test.t1 WHERE b = 'qrs'' rewritten to 'SELECT * FROM test.t1 WHERE b = 'qrs'' by a query rewrite plugin
# Check a rule with parameter truncation (fewer parameters in the
# output query than in the input query);
SELECT * FROM test.t1 WHERE ( a = 'abc' AND TRUE ) OR b = 'klm';
a
abc
Warnings:
Note	1105	Query 'SELECT * FROM test.t1 WHERE ( a = 'abc' AND TRUE ) OR b = 'klm'' rewritten to 'SELECT a FROM test.t1 WHERE a = 'abc'' by a query rewrite plugin
SELECT * FROM test.t1 WHERE ( a = 'abc' AND FALSE ) OR b = 'klm';
a	b
ghi	klm
# Check a non parameterized query.
SELECT * from t1 WHERE a = 'abc';
a	b
abc	def
# Check that a non-rewritten query does not yield a warning.
SELECT b FROM test.t1;
b
def
klm
qrs
# Check that a query is not rewritten if the query corresponds to a
# replacement.
SELECT a FROM test.t1;
a	b
abc	def
Warnings:
Note	1105	Query 'SELECT a FROM test.t1' rewritten to 'SELECT * FROM test.t1 WHERE a = 'abc'' by a query rewrite plugin
# Check that we can execute a rewrite more than once.
SELECT * FROM test.t2;
a	b	a
abc	def	abc
Warnings:
Note	1105	Query 'SELECT * FROM test.t2' rewritten to 'SELECT * FROM test.t1 JOIN test.t2 ON t1.a = t2.a' by a query rewrite plugin
SELECT * FROM test.t2;
a	b	a
abc	def	abc
Warnings:
Note	1105	Query 'SELECT * FROM test.t2' rewritten to 'SELECT * FROM test.t1 JOIN test.t2 ON t1.a = t2.a' by a query rewrite plugin
# Remove the warnings.
SELECT b FROM test.t1;
b
def
klm
qrs
# Check parameter switching in a query rewrite
SELECT * FROM test.t1 WHERE a = 'def' OR b = 'ghi';
a	b
abc	def
ghi	klm
Warnings:
Note	1105	Query 'SELECT * FROM test.t1 WHERE a = 'def' OR b = 'ghi'' rewritten to 'SELECT * FROM test.t1 WHERE b = 'def' OR a = 'ghi'' by a query rewrite plugin
# Verify with whitespace.
SELECT * FROM test.t1   WHERE   a  = 'def' OR b  =  'ghi';
a	b
abc	def
ghi	klm
Warnings:
Note	1105	Query 'SELECT * FROM test.t1   WHERE   a  = 'def' OR b  =  'ghi'' rewritten to 'SELECT * FROM test.t1 WHERE b = 'def' OR a = 'ghi'' by a query rewrite plugin
# Verify with comments.
SELECT * FROM test.t1 WHERE a =/* 'def' ? */'def' OR b = 'ghi';
a	b
abc	def
ghi	klm
Warnings:
Note	1105	Query 'SELECT * FROM test.t1 WHERE a =/* 'def' ? */'def' OR b = 'ghi'' rewritten to 'SELECT * FROM test.t1 WHERE b = 'def' OR a = 'ghi'' by a query rewrite plugin
# Check our status variables.
SHOW STATUS LIKE 'Rewriter%';
Variable_name	Value
Rewriter_number_loaded_rules	5
Rewriter_number_reloads	6
Rewriter_number_rewritten_queries	31
Rewriter_reload_error	OFF
DROP TABLE t1;
DROP TABLE t2;
DELETE FROM query_rewrite.rewrite_rules;
# Test of literals matching.
INSERT INTO query_rewrite.rewrite_rules ( pattern, replacement )
VALUES ( 'SELECT 1, ?', 'SELECT "rewritten w/rule 1"' ),
( 'SELECT 2, ?', 'SELECT "rewritten w/rule 2"' ),
( 'SELECT "The_original_query"', 'SELECT "The_rewritten_query"');
SELECT * FROM query_rewrite.rewrite_rules;
id	pattern	pattern_database	replacement	enabled	message	normalized_pattern
16	SELECT 1, ?	NULL	SELECT "rewritten w/rule 1"	YES	NULL	NULL
17	SELECT 2, ?	NULL	SELECT "rewritten w/rule 2"	YES	NULL	NULL
18	SELECT "The_original_query"	NULL	SELECT "The_rewritten_query"	YES	NULL	NULL
CALL query_rewrite.flush_rewrite_rules();
SELECT * FROM query_rewrite.rewrite_rules;
id	pattern	pattern_database	replacement	enabled	message	normalized_pattern
16	SELECT 1, ?	NULL	SELECT "rewritten w/rule 1"	YES	NULL	select ?,?
17	SELECT 2, ?	NULL	SELECT "rewritten w/rule 2"	YES	NULL	select ?,?
18	SELECT "The_original_query"	NULL	SELECT "The_rewritten_query"	YES	NULL	select ?
SELECT 1, 1;
rewritten w/rule 1
rewritten w/rule 1
Warnings:
Note	1105	Query 'SELECT 1, 1' rewritten to 'SELECT "rewritten w/rule 1"' by a query rewrite plugin
SELECT 1, 2;
rewritten w/rule 1
rewritten w/rule 1
Warnings:
Note	1105	Query 'SELECT 1, 2' rewritten to 'SELECT "rewritten w/rule 1"' by a query rewrite plugin
SELECT 2, 1;
rewritten w/rule 2
rewritten w/rule 2
Warnings:
Note	1105	Query 'SELECT 2, 1' rewritten to 'SELECT "rewritten w/rule 2"' by a query rewrite plugin
SELECT 2, 2;
rewritten w/rule 2
rewritten w/rule 2
Warnings:
Note	1105	Query 'SELECT 2, 2' rewritten to 'SELECT "rewritten w/rule 2"' by a query rewrite plugin
SELECT 3, 1;
3	1
3	1
SELECT 3, 2;
3	2
3	2
SELECT 'The_original_query';
The_rewritten_query
The_rewritten_query
Warnings:
Note	1105	Query 'SELECT 'The_original_query'' rewritten to 'SELECT "The_rewritten_query"' by a query rewrite plugin
DELETE FROM query_rewrite.rewrite_rules;
DELETE FROM query_rewrite.rewrite_rules;
#
# Testing with a NORMALIZED_PATTERN column but no MESSAGE column.
#
ALTER TABLE query_rewrite.rewrite_rules DROP COLUMN message;
CREATE TABLE t1 ( a VARCHAR(10), b VARCHAR(10) );
INSERT INTO t1 VALUES ( 'abc', 'def' ), ( 'ghi', 'klm' ), ( 'nop', 'qrs' );
CREATE TABLE t2 ( a VARCHAR(10) );
INSERT INTO t2 VALUES ( 'abc' ), ( 'klm' );
# Test of literals matching.
INSERT INTO query_rewrite.rewrite_rules ( pattern, replacement )
VALUES ( 'SELECT ?', 'SELECT "literal"' );
SELECT * FROM query_rewrite.rewrite_rules;
id	pattern	pattern_database	replacement	enabled	normalized_pattern
19	SELECT ?	NULL	SELECT "literal"	YES	NULL
CALL query_rewrite.flush_rewrite_rules();
SELECT * FROM query_rewrite.rewrite_rules;
id	pattern	pattern_database	replacement	enabled	normalized_pattern
19	SELECT ?	NULL	SELECT "literal"	YES	select ?
SELECT NULL;
literal
literal
Warnings:
Note	1105	Query 'SELECT NULL' rewritten to 'SELECT "literal"' by a query rewrite plugin
SELECT 'abc';
literal
literal
Warnings:
Note	1105	Query 'SELECT 'abc'' rewritten to 'SELECT "literal"' by a query rewrite plugin
SELECT 1;
literal
literal
Warnings:
Note	1105	Query 'SELECT 1' rewritten to 'SELECT "literal"' by a query rewrite plugin
SELECT 1.1;
literal
literal
Warnings:
Note	1105	Query 'SELECT 1.1' rewritten to 'SELECT "literal"' by a query rewrite plugin
SELECT 123456789123456789123456789123456789123456789123456789;
literal
literal
Warnings:
Note	1105	Query 'SELECT 123456789123456789123456789123456789123456789123456789' rewritten to 'SELECT "literal"' by a query rewrite plugin
# Check our status variables.
SHOW STATUS LIKE 'Rewriter%';
Variable_name	Value
Rewriter_number_loaded_rules	1
Rewriter_number_reloads	8
Rewriter_number_rewritten_queries	41
Rewriter_reload_error	OFF
DELETE FROM query_rewrite.rewrite_rules;
INSERT INTO query_rewrite.rewrite_rules ( pattern, replacement )
VALUES ( 'SELECT * FROM test.t1 WHERE ( a = ? AND TRUE ) OR b = ?',
'SELECT a FROM test.t1 WHERE a = ?' ),
( 'SELECT a FROM test.t1',
'SELECT * FROM test.t1 WHERE a = \'abc\'' ),
( 'SELECT a FROM test.t1 WHERE b = ?',
'SELECT * FROM test.t1 WHERE b = ?' ),
( 'SELECT * FROM test.t2',
'SELECT * FROM test.t1 JOIN test.t2 ON t1.a = t2.a' ),
( 'SELECT * FROM test.t1 WHERE a = ? OR b = ?',
'SELECT * FROM test.t1 WHERE b = ? OR a = ?' );
SELECT * FROM query_rewrite.rewrite_rules;
id	pattern	pattern_database	replacement	enabled	normalized_pattern
20	SELECT * FROM test.t1 WHERE ( a = ? AND TRUE ) OR b = ?	NULL	SELECT a FROM test.t1 WHERE a = ?	YES	NULL
21	SELECT a FROM test.t1	NULL	SELECT * FROM test.t1 WHERE a = 'abc'	YES	NULL
22	SELECT a FROM test.t1 WHERE b = ?	NULL	SELECT * FROM test.t1 WHERE b = ?	YES	NULL
23	SELECT * FROM test.t2	NULL	SELECT * FROM test.t1 JOIN test.t2 ON t1.a = t2.a	YES	NULL
24	SELECT * FROM test.t1 WHERE a = ? OR b = ?	NULL	SELECT * FROM test.t1 WHERE b = ? OR a = ?	YES	NULL
CALL query_rewrite.flush_rewrite_rules();
SELECT * FROM query_rewrite.rewrite_rules;
id	pattern	pattern_database	replacement	enabled	normalized_pattern
20	SELECT * FROM test.t1 WHERE ( a = ? AND TRUE ) OR b = ?	NULL	SELECT a FROM test.t1 WHERE a = ?	YES	select `*` from `test`.`t1` where (((`a` = ?) and ?) or (`b` = ?))
21	SELECT a FROM test.t1	NULL	SELECT * FROM test.t1 WHERE a = 'abc'	YES	select `a` from `test`.`t1`
22	SELECT a FROM test.t1 WHERE b = ?	NULL	SELECT * FROM test.t1 WHERE b = ?	YES	select `a` from `test`.`t1` where (`b` = ?)
23	SELECT * FROM test.t2	NULL	SELECT * FROM test.t1 JOIN test.t2 ON t1.a = t2.a	YES	select `*` from `test`.`t2`
24	SELECT * FROM test.t1 WHERE a = ? OR b = ?	NULL	SELECT * FROM test.t1 WHERE b = ? OR a = ?	YES	select `*` from `test`.`t1` where ((`a` = ?) or (`b` = ?))
# Check a query that doesn't have a rewrite rule doesn't get rewritten.
SELECT b FROM test.t1;
b
def
klm
qrs
# Check a query with just one parameter.
SELECT a FROM test.t1 WHERE b = 'qrs';
a	b
nop	qrs
Warnings:
Note	1105	Query 'SELECT a FROM test.t1 WHERE b = 'qrs'' rewritten to 'SELECT * FROM test.t1 WHERE b = 'qrs'' by a query rewrite plugin
# Check a rule with parameter truncation (fewer parameters in the
# output query than in the input query);
SELECT * FROM test.t1 WHERE ( a = 'abc' AND TRUE ) OR b = 'klm';
a
abc
Warnings:
Note	1105	Query 'SELECT * FROM test.t1 WHERE ( a = 'abc' AND TRUE ) OR b = 'klm'' rewritten to 'SELECT a FROM test.t1 WHERE a = 'abc'' by a query rewrite plugin
SELECT * FROM test.t1 WHERE ( a = 'abc' AND FALSE ) OR b = 'klm';
a	b
ghi	klm
# Check a non parameterized query.
SELECT * from t1 WHERE a = 'abc';
a	b
abc	def
# Check that a non-rewritten query does not yield a warning.
SELECT b FROM test.t1;
b
def
klm
qrs
# Check that a query is not rewritten if the query corresponds to a
# replacement.
SELECT a FROM test.t1;
a	b
abc	def
Warnings:
Note	1105	Query 'SELECT a FROM test.t1' rewritten to 'SELECT * FROM test.t1 WHERE a = 'abc'' by a query rewrite plugin
# Check that we can execute a rewrite more than once.
SELECT * FROM test.t2;
a	b	a
abc	def	abc
Warnings:
Note	1105	Query 'SELECT * FROM test.t2' rewritten to 'SELECT * FROM test.t1 JOIN test.t2 ON t1.a = t2.a' by a query rewrite plugin
SELECT * FROM test.t2;
a	b	a
abc	def	abc
Warnings:
Note	1105	Query 'SELECT * FROM test.t2' rewritten to 'SELECT * FROM test.t1 JOIN test.t2 ON t1.a = t2.a' by a query rewrite plugin
# Remove the warnings.
SELECT b FROM test.t1;
b
def
klm
qrs
# Check parameter switching in a query rewrite
SELECT * FROM test.t1 WHERE a = 'def' OR b = 'ghi';
a	b
abc	def
ghi	klm
Warnings:
Note	1105	Query 'SELECT * FROM test.t1 WHERE a = 'def' OR b = 'ghi'' rewritten to 'SELECT * FROM test.t1 WHERE b = 'def' OR a = 'ghi'' by a query rewrite plugin
# Verify with whitespace.
SELECT * FROM test.t1   WHERE   a  = 'def' OR b  =  'ghi';
a	b
abc	def
ghi	klm
Warnings:
Note	1105	Query 'SELECT * FROM test.t1   WHERE   a  = 'def' OR b  =  'ghi'' rewritten to 'SELECT * FROM test.t1 WHERE b = 'def' OR a = 'ghi'' by a query rewrite plugin
# Verify with comments.
SELECT * FROM test.t1 WHERE a =/* 'def' ? */'def' OR b = 'ghi';
a	b
abc	def
ghi	klm
Warnings:
Note	1105	Query 'SELECT * FROM test.t1 WHERE a =/* 'def' ? */'def' OR b = 'ghi'' rewritten to 'SELECT * FROM test.t1 WHERE b = 'def' OR a = 'ghi'' by a query rewrite plugin
# Check our status variables.
SHOW STATUS LIKE 'Rewriter%';
Variable_name	Value
Rewriter_number_loaded_rules	5
Rewriter_number_reloads	9
Rewriter_number_rewritten_queries	49
Rewriter_reload_error	OFF
DROP TABLE t1;
DROP TABLE t2;
DELETE FROM query_rewrite.rewrite_rules;
# Test of literals matching.
INSERT INTO query_rewrite.rewrite_rules ( pattern, replacement )
VALUES ( 'SELECT 1, ?', 'SELECT "rewritten w/rule 1"' ),
( 'SELECT 2, ?', 'SELECT "rewritten w/rule 2"' ),
( 'SELECT "The_original_query"', 'SELECT "The_rewritten_query"');
SELECT * FROM query_rewrite.rewrite_rules;
id	pattern	pattern_database	replacement	enabled	normalized_pattern
25	SELECT 1, ?	NULL	SELECT "rewritten w/rule 1"	YES	NULL
26	SELECT 2, ?	NULL	SELECT "rewritten w/rule 2"	YES	NULL
27	SELECT "The_original_query"	NULL	SELECT "The_rewritten_query"	YES	NULL
CALL query_rewrite.flush_rewrite_rules();
SELECT * FROM query_rewrite.rewrite_rules;
id	pattern	pattern_database	replacement	enabled	normalized_pattern
25	SELECT 1, ?	NULL	SELECT "rewritten w/rule 1"	YES	select ?,?
26	SELECT 2, ?	NULL	SELECT "rewritten w/rule 2"	YES	select ?,?
27	SELECT "The_original_query"	NULL	SELECT "The_rewritten_query"	YES	select ?
SELECT 1, 1;
rewritten w/rule 1
rewritten w/rule 1
Warnings:
Note	1105	Query 'SELECT 1, 1' rewritten to 'SELECT "rewritten w/rule 1"' by a query rewrite plugin
SELECT 1, 2;
rewritten w/rule 1
rewritten w/rule 1
Warnings:
Note	1105	Query 'SELECT 1, 2' rewritten to 'SELECT "rewritten w/rule 1"' by a query rewrite plugin
SELECT 2, 1;
rewritten w/rule 2
rewritten w/rule 2
Warnings:
Note	1105	Query 'SELECT 2, 1' rewritten to 'SELECT "rewritten w/rule 2"' by a query rewrite plugin
SELECT 2, 2;
rewritten w/rule 2
rewritten w/rule 2
Warnings:
Note	1105	Query 'SELECT 2, 2' rewritten to 'SELECT "rewritten w/rule 2"' by a query rewrite plugin
SELECT 3, 1;
3	1
3	1
SELECT 3, 2;
3	2
3	2
SELECT 'The_original_query';
The_rewritten_query
The_rewritten_query
Warnings:
Note	1105	Query 'SELECT 'The_original_query'' rewritten to 'SELECT "The_rewritten_query"' by a query rewrite plugin
DELETE FROM query_rewrite.rewrite_rules;
DELETE FROM query_rewrite.rewrite_rules;
#
# Testing with no optional columns.
#
ALTER TABLE query_rewrite.rewrite_rules DROP COLUMN normalized_pattern;
CREATE TABLE t1 ( a VARCHAR(10), b VARCHAR(10) );
INSERT INTO t1 VALUES ( 'abc', 'def' ), ( 'ghi', 'klm' ), ( 'nop', 'qrs' );
CREATE TABLE t2 ( a VARCHAR(10) );
INSERT INTO t2 VALUES ( 'abc' ), ( 'klm' );
# Test of literals matching.
INSERT INTO query_rewrite.rewrite_rules ( pattern, replacement )
VALUES ( 'SELECT ?', 'SELECT "literal"' );
SELECT * FROM query_rewrite.rewrite_rules;
id	pattern	pattern_database	replacement	enabled
28	SELECT ?	NULL	SELECT "literal"	YES
CALL query_rewrite.flush_rewrite_rules();
SELECT * FROM query_rewrite.rewrite_rules;
id	pattern	pattern_database	replacement	enabled
28	SELECT ?	NULL	SELECT "literal"	YES
SELECT NULL;
literal
literal
Warnings:
Note	1105	Query 'SELECT NULL' rewritten to 'SELECT "literal"' by a query rewrite plugin
SELECT 'abc';
literal
literal
Warnings:
Note	1105	Query 'SELECT 'abc'' rewritten to 'SELECT "literal"' by a query rewrite plugin
SELECT 1;
literal
literal
Warnings:
Note	1105	Query 'SELECT 1' rewritten to 'SELECT "literal"' by a query rewrite plugin
SELECT 1.1;
literal
literal
Warnings:
Note	1105	Query 'SELECT 1.1' rewritten to 'SELECT "literal"' by a query rewrite plugin
SELECT 123456789123456789123456789123456789123456789123456789;
literal
literal
Warnings:
Note	1105	Query 'SELECT 123456789123456789123456789123456789123456789123456789' rewritten to 'SELECT "literal"' by a query rewrite plugin
# Check our status variables.
SHOW STATUS LIKE 'Rewriter%';
Variable_name	Value
Rewriter_number_loaded_rules	1
Rewriter_number_reloads	11
Rewriter_number_rewritten_queries	59
Rewriter_reload_error	OFF
DELETE FROM query_rewrite.rewrite_rules;
INSERT INTO query_rewrite.rewrite_rules ( pattern, replacement )
VALUES ( 'SELECT * FROM test.t1 WHERE ( a = ? AND TRUE ) OR b = ?',
'SELECT a FROM test.t1 WHERE a = ?' ),
( 'SELECT a FROM test.t1',
'SELECT * FROM test.t1 WHERE a = \'abc\'' ),
( 'SELECT a FROM test.t1 WHERE b = ?',
'SELECT * FROM test.t1 WHERE b = ?' ),
( 'SELECT * FROM test.t2',
'SELECT * FROM test.t1 JOIN test.t2 ON t1.a = t2.a' ),
( 'SELECT * FROM test.t1 WHERE a = ? OR b = ?',
'SELECT * FROM test.t1 WHERE b = ? OR a = ?' );
SELECT * FROM query_rewrite.rewrite_rules;
id	pattern	pattern_database	replacement	enabled
29	SELECT * FROM test.t1 WHERE ( a = ? AND TRUE ) OR b = ?	NULL	SELECT a FROM test.t1 WHERE a = ?	YES
30	SELECT a FROM test.t1	NULL	SELECT * FROM test.t1 WHERE a = 'abc'	YES
31	SELECT a FROM test.t1 WHERE b = ?	NULL	SELECT * FROM test.t1 WHERE b = ?	YES
32	SELECT * FROM test.t2	NULL	SELECT * FROM test.t1 JOIN test.t2 ON t1.a = t2.a	YES
33	SELECT * FROM test.t1 WHERE a = ? OR b = ?	NULL	SELECT * FROM test.t1 WHERE b = ? OR a = ?	YES
CALL query_rewrite.flush_rewrite_rules();
SELECT * FROM query_rewrite.rewrite_rules;
id	pattern	pattern_database	replacement	enabled
29	SELECT * FROM test.t1 WHERE ( a = ? AND TRUE ) OR b = ?	NULL	SELECT a FROM test.t1 WHERE a = ?	YES
30	SELECT a FROM test.t1	NULL	SELECT * FROM test.t1 WHERE a = 'abc'	YES
31	SELECT a FROM test.t1 WHERE b = ?	NULL	SELECT * FROM test.t1 WHERE b = ?	YES
32	SELECT * FROM test.t2	NULL	SELECT * FROM test.t1 JOIN test.t2 ON t1.a = t2.a	YES
33	SELECT * FROM test.t1 WHERE a = ? OR b = ?	NULL	SELECT * FROM test.t1 WHERE b = ? OR a = ?	YES
# Check a query that doesn't have a rewrite rule doesn't get rewritten.
SELECT b FROM test.t1;
b
def
klm
qrs
# Check a query with just one parameter.
SELECT a FROM test.t1 WHERE b = 'qrs';
a	b
nop	qrs
Warnings:
Note	1105	Query 'SELECT a FROM test.t1 WHERE b = 'qrs'' rewritten to 'SELECT * FROM test.t1 WHERE b = 'qrs'' by a query rewrite plugin
# Check a rule with parameter truncation (fewer parameters in the
# output query than in the input query);
SELECT * FROM test.t1 WHERE ( a = 'abc' AND TRUE ) OR b = 'klm';
a
abc
Warnings:
Note	1105	Query 'SELECT * FROM test.t1 WHERE ( a = 'abc' AND TRUE ) OR b = 'klm'' rewritten to 'SELECT a FROM test.t1 WHERE a = 'abc'' by a query rewrite plugin
SELECT * FROM test.t1 WHERE ( a = 'abc' AND FALSE ) OR b = 'klm';
a	b
ghi	klm
# Check a non parameterized query.
SELECT * from t1 WHERE a = 'abc';
a	b
abc	def
# Check that a non-rewritten query does not yield a warning.
SELECT b FROM test.t1;
b
def
klm
qrs
# Check that a query is not rewritten if the query corresponds to a
# replacement.
SELECT a FROM test.t1;
a	b
abc	def
Warnings:
Note	1105	Query 'SELECT a FROM test.t1' rewritten to 'SELECT * FROM test.t1 WHERE a = 'abc'' by a query rewrite plugin
# Check that we can execute a rewrite more than once.
SELECT * FROM test.t2;
a	b	a
abc	def	abc
Warnings:
Note	1105	Query 'SELECT * FROM test.t2' rewritten to 'SELECT * FROM test.t1 JOIN test.t2 ON t1.a = t2.a' by a query rewrite plugin
SELECT * FROM test.t2;
a	b	a
abc	def	abc
Warnings:
Note	1105	Query 'SELECT * FROM test.t2' rewritten to 'SELECT * FROM test.t1 JOIN test.t2 ON t1.a = t2.a' by a query rewrite plugin
# Remove the warnings.
SELECT b FROM test.t1;
b
def
klm
qrs
# Check parameter switching in a query rewrite
SELECT * FROM test.t1 WHERE a = 'def' OR b = 'ghi';
a	b
abc	def
ghi	klm
Warnings:
Note	1105	Query 'SELECT * FROM test.t1 WHERE a = 'def' OR b = 'ghi'' rewritten to 'SELECT * FROM test.t1 WHERE b = 'def' OR a = 'ghi'' by a query rewrite plugin
# Verify with whitespace.
SELECT * FROM test.t1   WHERE   a  = 'def' OR b  =  'ghi';
a	b
abc	def
ghi	klm
Warnings:
Note	1105	Query 'SELECT * FROM test.t1   WHERE   a  = 'def' OR b  =  'ghi'' rewritten to 'SELECT * FROM test.t1 WHERE b = 'def' OR a = 'ghi'' by a query rewrite plugin
# Verify with comments.
SELECT * FROM test.t1 WHERE a =/* 'def' ? */'def' OR b = 'ghi';
a	b
abc	def
ghi	klm
Warnings:
Note	1105	Query 'SELECT * FROM test.t1 WHERE a =/* 'def' ? */'def' OR b = 'ghi'' rewritten to 'SELECT * FROM test.t1 WHERE b = 'def' OR a = 'ghi'' by a query rewrite plugin
# Check our status variables.
SHOW STATUS LIKE 'Rewriter%';
Variable_name	Value
Rewriter_number_loaded_rules	5
Rewriter_number_reloads	12
Rewriter_number_rewritten_queries	67
Rewriter_reload_error	OFF
DROP TABLE t1;
DROP TABLE t2;
DELETE FROM query_rewrite.rewrite_rules;
# Test of literals matching.
INSERT INTO query_rewrite.rewrite_rules ( pattern, replacement )
VALUES ( 'SELECT 1, ?', 'SELECT "rewritten w/rule 1"' ),
( 'SELECT 2, ?', 'SELECT "rewritten w/rule 2"' ),
( 'SELECT "The_original_query"', 'SELECT "The_rewritten_query"');
SELECT * FROM query_rewrite.rewrite_rules;
id	pattern	pattern_database	replacement	enabled
34	SELECT 1, ?	NULL	SELECT "rewritten w/rule 1"	YES
35	SELECT 2, ?	NULL	SELECT "rewritten w/rule 2"	YES
36	SELECT "The_original_query"	NULL	SELECT "The_rewritten_query"	YES
CALL query_rewrite.flush_rewrite_rules();
SELECT * FROM query_rewrite.rewrite_rules;
id	pattern	pattern_database	replacement	enabled
34	SELECT 1, ?	NULL	SELECT "rewritten w/rule 1"	YES
35	SELECT 2, ?	NULL	SELECT "rewritten w/rule 2"	YES
36	SELECT "The_original_query"	NULL	SELECT "The_rewritten_query"	YES
SELECT 1, 1;
rewritten w/rule 1
rewritten w/rule 1
Warnings:
Note	1105	Query 'SELECT 1, 1' rewritten to 'SELECT "rewritten w/rule 1"' by a query rewrite plugin
SELECT 1, 2;
rewritten w/rule 1
rewritten w/rule 1
Warnings:
Note	1105	Query 'SELECT 1, 2' rewritten to 'SELECT "rewritten w/rule 1"' by a query rewrite plugin
SELECT 2, 1;
rewritten w/rule 2
rewritten w/rule 2
Warnings:
Note	1105	Query 'SELECT 2, 1' rewritten to 'SELECT "rewritten w/rule 2"' by a query rewrite plugin
SELECT 2, 2;
rewritten w/rule 2
rewritten w/rule 2
Warnings:
Note	1105	Query 'SELECT 2, 2' rewritten to 'SELECT "rewritten w/rule 2"' by a query rewrite plugin
SELECT 3, 1;
3	1
3	1
SELECT 3, 2;
3	2
3	2
SELECT 'The_original_query';
The_rewritten_query
The_rewritten_query
Warnings:
Note	1105	Query 'SELECT 'The_original_query'' rewritten to 'SELECT "The_rewritten_query"' by a query rewrite plugin
DELETE FROM query_rewrite.rewrite_rules;
DELETE FROM query_rewrite.rewrite_rules;
Warnings:
Warning	1620	Plugin is busy and will be uninstalled on shutdown
# Query rewrite plugin was queued for uninstalling.<|MERGE_RESOLUTION|>--- conflicted
+++ resolved
@@ -21,11 +21,7 @@
 CALL query_rewrite.flush_rewrite_rules();
 SELECT * FROM query_rewrite.rewrite_rules;
 id	pattern	pattern_database	replacement	enabled	message	pattern_digest	normalized_pattern
-<<<<<<< HEAD
-1	SELECT ?	NULL	SELECT "literal"	YES	NULL	92b13a7890b146610f871c7d6d8101fc	select ?
-=======
-1	SELECT ?	NULL	SELECT "literal"	YES	NULL	f29eded39dd5fa102f18987679dd0c14	select ?
->>>>>>> 03889a71
+1	SELECT ?	NULL	SELECT "literal"	YES	NULL	00a88eafd653a854963d2e586b243f45	select ?
 SELECT NULL;
 literal
 literal
@@ -80,19 +76,11 @@
 CALL query_rewrite.flush_rewrite_rules();
 SELECT * FROM query_rewrite.rewrite_rules;
 id	pattern	pattern_database	replacement	enabled	message	pattern_digest	normalized_pattern
-<<<<<<< HEAD
-2	SELECT * FROM test.t1 WHERE ( a = ? AND TRUE ) OR b = ?	NULL	SELECT a FROM test.t1 WHERE a = ?	YES	NULL	6a90b549b32e76da75c0359ec50e4697	select `*` from `test`.`t1` where (((`a` = ?) and ?) or (`b` = ?))
-3	SELECT a FROM test.t1	NULL	SELECT * FROM test.t1 WHERE a = 'abc'	YES	NULL	f159cf36b8d320dd3744b61fe1cb3d57	select `a` from `test`.`t1`
-4	SELECT a FROM test.t1 WHERE b = ?	NULL	SELECT * FROM test.t1 WHERE b = ?	YES	NULL	eba3e48284ad539ca1cc5252b6b7c466	select `a` from `test`.`t1` where (`b` = ?)
-5	SELECT * FROM test.t2	NULL	SELECT * FROM test.t1 JOIN test.t2 ON t1.a = t2.a	YES	NULL	0660f967ed43fa7e5a3cbfaf915da35d	select `*` from `test`.`t2`
-6	SELECT * FROM test.t1 WHERE a = ? OR b = ?	NULL	SELECT * FROM test.t1 WHERE b = ? OR a = ?	YES	NULL	8c89ca90a3e3862bee85322fa7970a51	select `*` from `test`.`t1` where ((`a` = ?) or (`b` = ?))
-=======
-2	SELECT * FROM test.t1 WHERE ( a = ? AND TRUE ) OR b = ?	NULL	SELECT a FROM test.t1 WHERE a = ?	YES	NULL	0508ee326e212ea3c7902190d527e1a3	select `*` from `test`.`t1` where (((`a` = ?) and ?) or (`b` = ?))
-3	SELECT a FROM test.t1	NULL	SELECT * FROM test.t1 WHERE a = 'abc'	YES	NULL	58cd5c7974be669f20178bcf60e50c34	select `a` from `test`.`t1`
-4	SELECT a FROM test.t1 WHERE b = ?	NULL	SELECT * FROM test.t1 WHERE b = ?	YES	NULL	3632138b7c53e5e70cd6927b6224fbc8	select `a` from `test`.`t1` where (`b` = ?)
-5	SELECT * FROM test.t2	NULL	SELECT * FROM test.t1 JOIN test.t2 ON t1.a = t2.a	YES	NULL	1361495609e2e21facdf8aabbaf14a94	select `*` from `test`.`t2`
-6	SELECT * FROM test.t1 WHERE a = ? OR b = ?	NULL	SELECT * FROM test.t1 WHERE b = ? OR a = ?	YES	NULL	c68dd85190eb87215b168e7efce4f41f	select `*` from `test`.`t1` where ((`a` = ?) or (`b` = ?))
->>>>>>> 03889a71
+2	SELECT * FROM test.t1 WHERE ( a = ? AND TRUE ) OR b = ?	NULL	SELECT a FROM test.t1 WHERE a = ?	YES	NULL	691ef14d9b727aaf8e1f792f1a344822	select `*` from `test`.`t1` where (((`a` = ?) and ?) or (`b` = ?))
+3	SELECT a FROM test.t1	NULL	SELECT * FROM test.t1 WHERE a = 'abc'	YES	NULL	bbb42999787762141baeef34e2039a8b	select `a` from `test`.`t1`
+4	SELECT a FROM test.t1 WHERE b = ?	NULL	SELECT * FROM test.t1 WHERE b = ?	YES	NULL	56978772b14756d452bf778fd5c00296	select `a` from `test`.`t1` where (`b` = ?)
+5	SELECT * FROM test.t2	NULL	SELECT * FROM test.t1 JOIN test.t2 ON t1.a = t2.a	YES	NULL	99a508083023390fd952abcf5dc51ab6	select `*` from `test`.`t2`
+6	SELECT * FROM test.t1 WHERE a = ? OR b = ?	NULL	SELECT * FROM test.t1 WHERE b = ? OR a = ?	YES	NULL	0e619da5a36c8b1ad7e9b6d476f73bce	select `*` from `test`.`t1` where ((`a` = ?) or (`b` = ?))
 # Check a query that doesn't have a rewrite rule doesn't get rewritten.
 SELECT b FROM test.t1;
 b
@@ -193,15 +181,9 @@
 CALL query_rewrite.flush_rewrite_rules();
 SELECT * FROM query_rewrite.rewrite_rules;
 id	pattern	pattern_database	replacement	enabled	message	pattern_digest	normalized_pattern
-<<<<<<< HEAD
-7	SELECT 1, ?	NULL	SELECT "rewritten w/rule 1"	YES	NULL	12cc3304920bee34f0ac3d11253bfcad	select ?,?
-8	SELECT 2, ?	NULL	SELECT "rewritten w/rule 2"	YES	NULL	12cc3304920bee34f0ac3d11253bfcad	select ?,?
-9	SELECT "The_original_query"	NULL	SELECT "The_rewritten_query"	YES	NULL	92b13a7890b146610f871c7d6d8101fc	select ?
-=======
-7	SELECT 1, ?	NULL	SELECT "rewritten w/rule 1"	YES	NULL	83ef7ed240106f12b4730d6980da9ab7	select ?,?
-8	SELECT 2, ?	NULL	SELECT "rewritten w/rule 2"	YES	NULL	83ef7ed240106f12b4730d6980da9ab7	select ?,?
-9	SELECT "The_original_query"	NULL	SELECT "The_rewritten_query"	YES	NULL	f29eded39dd5fa102f18987679dd0c14	select ?
->>>>>>> 03889a71
+7	SELECT 1, ?	NULL	SELECT "rewritten w/rule 1"	YES	NULL	f29eded39dd5fa102f18987679dd0c14	select ?,?
+8	SELECT 2, ?	NULL	SELECT "rewritten w/rule 2"	YES	NULL	f29eded39dd5fa102f18987679dd0c14	select ?,?
+9	SELECT "The_original_query"	NULL	SELECT "The_rewritten_query"	YES	NULL	00a88eafd653a854963d2e586b243f45	select ?
 SELECT 1, 1;
 rewritten w/rule 1
 rewritten w/rule 1
