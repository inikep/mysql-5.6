select * from information_schema.columns where table_schema="performance_schema"
   order by table_name, ordinal_position;
TABLE_CATALOG	TABLE_SCHEMA	TABLE_NAME	COLUMN_NAME	ORDINAL_POSITION	COLUMN_DEFAULT	IS_NULLABLE	DATA_TYPE	CHARACTER_MAXIMUM_LENGTH	CHARACTER_OCTET_LENGTH	NUMERIC_PRECISION	NUMERIC_SCALE	DATETIME_PRECISION	CHARACTER_SET_NAME	COLLATION_NAME	COLUMN_TYPE	COLUMN_KEY	EXTRA	PRIVILEGES	COLUMN_COMMENT
def	performance_schema	accounts	USER	1	NULL	YES	char	16	48	NULL	NULL	NULL	utf8	utf8_bin	char(16)			select,insert,update,references	
def	performance_schema	accounts	HOST	2	NULL	YES	char	60	180	NULL	NULL	NULL	utf8	utf8_bin	char(60)			select,insert,update,references	
def	performance_schema	accounts	CURRENT_CONNECTIONS	3	NULL	NO	bigint	NULL	NULL	19	0	NULL	NULL	NULL	bigint(20)			select,insert,update,references	
def	performance_schema	accounts	TOTAL_CONNECTIONS	4	NULL	NO	bigint	NULL	NULL	19	0	NULL	NULL	NULL	bigint(20)			select,insert,update,references	
def	performance_schema	cond_instances	NAME	1	NULL	NO	varchar	128	384	NULL	NULL	NULL	utf8	utf8_general_ci	varchar(128)			select,insert,update,references	
def	performance_schema	cond_instances	OBJECT_INSTANCE_BEGIN	2	NULL	NO	bigint	NULL	NULL	20	0	NULL	NULL	NULL	bigint(20) unsigned			select,insert,update,references	
def	performance_schema	events_stages_current	THREAD_ID	1	NULL	NO	bigint	NULL	NULL	20	0	NULL	NULL	NULL	bigint(20) unsigned			select,insert,update,references	
def	performance_schema	events_stages_current	EVENT_ID	2	NULL	NO	bigint	NULL	NULL	20	0	NULL	NULL	NULL	bigint(20) unsigned			select,insert,update,references	
def	performance_schema	events_stages_current	END_EVENT_ID	3	NULL	YES	bigint	NULL	NULL	20	0	NULL	NULL	NULL	bigint(20) unsigned			select,insert,update,references	
def	performance_schema	events_stages_current	EVENT_NAME	4	NULL	NO	varchar	128	384	NULL	NULL	NULL	utf8	utf8_general_ci	varchar(128)			select,insert,update,references	
def	performance_schema	events_stages_current	SOURCE	5	NULL	YES	varchar	64	192	NULL	NULL	NULL	utf8	utf8_general_ci	varchar(64)			select,insert,update,references	
def	performance_schema	events_stages_current	TIMER_START	6	NULL	YES	bigint	NULL	NULL	20	0	NULL	NULL	NULL	bigint(20) unsigned			select,insert,update,references	
def	performance_schema	events_stages_current	TIMER_END	7	NULL	YES	bigint	NULL	NULL	20	0	NULL	NULL	NULL	bigint(20) unsigned			select,insert,update,references	
def	performance_schema	events_stages_current	TIMER_WAIT	8	NULL	YES	bigint	NULL	NULL	20	0	NULL	NULL	NULL	bigint(20) unsigned			select,insert,update,references	
def	performance_schema	events_stages_current	NESTING_EVENT_ID	9	NULL	YES	bigint	NULL	NULL	20	0	NULL	NULL	NULL	bigint(20) unsigned			select,insert,update,references	
def	performance_schema	events_stages_current	NESTING_EVENT_TYPE	10	NULL	YES	enum	11	33	NULL	NULL	NULL	utf8	utf8_general_ci	enum('TRANSACTION','STATEMENT','STAGE','WAIT')			select,insert,update,references	
def	performance_schema	events_stages_history	THREAD_ID	1	NULL	NO	bigint	NULL	NULL	20	0	NULL	NULL	NULL	bigint(20) unsigned			select,insert,update,references	
def	performance_schema	events_stages_history	EVENT_ID	2	NULL	NO	bigint	NULL	NULL	20	0	NULL	NULL	NULL	bigint(20) unsigned			select,insert,update,references	
def	performance_schema	events_stages_history	END_EVENT_ID	3	NULL	YES	bigint	NULL	NULL	20	0	NULL	NULL	NULL	bigint(20) unsigned			select,insert,update,references	
def	performance_schema	events_stages_history	EVENT_NAME	4	NULL	NO	varchar	128	384	NULL	NULL	NULL	utf8	utf8_general_ci	varchar(128)			select,insert,update,references	
def	performance_schema	events_stages_history	SOURCE	5	NULL	YES	varchar	64	192	NULL	NULL	NULL	utf8	utf8_general_ci	varchar(64)			select,insert,update,references	
def	performance_schema	events_stages_history	TIMER_START	6	NULL	YES	bigint	NULL	NULL	20	0	NULL	NULL	NULL	bigint(20) unsigned			select,insert,update,references	
def	performance_schema	events_stages_history	TIMER_END	7	NULL	YES	bigint	NULL	NULL	20	0	NULL	NULL	NULL	bigint(20) unsigned			select,insert,update,references	
def	performance_schema	events_stages_history	TIMER_WAIT	8	NULL	YES	bigint	NULL	NULL	20	0	NULL	NULL	NULL	bigint(20) unsigned			select,insert,update,references	
def	performance_schema	events_stages_history	NESTING_EVENT_ID	9	NULL	YES	bigint	NULL	NULL	20	0	NULL	NULL	NULL	bigint(20) unsigned			select,insert,update,references	
def	performance_schema	events_stages_history	NESTING_EVENT_TYPE	10	NULL	YES	enum	11	33	NULL	NULL	NULL	utf8	utf8_general_ci	enum('TRANSACTION','STATEMENT','STAGE','WAIT')			select,insert,update,references	
def	performance_schema	events_stages_history_long	THREAD_ID	1	NULL	NO	bigint	NULL	NULL	20	0	NULL	NULL	NULL	bigint(20) unsigned			select,insert,update,references	
def	performance_schema	events_stages_history_long	EVENT_ID	2	NULL	NO	bigint	NULL	NULL	20	0	NULL	NULL	NULL	bigint(20) unsigned			select,insert,update,references	
def	performance_schema	events_stages_history_long	END_EVENT_ID	3	NULL	YES	bigint	NULL	NULL	20	0	NULL	NULL	NULL	bigint(20) unsigned			select,insert,update,references	
def	performance_schema	events_stages_history_long	EVENT_NAME	4	NULL	NO	varchar	128	384	NULL	NULL	NULL	utf8	utf8_general_ci	varchar(128)			select,insert,update,references	
def	performance_schema	events_stages_history_long	SOURCE	5	NULL	YES	varchar	64	192	NULL	NULL	NULL	utf8	utf8_general_ci	varchar(64)			select,insert,update,references	
def	performance_schema	events_stages_history_long	TIMER_START	6	NULL	YES	bigint	NULL	NULL	20	0	NULL	NULL	NULL	bigint(20) unsigned			select,insert,update,references	
def	performance_schema	events_stages_history_long	TIMER_END	7	NULL	YES	bigint	NULL	NULL	20	0	NULL	NULL	NULL	bigint(20) unsigned			select,insert,update,references	
def	performance_schema	events_stages_history_long	TIMER_WAIT	8	NULL	YES	bigint	NULL	NULL	20	0	NULL	NULL	NULL	bigint(20) unsigned			select,insert,update,references	
def	performance_schema	events_stages_history_long	NESTING_EVENT_ID	9	NULL	YES	bigint	NULL	NULL	20	0	NULL	NULL	NULL	bigint(20) unsigned			select,insert,update,references	
def	performance_schema	events_stages_history_long	NESTING_EVENT_TYPE	10	NULL	YES	enum	11	33	NULL	NULL	NULL	utf8	utf8_general_ci	enum('TRANSACTION','STATEMENT','STAGE','WAIT')			select,insert,update,references	
def	performance_schema	events_stages_summary_by_account_by_event_name	USER	1	NULL	YES	char	16	48	NULL	NULL	NULL	utf8	utf8_bin	char(16)			select,insert,update,references	
def	performance_schema	events_stages_summary_by_account_by_event_name	HOST	2	NULL	YES	char	60	180	NULL	NULL	NULL	utf8	utf8_bin	char(60)			select,insert,update,references	
def	performance_schema	events_stages_summary_by_account_by_event_name	EVENT_NAME	3	NULL	NO	varchar	128	384	NULL	NULL	NULL	utf8	utf8_general_ci	varchar(128)			select,insert,update,references	
def	performance_schema	events_stages_summary_by_account_by_event_name	COUNT_STAR	4	NULL	NO	bigint	NULL	NULL	20	0	NULL	NULL	NULL	bigint(20) unsigned			select,insert,update,references	
def	performance_schema	events_stages_summary_by_account_by_event_name	SUM_TIMER_WAIT	5	NULL	NO	bigint	NULL	NULL	20	0	NULL	NULL	NULL	bigint(20) unsigned			select,insert,update,references	
def	performance_schema	events_stages_summary_by_account_by_event_name	MIN_TIMER_WAIT	6	NULL	NO	bigint	NULL	NULL	20	0	NULL	NULL	NULL	bigint(20) unsigned			select,insert,update,references	
def	performance_schema	events_stages_summary_by_account_by_event_name	AVG_TIMER_WAIT	7	NULL	NO	bigint	NULL	NULL	20	0	NULL	NULL	NULL	bigint(20) unsigned			select,insert,update,references	
def	performance_schema	events_stages_summary_by_account_by_event_name	MAX_TIMER_WAIT	8	NULL	NO	bigint	NULL	NULL	20	0	NULL	NULL	NULL	bigint(20) unsigned			select,insert,update,references	
def	performance_schema	events_stages_summary_by_host_by_event_name	HOST	1	NULL	YES	char	60	180	NULL	NULL	NULL	utf8	utf8_bin	char(60)			select,insert,update,references	
def	performance_schema	events_stages_summary_by_host_by_event_name	EVENT_NAME	2	NULL	NO	varchar	128	384	NULL	NULL	NULL	utf8	utf8_general_ci	varchar(128)			select,insert,update,references	
def	performance_schema	events_stages_summary_by_host_by_event_name	COUNT_STAR	3	NULL	NO	bigint	NULL	NULL	20	0	NULL	NULL	NULL	bigint(20) unsigned			select,insert,update,references	
def	performance_schema	events_stages_summary_by_host_by_event_name	SUM_TIMER_WAIT	4	NULL	NO	bigint	NULL	NULL	20	0	NULL	NULL	NULL	bigint(20) unsigned			select,insert,update,references	
def	performance_schema	events_stages_summary_by_host_by_event_name	MIN_TIMER_WAIT	5	NULL	NO	bigint	NULL	NULL	20	0	NULL	NULL	NULL	bigint(20) unsigned			select,insert,update,references	
def	performance_schema	events_stages_summary_by_host_by_event_name	AVG_TIMER_WAIT	6	NULL	NO	bigint	NULL	NULL	20	0	NULL	NULL	NULL	bigint(20) unsigned			select,insert,update,references	
def	performance_schema	events_stages_summary_by_host_by_event_name	MAX_TIMER_WAIT	7	NULL	NO	bigint	NULL	NULL	20	0	NULL	NULL	NULL	bigint(20) unsigned			select,insert,update,references	
def	performance_schema	events_stages_summary_by_thread_by_event_name	THREAD_ID	1	NULL	NO	bigint	NULL	NULL	20	0	NULL	NULL	NULL	bigint(20) unsigned			select,insert,update,references	
def	performance_schema	events_stages_summary_by_thread_by_event_name	EVENT_NAME	2	NULL	NO	varchar	128	384	NULL	NULL	NULL	utf8	utf8_general_ci	varchar(128)			select,insert,update,references	
def	performance_schema	events_stages_summary_by_thread_by_event_name	COUNT_STAR	3	NULL	NO	bigint	NULL	NULL	20	0	NULL	NULL	NULL	bigint(20) unsigned			select,insert,update,references	
def	performance_schema	events_stages_summary_by_thread_by_event_name	SUM_TIMER_WAIT	4	NULL	NO	bigint	NULL	NULL	20	0	NULL	NULL	NULL	bigint(20) unsigned			select,insert,update,references	
def	performance_schema	events_stages_summary_by_thread_by_event_name	MIN_TIMER_WAIT	5	NULL	NO	bigint	NULL	NULL	20	0	NULL	NULL	NULL	bigint(20) unsigned			select,insert,update,references	
def	performance_schema	events_stages_summary_by_thread_by_event_name	AVG_TIMER_WAIT	6	NULL	NO	bigint	NULL	NULL	20	0	NULL	NULL	NULL	bigint(20) unsigned			select,insert,update,references	
def	performance_schema	events_stages_summary_by_thread_by_event_name	MAX_TIMER_WAIT	7	NULL	NO	bigint	NULL	NULL	20	0	NULL	NULL	NULL	bigint(20) unsigned			select,insert,update,references	
def	performance_schema	events_stages_summary_by_user_by_event_name	USER	1	NULL	YES	char	16	48	NULL	NULL	NULL	utf8	utf8_bin	char(16)			select,insert,update,references	
def	performance_schema	events_stages_summary_by_user_by_event_name	EVENT_NAME	2	NULL	NO	varchar	128	384	NULL	NULL	NULL	utf8	utf8_general_ci	varchar(128)			select,insert,update,references	
def	performance_schema	events_stages_summary_by_user_by_event_name	COUNT_STAR	3	NULL	NO	bigint	NULL	NULL	20	0	NULL	NULL	NULL	bigint(20) unsigned			select,insert,update,references	
def	performance_schema	events_stages_summary_by_user_by_event_name	SUM_TIMER_WAIT	4	NULL	NO	bigint	NULL	NULL	20	0	NULL	NULL	NULL	bigint(20) unsigned			select,insert,update,references	
def	performance_schema	events_stages_summary_by_user_by_event_name	MIN_TIMER_WAIT	5	NULL	NO	bigint	NULL	NULL	20	0	NULL	NULL	NULL	bigint(20) unsigned			select,insert,update,references	
def	performance_schema	events_stages_summary_by_user_by_event_name	AVG_TIMER_WAIT	6	NULL	NO	bigint	NULL	NULL	20	0	NULL	NULL	NULL	bigint(20) unsigned			select,insert,update,references	
def	performance_schema	events_stages_summary_by_user_by_event_name	MAX_TIMER_WAIT	7	NULL	NO	bigint	NULL	NULL	20	0	NULL	NULL	NULL	bigint(20) unsigned			select,insert,update,references	
def	performance_schema	events_stages_summary_global_by_event_name	EVENT_NAME	1	NULL	NO	varchar	128	384	NULL	NULL	NULL	utf8	utf8_general_ci	varchar(128)			select,insert,update,references	
def	performance_schema	events_stages_summary_global_by_event_name	COUNT_STAR	2	NULL	NO	bigint	NULL	NULL	20	0	NULL	NULL	NULL	bigint(20) unsigned			select,insert,update,references	
def	performance_schema	events_stages_summary_global_by_event_name	SUM_TIMER_WAIT	3	NULL	NO	bigint	NULL	NULL	20	0	NULL	NULL	NULL	bigint(20) unsigned			select,insert,update,references	
def	performance_schema	events_stages_summary_global_by_event_name	MIN_TIMER_WAIT	4	NULL	NO	bigint	NULL	NULL	20	0	NULL	NULL	NULL	bigint(20) unsigned			select,insert,update,references	
def	performance_schema	events_stages_summary_global_by_event_name	AVG_TIMER_WAIT	5	NULL	NO	bigint	NULL	NULL	20	0	NULL	NULL	NULL	bigint(20) unsigned			select,insert,update,references	
def	performance_schema	events_stages_summary_global_by_event_name	MAX_TIMER_WAIT	6	NULL	NO	bigint	NULL	NULL	20	0	NULL	NULL	NULL	bigint(20) unsigned			select,insert,update,references	
def	performance_schema	events_statements_current	THREAD_ID	1	NULL	NO	bigint	NULL	NULL	20	0	NULL	NULL	NULL	bigint(20) unsigned			select,insert,update,references	
def	performance_schema	events_statements_current	EVENT_ID	2	NULL	NO	bigint	NULL	NULL	20	0	NULL	NULL	NULL	bigint(20) unsigned			select,insert,update,references	
def	performance_schema	events_statements_current	END_EVENT_ID	3	NULL	YES	bigint	NULL	NULL	20	0	NULL	NULL	NULL	bigint(20) unsigned			select,insert,update,references	
def	performance_schema	events_statements_current	EVENT_NAME	4	NULL	NO	varchar	128	384	NULL	NULL	NULL	utf8	utf8_general_ci	varchar(128)			select,insert,update,references	
def	performance_schema	events_statements_current	SOURCE	5	NULL	YES	varchar	64	192	NULL	NULL	NULL	utf8	utf8_general_ci	varchar(64)			select,insert,update,references	
def	performance_schema	events_statements_current	TIMER_START	6	NULL	YES	bigint	NULL	NULL	20	0	NULL	NULL	NULL	bigint(20) unsigned			select,insert,update,references	
def	performance_schema	events_statements_current	TIMER_END	7	NULL	YES	bigint	NULL	NULL	20	0	NULL	NULL	NULL	bigint(20) unsigned			select,insert,update,references	
def	performance_schema	events_statements_current	TIMER_WAIT	8	NULL	YES	bigint	NULL	NULL	20	0	NULL	NULL	NULL	bigint(20) unsigned			select,insert,update,references	
def	performance_schema	events_statements_current	LOCK_TIME	9	NULL	NO	bigint	NULL	NULL	20	0	NULL	NULL	NULL	bigint(20) unsigned			select,insert,update,references	
def	performance_schema	events_statements_current	SQL_TEXT	10	NULL	YES	longtext	4294967295	4294967295	NULL	NULL	NULL	utf8	utf8_general_ci	longtext			select,insert,update,references	
def	performance_schema	events_statements_current	DIGEST	11	NULL	YES	varchar	32	96	NULL	NULL	NULL	utf8	utf8_general_ci	varchar(32)			select,insert,update,references	
def	performance_schema	events_statements_current	DIGEST_TEXT	12	NULL	YES	longtext	4294967295	4294967295	NULL	NULL	NULL	utf8	utf8_general_ci	longtext			select,insert,update,references	
def	performance_schema	events_statements_current	CURRENT_SCHEMA	13	NULL	YES	varchar	64	192	NULL	NULL	NULL	utf8	utf8_general_ci	varchar(64)			select,insert,update,references	
def	performance_schema	events_statements_current	OBJECT_TYPE	14	NULL	YES	varchar	64	192	NULL	NULL	NULL	utf8	utf8_general_ci	varchar(64)			select,insert,update,references	
def	performance_schema	events_statements_current	OBJECT_SCHEMA	15	NULL	YES	varchar	64	192	NULL	NULL	NULL	utf8	utf8_general_ci	varchar(64)			select,insert,update,references	
def	performance_schema	events_statements_current	OBJECT_NAME	16	NULL	YES	varchar	64	192	NULL	NULL	NULL	utf8	utf8_general_ci	varchar(64)			select,insert,update,references	
def	performance_schema	events_statements_current	OBJECT_INSTANCE_BEGIN	17	NULL	YES	bigint	NULL	NULL	20	0	NULL	NULL	NULL	bigint(20) unsigned			select,insert,update,references	
def	performance_schema	events_statements_current	MYSQL_ERRNO	18	NULL	YES	int	NULL	NULL	10	0	NULL	NULL	NULL	int(11)			select,insert,update,references	
def	performance_schema	events_statements_current	RETURNED_SQLSTATE	19	NULL	YES	varchar	5	15	NULL	NULL	NULL	utf8	utf8_general_ci	varchar(5)			select,insert,update,references	
def	performance_schema	events_statements_current	MESSAGE_TEXT	20	NULL	YES	varchar	128	384	NULL	NULL	NULL	utf8	utf8_general_ci	varchar(128)			select,insert,update,references	
def	performance_schema	events_statements_current	ERRORS	21	NULL	NO	bigint	NULL	NULL	20	0	NULL	NULL	NULL	bigint(20) unsigned			select,insert,update,references	
def	performance_schema	events_statements_current	WARNINGS	22	NULL	NO	bigint	NULL	NULL	20	0	NULL	NULL	NULL	bigint(20) unsigned			select,insert,update,references	
def	performance_schema	events_statements_current	ROWS_AFFECTED	23	NULL	NO	bigint	NULL	NULL	20	0	NULL	NULL	NULL	bigint(20) unsigned			select,insert,update,references	
def	performance_schema	events_statements_current	ROWS_SENT	24	NULL	NO	bigint	NULL	NULL	20	0	NULL	NULL	NULL	bigint(20) unsigned			select,insert,update,references	
def	performance_schema	events_statements_current	ROWS_EXAMINED	25	NULL	NO	bigint	NULL	NULL	20	0	NULL	NULL	NULL	bigint(20) unsigned			select,insert,update,references	
def	performance_schema	events_statements_current	CREATED_TMP_DISK_TABLES	26	NULL	NO	bigint	NULL	NULL	20	0	NULL	NULL	NULL	bigint(20) unsigned			select,insert,update,references	
def	performance_schema	events_statements_current	CREATED_TMP_TABLES	27	NULL	NO	bigint	NULL	NULL	20	0	NULL	NULL	NULL	bigint(20) unsigned			select,insert,update,references	
def	performance_schema	events_statements_current	SELECT_FULL_JOIN	28	NULL	NO	bigint	NULL	NULL	20	0	NULL	NULL	NULL	bigint(20) unsigned			select,insert,update,references	
def	performance_schema	events_statements_current	SELECT_FULL_RANGE_JOIN	29	NULL	NO	bigint	NULL	NULL	20	0	NULL	NULL	NULL	bigint(20) unsigned			select,insert,update,references	
def	performance_schema	events_statements_current	SELECT_RANGE	30	NULL	NO	bigint	NULL	NULL	20	0	NULL	NULL	NULL	bigint(20) unsigned			select,insert,update,references	
def	performance_schema	events_statements_current	SELECT_RANGE_CHECK	31	NULL	NO	bigint	NULL	NULL	20	0	NULL	NULL	NULL	bigint(20) unsigned			select,insert,update,references	
def	performance_schema	events_statements_current	SELECT_SCAN	32	NULL	NO	bigint	NULL	NULL	20	0	NULL	NULL	NULL	bigint(20) unsigned			select,insert,update,references	
def	performance_schema	events_statements_current	SORT_MERGE_PASSES	33	NULL	NO	bigint	NULL	NULL	20	0	NULL	NULL	NULL	bigint(20) unsigned			select,insert,update,references	
def	performance_schema	events_statements_current	SORT_RANGE	34	NULL	NO	bigint	NULL	NULL	20	0	NULL	NULL	NULL	bigint(20) unsigned			select,insert,update,references	
def	performance_schema	events_statements_current	SORT_ROWS	35	NULL	NO	bigint	NULL	NULL	20	0	NULL	NULL	NULL	bigint(20) unsigned			select,insert,update,references	
def	performance_schema	events_statements_current	SORT_SCAN	36	NULL	NO	bigint	NULL	NULL	20	0	NULL	NULL	NULL	bigint(20) unsigned			select,insert,update,references	
def	performance_schema	events_statements_current	NO_INDEX_USED	37	NULL	NO	bigint	NULL	NULL	20	0	NULL	NULL	NULL	bigint(20) unsigned			select,insert,update,references	
def	performance_schema	events_statements_current	NO_GOOD_INDEX_USED	38	NULL	NO	bigint	NULL	NULL	20	0	NULL	NULL	NULL	bigint(20) unsigned			select,insert,update,references	
def	performance_schema	events_statements_current	NESTING_EVENT_ID	39	NULL	YES	bigint	NULL	NULL	20	0	NULL	NULL	NULL	bigint(20) unsigned			select,insert,update,references	
def	performance_schema	events_statements_current	NESTING_EVENT_TYPE	40	NULL	YES	enum	11	33	NULL	NULL	NULL	utf8	utf8_general_ci	enum('TRANSACTION','STATEMENT','STAGE','WAIT')			select,insert,update,references	
def	performance_schema	events_statements_current	NESTING_EVENT_LEVEL	41	NULL	YES	int	NULL	NULL	10	0	NULL	NULL	NULL	int(11)			select,insert,update,references	
def	performance_schema	events_statements_history	THREAD_ID	1	NULL	NO	bigint	NULL	NULL	20	0	NULL	NULL	NULL	bigint(20) unsigned			select,insert,update,references	
def	performance_schema	events_statements_history	EVENT_ID	2	NULL	NO	bigint	NULL	NULL	20	0	NULL	NULL	NULL	bigint(20) unsigned			select,insert,update,references	
def	performance_schema	events_statements_history	END_EVENT_ID	3	NULL	YES	bigint	NULL	NULL	20	0	NULL	NULL	NULL	bigint(20) unsigned			select,insert,update,references	
def	performance_schema	events_statements_history	EVENT_NAME	4	NULL	NO	varchar	128	384	NULL	NULL	NULL	utf8	utf8_general_ci	varchar(128)			select,insert,update,references	
def	performance_schema	events_statements_history	SOURCE	5	NULL	YES	varchar	64	192	NULL	NULL	NULL	utf8	utf8_general_ci	varchar(64)			select,insert,update,references	
def	performance_schema	events_statements_history	TIMER_START	6	NULL	YES	bigint	NULL	NULL	20	0	NULL	NULL	NULL	bigint(20) unsigned			select,insert,update,references	
def	performance_schema	events_statements_history	TIMER_END	7	NULL	YES	bigint	NULL	NULL	20	0	NULL	NULL	NULL	bigint(20) unsigned			select,insert,update,references	
def	performance_schema	events_statements_history	TIMER_WAIT	8	NULL	YES	bigint	NULL	NULL	20	0	NULL	NULL	NULL	bigint(20) unsigned			select,insert,update,references	
def	performance_schema	events_statements_history	LOCK_TIME	9	NULL	NO	bigint	NULL	NULL	20	0	NULL	NULL	NULL	bigint(20) unsigned			select,insert,update,references	
def	performance_schema	events_statements_history	SQL_TEXT	10	NULL	YES	longtext	4294967295	4294967295	NULL	NULL	NULL	utf8	utf8_general_ci	longtext			select,insert,update,references	
def	performance_schema	events_statements_history	DIGEST	11	NULL	YES	varchar	32	96	NULL	NULL	NULL	utf8	utf8_general_ci	varchar(32)			select,insert,update,references	
def	performance_schema	events_statements_history	DIGEST_TEXT	12	NULL	YES	longtext	4294967295	4294967295	NULL	NULL	NULL	utf8	utf8_general_ci	longtext			select,insert,update,references	
def	performance_schema	events_statements_history	CURRENT_SCHEMA	13	NULL	YES	varchar	64	192	NULL	NULL	NULL	utf8	utf8_general_ci	varchar(64)			select,insert,update,references	
def	performance_schema	events_statements_history	OBJECT_TYPE	14	NULL	YES	varchar	64	192	NULL	NULL	NULL	utf8	utf8_general_ci	varchar(64)			select,insert,update,references	
def	performance_schema	events_statements_history	OBJECT_SCHEMA	15	NULL	YES	varchar	64	192	NULL	NULL	NULL	utf8	utf8_general_ci	varchar(64)			select,insert,update,references	
def	performance_schema	events_statements_history	OBJECT_NAME	16	NULL	YES	varchar	64	192	NULL	NULL	NULL	utf8	utf8_general_ci	varchar(64)			select,insert,update,references	
def	performance_schema	events_statements_history	OBJECT_INSTANCE_BEGIN	17	NULL	YES	bigint	NULL	NULL	20	0	NULL	NULL	NULL	bigint(20) unsigned			select,insert,update,references	
def	performance_schema	events_statements_history	MYSQL_ERRNO	18	NULL	YES	int	NULL	NULL	10	0	NULL	NULL	NULL	int(11)			select,insert,update,references	
def	performance_schema	events_statements_history	RETURNED_SQLSTATE	19	NULL	YES	varchar	5	15	NULL	NULL	NULL	utf8	utf8_general_ci	varchar(5)			select,insert,update,references	
def	performance_schema	events_statements_history	MESSAGE_TEXT	20	NULL	YES	varchar	128	384	NULL	NULL	NULL	utf8	utf8_general_ci	varchar(128)			select,insert,update,references	
def	performance_schema	events_statements_history	ERRORS	21	NULL	NO	bigint	NULL	NULL	20	0	NULL	NULL	NULL	bigint(20) unsigned			select,insert,update,references	
def	performance_schema	events_statements_history	WARNINGS	22	NULL	NO	bigint	NULL	NULL	20	0	NULL	NULL	NULL	bigint(20) unsigned			select,insert,update,references	
def	performance_schema	events_statements_history	ROWS_AFFECTED	23	NULL	NO	bigint	NULL	NULL	20	0	NULL	NULL	NULL	bigint(20) unsigned			select,insert,update,references	
def	performance_schema	events_statements_history	ROWS_SENT	24	NULL	NO	bigint	NULL	NULL	20	0	NULL	NULL	NULL	bigint(20) unsigned			select,insert,update,references	
def	performance_schema	events_statements_history	ROWS_EXAMINED	25	NULL	NO	bigint	NULL	NULL	20	0	NULL	NULL	NULL	bigint(20) unsigned			select,insert,update,references	
def	performance_schema	events_statements_history	CREATED_TMP_DISK_TABLES	26	NULL	NO	bigint	NULL	NULL	20	0	NULL	NULL	NULL	bigint(20) unsigned			select,insert,update,references	
def	performance_schema	events_statements_history	CREATED_TMP_TABLES	27	NULL	NO	bigint	NULL	NULL	20	0	NULL	NULL	NULL	bigint(20) unsigned			select,insert,update,references	
def	performance_schema	events_statements_history	SELECT_FULL_JOIN	28	NULL	NO	bigint	NULL	NULL	20	0	NULL	NULL	NULL	bigint(20) unsigned			select,insert,update,references	
def	performance_schema	events_statements_history	SELECT_FULL_RANGE_JOIN	29	NULL	NO	bigint	NULL	NULL	20	0	NULL	NULL	NULL	bigint(20) unsigned			select,insert,update,references	
def	performance_schema	events_statements_history	SELECT_RANGE	30	NULL	NO	bigint	NULL	NULL	20	0	NULL	NULL	NULL	bigint(20) unsigned			select,insert,update,references	
def	performance_schema	events_statements_history	SELECT_RANGE_CHECK	31	NULL	NO	bigint	NULL	NULL	20	0	NULL	NULL	NULL	bigint(20) unsigned			select,insert,update,references	
def	performance_schema	events_statements_history	SELECT_SCAN	32	NULL	NO	bigint	NULL	NULL	20	0	NULL	NULL	NULL	bigint(20) unsigned			select,insert,update,references	
def	performance_schema	events_statements_history	SORT_MERGE_PASSES	33	NULL	NO	bigint	NULL	NULL	20	0	NULL	NULL	NULL	bigint(20) unsigned			select,insert,update,references	
def	performance_schema	events_statements_history	SORT_RANGE	34	NULL	NO	bigint	NULL	NULL	20	0	NULL	NULL	NULL	bigint(20) unsigned			select,insert,update,references	
def	performance_schema	events_statements_history	SORT_ROWS	35	NULL	NO	bigint	NULL	NULL	20	0	NULL	NULL	NULL	bigint(20) unsigned			select,insert,update,references	
def	performance_schema	events_statements_history	SORT_SCAN	36	NULL	NO	bigint	NULL	NULL	20	0	NULL	NULL	NULL	bigint(20) unsigned			select,insert,update,references	
def	performance_schema	events_statements_history	NO_INDEX_USED	37	NULL	NO	bigint	NULL	NULL	20	0	NULL	NULL	NULL	bigint(20) unsigned			select,insert,update,references	
def	performance_schema	events_statements_history	NO_GOOD_INDEX_USED	38	NULL	NO	bigint	NULL	NULL	20	0	NULL	NULL	NULL	bigint(20) unsigned			select,insert,update,references	
def	performance_schema	events_statements_history	NESTING_EVENT_ID	39	NULL	YES	bigint	NULL	NULL	20	0	NULL	NULL	NULL	bigint(20) unsigned			select,insert,update,references	
def	performance_schema	events_statements_history	NESTING_EVENT_TYPE	40	NULL	YES	enum	11	33	NULL	NULL	NULL	utf8	utf8_general_ci	enum('TRANSACTION','STATEMENT','STAGE','WAIT')			select,insert,update,references	
def	performance_schema	events_statements_history	NESTING_EVENT_LEVEL	41	NULL	YES	int	NULL	NULL	10	0	NULL	NULL	NULL	int(11)			select,insert,update,references	
def	performance_schema	events_statements_history_long	THREAD_ID	1	NULL	NO	bigint	NULL	NULL	20	0	NULL	NULL	NULL	bigint(20) unsigned			select,insert,update,references	
def	performance_schema	events_statements_history_long	EVENT_ID	2	NULL	NO	bigint	NULL	NULL	20	0	NULL	NULL	NULL	bigint(20) unsigned			select,insert,update,references	
def	performance_schema	events_statements_history_long	END_EVENT_ID	3	NULL	YES	bigint	NULL	NULL	20	0	NULL	NULL	NULL	bigint(20) unsigned			select,insert,update,references	
def	performance_schema	events_statements_history_long	EVENT_NAME	4	NULL	NO	varchar	128	384	NULL	NULL	NULL	utf8	utf8_general_ci	varchar(128)			select,insert,update,references	
def	performance_schema	events_statements_history_long	SOURCE	5	NULL	YES	varchar	64	192	NULL	NULL	NULL	utf8	utf8_general_ci	varchar(64)			select,insert,update,references	
def	performance_schema	events_statements_history_long	TIMER_START	6	NULL	YES	bigint	NULL	NULL	20	0	NULL	NULL	NULL	bigint(20) unsigned			select,insert,update,references	
def	performance_schema	events_statements_history_long	TIMER_END	7	NULL	YES	bigint	NULL	NULL	20	0	NULL	NULL	NULL	bigint(20) unsigned			select,insert,update,references	
def	performance_schema	events_statements_history_long	TIMER_WAIT	8	NULL	YES	bigint	NULL	NULL	20	0	NULL	NULL	NULL	bigint(20) unsigned			select,insert,update,references	
def	performance_schema	events_statements_history_long	LOCK_TIME	9	NULL	NO	bigint	NULL	NULL	20	0	NULL	NULL	NULL	bigint(20) unsigned			select,insert,update,references	
def	performance_schema	events_statements_history_long	SQL_TEXT	10	NULL	YES	longtext	4294967295	4294967295	NULL	NULL	NULL	utf8	utf8_general_ci	longtext			select,insert,update,references	
def	performance_schema	events_statements_history_long	DIGEST	11	NULL	YES	varchar	32	96	NULL	NULL	NULL	utf8	utf8_general_ci	varchar(32)			select,insert,update,references	
def	performance_schema	events_statements_history_long	DIGEST_TEXT	12	NULL	YES	longtext	4294967295	4294967295	NULL	NULL	NULL	utf8	utf8_general_ci	longtext			select,insert,update,references	
def	performance_schema	events_statements_history_long	CURRENT_SCHEMA	13	NULL	YES	varchar	64	192	NULL	NULL	NULL	utf8	utf8_general_ci	varchar(64)			select,insert,update,references	
def	performance_schema	events_statements_history_long	OBJECT_TYPE	14	NULL	YES	varchar	64	192	NULL	NULL	NULL	utf8	utf8_general_ci	varchar(64)			select,insert,update,references	
def	performance_schema	events_statements_history_long	OBJECT_SCHEMA	15	NULL	YES	varchar	64	192	NULL	NULL	NULL	utf8	utf8_general_ci	varchar(64)			select,insert,update,references	
def	performance_schema	events_statements_history_long	OBJECT_NAME	16	NULL	YES	varchar	64	192	NULL	NULL	NULL	utf8	utf8_general_ci	varchar(64)			select,insert,update,references	
def	performance_schema	events_statements_history_long	OBJECT_INSTANCE_BEGIN	17	NULL	YES	bigint	NULL	NULL	20	0	NULL	NULL	NULL	bigint(20) unsigned			select,insert,update,references	
def	performance_schema	events_statements_history_long	MYSQL_ERRNO	18	NULL	YES	int	NULL	NULL	10	0	NULL	NULL	NULL	int(11)			select,insert,update,references	
def	performance_schema	events_statements_history_long	RETURNED_SQLSTATE	19	NULL	YES	varchar	5	15	NULL	NULL	NULL	utf8	utf8_general_ci	varchar(5)			select,insert,update,references	
def	performance_schema	events_statements_history_long	MESSAGE_TEXT	20	NULL	YES	varchar	128	384	NULL	NULL	NULL	utf8	utf8_general_ci	varchar(128)			select,insert,update,references	
def	performance_schema	events_statements_history_long	ERRORS	21	NULL	NO	bigint	NULL	NULL	20	0	NULL	NULL	NULL	bigint(20) unsigned			select,insert,update,references	
def	performance_schema	events_statements_history_long	WARNINGS	22	NULL	NO	bigint	NULL	NULL	20	0	NULL	NULL	NULL	bigint(20) unsigned			select,insert,update,references	
def	performance_schema	events_statements_history_long	ROWS_AFFECTED	23	NULL	NO	bigint	NULL	NULL	20	0	NULL	NULL	NULL	bigint(20) unsigned			select,insert,update,references	
def	performance_schema	events_statements_history_long	ROWS_SENT	24	NULL	NO	bigint	NULL	NULL	20	0	NULL	NULL	NULL	bigint(20) unsigned			select,insert,update,references	
def	performance_schema	events_statements_history_long	ROWS_EXAMINED	25	NULL	NO	bigint	NULL	NULL	20	0	NULL	NULL	NULL	bigint(20) unsigned			select,insert,update,references	
def	performance_schema	events_statements_history_long	CREATED_TMP_DISK_TABLES	26	NULL	NO	bigint	NULL	NULL	20	0	NULL	NULL	NULL	bigint(20) unsigned			select,insert,update,references	
def	performance_schema	events_statements_history_long	CREATED_TMP_TABLES	27	NULL	NO	bigint	NULL	NULL	20	0	NULL	NULL	NULL	bigint(20) unsigned			select,insert,update,references	
def	performance_schema	events_statements_history_long	SELECT_FULL_JOIN	28	NULL	NO	bigint	NULL	NULL	20	0	NULL	NULL	NULL	bigint(20) unsigned			select,insert,update,references	
def	performance_schema	events_statements_history_long	SELECT_FULL_RANGE_JOIN	29	NULL	NO	bigint	NULL	NULL	20	0	NULL	NULL	NULL	bigint(20) unsigned			select,insert,update,references	
def	performance_schema	events_statements_history_long	SELECT_RANGE	30	NULL	NO	bigint	NULL	NULL	20	0	NULL	NULL	NULL	bigint(20) unsigned			select,insert,update,references	
def	performance_schema	events_statements_history_long	SELECT_RANGE_CHECK	31	NULL	NO	bigint	NULL	NULL	20	0	NULL	NULL	NULL	bigint(20) unsigned			select,insert,update,references	
def	performance_schema	events_statements_history_long	SELECT_SCAN	32	NULL	NO	bigint	NULL	NULL	20	0	NULL	NULL	NULL	bigint(20) unsigned			select,insert,update,references	
def	performance_schema	events_statements_history_long	SORT_MERGE_PASSES	33	NULL	NO	bigint	NULL	NULL	20	0	NULL	NULL	NULL	bigint(20) unsigned			select,insert,update,references	
def	performance_schema	events_statements_history_long	SORT_RANGE	34	NULL	NO	bigint	NULL	NULL	20	0	NULL	NULL	NULL	bigint(20) unsigned			select,insert,update,references	
def	performance_schema	events_statements_history_long	SORT_ROWS	35	NULL	NO	bigint	NULL	NULL	20	0	NULL	NULL	NULL	bigint(20) unsigned			select,insert,update,references	
def	performance_schema	events_statements_history_long	SORT_SCAN	36	NULL	NO	bigint	NULL	NULL	20	0	NULL	NULL	NULL	bigint(20) unsigned			select,insert,update,references	
def	performance_schema	events_statements_history_long	NO_INDEX_USED	37	NULL	NO	bigint	NULL	NULL	20	0	NULL	NULL	NULL	bigint(20) unsigned			select,insert,update,references	
def	performance_schema	events_statements_history_long	NO_GOOD_INDEX_USED	38	NULL	NO	bigint	NULL	NULL	20	0	NULL	NULL	NULL	bigint(20) unsigned			select,insert,update,references	
def	performance_schema	events_statements_history_long	NESTING_EVENT_ID	39	NULL	YES	bigint	NULL	NULL	20	0	NULL	NULL	NULL	bigint(20) unsigned			select,insert,update,references	
def	performance_schema	events_statements_history_long	NESTING_EVENT_TYPE	40	NULL	YES	enum	11	33	NULL	NULL	NULL	utf8	utf8_general_ci	enum('TRANSACTION','STATEMENT','STAGE','WAIT')			select,insert,update,references	
def	performance_schema	events_statements_history_long	NESTING_EVENT_LEVEL	41	NULL	YES	int	NULL	NULL	10	0	NULL	NULL	NULL	int(11)			select,insert,update,references	
def	performance_schema	events_statements_summary_by_account_by_event_name	USER	1	NULL	YES	char	16	48	NULL	NULL	NULL	utf8	utf8_bin	char(16)			select,insert,update,references	
def	performance_schema	events_statements_summary_by_account_by_event_name	HOST	2	NULL	YES	char	60	180	NULL	NULL	NULL	utf8	utf8_bin	char(60)			select,insert,update,references	
def	performance_schema	events_statements_summary_by_account_by_event_name	EVENT_NAME	3	NULL	NO	varchar	128	384	NULL	NULL	NULL	utf8	utf8_general_ci	varchar(128)			select,insert,update,references	
def	performance_schema	events_statements_summary_by_account_by_event_name	COUNT_STAR	4	NULL	NO	bigint	NULL	NULL	20	0	NULL	NULL	NULL	bigint(20) unsigned			select,insert,update,references	
def	performance_schema	events_statements_summary_by_account_by_event_name	SUM_TIMER_WAIT	5	NULL	NO	bigint	NULL	NULL	20	0	NULL	NULL	NULL	bigint(20) unsigned			select,insert,update,references	
def	performance_schema	events_statements_summary_by_account_by_event_name	MIN_TIMER_WAIT	6	NULL	NO	bigint	NULL	NULL	20	0	NULL	NULL	NULL	bigint(20) unsigned			select,insert,update,references	
def	performance_schema	events_statements_summary_by_account_by_event_name	AVG_TIMER_WAIT	7	NULL	NO	bigint	NULL	NULL	20	0	NULL	NULL	NULL	bigint(20) unsigned			select,insert,update,references	
def	performance_schema	events_statements_summary_by_account_by_event_name	MAX_TIMER_WAIT	8	NULL	NO	bigint	NULL	NULL	20	0	NULL	NULL	NULL	bigint(20) unsigned			select,insert,update,references	
def	performance_schema	events_statements_summary_by_account_by_event_name	SUM_LOCK_TIME	9	NULL	NO	bigint	NULL	NULL	20	0	NULL	NULL	NULL	bigint(20) unsigned			select,insert,update,references	
def	performance_schema	events_statements_summary_by_account_by_event_name	SUM_ERRORS	10	NULL	NO	bigint	NULL	NULL	20	0	NULL	NULL	NULL	bigint(20) unsigned			select,insert,update,references	
def	performance_schema	events_statements_summary_by_account_by_event_name	SUM_WARNINGS	11	NULL	NO	bigint	NULL	NULL	20	0	NULL	NULL	NULL	bigint(20) unsigned			select,insert,update,references	
def	performance_schema	events_statements_summary_by_account_by_event_name	SUM_ROWS_AFFECTED	12	NULL	NO	bigint	NULL	NULL	20	0	NULL	NULL	NULL	bigint(20) unsigned			select,insert,update,references	
def	performance_schema	events_statements_summary_by_account_by_event_name	SUM_ROWS_SENT	13	NULL	NO	bigint	NULL	NULL	20	0	NULL	NULL	NULL	bigint(20) unsigned			select,insert,update,references	
def	performance_schema	events_statements_summary_by_account_by_event_name	SUM_ROWS_EXAMINED	14	NULL	NO	bigint	NULL	NULL	20	0	NULL	NULL	NULL	bigint(20) unsigned			select,insert,update,references	
def	performance_schema	events_statements_summary_by_account_by_event_name	SUM_CREATED_TMP_DISK_TABLES	15	NULL	NO	bigint	NULL	NULL	20	0	NULL	NULL	NULL	bigint(20) unsigned			select,insert,update,references	
def	performance_schema	events_statements_summary_by_account_by_event_name	SUM_CREATED_TMP_TABLES	16	NULL	NO	bigint	NULL	NULL	20	0	NULL	NULL	NULL	bigint(20) unsigned			select,insert,update,references	
def	performance_schema	events_statements_summary_by_account_by_event_name	SUM_SELECT_FULL_JOIN	17	NULL	NO	bigint	NULL	NULL	20	0	NULL	NULL	NULL	bigint(20) unsigned			select,insert,update,references	
def	performance_schema	events_statements_summary_by_account_by_event_name	SUM_SELECT_FULL_RANGE_JOIN	18	NULL	NO	bigint	NULL	NULL	20	0	NULL	NULL	NULL	bigint(20) unsigned			select,insert,update,references	
def	performance_schema	events_statements_summary_by_account_by_event_name	SUM_SELECT_RANGE	19	NULL	NO	bigint	NULL	NULL	20	0	NULL	NULL	NULL	bigint(20) unsigned			select,insert,update,references	
def	performance_schema	events_statements_summary_by_account_by_event_name	SUM_SELECT_RANGE_CHECK	20	NULL	NO	bigint	NULL	NULL	20	0	NULL	NULL	NULL	bigint(20) unsigned			select,insert,update,references	
def	performance_schema	events_statements_summary_by_account_by_event_name	SUM_SELECT_SCAN	21	NULL	NO	bigint	NULL	NULL	20	0	NULL	NULL	NULL	bigint(20) unsigned			select,insert,update,references	
def	performance_schema	events_statements_summary_by_account_by_event_name	SUM_SORT_MERGE_PASSES	22	NULL	NO	bigint	NULL	NULL	20	0	NULL	NULL	NULL	bigint(20) unsigned			select,insert,update,references	
def	performance_schema	events_statements_summary_by_account_by_event_name	SUM_SORT_RANGE	23	NULL	NO	bigint	NULL	NULL	20	0	NULL	NULL	NULL	bigint(20) unsigned			select,insert,update,references	
def	performance_schema	events_statements_summary_by_account_by_event_name	SUM_SORT_ROWS	24	NULL	NO	bigint	NULL	NULL	20	0	NULL	NULL	NULL	bigint(20) unsigned			select,insert,update,references	
def	performance_schema	events_statements_summary_by_account_by_event_name	SUM_SORT_SCAN	25	NULL	NO	bigint	NULL	NULL	20	0	NULL	NULL	NULL	bigint(20) unsigned			select,insert,update,references	
def	performance_schema	events_statements_summary_by_account_by_event_name	SUM_NO_INDEX_USED	26	NULL	NO	bigint	NULL	NULL	20	0	NULL	NULL	NULL	bigint(20) unsigned			select,insert,update,references	
def	performance_schema	events_statements_summary_by_account_by_event_name	SUM_NO_GOOD_INDEX_USED	27	NULL	NO	bigint	NULL	NULL	20	0	NULL	NULL	NULL	bigint(20) unsigned			select,insert,update,references	
def	performance_schema	events_statements_summary_by_digest	SCHEMA_NAME	1	NULL	YES	varchar	64	192	NULL	NULL	NULL	utf8	utf8_general_ci	varchar(64)			select,insert,update,references	
def	performance_schema	events_statements_summary_by_digest	DIGEST	2	NULL	YES	varchar	32	96	NULL	NULL	NULL	utf8	utf8_general_ci	varchar(32)			select,insert,update,references	
def	performance_schema	events_statements_summary_by_digest	DIGEST_TEXT	3	NULL	YES	longtext	4294967295	4294967295	NULL	NULL	NULL	utf8	utf8_general_ci	longtext			select,insert,update,references	
def	performance_schema	events_statements_summary_by_digest	COUNT_STAR	4	NULL	NO	bigint	NULL	NULL	20	0	NULL	NULL	NULL	bigint(20) unsigned			select,insert,update,references	
def	performance_schema	events_statements_summary_by_digest	SUM_TIMER_WAIT	5	NULL	NO	bigint	NULL	NULL	20	0	NULL	NULL	NULL	bigint(20) unsigned			select,insert,update,references	
def	performance_schema	events_statements_summary_by_digest	MIN_TIMER_WAIT	6	NULL	NO	bigint	NULL	NULL	20	0	NULL	NULL	NULL	bigint(20) unsigned			select,insert,update,references	
def	performance_schema	events_statements_summary_by_digest	AVG_TIMER_WAIT	7	NULL	NO	bigint	NULL	NULL	20	0	NULL	NULL	NULL	bigint(20) unsigned			select,insert,update,references	
def	performance_schema	events_statements_summary_by_digest	MAX_TIMER_WAIT	8	NULL	NO	bigint	NULL	NULL	20	0	NULL	NULL	NULL	bigint(20) unsigned			select,insert,update,references	
def	performance_schema	events_statements_summary_by_digest	SUM_LOCK_TIME	9	NULL	NO	bigint	NULL	NULL	20	0	NULL	NULL	NULL	bigint(20) unsigned			select,insert,update,references	
def	performance_schema	events_statements_summary_by_digest	SUM_ERRORS	10	NULL	NO	bigint	NULL	NULL	20	0	NULL	NULL	NULL	bigint(20) unsigned			select,insert,update,references	
def	performance_schema	events_statements_summary_by_digest	SUM_WARNINGS	11	NULL	NO	bigint	NULL	NULL	20	0	NULL	NULL	NULL	bigint(20) unsigned			select,insert,update,references	
def	performance_schema	events_statements_summary_by_digest	SUM_ROWS_AFFECTED	12	NULL	NO	bigint	NULL	NULL	20	0	NULL	NULL	NULL	bigint(20) unsigned			select,insert,update,references	
def	performance_schema	events_statements_summary_by_digest	SUM_ROWS_SENT	13	NULL	NO	bigint	NULL	NULL	20	0	NULL	NULL	NULL	bigint(20) unsigned			select,insert,update,references	
def	performance_schema	events_statements_summary_by_digest	SUM_ROWS_EXAMINED	14	NULL	NO	bigint	NULL	NULL	20	0	NULL	NULL	NULL	bigint(20) unsigned			select,insert,update,references	
def	performance_schema	events_statements_summary_by_digest	SUM_CREATED_TMP_DISK_TABLES	15	NULL	NO	bigint	NULL	NULL	20	0	NULL	NULL	NULL	bigint(20) unsigned			select,insert,update,references	
def	performance_schema	events_statements_summary_by_digest	SUM_CREATED_TMP_TABLES	16	NULL	NO	bigint	NULL	NULL	20	0	NULL	NULL	NULL	bigint(20) unsigned			select,insert,update,references	
def	performance_schema	events_statements_summary_by_digest	SUM_SELECT_FULL_JOIN	17	NULL	NO	bigint	NULL	NULL	20	0	NULL	NULL	NULL	bigint(20) unsigned			select,insert,update,references	
def	performance_schema	events_statements_summary_by_digest	SUM_SELECT_FULL_RANGE_JOIN	18	NULL	NO	bigint	NULL	NULL	20	0	NULL	NULL	NULL	bigint(20) unsigned			select,insert,update,references	
def	performance_schema	events_statements_summary_by_digest	SUM_SELECT_RANGE	19	NULL	NO	bigint	NULL	NULL	20	0	NULL	NULL	NULL	bigint(20) unsigned			select,insert,update,references	
def	performance_schema	events_statements_summary_by_digest	SUM_SELECT_RANGE_CHECK	20	NULL	NO	bigint	NULL	NULL	20	0	NULL	NULL	NULL	bigint(20) unsigned			select,insert,update,references	
def	performance_schema	events_statements_summary_by_digest	SUM_SELECT_SCAN	21	NULL	NO	bigint	NULL	NULL	20	0	NULL	NULL	NULL	bigint(20) unsigned			select,insert,update,references	
def	performance_schema	events_statements_summary_by_digest	SUM_SORT_MERGE_PASSES	22	NULL	NO	bigint	NULL	NULL	20	0	NULL	NULL	NULL	bigint(20) unsigned			select,insert,update,references	
def	performance_schema	events_statements_summary_by_digest	SUM_SORT_RANGE	23	NULL	NO	bigint	NULL	NULL	20	0	NULL	NULL	NULL	bigint(20) unsigned			select,insert,update,references	
def	performance_schema	events_statements_summary_by_digest	SUM_SORT_ROWS	24	NULL	NO	bigint	NULL	NULL	20	0	NULL	NULL	NULL	bigint(20) unsigned			select,insert,update,references	
def	performance_schema	events_statements_summary_by_digest	SUM_SORT_SCAN	25	NULL	NO	bigint	NULL	NULL	20	0	NULL	NULL	NULL	bigint(20) unsigned			select,insert,update,references	
def	performance_schema	events_statements_summary_by_digest	SUM_NO_INDEX_USED	26	NULL	NO	bigint	NULL	NULL	20	0	NULL	NULL	NULL	bigint(20) unsigned			select,insert,update,references	
def	performance_schema	events_statements_summary_by_digest	SUM_NO_GOOD_INDEX_USED	27	NULL	NO	bigint	NULL	NULL	20	0	NULL	NULL	NULL	bigint(20) unsigned			select,insert,update,references	
def	performance_schema	events_statements_summary_by_digest	FIRST_SEEN	28	0000-00-00 00:00:00	NO	timestamp	NULL	NULL	NULL	NULL	0	NULL	NULL	timestamp			select,insert,update,references	
def	performance_schema	events_statements_summary_by_digest	LAST_SEEN	29	0000-00-00 00:00:00	NO	timestamp	NULL	NULL	NULL	NULL	0	NULL	NULL	timestamp			select,insert,update,references	
def	performance_schema	events_statements_summary_by_host_by_event_name	HOST	1	NULL	YES	char	60	180	NULL	NULL	NULL	utf8	utf8_bin	char(60)			select,insert,update,references	
def	performance_schema	events_statements_summary_by_host_by_event_name	EVENT_NAME	2	NULL	NO	varchar	128	384	NULL	NULL	NULL	utf8	utf8_general_ci	varchar(128)			select,insert,update,references	
def	performance_schema	events_statements_summary_by_host_by_event_name	COUNT_STAR	3	NULL	NO	bigint	NULL	NULL	20	0	NULL	NULL	NULL	bigint(20) unsigned			select,insert,update,references	
def	performance_schema	events_statements_summary_by_host_by_event_name	SUM_TIMER_WAIT	4	NULL	NO	bigint	NULL	NULL	20	0	NULL	NULL	NULL	bigint(20) unsigned			select,insert,update,references	
def	performance_schema	events_statements_summary_by_host_by_event_name	MIN_TIMER_WAIT	5	NULL	NO	bigint	NULL	NULL	20	0	NULL	NULL	NULL	bigint(20) unsigned			select,insert,update,references	
def	performance_schema	events_statements_summary_by_host_by_event_name	AVG_TIMER_WAIT	6	NULL	NO	bigint	NULL	NULL	20	0	NULL	NULL	NULL	bigint(20) unsigned			select,insert,update,references	
def	performance_schema	events_statements_summary_by_host_by_event_name	MAX_TIMER_WAIT	7	NULL	NO	bigint	NULL	NULL	20	0	NULL	NULL	NULL	bigint(20) unsigned			select,insert,update,references	
def	performance_schema	events_statements_summary_by_host_by_event_name	SUM_LOCK_TIME	8	NULL	NO	bigint	NULL	NULL	20	0	NULL	NULL	NULL	bigint(20) unsigned			select,insert,update,references	
def	performance_schema	events_statements_summary_by_host_by_event_name	SUM_ERRORS	9	NULL	NO	bigint	NULL	NULL	20	0	NULL	NULL	NULL	bigint(20) unsigned			select,insert,update,references	
def	performance_schema	events_statements_summary_by_host_by_event_name	SUM_WARNINGS	10	NULL	NO	bigint	NULL	NULL	20	0	NULL	NULL	NULL	bigint(20) unsigned			select,insert,update,references	
def	performance_schema	events_statements_summary_by_host_by_event_name	SUM_ROWS_AFFECTED	11	NULL	NO	bigint	NULL	NULL	20	0	NULL	NULL	NULL	bigint(20) unsigned			select,insert,update,references	
def	performance_schema	events_statements_summary_by_host_by_event_name	SUM_ROWS_SENT	12	NULL	NO	bigint	NULL	NULL	20	0	NULL	NULL	NULL	bigint(20) unsigned			select,insert,update,references	
def	performance_schema	events_statements_summary_by_host_by_event_name	SUM_ROWS_EXAMINED	13	NULL	NO	bigint	NULL	NULL	20	0	NULL	NULL	NULL	bigint(20) unsigned			select,insert,update,references	
def	performance_schema	events_statements_summary_by_host_by_event_name	SUM_CREATED_TMP_DISK_TABLES	14	NULL	NO	bigint	NULL	NULL	20	0	NULL	NULL	NULL	bigint(20) unsigned			select,insert,update,references	
def	performance_schema	events_statements_summary_by_host_by_event_name	SUM_CREATED_TMP_TABLES	15	NULL	NO	bigint	NULL	NULL	20	0	NULL	NULL	NULL	bigint(20) unsigned			select,insert,update,references	
def	performance_schema	events_statements_summary_by_host_by_event_name	SUM_SELECT_FULL_JOIN	16	NULL	NO	bigint	NULL	NULL	20	0	NULL	NULL	NULL	bigint(20) unsigned			select,insert,update,references	
def	performance_schema	events_statements_summary_by_host_by_event_name	SUM_SELECT_FULL_RANGE_JOIN	17	NULL	NO	bigint	NULL	NULL	20	0	NULL	NULL	NULL	bigint(20) unsigned			select,insert,update,references	
def	performance_schema	events_statements_summary_by_host_by_event_name	SUM_SELECT_RANGE	18	NULL	NO	bigint	NULL	NULL	20	0	NULL	NULL	NULL	bigint(20) unsigned			select,insert,update,references	
def	performance_schema	events_statements_summary_by_host_by_event_name	SUM_SELECT_RANGE_CHECK	19	NULL	NO	bigint	NULL	NULL	20	0	NULL	NULL	NULL	bigint(20) unsigned			select,insert,update,references	
def	performance_schema	events_statements_summary_by_host_by_event_name	SUM_SELECT_SCAN	20	NULL	NO	bigint	NULL	NULL	20	0	NULL	NULL	NULL	bigint(20) unsigned			select,insert,update,references	
def	performance_schema	events_statements_summary_by_host_by_event_name	SUM_SORT_MERGE_PASSES	21	NULL	NO	bigint	NULL	NULL	20	0	NULL	NULL	NULL	bigint(20) unsigned			select,insert,update,references	
def	performance_schema	events_statements_summary_by_host_by_event_name	SUM_SORT_RANGE	22	NULL	NO	bigint	NULL	NULL	20	0	NULL	NULL	NULL	bigint(20) unsigned			select,insert,update,references	
def	performance_schema	events_statements_summary_by_host_by_event_name	SUM_SORT_ROWS	23	NULL	NO	bigint	NULL	NULL	20	0	NULL	NULL	NULL	bigint(20) unsigned			select,insert,update,references	
def	performance_schema	events_statements_summary_by_host_by_event_name	SUM_SORT_SCAN	24	NULL	NO	bigint	NULL	NULL	20	0	NULL	NULL	NULL	bigint(20) unsigned			select,insert,update,references	
def	performance_schema	events_statements_summary_by_host_by_event_name	SUM_NO_INDEX_USED	25	NULL	NO	bigint	NULL	NULL	20	0	NULL	NULL	NULL	bigint(20) unsigned			select,insert,update,references	
def	performance_schema	events_statements_summary_by_host_by_event_name	SUM_NO_GOOD_INDEX_USED	26	NULL	NO	bigint	NULL	NULL	20	0	NULL	NULL	NULL	bigint(20) unsigned			select,insert,update,references	
def	performance_schema	events_statements_summary_by_program	OBJECT_TYPE	1	NULL	YES	enum	9	27	NULL	NULL	NULL	utf8	utf8_general_ci	enum('EVENT','FUNCTION','PROCEDURE','TABLE','TRIGGER')			select,insert,update,references	
def	performance_schema	events_statements_summary_by_program	OBJECT_SCHEMA	2	NULL	NO	varchar	64	192	NULL	NULL	NULL	utf8	utf8_general_ci	varchar(64)			select,insert,update,references	
def	performance_schema	events_statements_summary_by_program	OBJECT_NAME	3	NULL	NO	varchar	64	192	NULL	NULL	NULL	utf8	utf8_general_ci	varchar(64)			select,insert,update,references	
def	performance_schema	events_statements_summary_by_program	COUNT_STAR	4	NULL	NO	bigint	NULL	NULL	20	0	NULL	NULL	NULL	bigint(20) unsigned			select,insert,update,references	
def	performance_schema	events_statements_summary_by_program	SUM_TIMER_WAIT	5	NULL	NO	bigint	NULL	NULL	20	0	NULL	NULL	NULL	bigint(20) unsigned			select,insert,update,references	
def	performance_schema	events_statements_summary_by_program	MIN_TIMER_WAIT	6	NULL	NO	bigint	NULL	NULL	20	0	NULL	NULL	NULL	bigint(20) unsigned			select,insert,update,references	
def	performance_schema	events_statements_summary_by_program	AVG_TIMER_WAIT	7	NULL	NO	bigint	NULL	NULL	20	0	NULL	NULL	NULL	bigint(20) unsigned			select,insert,update,references	
def	performance_schema	events_statements_summary_by_program	MAX_TIMER_WAIT	8	NULL	NO	bigint	NULL	NULL	20	0	NULL	NULL	NULL	bigint(20) unsigned			select,insert,update,references	
def	performance_schema	events_statements_summary_by_program	COUNT_STATEMENTS	9	NULL	NO	bigint	NULL	NULL	20	0	NULL	NULL	NULL	bigint(20) unsigned			select,insert,update,references	
def	performance_schema	events_statements_summary_by_program	SUM_STATEMENTS_WAIT	10	NULL	NO	bigint	NULL	NULL	20	0	NULL	NULL	NULL	bigint(20) unsigned			select,insert,update,references	
def	performance_schema	events_statements_summary_by_program	MIN_STATEMENTS_WAIT	11	NULL	NO	bigint	NULL	NULL	20	0	NULL	NULL	NULL	bigint(20) unsigned			select,insert,update,references	
def	performance_schema	events_statements_summary_by_program	AVG_STATEMENTS_WAIT	12	NULL	NO	bigint	NULL	NULL	20	0	NULL	NULL	NULL	bigint(20) unsigned			select,insert,update,references	
def	performance_schema	events_statements_summary_by_program	MAX_STATEMENTS_WAIT	13	NULL	NO	bigint	NULL	NULL	20	0	NULL	NULL	NULL	bigint(20) unsigned			select,insert,update,references	
def	performance_schema	events_statements_summary_by_program	SUM_LOCK_TIME	14	NULL	NO	bigint	NULL	NULL	20	0	NULL	NULL	NULL	bigint(20) unsigned			select,insert,update,references	
def	performance_schema	events_statements_summary_by_program	SUM_ERRORS	15	NULL	NO	bigint	NULL	NULL	20	0	NULL	NULL	NULL	bigint(20) unsigned			select,insert,update,references	
def	performance_schema	events_statements_summary_by_program	SUM_WARNINGS	16	NULL	NO	bigint	NULL	NULL	20	0	NULL	NULL	NULL	bigint(20) unsigned			select,insert,update,references	
def	performance_schema	events_statements_summary_by_program	SUM_ROWS_AFFECTED	17	NULL	NO	bigint	NULL	NULL	20	0	NULL	NULL	NULL	bigint(20) unsigned			select,insert,update,references	
def	performance_schema	events_statements_summary_by_program	SUM_ROWS_SENT	18	NULL	NO	bigint	NULL	NULL	20	0	NULL	NULL	NULL	bigint(20) unsigned			select,insert,update,references	
def	performance_schema	events_statements_summary_by_program	SUM_ROWS_EXAMINED	19	NULL	NO	bigint	NULL	NULL	20	0	NULL	NULL	NULL	bigint(20) unsigned			select,insert,update,references	
def	performance_schema	events_statements_summary_by_program	SUM_CREATED_TMP_DISK_TABLES	20	NULL	NO	bigint	NULL	NULL	20	0	NULL	NULL	NULL	bigint(20) unsigned			select,insert,update,references	
def	performance_schema	events_statements_summary_by_program	SUM_CREATED_TMP_TABLES	21	NULL	NO	bigint	NULL	NULL	20	0	NULL	NULL	NULL	bigint(20) unsigned			select,insert,update,references	
def	performance_schema	events_statements_summary_by_program	SUM_SELECT_FULL_JOIN	22	NULL	NO	bigint	NULL	NULL	20	0	NULL	NULL	NULL	bigint(20) unsigned			select,insert,update,references	
def	performance_schema	events_statements_summary_by_program	SUM_SELECT_FULL_RANGE_JOIN	23	NULL	NO	bigint	NULL	NULL	20	0	NULL	NULL	NULL	bigint(20) unsigned			select,insert,update,references	
def	performance_schema	events_statements_summary_by_program	SUM_SELECT_RANGE	24	NULL	NO	bigint	NULL	NULL	20	0	NULL	NULL	NULL	bigint(20) unsigned			select,insert,update,references	
def	performance_schema	events_statements_summary_by_program	SUM_SELECT_RANGE_CHECK	25	NULL	NO	bigint	NULL	NULL	20	0	NULL	NULL	NULL	bigint(20) unsigned			select,insert,update,references	
def	performance_schema	events_statements_summary_by_program	SUM_SELECT_SCAN	26	NULL	NO	bigint	NULL	NULL	20	0	NULL	NULL	NULL	bigint(20) unsigned			select,insert,update,references	
def	performance_schema	events_statements_summary_by_program	SUM_SORT_MERGE_PASSES	27	NULL	NO	bigint	NULL	NULL	20	0	NULL	NULL	NULL	bigint(20) unsigned			select,insert,update,references	
def	performance_schema	events_statements_summary_by_program	SUM_SORT_RANGE	28	NULL	NO	bigint	NULL	NULL	20	0	NULL	NULL	NULL	bigint(20) unsigned			select,insert,update,references	
def	performance_schema	events_statements_summary_by_program	SUM_SORT_ROWS	29	NULL	NO	bigint	NULL	NULL	20	0	NULL	NULL	NULL	bigint(20) unsigned			select,insert,update,references	
def	performance_schema	events_statements_summary_by_program	SUM_SORT_SCAN	30	NULL	NO	bigint	NULL	NULL	20	0	NULL	NULL	NULL	bigint(20) unsigned			select,insert,update,references	
def	performance_schema	events_statements_summary_by_program	SUM_NO_INDEX_USED	31	NULL	NO	bigint	NULL	NULL	20	0	NULL	NULL	NULL	bigint(20) unsigned			select,insert,update,references	
def	performance_schema	events_statements_summary_by_program	SUM_NO_GOOD_INDEX_USED	32	NULL	NO	bigint	NULL	NULL	20	0	NULL	NULL	NULL	bigint(20) unsigned			select,insert,update,references	
def	performance_schema	events_statements_summary_by_thread_by_event_name	THREAD_ID	1	NULL	NO	bigint	NULL	NULL	20	0	NULL	NULL	NULL	bigint(20) unsigned			select,insert,update,references	
def	performance_schema	events_statements_summary_by_thread_by_event_name	EVENT_NAME	2	NULL	NO	varchar	128	384	NULL	NULL	NULL	utf8	utf8_general_ci	varchar(128)			select,insert,update,references	
def	performance_schema	events_statements_summary_by_thread_by_event_name	COUNT_STAR	3	NULL	NO	bigint	NULL	NULL	20	0	NULL	NULL	NULL	bigint(20) unsigned			select,insert,update,references	
def	performance_schema	events_statements_summary_by_thread_by_event_name	SUM_TIMER_WAIT	4	NULL	NO	bigint	NULL	NULL	20	0	NULL	NULL	NULL	bigint(20) unsigned			select,insert,update,references	
def	performance_schema	events_statements_summary_by_thread_by_event_name	MIN_TIMER_WAIT	5	NULL	NO	bigint	NULL	NULL	20	0	NULL	NULL	NULL	bigint(20) unsigned			select,insert,update,references	
def	performance_schema	events_statements_summary_by_thread_by_event_name	AVG_TIMER_WAIT	6	NULL	NO	bigint	NULL	NULL	20	0	NULL	NULL	NULL	bigint(20) unsigned			select,insert,update,references	
def	performance_schema	events_statements_summary_by_thread_by_event_name	MAX_TIMER_WAIT	7	NULL	NO	bigint	NULL	NULL	20	0	NULL	NULL	NULL	bigint(20) unsigned			select,insert,update,references	
def	performance_schema	events_statements_summary_by_thread_by_event_name	SUM_LOCK_TIME	8	NULL	NO	bigint	NULL	NULL	20	0	NULL	NULL	NULL	bigint(20) unsigned			select,insert,update,references	
def	performance_schema	events_statements_summary_by_thread_by_event_name	SUM_ERRORS	9	NULL	NO	bigint	NULL	NULL	20	0	NULL	NULL	NULL	bigint(20) unsigned			select,insert,update,references	
def	performance_schema	events_statements_summary_by_thread_by_event_name	SUM_WARNINGS	10	NULL	NO	bigint	NULL	NULL	20	0	NULL	NULL	NULL	bigint(20) unsigned			select,insert,update,references	
def	performance_schema	events_statements_summary_by_thread_by_event_name	SUM_ROWS_AFFECTED	11	NULL	NO	bigint	NULL	NULL	20	0	NULL	NULL	NULL	bigint(20) unsigned			select,insert,update,references	
def	performance_schema	events_statements_summary_by_thread_by_event_name	SUM_ROWS_SENT	12	NULL	NO	bigint	NULL	NULL	20	0	NULL	NULL	NULL	bigint(20) unsigned			select,insert,update,references	
def	performance_schema	events_statements_summary_by_thread_by_event_name	SUM_ROWS_EXAMINED	13	NULL	NO	bigint	NULL	NULL	20	0	NULL	NULL	NULL	bigint(20) unsigned			select,insert,update,references	
def	performance_schema	events_statements_summary_by_thread_by_event_name	SUM_CREATED_TMP_DISK_TABLES	14	NULL	NO	bigint	NULL	NULL	20	0	NULL	NULL	NULL	bigint(20) unsigned			select,insert,update,references	
def	performance_schema	events_statements_summary_by_thread_by_event_name	SUM_CREATED_TMP_TABLES	15	NULL	NO	bigint	NULL	NULL	20	0	NULL	NULL	NULL	bigint(20) unsigned			select,insert,update,references	
def	performance_schema	events_statements_summary_by_thread_by_event_name	SUM_SELECT_FULL_JOIN	16	NULL	NO	bigint	NULL	NULL	20	0	NULL	NULL	NULL	bigint(20) unsigned			select,insert,update,references	
def	performance_schema	events_statements_summary_by_thread_by_event_name	SUM_SELECT_FULL_RANGE_JOIN	17	NULL	NO	bigint	NULL	NULL	20	0	NULL	NULL	NULL	bigint(20) unsigned			select,insert,update,references	
def	performance_schema	events_statements_summary_by_thread_by_event_name	SUM_SELECT_RANGE	18	NULL	NO	bigint	NULL	NULL	20	0	NULL	NULL	NULL	bigint(20) unsigned			select,insert,update,references	
def	performance_schema	events_statements_summary_by_thread_by_event_name	SUM_SELECT_RANGE_CHECK	19	NULL	NO	bigint	NULL	NULL	20	0	NULL	NULL	NULL	bigint(20) unsigned			select,insert,update,references	
def	performance_schema	events_statements_summary_by_thread_by_event_name	SUM_SELECT_SCAN	20	NULL	NO	bigint	NULL	NULL	20	0	NULL	NULL	NULL	bigint(20) unsigned			select,insert,update,references	
def	performance_schema	events_statements_summary_by_thread_by_event_name	SUM_SORT_MERGE_PASSES	21	NULL	NO	bigint	NULL	NULL	20	0	NULL	NULL	NULL	bigint(20) unsigned			select,insert,update,references	
def	performance_schema	events_statements_summary_by_thread_by_event_name	SUM_SORT_RANGE	22	NULL	NO	bigint	NULL	NULL	20	0	NULL	NULL	NULL	bigint(20) unsigned			select,insert,update,references	
def	performance_schema	events_statements_summary_by_thread_by_event_name	SUM_SORT_ROWS	23	NULL	NO	bigint	NULL	NULL	20	0	NULL	NULL	NULL	bigint(20) unsigned			select,insert,update,references	
def	performance_schema	events_statements_summary_by_thread_by_event_name	SUM_SORT_SCAN	24	NULL	NO	bigint	NULL	NULL	20	0	NULL	NULL	NULL	bigint(20) unsigned			select,insert,update,references	
def	performance_schema	events_statements_summary_by_thread_by_event_name	SUM_NO_INDEX_USED	25	NULL	NO	bigint	NULL	NULL	20	0	NULL	NULL	NULL	bigint(20) unsigned			select,insert,update,references	
def	performance_schema	events_statements_summary_by_thread_by_event_name	SUM_NO_GOOD_INDEX_USED	26	NULL	NO	bigint	NULL	NULL	20	0	NULL	NULL	NULL	bigint(20) unsigned			select,insert,update,references	
def	performance_schema	events_statements_summary_by_user_by_event_name	USER	1	NULL	YES	char	16	48	NULL	NULL	NULL	utf8	utf8_bin	char(16)			select,insert,update,references	
def	performance_schema	events_statements_summary_by_user_by_event_name	EVENT_NAME	2	NULL	NO	varchar	128	384	NULL	NULL	NULL	utf8	utf8_general_ci	varchar(128)			select,insert,update,references	
def	performance_schema	events_statements_summary_by_user_by_event_name	COUNT_STAR	3	NULL	NO	bigint	NULL	NULL	20	0	NULL	NULL	NULL	bigint(20) unsigned			select,insert,update,references	
def	performance_schema	events_statements_summary_by_user_by_event_name	SUM_TIMER_WAIT	4	NULL	NO	bigint	NULL	NULL	20	0	NULL	NULL	NULL	bigint(20) unsigned			select,insert,update,references	
def	performance_schema	events_statements_summary_by_user_by_event_name	MIN_TIMER_WAIT	5	NULL	NO	bigint	NULL	NULL	20	0	NULL	NULL	NULL	bigint(20) unsigned			select,insert,update,references	
def	performance_schema	events_statements_summary_by_user_by_event_name	AVG_TIMER_WAIT	6	NULL	NO	bigint	NULL	NULL	20	0	NULL	NULL	NULL	bigint(20) unsigned			select,insert,update,references	
def	performance_schema	events_statements_summary_by_user_by_event_name	MAX_TIMER_WAIT	7	NULL	NO	bigint	NULL	NULL	20	0	NULL	NULL	NULL	bigint(20) unsigned			select,insert,update,references	
def	performance_schema	events_statements_summary_by_user_by_event_name	SUM_LOCK_TIME	8	NULL	NO	bigint	NULL	NULL	20	0	NULL	NULL	NULL	bigint(20) unsigned			select,insert,update,references	
def	performance_schema	events_statements_summary_by_user_by_event_name	SUM_ERRORS	9	NULL	NO	bigint	NULL	NULL	20	0	NULL	NULL	NULL	bigint(20) unsigned			select,insert,update,references	
def	performance_schema	events_statements_summary_by_user_by_event_name	SUM_WARNINGS	10	NULL	NO	bigint	NULL	NULL	20	0	NULL	NULL	NULL	bigint(20) unsigned			select,insert,update,references	
def	performance_schema	events_statements_summary_by_user_by_event_name	SUM_ROWS_AFFECTED	11	NULL	NO	bigint	NULL	NULL	20	0	NULL	NULL	NULL	bigint(20) unsigned			select,insert,update,references	
def	performance_schema	events_statements_summary_by_user_by_event_name	SUM_ROWS_SENT	12	NULL	NO	bigint	NULL	NULL	20	0	NULL	NULL	NULL	bigint(20) unsigned			select,insert,update,references	
def	performance_schema	events_statements_summary_by_user_by_event_name	SUM_ROWS_EXAMINED	13	NULL	NO	bigint	NULL	NULL	20	0	NULL	NULL	NULL	bigint(20) unsigned			select,insert,update,references	
def	performance_schema	events_statements_summary_by_user_by_event_name	SUM_CREATED_TMP_DISK_TABLES	14	NULL	NO	bigint	NULL	NULL	20	0	NULL	NULL	NULL	bigint(20) unsigned			select,insert,update,references	
def	performance_schema	events_statements_summary_by_user_by_event_name	SUM_CREATED_TMP_TABLES	15	NULL	NO	bigint	NULL	NULL	20	0	NULL	NULL	NULL	bigint(20) unsigned			select,insert,update,references	
def	performance_schema	events_statements_summary_by_user_by_event_name	SUM_SELECT_FULL_JOIN	16	NULL	NO	bigint	NULL	NULL	20	0	NULL	NULL	NULL	bigint(20) unsigned			select,insert,update,references	
def	performance_schema	events_statements_summary_by_user_by_event_name	SUM_SELECT_FULL_RANGE_JOIN	17	NULL	NO	bigint	NULL	NULL	20	0	NULL	NULL	NULL	bigint(20) unsigned			select,insert,update,references	
def	performance_schema	events_statements_summary_by_user_by_event_name	SUM_SELECT_RANGE	18	NULL	NO	bigint	NULL	NULL	20	0	NULL	NULL	NULL	bigint(20) unsigned			select,insert,update,references	
def	performance_schema	events_statements_summary_by_user_by_event_name	SUM_SELECT_RANGE_CHECK	19	NULL	NO	bigint	NULL	NULL	20	0	NULL	NULL	NULL	bigint(20) unsigned			select,insert,update,references	
def	performance_schema	events_statements_summary_by_user_by_event_name	SUM_SELECT_SCAN	20	NULL	NO	bigint	NULL	NULL	20	0	NULL	NULL	NULL	bigint(20) unsigned			select,insert,update,references	
def	performance_schema	events_statements_summary_by_user_by_event_name	SUM_SORT_MERGE_PASSES	21	NULL	NO	bigint	NULL	NULL	20	0	NULL	NULL	NULL	bigint(20) unsigned			select,insert,update,references	
def	performance_schema	events_statements_summary_by_user_by_event_name	SUM_SORT_RANGE	22	NULL	NO	bigint	NULL	NULL	20	0	NULL	NULL	NULL	bigint(20) unsigned			select,insert,update,references	
def	performance_schema	events_statements_summary_by_user_by_event_name	SUM_SORT_ROWS	23	NULL	NO	bigint	NULL	NULL	20	0	NULL	NULL	NULL	bigint(20) unsigned			select,insert,update,references	
def	performance_schema	events_statements_summary_by_user_by_event_name	SUM_SORT_SCAN	24	NULL	NO	bigint	NULL	NULL	20	0	NULL	NULL	NULL	bigint(20) unsigned			select,insert,update,references	
def	performance_schema	events_statements_summary_by_user_by_event_name	SUM_NO_INDEX_USED	25	NULL	NO	bigint	NULL	NULL	20	0	NULL	NULL	NULL	bigint(20) unsigned			select,insert,update,references	
def	performance_schema	events_statements_summary_by_user_by_event_name	SUM_NO_GOOD_INDEX_USED	26	NULL	NO	bigint	NULL	NULL	20	0	NULL	NULL	NULL	bigint(20) unsigned			select,insert,update,references	
def	performance_schema	events_statements_summary_global_by_event_name	EVENT_NAME	1	NULL	NO	varchar	128	384	NULL	NULL	NULL	utf8	utf8_general_ci	varchar(128)			select,insert,update,references	
def	performance_schema	events_statements_summary_global_by_event_name	COUNT_STAR	2	NULL	NO	bigint	NULL	NULL	20	0	NULL	NULL	NULL	bigint(20) unsigned			select,insert,update,references	
def	performance_schema	events_statements_summary_global_by_event_name	SUM_TIMER_WAIT	3	NULL	NO	bigint	NULL	NULL	20	0	NULL	NULL	NULL	bigint(20) unsigned			select,insert,update,references	
def	performance_schema	events_statements_summary_global_by_event_name	MIN_TIMER_WAIT	4	NULL	NO	bigint	NULL	NULL	20	0	NULL	NULL	NULL	bigint(20) unsigned			select,insert,update,references	
def	performance_schema	events_statements_summary_global_by_event_name	AVG_TIMER_WAIT	5	NULL	NO	bigint	NULL	NULL	20	0	NULL	NULL	NULL	bigint(20) unsigned			select,insert,update,references	
def	performance_schema	events_statements_summary_global_by_event_name	MAX_TIMER_WAIT	6	NULL	NO	bigint	NULL	NULL	20	0	NULL	NULL	NULL	bigint(20) unsigned			select,insert,update,references	
def	performance_schema	events_statements_summary_global_by_event_name	SUM_LOCK_TIME	7	NULL	NO	bigint	NULL	NULL	20	0	NULL	NULL	NULL	bigint(20) unsigned			select,insert,update,references	
def	performance_schema	events_statements_summary_global_by_event_name	SUM_ERRORS	8	NULL	NO	bigint	NULL	NULL	20	0	NULL	NULL	NULL	bigint(20) unsigned			select,insert,update,references	
def	performance_schema	events_statements_summary_global_by_event_name	SUM_WARNINGS	9	NULL	NO	bigint	NULL	NULL	20	0	NULL	NULL	NULL	bigint(20) unsigned			select,insert,update,references	
def	performance_schema	events_statements_summary_global_by_event_name	SUM_ROWS_AFFECTED	10	NULL	NO	bigint	NULL	NULL	20	0	NULL	NULL	NULL	bigint(20) unsigned			select,insert,update,references	
def	performance_schema	events_statements_summary_global_by_event_name	SUM_ROWS_SENT	11	NULL	NO	bigint	NULL	NULL	20	0	NULL	NULL	NULL	bigint(20) unsigned			select,insert,update,references	
def	performance_schema	events_statements_summary_global_by_event_name	SUM_ROWS_EXAMINED	12	NULL	NO	bigint	NULL	NULL	20	0	NULL	NULL	NULL	bigint(20) unsigned			select,insert,update,references	
def	performance_schema	events_statements_summary_global_by_event_name	SUM_CREATED_TMP_DISK_TABLES	13	NULL	NO	bigint	NULL	NULL	20	0	NULL	NULL	NULL	bigint(20) unsigned			select,insert,update,references	
def	performance_schema	events_statements_summary_global_by_event_name	SUM_CREATED_TMP_TABLES	14	NULL	NO	bigint	NULL	NULL	20	0	NULL	NULL	NULL	bigint(20) unsigned			select,insert,update,references	
def	performance_schema	events_statements_summary_global_by_event_name	SUM_SELECT_FULL_JOIN	15	NULL	NO	bigint	NULL	NULL	20	0	NULL	NULL	NULL	bigint(20) unsigned			select,insert,update,references	
def	performance_schema	events_statements_summary_global_by_event_name	SUM_SELECT_FULL_RANGE_JOIN	16	NULL	NO	bigint	NULL	NULL	20	0	NULL	NULL	NULL	bigint(20) unsigned			select,insert,update,references	
def	performance_schema	events_statements_summary_global_by_event_name	SUM_SELECT_RANGE	17	NULL	NO	bigint	NULL	NULL	20	0	NULL	NULL	NULL	bigint(20) unsigned			select,insert,update,references	
def	performance_schema	events_statements_summary_global_by_event_name	SUM_SELECT_RANGE_CHECK	18	NULL	NO	bigint	NULL	NULL	20	0	NULL	NULL	NULL	bigint(20) unsigned			select,insert,update,references	
def	performance_schema	events_statements_summary_global_by_event_name	SUM_SELECT_SCAN	19	NULL	NO	bigint	NULL	NULL	20	0	NULL	NULL	NULL	bigint(20) unsigned			select,insert,update,references	
def	performance_schema	events_statements_summary_global_by_event_name	SUM_SORT_MERGE_PASSES	20	NULL	NO	bigint	NULL	NULL	20	0	NULL	NULL	NULL	bigint(20) unsigned			select,insert,update,references	
def	performance_schema	events_statements_summary_global_by_event_name	SUM_SORT_RANGE	21	NULL	NO	bigint	NULL	NULL	20	0	NULL	NULL	NULL	bigint(20) unsigned			select,insert,update,references	
def	performance_schema	events_statements_summary_global_by_event_name	SUM_SORT_ROWS	22	NULL	NO	bigint	NULL	NULL	20	0	NULL	NULL	NULL	bigint(20) unsigned			select,insert,update,references	
def	performance_schema	events_statements_summary_global_by_event_name	SUM_SORT_SCAN	23	NULL	NO	bigint	NULL	NULL	20	0	NULL	NULL	NULL	bigint(20) unsigned			select,insert,update,references	
def	performance_schema	events_statements_summary_global_by_event_name	SUM_NO_INDEX_USED	24	NULL	NO	bigint	NULL	NULL	20	0	NULL	NULL	NULL	bigint(20) unsigned			select,insert,update,references	
def	performance_schema	events_statements_summary_global_by_event_name	SUM_NO_GOOD_INDEX_USED	25	NULL	NO	bigint	NULL	NULL	20	0	NULL	NULL	NULL	bigint(20) unsigned			select,insert,update,references	
def	performance_schema	events_transactions_current	THREAD_ID	1	NULL	NO	bigint	NULL	NULL	20	0	NULL	NULL	NULL	bigint(20) unsigned			select,insert,update,references	
def	performance_schema	events_transactions_current	EVENT_ID	2	NULL	NO	bigint	NULL	NULL	20	0	NULL	NULL	NULL	bigint(20) unsigned			select,insert,update,references	
def	performance_schema	events_transactions_current	END_EVENT_ID	3	NULL	YES	bigint	NULL	NULL	20	0	NULL	NULL	NULL	bigint(20) unsigned			select,insert,update,references	
def	performance_schema	events_transactions_current	EVENT_NAME	4	NULL	NO	varchar	128	384	NULL	NULL	NULL	utf8	utf8_general_ci	varchar(128)			select,insert,update,references	
def	performance_schema	events_transactions_current	STATE	5	NULL	YES	enum	11	33	NULL	NULL	NULL	utf8	utf8_general_ci	enum('ACTIVE','COMMITTED','ROLLED BACK')			select,insert,update,references	
def	performance_schema	events_transactions_current	TRX_ID	6	NULL	YES	bigint	NULL	NULL	20	0	NULL	NULL	NULL	bigint(20) unsigned			select,insert,update,references	
def	performance_schema	events_transactions_current	GTID	7	NULL	YES	varchar	64	192	NULL	NULL	NULL	utf8	utf8_general_ci	varchar(64)			select,insert,update,references	
def	performance_schema	events_transactions_current	XID	8	NULL	YES	varchar	132	396	NULL	NULL	NULL	utf8	utf8_general_ci	varchar(132)			select,insert,update,references	
def	performance_schema	events_transactions_current	XA_STATE	9	NULL	YES	varchar	64	192	NULL	NULL	NULL	utf8	utf8_general_ci	varchar(64)			select,insert,update,references	
def	performance_schema	events_transactions_current	SOURCE	10	NULL	YES	varchar	64	192	NULL	NULL	NULL	utf8	utf8_general_ci	varchar(64)			select,insert,update,references	
def	performance_schema	events_transactions_current	TIMER_START	11	NULL	YES	bigint	NULL	NULL	20	0	NULL	NULL	NULL	bigint(20) unsigned			select,insert,update,references	
def	performance_schema	events_transactions_current	TIMER_END	12	NULL	YES	bigint	NULL	NULL	20	0	NULL	NULL	NULL	bigint(20) unsigned			select,insert,update,references	
def	performance_schema	events_transactions_current	TIMER_WAIT	13	NULL	YES	bigint	NULL	NULL	20	0	NULL	NULL	NULL	bigint(20) unsigned			select,insert,update,references	
def	performance_schema	events_transactions_current	ACCESS_MODE	14	NULL	YES	enum	10	30	NULL	NULL	NULL	utf8	utf8_general_ci	enum('READ ONLY','READ WRITE')			select,insert,update,references	
def	performance_schema	events_transactions_current	ISOLATION_LEVEL	15	NULL	YES	varchar	64	192	NULL	NULL	NULL	utf8	utf8_general_ci	varchar(64)			select,insert,update,references	
def	performance_schema	events_transactions_current	AUTOCOMMIT	16	NULL	NO	enum	3	9	NULL	NULL	NULL	utf8	utf8_general_ci	enum('YES','NO')			select,insert,update,references	
def	performance_schema	events_transactions_current	NUMBER_OF_SAVEPOINTS	17	NULL	YES	bigint	NULL	NULL	20	0	NULL	NULL	NULL	bigint(20) unsigned			select,insert,update,references	
def	performance_schema	events_transactions_current	NUMBER_OF_ROLLBACK_TO_SAVEPOINT	18	NULL	YES	bigint	NULL	NULL	20	0	NULL	NULL	NULL	bigint(20) unsigned			select,insert,update,references	
def	performance_schema	events_transactions_current	NUMBER_OF_RELEASE_SAVEPOINT	19	NULL	YES	bigint	NULL	NULL	20	0	NULL	NULL	NULL	bigint(20) unsigned			select,insert,update,references	
def	performance_schema	events_transactions_current	OBJECT_INSTANCE_BEGIN	20	NULL	YES	bigint	NULL	NULL	20	0	NULL	NULL	NULL	bigint(20) unsigned			select,insert,update,references	
def	performance_schema	events_transactions_current	NESTING_EVENT_ID	21	NULL	YES	bigint	NULL	NULL	20	0	NULL	NULL	NULL	bigint(20) unsigned			select,insert,update,references	
def	performance_schema	events_transactions_current	NESTING_EVENT_TYPE	22	NULL	YES	enum	11	33	NULL	NULL	NULL	utf8	utf8_general_ci	enum('TRANSACTION','STATEMENT','STAGE','WAIT')			select,insert,update,references	
def	performance_schema	events_transactions_history	THREAD_ID	1	NULL	NO	bigint	NULL	NULL	20	0	NULL	NULL	NULL	bigint(20) unsigned			select,insert,update,references	
def	performance_schema	events_transactions_history	EVENT_ID	2	NULL	NO	bigint	NULL	NULL	20	0	NULL	NULL	NULL	bigint(20) unsigned			select,insert,update,references	
def	performance_schema	events_transactions_history	END_EVENT_ID	3	NULL	YES	bigint	NULL	NULL	20	0	NULL	NULL	NULL	bigint(20) unsigned			select,insert,update,references	
def	performance_schema	events_transactions_history	EVENT_NAME	4	NULL	NO	varchar	128	384	NULL	NULL	NULL	utf8	utf8_general_ci	varchar(128)			select,insert,update,references	
def	performance_schema	events_transactions_history	STATE	5	NULL	YES	enum	11	33	NULL	NULL	NULL	utf8	utf8_general_ci	enum('ACTIVE','COMMITTED','ROLLED BACK')			select,insert,update,references	
def	performance_schema	events_transactions_history	TRX_ID	6	NULL	YES	bigint	NULL	NULL	20	0	NULL	NULL	NULL	bigint(20) unsigned			select,insert,update,references	
def	performance_schema	events_transactions_history	GTID	7	NULL	YES	varchar	64	192	NULL	NULL	NULL	utf8	utf8_general_ci	varchar(64)			select,insert,update,references	
def	performance_schema	events_transactions_history	XID	8	NULL	YES	varchar	132	396	NULL	NULL	NULL	utf8	utf8_general_ci	varchar(132)			select,insert,update,references	
def	performance_schema	events_transactions_history	XA_STATE	9	NULL	YES	varchar	64	192	NULL	NULL	NULL	utf8	utf8_general_ci	varchar(64)			select,insert,update,references	
def	performance_schema	events_transactions_history	SOURCE	10	NULL	YES	varchar	64	192	NULL	NULL	NULL	utf8	utf8_general_ci	varchar(64)			select,insert,update,references	
def	performance_schema	events_transactions_history	TIMER_START	11	NULL	YES	bigint	NULL	NULL	20	0	NULL	NULL	NULL	bigint(20) unsigned			select,insert,update,references	
def	performance_schema	events_transactions_history	TIMER_END	12	NULL	YES	bigint	NULL	NULL	20	0	NULL	NULL	NULL	bigint(20) unsigned			select,insert,update,references	
def	performance_schema	events_transactions_history	TIMER_WAIT	13	NULL	YES	bigint	NULL	NULL	20	0	NULL	NULL	NULL	bigint(20) unsigned			select,insert,update,references	
def	performance_schema	events_transactions_history	ACCESS_MODE	14	NULL	YES	enum	10	30	NULL	NULL	NULL	utf8	utf8_general_ci	enum('READ ONLY','READ WRITE')			select,insert,update,references	
def	performance_schema	events_transactions_history	ISOLATION_LEVEL	15	NULL	YES	varchar	64	192	NULL	NULL	NULL	utf8	utf8_general_ci	varchar(64)			select,insert,update,references	
def	performance_schema	events_transactions_history	AUTOCOMMIT	16	NULL	NO	enum	3	9	NULL	NULL	NULL	utf8	utf8_general_ci	enum('YES','NO')			select,insert,update,references	
def	performance_schema	events_transactions_history	NUMBER_OF_SAVEPOINTS	17	NULL	YES	bigint	NULL	NULL	20	0	NULL	NULL	NULL	bigint(20) unsigned			select,insert,update,references	
def	performance_schema	events_transactions_history	NUMBER_OF_ROLLBACK_TO_SAVEPOINT	18	NULL	YES	bigint	NULL	NULL	20	0	NULL	NULL	NULL	bigint(20) unsigned			select,insert,update,references	
def	performance_schema	events_transactions_history	NUMBER_OF_RELEASE_SAVEPOINT	19	NULL	YES	bigint	NULL	NULL	20	0	NULL	NULL	NULL	bigint(20) unsigned			select,insert,update,references	
def	performance_schema	events_transactions_history	OBJECT_INSTANCE_BEGIN	20	NULL	YES	bigint	NULL	NULL	20	0	NULL	NULL	NULL	bigint(20) unsigned			select,insert,update,references	
def	performance_schema	events_transactions_history	NESTING_EVENT_ID	21	NULL	YES	bigint	NULL	NULL	20	0	NULL	NULL	NULL	bigint(20) unsigned			select,insert,update,references	
def	performance_schema	events_transactions_history	NESTING_EVENT_TYPE	22	NULL	YES	enum	11	33	NULL	NULL	NULL	utf8	utf8_general_ci	enum('TRANSACTION','STATEMENT','STAGE','WAIT')			select,insert,update,references	
def	performance_schema	events_transactions_history_long	THREAD_ID	1	NULL	NO	bigint	NULL	NULL	20	0	NULL	NULL	NULL	bigint(20) unsigned			select,insert,update,references	
def	performance_schema	events_transactions_history_long	EVENT_ID	2	NULL	NO	bigint	NULL	NULL	20	0	NULL	NULL	NULL	bigint(20) unsigned			select,insert,update,references	
def	performance_schema	events_transactions_history_long	END_EVENT_ID	3	NULL	YES	bigint	NULL	NULL	20	0	NULL	NULL	NULL	bigint(20) unsigned			select,insert,update,references	
def	performance_schema	events_transactions_history_long	EVENT_NAME	4	NULL	NO	varchar	128	384	NULL	NULL	NULL	utf8	utf8_general_ci	varchar(128)			select,insert,update,references	
def	performance_schema	events_transactions_history_long	STATE	5	NULL	YES	enum	11	33	NULL	NULL	NULL	utf8	utf8_general_ci	enum('ACTIVE','COMMITTED','ROLLED BACK')			select,insert,update,references	
def	performance_schema	events_transactions_history_long	TRX_ID	6	NULL	YES	bigint	NULL	NULL	20	0	NULL	NULL	NULL	bigint(20) unsigned			select,insert,update,references	
def	performance_schema	events_transactions_history_long	GTID	7	NULL	YES	varchar	64	192	NULL	NULL	NULL	utf8	utf8_general_ci	varchar(64)			select,insert,update,references	
def	performance_schema	events_transactions_history_long	XID	8	NULL	YES	varchar	132	396	NULL	NULL	NULL	utf8	utf8_general_ci	varchar(132)			select,insert,update,references	
def	performance_schema	events_transactions_history_long	XA_STATE	9	NULL	YES	varchar	64	192	NULL	NULL	NULL	utf8	utf8_general_ci	varchar(64)			select,insert,update,references	
def	performance_schema	events_transactions_history_long	SOURCE	10	NULL	YES	varchar	64	192	NULL	NULL	NULL	utf8	utf8_general_ci	varchar(64)			select,insert,update,references	
def	performance_schema	events_transactions_history_long	TIMER_START	11	NULL	YES	bigint	NULL	NULL	20	0	NULL	NULL	NULL	bigint(20) unsigned			select,insert,update,references	
def	performance_schema	events_transactions_history_long	TIMER_END	12	NULL	YES	bigint	NULL	NULL	20	0	NULL	NULL	NULL	bigint(20) unsigned			select,insert,update,references	
def	performance_schema	events_transactions_history_long	TIMER_WAIT	13	NULL	YES	bigint	NULL	NULL	20	0	NULL	NULL	NULL	bigint(20) unsigned			select,insert,update,references	
def	performance_schema	events_transactions_history_long	ACCESS_MODE	14	NULL	YES	enum	10	30	NULL	NULL	NULL	utf8	utf8_general_ci	enum('READ ONLY','READ WRITE')			select,insert,update,references	
def	performance_schema	events_transactions_history_long	ISOLATION_LEVEL	15	NULL	YES	varchar	64	192	NULL	NULL	NULL	utf8	utf8_general_ci	varchar(64)			select,insert,update,references	
def	performance_schema	events_transactions_history_long	AUTOCOMMIT	16	NULL	NO	enum	3	9	NULL	NULL	NULL	utf8	utf8_general_ci	enum('YES','NO')			select,insert,update,references	
def	performance_schema	events_transactions_history_long	NUMBER_OF_SAVEPOINTS	17	NULL	YES	bigint	NULL	NULL	20	0	NULL	NULL	NULL	bigint(20) unsigned			select,insert,update,references	
def	performance_schema	events_transactions_history_long	NUMBER_OF_ROLLBACK_TO_SAVEPOINT	18	NULL	YES	bigint	NULL	NULL	20	0	NULL	NULL	NULL	bigint(20) unsigned			select,insert,update,references	
def	performance_schema	events_transactions_history_long	NUMBER_OF_RELEASE_SAVEPOINT	19	NULL	YES	bigint	NULL	NULL	20	0	NULL	NULL	NULL	bigint(20) unsigned			select,insert,update,references	
def	performance_schema	events_transactions_history_long	OBJECT_INSTANCE_BEGIN	20	NULL	YES	bigint	NULL	NULL	20	0	NULL	NULL	NULL	bigint(20) unsigned			select,insert,update,references	
def	performance_schema	events_transactions_history_long	NESTING_EVENT_ID	21	NULL	YES	bigint	NULL	NULL	20	0	NULL	NULL	NULL	bigint(20) unsigned			select,insert,update,references	
def	performance_schema	events_transactions_history_long	NESTING_EVENT_TYPE	22	NULL	YES	enum	11	33	NULL	NULL	NULL	utf8	utf8_general_ci	enum('TRANSACTION','STATEMENT','STAGE','WAIT')			select,insert,update,references	
def	performance_schema	events_transactions_summary_by_account_by_event_name	USER	1	NULL	YES	char	16	48	NULL	NULL	NULL	utf8	utf8_bin	char(16)			select,insert,update,references	
def	performance_schema	events_transactions_summary_by_account_by_event_name	HOST	2	NULL	YES	char	60	180	NULL	NULL	NULL	utf8	utf8_bin	char(60)			select,insert,update,references	
def	performance_schema	events_transactions_summary_by_account_by_event_name	EVENT_NAME	3	NULL	NO	varchar	128	384	NULL	NULL	NULL	utf8	utf8_general_ci	varchar(128)			select,insert,update,references	
def	performance_schema	events_transactions_summary_by_account_by_event_name	COUNT_STAR	4	NULL	NO	bigint	NULL	NULL	20	0	NULL	NULL	NULL	bigint(20) unsigned			select,insert,update,references	
def	performance_schema	events_transactions_summary_by_account_by_event_name	SUM_TIMER_WAIT	5	NULL	NO	bigint	NULL	NULL	20	0	NULL	NULL	NULL	bigint(20) unsigned			select,insert,update,references	
def	performance_schema	events_transactions_summary_by_account_by_event_name	MIN_TIMER_WAIT	6	NULL	NO	bigint	NULL	NULL	20	0	NULL	NULL	NULL	bigint(20) unsigned			select,insert,update,references	
def	performance_schema	events_transactions_summary_by_account_by_event_name	AVG_TIMER_WAIT	7	NULL	NO	bigint	NULL	NULL	20	0	NULL	NULL	NULL	bigint(20) unsigned			select,insert,update,references	
def	performance_schema	events_transactions_summary_by_account_by_event_name	MAX_TIMER_WAIT	8	NULL	NO	bigint	NULL	NULL	20	0	NULL	NULL	NULL	bigint(20) unsigned			select,insert,update,references	
def	performance_schema	events_transactions_summary_by_account_by_event_name	COUNT_READ_WRITE	9	NULL	NO	bigint	NULL	NULL	20	0	NULL	NULL	NULL	bigint(20) unsigned			select,insert,update,references	
def	performance_schema	events_transactions_summary_by_account_by_event_name	SUM_TIMER_READ_WRITE	10	NULL	NO	bigint	NULL	NULL	20	0	NULL	NULL	NULL	bigint(20) unsigned			select,insert,update,references	
def	performance_schema	events_transactions_summary_by_account_by_event_name	MIN_TIMER_READ_WRITE	11	NULL	NO	bigint	NULL	NULL	20	0	NULL	NULL	NULL	bigint(20) unsigned			select,insert,update,references	
def	performance_schema	events_transactions_summary_by_account_by_event_name	AVG_TIMER_READ_WRITE	12	NULL	NO	bigint	NULL	NULL	20	0	NULL	NULL	NULL	bigint(20) unsigned			select,insert,update,references	
def	performance_schema	events_transactions_summary_by_account_by_event_name	MAX_TIMER_READ_WRITE	13	NULL	NO	bigint	NULL	NULL	20	0	NULL	NULL	NULL	bigint(20) unsigned			select,insert,update,references	
def	performance_schema	events_transactions_summary_by_account_by_event_name	COUNT_READ_ONLY	14	NULL	NO	bigint	NULL	NULL	20	0	NULL	NULL	NULL	bigint(20) unsigned			select,insert,update,references	
def	performance_schema	events_transactions_summary_by_account_by_event_name	SUM_TIMER_READ_ONLY	15	NULL	NO	bigint	NULL	NULL	20	0	NULL	NULL	NULL	bigint(20) unsigned			select,insert,update,references	
def	performance_schema	events_transactions_summary_by_account_by_event_name	MIN_TIMER_READ_ONLY	16	NULL	NO	bigint	NULL	NULL	20	0	NULL	NULL	NULL	bigint(20) unsigned			select,insert,update,references	
def	performance_schema	events_transactions_summary_by_account_by_event_name	AVG_TIMER_READ_ONLY	17	NULL	NO	bigint	NULL	NULL	20	0	NULL	NULL	NULL	bigint(20) unsigned			select,insert,update,references	
def	performance_schema	events_transactions_summary_by_account_by_event_name	MAX_TIMER_READ_ONLY	18	NULL	NO	bigint	NULL	NULL	20	0	NULL	NULL	NULL	bigint(20) unsigned			select,insert,update,references	
def	performance_schema	events_transactions_summary_by_host_by_event_name	HOST	1	NULL	YES	char	60	180	NULL	NULL	NULL	utf8	utf8_bin	char(60)			select,insert,update,references	
def	performance_schema	events_transactions_summary_by_host_by_event_name	EVENT_NAME	2	NULL	NO	varchar	128	384	NULL	NULL	NULL	utf8	utf8_general_ci	varchar(128)			select,insert,update,references	
def	performance_schema	events_transactions_summary_by_host_by_event_name	COUNT_STAR	3	NULL	NO	bigint	NULL	NULL	20	0	NULL	NULL	NULL	bigint(20) unsigned			select,insert,update,references	
def	performance_schema	events_transactions_summary_by_host_by_event_name	SUM_TIMER_WAIT	4	NULL	NO	bigint	NULL	NULL	20	0	NULL	NULL	NULL	bigint(20) unsigned			select,insert,update,references	
def	performance_schema	events_transactions_summary_by_host_by_event_name	MIN_TIMER_WAIT	5	NULL	NO	bigint	NULL	NULL	20	0	NULL	NULL	NULL	bigint(20) unsigned			select,insert,update,references	
def	performance_schema	events_transactions_summary_by_host_by_event_name	AVG_TIMER_WAIT	6	NULL	NO	bigint	NULL	NULL	20	0	NULL	NULL	NULL	bigint(20) unsigned			select,insert,update,references	
def	performance_schema	events_transactions_summary_by_host_by_event_name	MAX_TIMER_WAIT	7	NULL	NO	bigint	NULL	NULL	20	0	NULL	NULL	NULL	bigint(20) unsigned			select,insert,update,references	
def	performance_schema	events_transactions_summary_by_host_by_event_name	COUNT_READ_WRITE	8	NULL	NO	bigint	NULL	NULL	20	0	NULL	NULL	NULL	bigint(20) unsigned			select,insert,update,references	
def	performance_schema	events_transactions_summary_by_host_by_event_name	SUM_TIMER_READ_WRITE	9	NULL	NO	bigint	NULL	NULL	20	0	NULL	NULL	NULL	bigint(20) unsigned			select,insert,update,references	
def	performance_schema	events_transactions_summary_by_host_by_event_name	MIN_TIMER_READ_WRITE	10	NULL	NO	bigint	NULL	NULL	20	0	NULL	NULL	NULL	bigint(20) unsigned			select,insert,update,references	
def	performance_schema	events_transactions_summary_by_host_by_event_name	AVG_TIMER_READ_WRITE	11	NULL	NO	bigint	NULL	NULL	20	0	NULL	NULL	NULL	bigint(20) unsigned			select,insert,update,references	
def	performance_schema	events_transactions_summary_by_host_by_event_name	MAX_TIMER_READ_WRITE	12	NULL	NO	bigint	NULL	NULL	20	0	NULL	NULL	NULL	bigint(20) unsigned			select,insert,update,references	
def	performance_schema	events_transactions_summary_by_host_by_event_name	COUNT_READ_ONLY	13	NULL	NO	bigint	NULL	NULL	20	0	NULL	NULL	NULL	bigint(20) unsigned			select,insert,update,references	
def	performance_schema	events_transactions_summary_by_host_by_event_name	SUM_TIMER_READ_ONLY	14	NULL	NO	bigint	NULL	NULL	20	0	NULL	NULL	NULL	bigint(20) unsigned			select,insert,update,references	
def	performance_schema	events_transactions_summary_by_host_by_event_name	MIN_TIMER_READ_ONLY	15	NULL	NO	bigint	NULL	NULL	20	0	NULL	NULL	NULL	bigint(20) unsigned			select,insert,update,references	
def	performance_schema	events_transactions_summary_by_host_by_event_name	AVG_TIMER_READ_ONLY	16	NULL	NO	bigint	NULL	NULL	20	0	NULL	NULL	NULL	bigint(20) unsigned			select,insert,update,references	
def	performance_schema	events_transactions_summary_by_host_by_event_name	MAX_TIMER_READ_ONLY	17	NULL	NO	bigint	NULL	NULL	20	0	NULL	NULL	NULL	bigint(20) unsigned			select,insert,update,references	
def	performance_schema	events_transactions_summary_by_thread_by_event_name	THREAD_ID	1	NULL	NO	bigint	NULL	NULL	20	0	NULL	NULL	NULL	bigint(20) unsigned			select,insert,update,references	
def	performance_schema	events_transactions_summary_by_thread_by_event_name	EVENT_NAME	2	NULL	NO	varchar	128	384	NULL	NULL	NULL	utf8	utf8_general_ci	varchar(128)			select,insert,update,references	
def	performance_schema	events_transactions_summary_by_thread_by_event_name	COUNT_STAR	3	NULL	NO	bigint	NULL	NULL	20	0	NULL	NULL	NULL	bigint(20) unsigned			select,insert,update,references	
def	performance_schema	events_transactions_summary_by_thread_by_event_name	SUM_TIMER_WAIT	4	NULL	NO	bigint	NULL	NULL	20	0	NULL	NULL	NULL	bigint(20) unsigned			select,insert,update,references	
def	performance_schema	events_transactions_summary_by_thread_by_event_name	MIN_TIMER_WAIT	5	NULL	NO	bigint	NULL	NULL	20	0	NULL	NULL	NULL	bigint(20) unsigned			select,insert,update,references	
def	performance_schema	events_transactions_summary_by_thread_by_event_name	AVG_TIMER_WAIT	6	NULL	NO	bigint	NULL	NULL	20	0	NULL	NULL	NULL	bigint(20) unsigned			select,insert,update,references	
def	performance_schema	events_transactions_summary_by_thread_by_event_name	MAX_TIMER_WAIT	7	NULL	NO	bigint	NULL	NULL	20	0	NULL	NULL	NULL	bigint(20) unsigned			select,insert,update,references	
def	performance_schema	events_transactions_summary_by_thread_by_event_name	COUNT_READ_WRITE	8	NULL	NO	bigint	NULL	NULL	20	0	NULL	NULL	NULL	bigint(20) unsigned			select,insert,update,references	
def	performance_schema	events_transactions_summary_by_thread_by_event_name	SUM_TIMER_READ_WRITE	9	NULL	NO	bigint	NULL	NULL	20	0	NULL	NULL	NULL	bigint(20) unsigned			select,insert,update,references	
def	performance_schema	events_transactions_summary_by_thread_by_event_name	MIN_TIMER_READ_WRITE	10	NULL	NO	bigint	NULL	NULL	20	0	NULL	NULL	NULL	bigint(20) unsigned			select,insert,update,references	
def	performance_schema	events_transactions_summary_by_thread_by_event_name	AVG_TIMER_READ_WRITE	11	NULL	NO	bigint	NULL	NULL	20	0	NULL	NULL	NULL	bigint(20) unsigned			select,insert,update,references	
def	performance_schema	events_transactions_summary_by_thread_by_event_name	MAX_TIMER_READ_WRITE	12	NULL	NO	bigint	NULL	NULL	20	0	NULL	NULL	NULL	bigint(20) unsigned			select,insert,update,references	
def	performance_schema	events_transactions_summary_by_thread_by_event_name	COUNT_READ_ONLY	13	NULL	NO	bigint	NULL	NULL	20	0	NULL	NULL	NULL	bigint(20) unsigned			select,insert,update,references	
def	performance_schema	events_transactions_summary_by_thread_by_event_name	SUM_TIMER_READ_ONLY	14	NULL	NO	bigint	NULL	NULL	20	0	NULL	NULL	NULL	bigint(20) unsigned			select,insert,update,references	
def	performance_schema	events_transactions_summary_by_thread_by_event_name	MIN_TIMER_READ_ONLY	15	NULL	NO	bigint	NULL	NULL	20	0	NULL	NULL	NULL	bigint(20) unsigned			select,insert,update,references	
def	performance_schema	events_transactions_summary_by_thread_by_event_name	AVG_TIMER_READ_ONLY	16	NULL	NO	bigint	NULL	NULL	20	0	NULL	NULL	NULL	bigint(20) unsigned			select,insert,update,references	
def	performance_schema	events_transactions_summary_by_thread_by_event_name	MAX_TIMER_READ_ONLY	17	NULL	NO	bigint	NULL	NULL	20	0	NULL	NULL	NULL	bigint(20) unsigned			select,insert,update,references	
def	performance_schema	events_transactions_summary_by_user_by_event_name	USER	1	NULL	YES	char	16	48	NULL	NULL	NULL	utf8	utf8_bin	char(16)			select,insert,update,references	
def	performance_schema	events_transactions_summary_by_user_by_event_name	EVENT_NAME	2	NULL	NO	varchar	128	384	NULL	NULL	NULL	utf8	utf8_general_ci	varchar(128)			select,insert,update,references	
def	performance_schema	events_transactions_summary_by_user_by_event_name	COUNT_STAR	3	NULL	NO	bigint	NULL	NULL	20	0	NULL	NULL	NULL	bigint(20) unsigned			select,insert,update,references	
def	performance_schema	events_transactions_summary_by_user_by_event_name	SUM_TIMER_WAIT	4	NULL	NO	bigint	NULL	NULL	20	0	NULL	NULL	NULL	bigint(20) unsigned			select,insert,update,references	
def	performance_schema	events_transactions_summary_by_user_by_event_name	MIN_TIMER_WAIT	5	NULL	NO	bigint	NULL	NULL	20	0	NULL	NULL	NULL	bigint(20) unsigned			select,insert,update,references	
def	performance_schema	events_transactions_summary_by_user_by_event_name	AVG_TIMER_WAIT	6	NULL	NO	bigint	NULL	NULL	20	0	NULL	NULL	NULL	bigint(20) unsigned			select,insert,update,references	
def	performance_schema	events_transactions_summary_by_user_by_event_name	MAX_TIMER_WAIT	7	NULL	NO	bigint	NULL	NULL	20	0	NULL	NULL	NULL	bigint(20) unsigned			select,insert,update,references	
def	performance_schema	events_transactions_summary_by_user_by_event_name	COUNT_READ_WRITE	8	NULL	NO	bigint	NULL	NULL	20	0	NULL	NULL	NULL	bigint(20) unsigned			select,insert,update,references	
def	performance_schema	events_transactions_summary_by_user_by_event_name	SUM_TIMER_READ_WRITE	9	NULL	NO	bigint	NULL	NULL	20	0	NULL	NULL	NULL	bigint(20) unsigned			select,insert,update,references	
def	performance_schema	events_transactions_summary_by_user_by_event_name	MIN_TIMER_READ_WRITE	10	NULL	NO	bigint	NULL	NULL	20	0	NULL	NULL	NULL	bigint(20) unsigned			select,insert,update,references	
def	performance_schema	events_transactions_summary_by_user_by_event_name	AVG_TIMER_READ_WRITE	11	NULL	NO	bigint	NULL	NULL	20	0	NULL	NULL	NULL	bigint(20) unsigned			select,insert,update,references	
def	performance_schema	events_transactions_summary_by_user_by_event_name	MAX_TIMER_READ_WRITE	12	NULL	NO	bigint	NULL	NULL	20	0	NULL	NULL	NULL	bigint(20) unsigned			select,insert,update,references	
def	performance_schema	events_transactions_summary_by_user_by_event_name	COUNT_READ_ONLY	13	NULL	NO	bigint	NULL	NULL	20	0	NULL	NULL	NULL	bigint(20) unsigned			select,insert,update,references	
def	performance_schema	events_transactions_summary_by_user_by_event_name	SUM_TIMER_READ_ONLY	14	NULL	NO	bigint	NULL	NULL	20	0	NULL	NULL	NULL	bigint(20) unsigned			select,insert,update,references	
def	performance_schema	events_transactions_summary_by_user_by_event_name	MIN_TIMER_READ_ONLY	15	NULL	NO	bigint	NULL	NULL	20	0	NULL	NULL	NULL	bigint(20) unsigned			select,insert,update,references	
def	performance_schema	events_transactions_summary_by_user_by_event_name	AVG_TIMER_READ_ONLY	16	NULL	NO	bigint	NULL	NULL	20	0	NULL	NULL	NULL	bigint(20) unsigned			select,insert,update,references	
def	performance_schema	events_transactions_summary_by_user_by_event_name	MAX_TIMER_READ_ONLY	17	NULL	NO	bigint	NULL	NULL	20	0	NULL	NULL	NULL	bigint(20) unsigned			select,insert,update,references	
def	performance_schema	events_transactions_summary_global_by_event_name	EVENT_NAME	1	NULL	NO	varchar	128	384	NULL	NULL	NULL	utf8	utf8_general_ci	varchar(128)			select,insert,update,references	
def	performance_schema	events_transactions_summary_global_by_event_name	COUNT_STAR	2	NULL	NO	bigint	NULL	NULL	20	0	NULL	NULL	NULL	bigint(20) unsigned			select,insert,update,references	
def	performance_schema	events_transactions_summary_global_by_event_name	SUM_TIMER_WAIT	3	NULL	NO	bigint	NULL	NULL	20	0	NULL	NULL	NULL	bigint(20) unsigned			select,insert,update,references	
def	performance_schema	events_transactions_summary_global_by_event_name	MIN_TIMER_WAIT	4	NULL	NO	bigint	NULL	NULL	20	0	NULL	NULL	NULL	bigint(20) unsigned			select,insert,update,references	
def	performance_schema	events_transactions_summary_global_by_event_name	AVG_TIMER_WAIT	5	NULL	NO	bigint	NULL	NULL	20	0	NULL	NULL	NULL	bigint(20) unsigned			select,insert,update,references	
def	performance_schema	events_transactions_summary_global_by_event_name	MAX_TIMER_WAIT	6	NULL	NO	bigint	NULL	NULL	20	0	NULL	NULL	NULL	bigint(20) unsigned			select,insert,update,references	
def	performance_schema	events_transactions_summary_global_by_event_name	COUNT_READ_WRITE	7	NULL	NO	bigint	NULL	NULL	20	0	NULL	NULL	NULL	bigint(20) unsigned			select,insert,update,references	
def	performance_schema	events_transactions_summary_global_by_event_name	SUM_TIMER_READ_WRITE	8	NULL	NO	bigint	NULL	NULL	20	0	NULL	NULL	NULL	bigint(20) unsigned			select,insert,update,references	
def	performance_schema	events_transactions_summary_global_by_event_name	MIN_TIMER_READ_WRITE	9	NULL	NO	bigint	NULL	NULL	20	0	NULL	NULL	NULL	bigint(20) unsigned			select,insert,update,references	
def	performance_schema	events_transactions_summary_global_by_event_name	AVG_TIMER_READ_WRITE	10	NULL	NO	bigint	NULL	NULL	20	0	NULL	NULL	NULL	bigint(20) unsigned			select,insert,update,references	
def	performance_schema	events_transactions_summary_global_by_event_name	MAX_TIMER_READ_WRITE	11	NULL	NO	bigint	NULL	NULL	20	0	NULL	NULL	NULL	bigint(20) unsigned			select,insert,update,references	
def	performance_schema	events_transactions_summary_global_by_event_name	COUNT_READ_ONLY	12	NULL	NO	bigint	NULL	NULL	20	0	NULL	NULL	NULL	bigint(20) unsigned			select,insert,update,references	
def	performance_schema	events_transactions_summary_global_by_event_name	SUM_TIMER_READ_ONLY	13	NULL	NO	bigint	NULL	NULL	20	0	NULL	NULL	NULL	bigint(20) unsigned			select,insert,update,references	
def	performance_schema	events_transactions_summary_global_by_event_name	MIN_TIMER_READ_ONLY	14	NULL	NO	bigint	NULL	NULL	20	0	NULL	NULL	NULL	bigint(20) unsigned			select,insert,update,references	
def	performance_schema	events_transactions_summary_global_by_event_name	AVG_TIMER_READ_ONLY	15	NULL	NO	bigint	NULL	NULL	20	0	NULL	NULL	NULL	bigint(20) unsigned			select,insert,update,references	
def	performance_schema	events_transactions_summary_global_by_event_name	MAX_TIMER_READ_ONLY	16	NULL	NO	bigint	NULL	NULL	20	0	NULL	NULL	NULL	bigint(20) unsigned			select,insert,update,references	
def	performance_schema	events_waits_current	THREAD_ID	1	NULL	NO	bigint	NULL	NULL	20	0	NULL	NULL	NULL	bigint(20) unsigned			select,insert,update,references	
def	performance_schema	events_waits_current	EVENT_ID	2	NULL	NO	bigint	NULL	NULL	20	0	NULL	NULL	NULL	bigint(20) unsigned			select,insert,update,references	
def	performance_schema	events_waits_current	END_EVENT_ID	3	NULL	YES	bigint	NULL	NULL	20	0	NULL	NULL	NULL	bigint(20) unsigned			select,insert,update,references	
def	performance_schema	events_waits_current	EVENT_NAME	4	NULL	NO	varchar	128	384	NULL	NULL	NULL	utf8	utf8_general_ci	varchar(128)			select,insert,update,references	
def	performance_schema	events_waits_current	SOURCE	5	NULL	YES	varchar	64	192	NULL	NULL	NULL	utf8	utf8_general_ci	varchar(64)			select,insert,update,references	
def	performance_schema	events_waits_current	TIMER_START	6	NULL	YES	bigint	NULL	NULL	20	0	NULL	NULL	NULL	bigint(20) unsigned			select,insert,update,references	
def	performance_schema	events_waits_current	TIMER_END	7	NULL	YES	bigint	NULL	NULL	20	0	NULL	NULL	NULL	bigint(20) unsigned			select,insert,update,references	
def	performance_schema	events_waits_current	TIMER_WAIT	8	NULL	YES	bigint	NULL	NULL	20	0	NULL	NULL	NULL	bigint(20) unsigned			select,insert,update,references	
def	performance_schema	events_waits_current	SPINS	9	NULL	YES	int	NULL	NULL	10	0	NULL	NULL	NULL	int(10) unsigned			select,insert,update,references	
def	performance_schema	events_waits_current	OBJECT_SCHEMA	10	NULL	YES	varchar	64	192	NULL	NULL	NULL	utf8	utf8_general_ci	varchar(64)			select,insert,update,references	
def	performance_schema	events_waits_current	OBJECT_NAME	11	NULL	YES	varchar	512	1536	NULL	NULL	NULL	utf8	utf8_general_ci	varchar(512)			select,insert,update,references	
def	performance_schema	events_waits_current	INDEX_NAME	12	NULL	YES	varchar	64	192	NULL	NULL	NULL	utf8	utf8_general_ci	varchar(64)			select,insert,update,references	
def	performance_schema	events_waits_current	OBJECT_TYPE	13	NULL	YES	varchar	64	192	NULL	NULL	NULL	utf8	utf8_general_ci	varchar(64)			select,insert,update,references	
def	performance_schema	events_waits_current	OBJECT_INSTANCE_BEGIN	14	NULL	NO	bigint	NULL	NULL	20	0	NULL	NULL	NULL	bigint(20) unsigned			select,insert,update,references	
def	performance_schema	events_waits_current	NESTING_EVENT_ID	15	NULL	YES	bigint	NULL	NULL	20	0	NULL	NULL	NULL	bigint(20) unsigned			select,insert,update,references	
def	performance_schema	events_waits_current	NESTING_EVENT_TYPE	16	NULL	YES	enum	11	33	NULL	NULL	NULL	utf8	utf8_general_ci	enum('TRANSACTION','STATEMENT','STAGE','WAIT')			select,insert,update,references	
def	performance_schema	events_waits_current	OPERATION	17	NULL	NO	varchar	32	96	NULL	NULL	NULL	utf8	utf8_general_ci	varchar(32)			select,insert,update,references	
def	performance_schema	events_waits_current	NUMBER_OF_BYTES	18	NULL	YES	bigint	NULL	NULL	19	0	NULL	NULL	NULL	bigint(20)			select,insert,update,references	
def	performance_schema	events_waits_current	FLAGS	19	NULL	YES	int	NULL	NULL	10	0	NULL	NULL	NULL	int(10) unsigned			select,insert,update,references	
def	performance_schema	events_waits_history	THREAD_ID	1	NULL	NO	bigint	NULL	NULL	20	0	NULL	NULL	NULL	bigint(20) unsigned			select,insert,update,references	
def	performance_schema	events_waits_history	EVENT_ID	2	NULL	NO	bigint	NULL	NULL	20	0	NULL	NULL	NULL	bigint(20) unsigned			select,insert,update,references	
def	performance_schema	events_waits_history	END_EVENT_ID	3	NULL	YES	bigint	NULL	NULL	20	0	NULL	NULL	NULL	bigint(20) unsigned			select,insert,update,references	
def	performance_schema	events_waits_history	EVENT_NAME	4	NULL	NO	varchar	128	384	NULL	NULL	NULL	utf8	utf8_general_ci	varchar(128)			select,insert,update,references	
def	performance_schema	events_waits_history	SOURCE	5	NULL	YES	varchar	64	192	NULL	NULL	NULL	utf8	utf8_general_ci	varchar(64)			select,insert,update,references	
def	performance_schema	events_waits_history	TIMER_START	6	NULL	YES	bigint	NULL	NULL	20	0	NULL	NULL	NULL	bigint(20) unsigned			select,insert,update,references	
def	performance_schema	events_waits_history	TIMER_END	7	NULL	YES	bigint	NULL	NULL	20	0	NULL	NULL	NULL	bigint(20) unsigned			select,insert,update,references	
def	performance_schema	events_waits_history	TIMER_WAIT	8	NULL	YES	bigint	NULL	NULL	20	0	NULL	NULL	NULL	bigint(20) unsigned			select,insert,update,references	
def	performance_schema	events_waits_history	SPINS	9	NULL	YES	int	NULL	NULL	10	0	NULL	NULL	NULL	int(10) unsigned			select,insert,update,references	
def	performance_schema	events_waits_history	OBJECT_SCHEMA	10	NULL	YES	varchar	64	192	NULL	NULL	NULL	utf8	utf8_general_ci	varchar(64)			select,insert,update,references	
def	performance_schema	events_waits_history	OBJECT_NAME	11	NULL	YES	varchar	512	1536	NULL	NULL	NULL	utf8	utf8_general_ci	varchar(512)			select,insert,update,references	
def	performance_schema	events_waits_history	INDEX_NAME	12	NULL	YES	varchar	64	192	NULL	NULL	NULL	utf8	utf8_general_ci	varchar(64)			select,insert,update,references	
def	performance_schema	events_waits_history	OBJECT_TYPE	13	NULL	YES	varchar	64	192	NULL	NULL	NULL	utf8	utf8_general_ci	varchar(64)			select,insert,update,references	
def	performance_schema	events_waits_history	OBJECT_INSTANCE_BEGIN	14	NULL	NO	bigint	NULL	NULL	20	0	NULL	NULL	NULL	bigint(20) unsigned			select,insert,update,references	
def	performance_schema	events_waits_history	NESTING_EVENT_ID	15	NULL	YES	bigint	NULL	NULL	20	0	NULL	NULL	NULL	bigint(20) unsigned			select,insert,update,references	
def	performance_schema	events_waits_history	NESTING_EVENT_TYPE	16	NULL	YES	enum	11	33	NULL	NULL	NULL	utf8	utf8_general_ci	enum('TRANSACTION','STATEMENT','STAGE','WAIT')			select,insert,update,references	
def	performance_schema	events_waits_history	OPERATION	17	NULL	NO	varchar	32	96	NULL	NULL	NULL	utf8	utf8_general_ci	varchar(32)			select,insert,update,references	
def	performance_schema	events_waits_history	NUMBER_OF_BYTES	18	NULL	YES	bigint	NULL	NULL	19	0	NULL	NULL	NULL	bigint(20)			select,insert,update,references	
def	performance_schema	events_waits_history	FLAGS	19	NULL	YES	int	NULL	NULL	10	0	NULL	NULL	NULL	int(10) unsigned			select,insert,update,references	
def	performance_schema	events_waits_history_long	THREAD_ID	1	NULL	NO	bigint	NULL	NULL	20	0	NULL	NULL	NULL	bigint(20) unsigned			select,insert,update,references	
def	performance_schema	events_waits_history_long	EVENT_ID	2	NULL	NO	bigint	NULL	NULL	20	0	NULL	NULL	NULL	bigint(20) unsigned			select,insert,update,references	
def	performance_schema	events_waits_history_long	END_EVENT_ID	3	NULL	YES	bigint	NULL	NULL	20	0	NULL	NULL	NULL	bigint(20) unsigned			select,insert,update,references	
def	performance_schema	events_waits_history_long	EVENT_NAME	4	NULL	NO	varchar	128	384	NULL	NULL	NULL	utf8	utf8_general_ci	varchar(128)			select,insert,update,references	
def	performance_schema	events_waits_history_long	SOURCE	5	NULL	YES	varchar	64	192	NULL	NULL	NULL	utf8	utf8_general_ci	varchar(64)			select,insert,update,references	
def	performance_schema	events_waits_history_long	TIMER_START	6	NULL	YES	bigint	NULL	NULL	20	0	NULL	NULL	NULL	bigint(20) unsigned			select,insert,update,references	
def	performance_schema	events_waits_history_long	TIMER_END	7	NULL	YES	bigint	NULL	NULL	20	0	NULL	NULL	NULL	bigint(20) unsigned			select,insert,update,references	
def	performance_schema	events_waits_history_long	TIMER_WAIT	8	NULL	YES	bigint	NULL	NULL	20	0	NULL	NULL	NULL	bigint(20) unsigned			select,insert,update,references	
def	performance_schema	events_waits_history_long	SPINS	9	NULL	YES	int	NULL	NULL	10	0	NULL	NULL	NULL	int(10) unsigned			select,insert,update,references	
def	performance_schema	events_waits_history_long	OBJECT_SCHEMA	10	NULL	YES	varchar	64	192	NULL	NULL	NULL	utf8	utf8_general_ci	varchar(64)			select,insert,update,references	
def	performance_schema	events_waits_history_long	OBJECT_NAME	11	NULL	YES	varchar	512	1536	NULL	NULL	NULL	utf8	utf8_general_ci	varchar(512)			select,insert,update,references	
def	performance_schema	events_waits_history_long	INDEX_NAME	12	NULL	YES	varchar	64	192	NULL	NULL	NULL	utf8	utf8_general_ci	varchar(64)			select,insert,update,references	
def	performance_schema	events_waits_history_long	OBJECT_TYPE	13	NULL	YES	varchar	64	192	NULL	NULL	NULL	utf8	utf8_general_ci	varchar(64)			select,insert,update,references	
def	performance_schema	events_waits_history_long	OBJECT_INSTANCE_BEGIN	14	NULL	NO	bigint	NULL	NULL	20	0	NULL	NULL	NULL	bigint(20) unsigned			select,insert,update,references	
def	performance_schema	events_waits_history_long	NESTING_EVENT_ID	15	NULL	YES	bigint	NULL	NULL	20	0	NULL	NULL	NULL	bigint(20) unsigned			select,insert,update,references	
def	performance_schema	events_waits_history_long	NESTING_EVENT_TYPE	16	NULL	YES	enum	11	33	NULL	NULL	NULL	utf8	utf8_general_ci	enum('TRANSACTION','STATEMENT','STAGE','WAIT')			select,insert,update,references	
def	performance_schema	events_waits_history_long	OPERATION	17	NULL	NO	varchar	32	96	NULL	NULL	NULL	utf8	utf8_general_ci	varchar(32)			select,insert,update,references	
def	performance_schema	events_waits_history_long	NUMBER_OF_BYTES	18	NULL	YES	bigint	NULL	NULL	19	0	NULL	NULL	NULL	bigint(20)			select,insert,update,references	
def	performance_schema	events_waits_history_long	FLAGS	19	NULL	YES	int	NULL	NULL	10	0	NULL	NULL	NULL	int(10) unsigned			select,insert,update,references	
def	performance_schema	events_waits_summary_by_account_by_event_name	USER	1	NULL	YES	char	16	48	NULL	NULL	NULL	utf8	utf8_bin	char(16)			select,insert,update,references	
def	performance_schema	events_waits_summary_by_account_by_event_name	HOST	2	NULL	YES	char	60	180	NULL	NULL	NULL	utf8	utf8_bin	char(60)			select,insert,update,references	
def	performance_schema	events_waits_summary_by_account_by_event_name	EVENT_NAME	3	NULL	NO	varchar	128	384	NULL	NULL	NULL	utf8	utf8_general_ci	varchar(128)			select,insert,update,references	
def	performance_schema	events_waits_summary_by_account_by_event_name	COUNT_STAR	4	NULL	NO	bigint	NULL	NULL	20	0	NULL	NULL	NULL	bigint(20) unsigned			select,insert,update,references	
def	performance_schema	events_waits_summary_by_account_by_event_name	SUM_TIMER_WAIT	5	NULL	NO	bigint	NULL	NULL	20	0	NULL	NULL	NULL	bigint(20) unsigned			select,insert,update,references	
def	performance_schema	events_waits_summary_by_account_by_event_name	MIN_TIMER_WAIT	6	NULL	NO	bigint	NULL	NULL	20	0	NULL	NULL	NULL	bigint(20) unsigned			select,insert,update,references	
def	performance_schema	events_waits_summary_by_account_by_event_name	AVG_TIMER_WAIT	7	NULL	NO	bigint	NULL	NULL	20	0	NULL	NULL	NULL	bigint(20) unsigned			select,insert,update,references	
def	performance_schema	events_waits_summary_by_account_by_event_name	MAX_TIMER_WAIT	8	NULL	NO	bigint	NULL	NULL	20	0	NULL	NULL	NULL	bigint(20) unsigned			select,insert,update,references	
def	performance_schema	events_waits_summary_by_host_by_event_name	HOST	1	NULL	YES	char	60	180	NULL	NULL	NULL	utf8	utf8_bin	char(60)			select,insert,update,references	
def	performance_schema	events_waits_summary_by_host_by_event_name	EVENT_NAME	2	NULL	NO	varchar	128	384	NULL	NULL	NULL	utf8	utf8_general_ci	varchar(128)			select,insert,update,references	
def	performance_schema	events_waits_summary_by_host_by_event_name	COUNT_STAR	3	NULL	NO	bigint	NULL	NULL	20	0	NULL	NULL	NULL	bigint(20) unsigned			select,insert,update,references	
def	performance_schema	events_waits_summary_by_host_by_event_name	SUM_TIMER_WAIT	4	NULL	NO	bigint	NULL	NULL	20	0	NULL	NULL	NULL	bigint(20) unsigned			select,insert,update,references	
def	performance_schema	events_waits_summary_by_host_by_event_name	MIN_TIMER_WAIT	5	NULL	NO	bigint	NULL	NULL	20	0	NULL	NULL	NULL	bigint(20) unsigned			select,insert,update,references	
def	performance_schema	events_waits_summary_by_host_by_event_name	AVG_TIMER_WAIT	6	NULL	NO	bigint	NULL	NULL	20	0	NULL	NULL	NULL	bigint(20) unsigned			select,insert,update,references	
def	performance_schema	events_waits_summary_by_host_by_event_name	MAX_TIMER_WAIT	7	NULL	NO	bigint	NULL	NULL	20	0	NULL	NULL	NULL	bigint(20) unsigned			select,insert,update,references	
def	performance_schema	events_waits_summary_by_instance	EVENT_NAME	1	NULL	NO	varchar	128	384	NULL	NULL	NULL	utf8	utf8_general_ci	varchar(128)			select,insert,update,references	
def	performance_schema	events_waits_summary_by_instance	OBJECT_INSTANCE_BEGIN	2	NULL	NO	bigint	NULL	NULL	20	0	NULL	NULL	NULL	bigint(20) unsigned			select,insert,update,references	
def	performance_schema	events_waits_summary_by_instance	COUNT_STAR	3	NULL	NO	bigint	NULL	NULL	20	0	NULL	NULL	NULL	bigint(20) unsigned			select,insert,update,references	
def	performance_schema	events_waits_summary_by_instance	SUM_TIMER_WAIT	4	NULL	NO	bigint	NULL	NULL	20	0	NULL	NULL	NULL	bigint(20) unsigned			select,insert,update,references	
def	performance_schema	events_waits_summary_by_instance	MIN_TIMER_WAIT	5	NULL	NO	bigint	NULL	NULL	20	0	NULL	NULL	NULL	bigint(20) unsigned			select,insert,update,references	
def	performance_schema	events_waits_summary_by_instance	AVG_TIMER_WAIT	6	NULL	NO	bigint	NULL	NULL	20	0	NULL	NULL	NULL	bigint(20) unsigned			select,insert,update,references	
def	performance_schema	events_waits_summary_by_instance	MAX_TIMER_WAIT	7	NULL	NO	bigint	NULL	NULL	20	0	NULL	NULL	NULL	bigint(20) unsigned			select,insert,update,references	
def	performance_schema	events_waits_summary_by_thread_by_event_name	THREAD_ID	1	NULL	NO	bigint	NULL	NULL	20	0	NULL	NULL	NULL	bigint(20) unsigned			select,insert,update,references	
def	performance_schema	events_waits_summary_by_thread_by_event_name	EVENT_NAME	2	NULL	NO	varchar	128	384	NULL	NULL	NULL	utf8	utf8_general_ci	varchar(128)			select,insert,update,references	
def	performance_schema	events_waits_summary_by_thread_by_event_name	COUNT_STAR	3	NULL	NO	bigint	NULL	NULL	20	0	NULL	NULL	NULL	bigint(20) unsigned			select,insert,update,references	
def	performance_schema	events_waits_summary_by_thread_by_event_name	SUM_TIMER_WAIT	4	NULL	NO	bigint	NULL	NULL	20	0	NULL	NULL	NULL	bigint(20) unsigned			select,insert,update,references	
def	performance_schema	events_waits_summary_by_thread_by_event_name	MIN_TIMER_WAIT	5	NULL	NO	bigint	NULL	NULL	20	0	NULL	NULL	NULL	bigint(20) unsigned			select,insert,update,references	
def	performance_schema	events_waits_summary_by_thread_by_event_name	AVG_TIMER_WAIT	6	NULL	NO	bigint	NULL	NULL	20	0	NULL	NULL	NULL	bigint(20) unsigned			select,insert,update,references	
def	performance_schema	events_waits_summary_by_thread_by_event_name	MAX_TIMER_WAIT	7	NULL	NO	bigint	NULL	NULL	20	0	NULL	NULL	NULL	bigint(20) unsigned			select,insert,update,references	
def	performance_schema	events_waits_summary_by_user_by_event_name	USER	1	NULL	YES	char	16	48	NULL	NULL	NULL	utf8	utf8_bin	char(16)			select,insert,update,references	
def	performance_schema	events_waits_summary_by_user_by_event_name	EVENT_NAME	2	NULL	NO	varchar	128	384	NULL	NULL	NULL	utf8	utf8_general_ci	varchar(128)			select,insert,update,references	
def	performance_schema	events_waits_summary_by_user_by_event_name	COUNT_STAR	3	NULL	NO	bigint	NULL	NULL	20	0	NULL	NULL	NULL	bigint(20) unsigned			select,insert,update,references	
def	performance_schema	events_waits_summary_by_user_by_event_name	SUM_TIMER_WAIT	4	NULL	NO	bigint	NULL	NULL	20	0	NULL	NULL	NULL	bigint(20) unsigned			select,insert,update,references	
def	performance_schema	events_waits_summary_by_user_by_event_name	MIN_TIMER_WAIT	5	NULL	NO	bigint	NULL	NULL	20	0	NULL	NULL	NULL	bigint(20) unsigned			select,insert,update,references	
def	performance_schema	events_waits_summary_by_user_by_event_name	AVG_TIMER_WAIT	6	NULL	NO	bigint	NULL	NULL	20	0	NULL	NULL	NULL	bigint(20) unsigned			select,insert,update,references	
def	performance_schema	events_waits_summary_by_user_by_event_name	MAX_TIMER_WAIT	7	NULL	NO	bigint	NULL	NULL	20	0	NULL	NULL	NULL	bigint(20) unsigned			select,insert,update,references	
def	performance_schema	events_waits_summary_global_by_event_name	EVENT_NAME	1	NULL	NO	varchar	128	384	NULL	NULL	NULL	utf8	utf8_general_ci	varchar(128)			select,insert,update,references	
def	performance_schema	events_waits_summary_global_by_event_name	COUNT_STAR	2	NULL	NO	bigint	NULL	NULL	20	0	NULL	NULL	NULL	bigint(20) unsigned			select,insert,update,references	
def	performance_schema	events_waits_summary_global_by_event_name	SUM_TIMER_WAIT	3	NULL	NO	bigint	NULL	NULL	20	0	NULL	NULL	NULL	bigint(20) unsigned			select,insert,update,references	
def	performance_schema	events_waits_summary_global_by_event_name	MIN_TIMER_WAIT	4	NULL	NO	bigint	NULL	NULL	20	0	NULL	NULL	NULL	bigint(20) unsigned			select,insert,update,references	
def	performance_schema	events_waits_summary_global_by_event_name	AVG_TIMER_WAIT	5	NULL	NO	bigint	NULL	NULL	20	0	NULL	NULL	NULL	bigint(20) unsigned			select,insert,update,references	
def	performance_schema	events_waits_summary_global_by_event_name	MAX_TIMER_WAIT	6	NULL	NO	bigint	NULL	NULL	20	0	NULL	NULL	NULL	bigint(20) unsigned			select,insert,update,references	
def	performance_schema	file_instances	FILE_NAME	1	NULL	NO	varchar	512	1536	NULL	NULL	NULL	utf8	utf8_general_ci	varchar(512)			select,insert,update,references	
def	performance_schema	file_instances	EVENT_NAME	2	NULL	NO	varchar	128	384	NULL	NULL	NULL	utf8	utf8_general_ci	varchar(128)			select,insert,update,references	
def	performance_schema	file_instances	OPEN_COUNT	3	NULL	NO	int	NULL	NULL	10	0	NULL	NULL	NULL	int(10) unsigned			select,insert,update,references	
def	performance_schema	file_summary_by_event_name	EVENT_NAME	1	NULL	NO	varchar	128	384	NULL	NULL	NULL	utf8	utf8_general_ci	varchar(128)			select,insert,update,references	
def	performance_schema	file_summary_by_event_name	COUNT_STAR	2	NULL	NO	bigint	NULL	NULL	20	0	NULL	NULL	NULL	bigint(20) unsigned			select,insert,update,references	
def	performance_schema	file_summary_by_event_name	SUM_TIMER_WAIT	3	NULL	NO	bigint	NULL	NULL	20	0	NULL	NULL	NULL	bigint(20) unsigned			select,insert,update,references	
def	performance_schema	file_summary_by_event_name	MIN_TIMER_WAIT	4	NULL	NO	bigint	NULL	NULL	20	0	NULL	NULL	NULL	bigint(20) unsigned			select,insert,update,references	
def	performance_schema	file_summary_by_event_name	AVG_TIMER_WAIT	5	NULL	NO	bigint	NULL	NULL	20	0	NULL	NULL	NULL	bigint(20) unsigned			select,insert,update,references	
def	performance_schema	file_summary_by_event_name	MAX_TIMER_WAIT	6	NULL	NO	bigint	NULL	NULL	20	0	NULL	NULL	NULL	bigint(20) unsigned			select,insert,update,references	
def	performance_schema	file_summary_by_event_name	COUNT_READ	7	NULL	NO	bigint	NULL	NULL	20	0	NULL	NULL	NULL	bigint(20) unsigned			select,insert,update,references	
def	performance_schema	file_summary_by_event_name	SUM_TIMER_READ	8	NULL	NO	bigint	NULL	NULL	20	0	NULL	NULL	NULL	bigint(20) unsigned			select,insert,update,references	
def	performance_schema	file_summary_by_event_name	MIN_TIMER_READ	9	NULL	NO	bigint	NULL	NULL	20	0	NULL	NULL	NULL	bigint(20) unsigned			select,insert,update,references	
def	performance_schema	file_summary_by_event_name	AVG_TIMER_READ	10	NULL	NO	bigint	NULL	NULL	20	0	NULL	NULL	NULL	bigint(20) unsigned			select,insert,update,references	
def	performance_schema	file_summary_by_event_name	MAX_TIMER_READ	11	NULL	NO	bigint	NULL	NULL	20	0	NULL	NULL	NULL	bigint(20) unsigned			select,insert,update,references	
def	performance_schema	file_summary_by_event_name	SUM_NUMBER_OF_BYTES_READ	12	NULL	NO	bigint	NULL	NULL	19	0	NULL	NULL	NULL	bigint(20)			select,insert,update,references	
def	performance_schema	file_summary_by_event_name	COUNT_WRITE	13	NULL	NO	bigint	NULL	NULL	20	0	NULL	NULL	NULL	bigint(20) unsigned			select,insert,update,references	
def	performance_schema	file_summary_by_event_name	SUM_TIMER_WRITE	14	NULL	NO	bigint	NULL	NULL	20	0	NULL	NULL	NULL	bigint(20) unsigned			select,insert,update,references	
def	performance_schema	file_summary_by_event_name	MIN_TIMER_WRITE	15	NULL	NO	bigint	NULL	NULL	20	0	NULL	NULL	NULL	bigint(20) unsigned			select,insert,update,references	
def	performance_schema	file_summary_by_event_name	AVG_TIMER_WRITE	16	NULL	NO	bigint	NULL	NULL	20	0	NULL	NULL	NULL	bigint(20) unsigned			select,insert,update,references	
def	performance_schema	file_summary_by_event_name	MAX_TIMER_WRITE	17	NULL	NO	bigint	NULL	NULL	20	0	NULL	NULL	NULL	bigint(20) unsigned			select,insert,update,references	
def	performance_schema	file_summary_by_event_name	SUM_NUMBER_OF_BYTES_WRITE	18	NULL	NO	bigint	NULL	NULL	19	0	NULL	NULL	NULL	bigint(20)			select,insert,update,references	
def	performance_schema	file_summary_by_event_name	COUNT_MISC	19	NULL	NO	bigint	NULL	NULL	20	0	NULL	NULL	NULL	bigint(20) unsigned			select,insert,update,references	
def	performance_schema	file_summary_by_event_name	SUM_TIMER_MISC	20	NULL	NO	bigint	NULL	NULL	20	0	NULL	NULL	NULL	bigint(20) unsigned			select,insert,update,references	
def	performance_schema	file_summary_by_event_name	MIN_TIMER_MISC	21	NULL	NO	bigint	NULL	NULL	20	0	NULL	NULL	NULL	bigint(20) unsigned			select,insert,update,references	
def	performance_schema	file_summary_by_event_name	AVG_TIMER_MISC	22	NULL	NO	bigint	NULL	NULL	20	0	NULL	NULL	NULL	bigint(20) unsigned			select,insert,update,references	
def	performance_schema	file_summary_by_event_name	MAX_TIMER_MISC	23	NULL	NO	bigint	NULL	NULL	20	0	NULL	NULL	NULL	bigint(20) unsigned			select,insert,update,references	
def	performance_schema	file_summary_by_instance	FILE_NAME	1	NULL	NO	varchar	512	1536	NULL	NULL	NULL	utf8	utf8_general_ci	varchar(512)			select,insert,update,references	
def	performance_schema	file_summary_by_instance	EVENT_NAME	2	NULL	NO	varchar	128	384	NULL	NULL	NULL	utf8	utf8_general_ci	varchar(128)			select,insert,update,references	
def	performance_schema	file_summary_by_instance	OBJECT_INSTANCE_BEGIN	3	NULL	NO	bigint	NULL	NULL	20	0	NULL	NULL	NULL	bigint(20) unsigned			select,insert,update,references	
def	performance_schema	file_summary_by_instance	COUNT_STAR	4	NULL	NO	bigint	NULL	NULL	20	0	NULL	NULL	NULL	bigint(20) unsigned			select,insert,update,references	
def	performance_schema	file_summary_by_instance	SUM_TIMER_WAIT	5	NULL	NO	bigint	NULL	NULL	20	0	NULL	NULL	NULL	bigint(20) unsigned			select,insert,update,references	
def	performance_schema	file_summary_by_instance	MIN_TIMER_WAIT	6	NULL	NO	bigint	NULL	NULL	20	0	NULL	NULL	NULL	bigint(20) unsigned			select,insert,update,references	
def	performance_schema	file_summary_by_instance	AVG_TIMER_WAIT	7	NULL	NO	bigint	NULL	NULL	20	0	NULL	NULL	NULL	bigint(20) unsigned			select,insert,update,references	
def	performance_schema	file_summary_by_instance	MAX_TIMER_WAIT	8	NULL	NO	bigint	NULL	NULL	20	0	NULL	NULL	NULL	bigint(20) unsigned			select,insert,update,references	
def	performance_schema	file_summary_by_instance	COUNT_READ	9	NULL	NO	bigint	NULL	NULL	20	0	NULL	NULL	NULL	bigint(20) unsigned			select,insert,update,references	
def	performance_schema	file_summary_by_instance	SUM_TIMER_READ	10	NULL	NO	bigint	NULL	NULL	20	0	NULL	NULL	NULL	bigint(20) unsigned			select,insert,update,references	
def	performance_schema	file_summary_by_instance	MIN_TIMER_READ	11	NULL	NO	bigint	NULL	NULL	20	0	NULL	NULL	NULL	bigint(20) unsigned			select,insert,update,references	
def	performance_schema	file_summary_by_instance	AVG_TIMER_READ	12	NULL	NO	bigint	NULL	NULL	20	0	NULL	NULL	NULL	bigint(20) unsigned			select,insert,update,references	
def	performance_schema	file_summary_by_instance	MAX_TIMER_READ	13	NULL	NO	bigint	NULL	NULL	20	0	NULL	NULL	NULL	bigint(20) unsigned			select,insert,update,references	
def	performance_schema	file_summary_by_instance	SUM_NUMBER_OF_BYTES_READ	14	NULL	NO	bigint	NULL	NULL	19	0	NULL	NULL	NULL	bigint(20)			select,insert,update,references	
def	performance_schema	file_summary_by_instance	COUNT_WRITE	15	NULL	NO	bigint	NULL	NULL	20	0	NULL	NULL	NULL	bigint(20) unsigned			select,insert,update,references	
def	performance_schema	file_summary_by_instance	SUM_TIMER_WRITE	16	NULL	NO	bigint	NULL	NULL	20	0	NULL	NULL	NULL	bigint(20) unsigned			select,insert,update,references	
def	performance_schema	file_summary_by_instance	MIN_TIMER_WRITE	17	NULL	NO	bigint	NULL	NULL	20	0	NULL	NULL	NULL	bigint(20) unsigned			select,insert,update,references	
def	performance_schema	file_summary_by_instance	AVG_TIMER_WRITE	18	NULL	NO	bigint	NULL	NULL	20	0	NULL	NULL	NULL	bigint(20) unsigned			select,insert,update,references	
def	performance_schema	file_summary_by_instance	MAX_TIMER_WRITE	19	NULL	NO	bigint	NULL	NULL	20	0	NULL	NULL	NULL	bigint(20) unsigned			select,insert,update,references	
def	performance_schema	file_summary_by_instance	SUM_NUMBER_OF_BYTES_WRITE	20	NULL	NO	bigint	NULL	NULL	19	0	NULL	NULL	NULL	bigint(20)			select,insert,update,references	
def	performance_schema	file_summary_by_instance	COUNT_MISC	21	NULL	NO	bigint	NULL	NULL	20	0	NULL	NULL	NULL	bigint(20) unsigned			select,insert,update,references	
def	performance_schema	file_summary_by_instance	SUM_TIMER_MISC	22	NULL	NO	bigint	NULL	NULL	20	0	NULL	NULL	NULL	bigint(20) unsigned			select,insert,update,references	
def	performance_schema	file_summary_by_instance	MIN_TIMER_MISC	23	NULL	NO	bigint	NULL	NULL	20	0	NULL	NULL	NULL	bigint(20) unsigned			select,insert,update,references	
def	performance_schema	file_summary_by_instance	AVG_TIMER_MISC	24	NULL	NO	bigint	NULL	NULL	20	0	NULL	NULL	NULL	bigint(20) unsigned			select,insert,update,references	
def	performance_schema	file_summary_by_instance	MAX_TIMER_MISC	25	NULL	NO	bigint	NULL	NULL	20	0	NULL	NULL	NULL	bigint(20) unsigned			select,insert,update,references	
def	performance_schema	hosts	HOST	1	NULL	YES	char	60	180	NULL	NULL	NULL	utf8	utf8_bin	char(60)			select,insert,update,references	
def	performance_schema	hosts	CURRENT_CONNECTIONS	2	NULL	NO	bigint	NULL	NULL	19	0	NULL	NULL	NULL	bigint(20)			select,insert,update,references	
def	performance_schema	hosts	TOTAL_CONNECTIONS	3	NULL	NO	bigint	NULL	NULL	19	0	NULL	NULL	NULL	bigint(20)			select,insert,update,references	
def	performance_schema	host_cache	IP	1	NULL	NO	varchar	64	192	NULL	NULL	NULL	utf8	utf8_general_ci	varchar(64)			select,insert,update,references	
def	performance_schema	host_cache	HOST	2	NULL	YES	varchar	255	765	NULL	NULL	NULL	utf8	utf8_bin	varchar(255)			select,insert,update,references	
def	performance_schema	host_cache	HOST_VALIDATED	3	NULL	NO	enum	3	9	NULL	NULL	NULL	utf8	utf8_general_ci	enum('YES','NO')			select,insert,update,references	
def	performance_schema	host_cache	SUM_CONNECT_ERRORS	4	NULL	NO	bigint	NULL	NULL	19	0	NULL	NULL	NULL	bigint(20)			select,insert,update,references	
def	performance_schema	host_cache	COUNT_HOST_BLOCKED_ERRORS	5	NULL	NO	bigint	NULL	NULL	19	0	NULL	NULL	NULL	bigint(20)			select,insert,update,references	
def	performance_schema	host_cache	COUNT_NAMEINFO_TRANSIENT_ERRORS	6	NULL	NO	bigint	NULL	NULL	19	0	NULL	NULL	NULL	bigint(20)			select,insert,update,references	
def	performance_schema	host_cache	COUNT_NAMEINFO_PERMANENT_ERRORS	7	NULL	NO	bigint	NULL	NULL	19	0	NULL	NULL	NULL	bigint(20)			select,insert,update,references	
def	performance_schema	host_cache	COUNT_FORMAT_ERRORS	8	NULL	NO	bigint	NULL	NULL	19	0	NULL	NULL	NULL	bigint(20)			select,insert,update,references	
def	performance_schema	host_cache	COUNT_ADDRINFO_TRANSIENT_ERRORS	9	NULL	NO	bigint	NULL	NULL	19	0	NULL	NULL	NULL	bigint(20)			select,insert,update,references	
def	performance_schema	host_cache	COUNT_ADDRINFO_PERMANENT_ERRORS	10	NULL	NO	bigint	NULL	NULL	19	0	NULL	NULL	NULL	bigint(20)			select,insert,update,references	
def	performance_schema	host_cache	COUNT_FCRDNS_ERRORS	11	NULL	NO	bigint	NULL	NULL	19	0	NULL	NULL	NULL	bigint(20)			select,insert,update,references	
def	performance_schema	host_cache	COUNT_HOST_ACL_ERRORS	12	NULL	NO	bigint	NULL	NULL	19	0	NULL	NULL	NULL	bigint(20)			select,insert,update,references	
def	performance_schema	host_cache	COUNT_NO_AUTH_PLUGIN_ERRORS	13	NULL	NO	bigint	NULL	NULL	19	0	NULL	NULL	NULL	bigint(20)			select,insert,update,references	
def	performance_schema	host_cache	COUNT_AUTH_PLUGIN_ERRORS	14	NULL	NO	bigint	NULL	NULL	19	0	NULL	NULL	NULL	bigint(20)			select,insert,update,references	
def	performance_schema	host_cache	COUNT_HANDSHAKE_ERRORS	15	NULL	NO	bigint	NULL	NULL	19	0	NULL	NULL	NULL	bigint(20)			select,insert,update,references	
def	performance_schema	host_cache	COUNT_PROXY_USER_ERRORS	16	NULL	NO	bigint	NULL	NULL	19	0	NULL	NULL	NULL	bigint(20)			select,insert,update,references	
def	performance_schema	host_cache	COUNT_PROXY_USER_ACL_ERRORS	17	NULL	NO	bigint	NULL	NULL	19	0	NULL	NULL	NULL	bigint(20)			select,insert,update,references	
def	performance_schema	host_cache	COUNT_AUTHENTICATION_ERRORS	18	NULL	NO	bigint	NULL	NULL	19	0	NULL	NULL	NULL	bigint(20)			select,insert,update,references	
def	performance_schema	host_cache	COUNT_SSL_ERRORS	19	NULL	NO	bigint	NULL	NULL	19	0	NULL	NULL	NULL	bigint(20)			select,insert,update,references	
def	performance_schema	host_cache	COUNT_MAX_USER_CONNECTIONS_ERRORS	20	NULL	NO	bigint	NULL	NULL	19	0	NULL	NULL	NULL	bigint(20)			select,insert,update,references	
def	performance_schema	host_cache	COUNT_MAX_USER_CONNECTIONS_PER_HOUR_ERRORS	21	NULL	NO	bigint	NULL	NULL	19	0	NULL	NULL	NULL	bigint(20)			select,insert,update,references	
def	performance_schema	host_cache	COUNT_DEFAULT_DATABASE_ERRORS	22	NULL	NO	bigint	NULL	NULL	19	0	NULL	NULL	NULL	bigint(20)			select,insert,update,references	
def	performance_schema	host_cache	COUNT_INIT_CONNECT_ERRORS	23	NULL	NO	bigint	NULL	NULL	19	0	NULL	NULL	NULL	bigint(20)			select,insert,update,references	
def	performance_schema	host_cache	COUNT_LOCAL_ERRORS	24	NULL	NO	bigint	NULL	NULL	19	0	NULL	NULL	NULL	bigint(20)			select,insert,update,references	
def	performance_schema	host_cache	COUNT_UNKNOWN_ERRORS	25	NULL	NO	bigint	NULL	NULL	19	0	NULL	NULL	NULL	bigint(20)			select,insert,update,references	
def	performance_schema	host_cache	FIRST_SEEN	26	0000-00-00 00:00:00	NO	timestamp	NULL	NULL	NULL	NULL	0	NULL	NULL	timestamp			select,insert,update,references	
def	performance_schema	host_cache	LAST_SEEN	27	0000-00-00 00:00:00	NO	timestamp	NULL	NULL	NULL	NULL	0	NULL	NULL	timestamp			select,insert,update,references	
def	performance_schema	host_cache	FIRST_ERROR_SEEN	28	0000-00-00 00:00:00	YES	timestamp	NULL	NULL	NULL	NULL	0	NULL	NULL	timestamp			select,insert,update,references	
def	performance_schema	host_cache	LAST_ERROR_SEEN	29	0000-00-00 00:00:00	YES	timestamp	NULL	NULL	NULL	NULL	0	NULL	NULL	timestamp			select,insert,update,references	
def	performance_schema	memory_summary_by_account_by_event_name	USER	1	NULL	YES	char	16	48	NULL	NULL	NULL	utf8	utf8_bin	char(16)			select,insert,update,references	
def	performance_schema	memory_summary_by_account_by_event_name	HOST	2	NULL	YES	char	60	180	NULL	NULL	NULL	utf8	utf8_bin	char(60)			select,insert,update,references	
def	performance_schema	memory_summary_by_account_by_event_name	EVENT_NAME	3	NULL	NO	varchar	128	384	NULL	NULL	NULL	utf8	utf8_general_ci	varchar(128)			select,insert,update,references	
def	performance_schema	memory_summary_by_account_by_event_name	COUNT_ALLOC	4	NULL	NO	bigint	NULL	NULL	20	0	NULL	NULL	NULL	bigint(20) unsigned			select,insert,update,references	
def	performance_schema	memory_summary_by_account_by_event_name	COUNT_FREE	5	NULL	NO	bigint	NULL	NULL	20	0	NULL	NULL	NULL	bigint(20) unsigned			select,insert,update,references	
def	performance_schema	memory_summary_by_account_by_event_name	SUM_NUMBER_OF_BYTES_ALLOC	6	NULL	NO	bigint	NULL	NULL	20	0	NULL	NULL	NULL	bigint(20) unsigned			select,insert,update,references	
def	performance_schema	memory_summary_by_account_by_event_name	SUM_NUMBER_OF_BYTES_FREE	7	NULL	NO	bigint	NULL	NULL	20	0	NULL	NULL	NULL	bigint(20) unsigned			select,insert,update,references	
def	performance_schema	memory_summary_by_account_by_event_name	LOW_COUNT_USED	8	NULL	NO	bigint	NULL	NULL	19	0	NULL	NULL	NULL	bigint(20)			select,insert,update,references	
def	performance_schema	memory_summary_by_account_by_event_name	CURRENT_COUNT_USED	9	NULL	NO	bigint	NULL	NULL	19	0	NULL	NULL	NULL	bigint(20)			select,insert,update,references	
def	performance_schema	memory_summary_by_account_by_event_name	HIGH_COUNT_USED	10	NULL	NO	bigint	NULL	NULL	19	0	NULL	NULL	NULL	bigint(20)			select,insert,update,references	
def	performance_schema	memory_summary_by_account_by_event_name	LOW_NUMBER_OF_BYTES_USED	11	NULL	NO	bigint	NULL	NULL	19	0	NULL	NULL	NULL	bigint(20)			select,insert,update,references	
def	performance_schema	memory_summary_by_account_by_event_name	CURRENT_NUMBER_OF_BYTES_USED	12	NULL	NO	bigint	NULL	NULL	19	0	NULL	NULL	NULL	bigint(20)			select,insert,update,references	
def	performance_schema	memory_summary_by_account_by_event_name	HIGH_NUMBER_OF_BYTES_USED	13	NULL	NO	bigint	NULL	NULL	19	0	NULL	NULL	NULL	bigint(20)			select,insert,update,references	
def	performance_schema	memory_summary_by_host_by_event_name	HOST	1	NULL	YES	char	60	180	NULL	NULL	NULL	utf8	utf8_bin	char(60)			select,insert,update,references	
def	performance_schema	memory_summary_by_host_by_event_name	EVENT_NAME	2	NULL	NO	varchar	128	384	NULL	NULL	NULL	utf8	utf8_general_ci	varchar(128)			select,insert,update,references	
def	performance_schema	memory_summary_by_host_by_event_name	COUNT_ALLOC	3	NULL	NO	bigint	NULL	NULL	20	0	NULL	NULL	NULL	bigint(20) unsigned			select,insert,update,references	
def	performance_schema	memory_summary_by_host_by_event_name	COUNT_FREE	4	NULL	NO	bigint	NULL	NULL	20	0	NULL	NULL	NULL	bigint(20) unsigned			select,insert,update,references	
def	performance_schema	memory_summary_by_host_by_event_name	SUM_NUMBER_OF_BYTES_ALLOC	5	NULL	NO	bigint	NULL	NULL	20	0	NULL	NULL	NULL	bigint(20) unsigned			select,insert,update,references	
def	performance_schema	memory_summary_by_host_by_event_name	SUM_NUMBER_OF_BYTES_FREE	6	NULL	NO	bigint	NULL	NULL	20	0	NULL	NULL	NULL	bigint(20) unsigned			select,insert,update,references	
def	performance_schema	memory_summary_by_host_by_event_name	LOW_COUNT_USED	7	NULL	NO	bigint	NULL	NULL	19	0	NULL	NULL	NULL	bigint(20)			select,insert,update,references	
def	performance_schema	memory_summary_by_host_by_event_name	CURRENT_COUNT_USED	8	NULL	NO	bigint	NULL	NULL	19	0	NULL	NULL	NULL	bigint(20)			select,insert,update,references	
def	performance_schema	memory_summary_by_host_by_event_name	HIGH_COUNT_USED	9	NULL	NO	bigint	NULL	NULL	19	0	NULL	NULL	NULL	bigint(20)			select,insert,update,references	
def	performance_schema	memory_summary_by_host_by_event_name	LOW_NUMBER_OF_BYTES_USED	10	NULL	NO	bigint	NULL	NULL	19	0	NULL	NULL	NULL	bigint(20)			select,insert,update,references	
def	performance_schema	memory_summary_by_host_by_event_name	CURRENT_NUMBER_OF_BYTES_USED	11	NULL	NO	bigint	NULL	NULL	19	0	NULL	NULL	NULL	bigint(20)			select,insert,update,references	
def	performance_schema	memory_summary_by_host_by_event_name	HIGH_NUMBER_OF_BYTES_USED	12	NULL	NO	bigint	NULL	NULL	19	0	NULL	NULL	NULL	bigint(20)			select,insert,update,references	
def	performance_schema	memory_summary_by_thread_by_event_name	THREAD_ID	1	NULL	NO	bigint	NULL	NULL	20	0	NULL	NULL	NULL	bigint(20) unsigned			select,insert,update,references	
def	performance_schema	memory_summary_by_thread_by_event_name	EVENT_NAME	2	NULL	NO	varchar	128	384	NULL	NULL	NULL	utf8	utf8_general_ci	varchar(128)			select,insert,update,references	
def	performance_schema	memory_summary_by_thread_by_event_name	COUNT_ALLOC	3	NULL	NO	bigint	NULL	NULL	20	0	NULL	NULL	NULL	bigint(20) unsigned			select,insert,update,references	
def	performance_schema	memory_summary_by_thread_by_event_name	COUNT_FREE	4	NULL	NO	bigint	NULL	NULL	20	0	NULL	NULL	NULL	bigint(20) unsigned			select,insert,update,references	
def	performance_schema	memory_summary_by_thread_by_event_name	SUM_NUMBER_OF_BYTES_ALLOC	5	NULL	NO	bigint	NULL	NULL	20	0	NULL	NULL	NULL	bigint(20) unsigned			select,insert,update,references	
def	performance_schema	memory_summary_by_thread_by_event_name	SUM_NUMBER_OF_BYTES_FREE	6	NULL	NO	bigint	NULL	NULL	20	0	NULL	NULL	NULL	bigint(20) unsigned			select,insert,update,references	
def	performance_schema	memory_summary_by_thread_by_event_name	LOW_COUNT_USED	7	NULL	NO	bigint	NULL	NULL	19	0	NULL	NULL	NULL	bigint(20)			select,insert,update,references	
def	performance_schema	memory_summary_by_thread_by_event_name	CURRENT_COUNT_USED	8	NULL	NO	bigint	NULL	NULL	19	0	NULL	NULL	NULL	bigint(20)			select,insert,update,references	
def	performance_schema	memory_summary_by_thread_by_event_name	HIGH_COUNT_USED	9	NULL	NO	bigint	NULL	NULL	19	0	NULL	NULL	NULL	bigint(20)			select,insert,update,references	
def	performance_schema	memory_summary_by_thread_by_event_name	LOW_NUMBER_OF_BYTES_USED	10	NULL	NO	bigint	NULL	NULL	19	0	NULL	NULL	NULL	bigint(20)			select,insert,update,references	
def	performance_schema	memory_summary_by_thread_by_event_name	CURRENT_NUMBER_OF_BYTES_USED	11	NULL	NO	bigint	NULL	NULL	19	0	NULL	NULL	NULL	bigint(20)			select,insert,update,references	
def	performance_schema	memory_summary_by_thread_by_event_name	HIGH_NUMBER_OF_BYTES_USED	12	NULL	NO	bigint	NULL	NULL	19	0	NULL	NULL	NULL	bigint(20)			select,insert,update,references	
def	performance_schema	memory_summary_by_user_by_event_name	USER	1	NULL	YES	char	16	48	NULL	NULL	NULL	utf8	utf8_bin	char(16)			select,insert,update,references	
def	performance_schema	memory_summary_by_user_by_event_name	EVENT_NAME	2	NULL	NO	varchar	128	384	NULL	NULL	NULL	utf8	utf8_general_ci	varchar(128)			select,insert,update,references	
def	performance_schema	memory_summary_by_user_by_event_name	COUNT_ALLOC	3	NULL	NO	bigint	NULL	NULL	20	0	NULL	NULL	NULL	bigint(20) unsigned			select,insert,update,references	
def	performance_schema	memory_summary_by_user_by_event_name	COUNT_FREE	4	NULL	NO	bigint	NULL	NULL	20	0	NULL	NULL	NULL	bigint(20) unsigned			select,insert,update,references	
def	performance_schema	memory_summary_by_user_by_event_name	SUM_NUMBER_OF_BYTES_ALLOC	5	NULL	NO	bigint	NULL	NULL	20	0	NULL	NULL	NULL	bigint(20) unsigned			select,insert,update,references	
def	performance_schema	memory_summary_by_user_by_event_name	SUM_NUMBER_OF_BYTES_FREE	6	NULL	NO	bigint	NULL	NULL	20	0	NULL	NULL	NULL	bigint(20) unsigned			select,insert,update,references	
def	performance_schema	memory_summary_by_user_by_event_name	LOW_COUNT_USED	7	NULL	NO	bigint	NULL	NULL	19	0	NULL	NULL	NULL	bigint(20)			select,insert,update,references	
def	performance_schema	memory_summary_by_user_by_event_name	CURRENT_COUNT_USED	8	NULL	NO	bigint	NULL	NULL	19	0	NULL	NULL	NULL	bigint(20)			select,insert,update,references	
def	performance_schema	memory_summary_by_user_by_event_name	HIGH_COUNT_USED	9	NULL	NO	bigint	NULL	NULL	19	0	NULL	NULL	NULL	bigint(20)			select,insert,update,references	
def	performance_schema	memory_summary_by_user_by_event_name	LOW_NUMBER_OF_BYTES_USED	10	NULL	NO	bigint	NULL	NULL	19	0	NULL	NULL	NULL	bigint(20)			select,insert,update,references	
def	performance_schema	memory_summary_by_user_by_event_name	CURRENT_NUMBER_OF_BYTES_USED	11	NULL	NO	bigint	NULL	NULL	19	0	NULL	NULL	NULL	bigint(20)			select,insert,update,references	
def	performance_schema	memory_summary_by_user_by_event_name	HIGH_NUMBER_OF_BYTES_USED	12	NULL	NO	bigint	NULL	NULL	19	0	NULL	NULL	NULL	bigint(20)			select,insert,update,references	
def	performance_schema	memory_summary_global_by_event_name	EVENT_NAME	1	NULL	NO	varchar	128	384	NULL	NULL	NULL	utf8	utf8_general_ci	varchar(128)			select,insert,update,references	
def	performance_schema	memory_summary_global_by_event_name	COUNT_ALLOC	2	NULL	NO	bigint	NULL	NULL	20	0	NULL	NULL	NULL	bigint(20) unsigned			select,insert,update,references	
def	performance_schema	memory_summary_global_by_event_name	COUNT_FREE	3	NULL	NO	bigint	NULL	NULL	20	0	NULL	NULL	NULL	bigint(20) unsigned			select,insert,update,references	
def	performance_schema	memory_summary_global_by_event_name	SUM_NUMBER_OF_BYTES_ALLOC	4	NULL	NO	bigint	NULL	NULL	20	0	NULL	NULL	NULL	bigint(20) unsigned			select,insert,update,references	
def	performance_schema	memory_summary_global_by_event_name	SUM_NUMBER_OF_BYTES_FREE	5	NULL	NO	bigint	NULL	NULL	20	0	NULL	NULL	NULL	bigint(20) unsigned			select,insert,update,references	
def	performance_schema	memory_summary_global_by_event_name	LOW_COUNT_USED	6	NULL	NO	bigint	NULL	NULL	19	0	NULL	NULL	NULL	bigint(20)			select,insert,update,references	
def	performance_schema	memory_summary_global_by_event_name	CURRENT_COUNT_USED	7	NULL	NO	bigint	NULL	NULL	19	0	NULL	NULL	NULL	bigint(20)			select,insert,update,references	
def	performance_schema	memory_summary_global_by_event_name	HIGH_COUNT_USED	8	NULL	NO	bigint	NULL	NULL	19	0	NULL	NULL	NULL	bigint(20)			select,insert,update,references	
def	performance_schema	memory_summary_global_by_event_name	LOW_NUMBER_OF_BYTES_USED	9	NULL	NO	bigint	NULL	NULL	19	0	NULL	NULL	NULL	bigint(20)			select,insert,update,references	
def	performance_schema	memory_summary_global_by_event_name	CURRENT_NUMBER_OF_BYTES_USED	10	NULL	NO	bigint	NULL	NULL	19	0	NULL	NULL	NULL	bigint(20)			select,insert,update,references	
def	performance_schema	memory_summary_global_by_event_name	HIGH_NUMBER_OF_BYTES_USED	11	NULL	NO	bigint	NULL	NULL	19	0	NULL	NULL	NULL	bigint(20)			select,insert,update,references	
def	performance_schema	metadata_locks	OBJECT_TYPE	1	NULL	NO	varchar	64	192	NULL	NULL	NULL	utf8	utf8_general_ci	varchar(64)			select,insert,update,references	
def	performance_schema	metadata_locks	OBJECT_SCHEMA	2	NULL	YES	varchar	64	192	NULL	NULL	NULL	utf8	utf8_general_ci	varchar(64)			select,insert,update,references	
def	performance_schema	metadata_locks	OBJECT_NAME	3	NULL	YES	varchar	64	192	NULL	NULL	NULL	utf8	utf8_general_ci	varchar(64)			select,insert,update,references	
def	performance_schema	metadata_locks	OBJECT_INSTANCE_BEGIN	4	NULL	NO	bigint	NULL	NULL	20	0	NULL	NULL	NULL	bigint(20) unsigned			select,insert,update,references	
def	performance_schema	metadata_locks	LOCK_TYPE	5	NULL	NO	varchar	32	96	NULL	NULL	NULL	utf8	utf8_general_ci	varchar(32)			select,insert,update,references	
def	performance_schema	metadata_locks	LOCK_DURATION	6	NULL	NO	varchar	32	96	NULL	NULL	NULL	utf8	utf8_general_ci	varchar(32)			select,insert,update,references	
def	performance_schema	metadata_locks	LOCK_STATUS	7	NULL	NO	varchar	32	96	NULL	NULL	NULL	utf8	utf8_general_ci	varchar(32)			select,insert,update,references	
def	performance_schema	metadata_locks	SOURCE	8	NULL	YES	varchar	64	192	NULL	NULL	NULL	utf8	utf8_general_ci	varchar(64)			select,insert,update,references	
def	performance_schema	metadata_locks	OWNER_THREAD_ID	9	NULL	YES	bigint	NULL	NULL	20	0	NULL	NULL	NULL	bigint(20) unsigned			select,insert,update,references	
def	performance_schema	metadata_locks	OWNER_EVENT_ID	10	NULL	YES	bigint	NULL	NULL	20	0	NULL	NULL	NULL	bigint(20) unsigned			select,insert,update,references	
def	performance_schema	mutex_instances	NAME	1	NULL	NO	varchar	128	384	NULL	NULL	NULL	utf8	utf8_general_ci	varchar(128)			select,insert,update,references	
def	performance_schema	mutex_instances	OBJECT_INSTANCE_BEGIN	2	NULL	NO	bigint	NULL	NULL	20	0	NULL	NULL	NULL	bigint(20) unsigned			select,insert,update,references	
def	performance_schema	mutex_instances	LOCKED_BY_THREAD_ID	3	NULL	YES	bigint	NULL	NULL	20	0	NULL	NULL	NULL	bigint(20) unsigned			select,insert,update,references	
def	performance_schema	objects_summary_global_by_type	OBJECT_TYPE	1	NULL	YES	varchar	64	192	NULL	NULL	NULL	utf8	utf8_general_ci	varchar(64)			select,insert,update,references	
def	performance_schema	objects_summary_global_by_type	OBJECT_SCHEMA	2	NULL	YES	varchar	64	192	NULL	NULL	NULL	utf8	utf8_general_ci	varchar(64)			select,insert,update,references	
def	performance_schema	objects_summary_global_by_type	OBJECT_NAME	3	NULL	YES	varchar	64	192	NULL	NULL	NULL	utf8	utf8_general_ci	varchar(64)			select,insert,update,references	
def	performance_schema	objects_summary_global_by_type	COUNT_STAR	4	NULL	NO	bigint	NULL	NULL	20	0	NULL	NULL	NULL	bigint(20) unsigned			select,insert,update,references	
def	performance_schema	objects_summary_global_by_type	SUM_TIMER_WAIT	5	NULL	NO	bigint	NULL	NULL	20	0	NULL	NULL	NULL	bigint(20) unsigned			select,insert,update,references	
def	performance_schema	objects_summary_global_by_type	MIN_TIMER_WAIT	6	NULL	NO	bigint	NULL	NULL	20	0	NULL	NULL	NULL	bigint(20) unsigned			select,insert,update,references	
def	performance_schema	objects_summary_global_by_type	AVG_TIMER_WAIT	7	NULL	NO	bigint	NULL	NULL	20	0	NULL	NULL	NULL	bigint(20) unsigned			select,insert,update,references	
def	performance_schema	objects_summary_global_by_type	MAX_TIMER_WAIT	8	NULL	NO	bigint	NULL	NULL	20	0	NULL	NULL	NULL	bigint(20) unsigned			select,insert,update,references	
def	performance_schema	performance_timers	TIMER_NAME	1	NULL	NO	enum	11	33	NULL	NULL	NULL	utf8	utf8_general_ci	enum('CYCLE','NANOSECOND','MICROSECOND','MILLISECOND','TICK')			select,insert,update,references	
def	performance_schema	performance_timers	TIMER_FREQUENCY	2	NULL	YES	bigint	NULL	NULL	19	0	NULL	NULL	NULL	bigint(20)			select,insert,update,references	
def	performance_schema	performance_timers	TIMER_RESOLUTION	3	NULL	YES	bigint	NULL	NULL	19	0	NULL	NULL	NULL	bigint(20)			select,insert,update,references	
def	performance_schema	performance_timers	TIMER_OVERHEAD	4	NULL	YES	bigint	NULL	NULL	19	0	NULL	NULL	NULL	bigint(20)			select,insert,update,references	
<<<<<<< HEAD
=======
def	performance_schema	prepared_statements_instances	OBJECT_INSTANCE_BEGIN	1	NULL	NO	bigint	NULL	NULL	20	0	NULL	NULL	NULL	bigint(20) unsigned			select,insert,update,references	
def	performance_schema	prepared_statements_instances	STATEMENT_ID	2	NULL	NO	bigint	NULL	NULL	20	0	NULL	NULL	NULL	bigint(20) unsigned			select,insert,update,references	
def	performance_schema	prepared_statements_instances	STATEMENT_NAME	3	NULL	YES	varchar	64	192	NULL	NULL	NULL	utf8	utf8_general_ci	varchar(64)			select,insert,update,references	
def	performance_schema	prepared_statements_instances	SQL_TEXT	4	NULL	NO	longtext	4294967295	4294967295	NULL	NULL	NULL	utf8	utf8_general_ci	longtext			select,insert,update,references	
def	performance_schema	prepared_statements_instances	OWNER_THREAD_ID	5	NULL	NO	bigint	NULL	NULL	20	0	NULL	NULL	NULL	bigint(20) unsigned			select,insert,update,references	
def	performance_schema	prepared_statements_instances	OWNER_EVENT_ID	6	NULL	NO	bigint	NULL	NULL	20	0	NULL	NULL	NULL	bigint(20) unsigned			select,insert,update,references	
def	performance_schema	prepared_statements_instances	OWNER_OBJECT_TYPE	7	NULL	YES	enum	9	27	NULL	NULL	NULL	utf8	utf8_general_ci	enum('EVENT','FUNCTION','PROCEDURE','TABLE','TRIGGER')			select,insert,update,references	
def	performance_schema	prepared_statements_instances	OWNER_OBJECT_SCHEMA	8	NULL	YES	varchar	64	192	NULL	NULL	NULL	utf8	utf8_general_ci	varchar(64)			select,insert,update,references	
def	performance_schema	prepared_statements_instances	OWNER_OBJECT_NAME	9	NULL	YES	varchar	64	192	NULL	NULL	NULL	utf8	utf8_general_ci	varchar(64)			select,insert,update,references	
def	performance_schema	prepared_statements_instances	TIMER_PREPARE	10	NULL	NO	bigint	NULL	NULL	20	0	NULL	NULL	NULL	bigint(20) unsigned			select,insert,update,references	
def	performance_schema	prepared_statements_instances	COUNT_REPREPARE	11	NULL	NO	bigint	NULL	NULL	20	0	NULL	NULL	NULL	bigint(20) unsigned			select,insert,update,references	
def	performance_schema	prepared_statements_instances	COUNT_EXECUTE	12	NULL	NO	bigint	NULL	NULL	20	0	NULL	NULL	NULL	bigint(20) unsigned			select,insert,update,references	
def	performance_schema	prepared_statements_instances	SUM_TIMER_EXECUTE	13	NULL	NO	bigint	NULL	NULL	20	0	NULL	NULL	NULL	bigint(20) unsigned			select,insert,update,references	
def	performance_schema	prepared_statements_instances	MIN_TIMER_EXECUTE	14	NULL	NO	bigint	NULL	NULL	20	0	NULL	NULL	NULL	bigint(20) unsigned			select,insert,update,references	
def	performance_schema	prepared_statements_instances	AVG_TIMER_EXECUTE	15	NULL	NO	bigint	NULL	NULL	20	0	NULL	NULL	NULL	bigint(20) unsigned			select,insert,update,references	
def	performance_schema	prepared_statements_instances	MAX_TIMER_EXECUTE	16	NULL	NO	bigint	NULL	NULL	20	0	NULL	NULL	NULL	bigint(20) unsigned			select,insert,update,references	
def	performance_schema	prepared_statements_instances	SUM_LOCK_TIME	17	NULL	NO	bigint	NULL	NULL	20	0	NULL	NULL	NULL	bigint(20) unsigned			select,insert,update,references	
def	performance_schema	prepared_statements_instances	SUM_ERRORS	18	NULL	NO	bigint	NULL	NULL	20	0	NULL	NULL	NULL	bigint(20) unsigned			select,insert,update,references	
def	performance_schema	prepared_statements_instances	SUM_WARNINGS	19	NULL	NO	bigint	NULL	NULL	20	0	NULL	NULL	NULL	bigint(20) unsigned			select,insert,update,references	
def	performance_schema	prepared_statements_instances	SUM_ROWS_AFFECTED	20	NULL	NO	bigint	NULL	NULL	20	0	NULL	NULL	NULL	bigint(20) unsigned			select,insert,update,references	
def	performance_schema	prepared_statements_instances	SUM_ROWS_SENT	21	NULL	NO	bigint	NULL	NULL	20	0	NULL	NULL	NULL	bigint(20) unsigned			select,insert,update,references	
def	performance_schema	prepared_statements_instances	SUM_ROWS_EXAMINED	22	NULL	NO	bigint	NULL	NULL	20	0	NULL	NULL	NULL	bigint(20) unsigned			select,insert,update,references	
def	performance_schema	prepared_statements_instances	SUM_CREATED_TMP_DISK_TABLES	23	NULL	NO	bigint	NULL	NULL	20	0	NULL	NULL	NULL	bigint(20) unsigned			select,insert,update,references	
def	performance_schema	prepared_statements_instances	SUM_CREATED_TMP_TABLES	24	NULL	NO	bigint	NULL	NULL	20	0	NULL	NULL	NULL	bigint(20) unsigned			select,insert,update,references	
def	performance_schema	prepared_statements_instances	SUM_SELECT_FULL_JOIN	25	NULL	NO	bigint	NULL	NULL	20	0	NULL	NULL	NULL	bigint(20) unsigned			select,insert,update,references	
def	performance_schema	prepared_statements_instances	SUM_SELECT_FULL_RANGE_JOIN	26	NULL	NO	bigint	NULL	NULL	20	0	NULL	NULL	NULL	bigint(20) unsigned			select,insert,update,references	
def	performance_schema	prepared_statements_instances	SUM_SELECT_RANGE	27	NULL	NO	bigint	NULL	NULL	20	0	NULL	NULL	NULL	bigint(20) unsigned			select,insert,update,references	
def	performance_schema	prepared_statements_instances	SUM_SELECT_RANGE_CHECK	28	NULL	NO	bigint	NULL	NULL	20	0	NULL	NULL	NULL	bigint(20) unsigned			select,insert,update,references	
def	performance_schema	prepared_statements_instances	SUM_SELECT_SCAN	29	NULL	NO	bigint	NULL	NULL	20	0	NULL	NULL	NULL	bigint(20) unsigned			select,insert,update,references	
def	performance_schema	prepared_statements_instances	SUM_SORT_MERGE_PASSES	30	NULL	NO	bigint	NULL	NULL	20	0	NULL	NULL	NULL	bigint(20) unsigned			select,insert,update,references	
def	performance_schema	prepared_statements_instances	SUM_SORT_RANGE	31	NULL	NO	bigint	NULL	NULL	20	0	NULL	NULL	NULL	bigint(20) unsigned			select,insert,update,references	
def	performance_schema	prepared_statements_instances	SUM_SORT_ROWS	32	NULL	NO	bigint	NULL	NULL	20	0	NULL	NULL	NULL	bigint(20) unsigned			select,insert,update,references	
def	performance_schema	prepared_statements_instances	SUM_SORT_SCAN	33	NULL	NO	bigint	NULL	NULL	20	0	NULL	NULL	NULL	bigint(20) unsigned			select,insert,update,references	
def	performance_schema	prepared_statements_instances	SUM_NO_INDEX_USED	34	NULL	NO	bigint	NULL	NULL	20	0	NULL	NULL	NULL	bigint(20) unsigned			select,insert,update,references	
def	performance_schema	prepared_statements_instances	SUM_NO_GOOD_INDEX_USED	35	NULL	NO	bigint	NULL	NULL	20	0	NULL	NULL	NULL	bigint(20) unsigned			select,insert,update,references	
>>>>>>> a9800d0d
def	performance_schema	replication_connection_configuration	HOST	1	NULL	NO	char	60	180	NULL	NULL	NULL	utf8	utf8_bin	char(60)			select,insert,update,references	
def	performance_schema	replication_connection_configuration	PORT	2	NULL	NO	int	NULL	NULL	10	0	NULL	NULL	NULL	int(11)			select,insert,update,references	
def	performance_schema	replication_connection_configuration	USER	3	NULL	NO	char	16	48	NULL	NULL	NULL	utf8	utf8_bin	char(16)			select,insert,update,references	
def	performance_schema	replication_connection_configuration	NETWORK_INTERFACE	4	NULL	NO	char	60	180	NULL	NULL	NULL	utf8	utf8_bin	char(60)			select,insert,update,references	
def	performance_schema	replication_connection_configuration	AUTO_POSITION	5	NULL	NO	enum	1	3	NULL	NULL	NULL	utf8	utf8_general_ci	enum('1','0')			select,insert,update,references	
def	performance_schema	replication_connection_configuration	SSL_ALLOWED	6	NULL	NO	enum	7	21	NULL	NULL	NULL	utf8	utf8_general_ci	enum('YES','NO','IGNORED')			select,insert,update,references	
def	performance_schema	replication_connection_configuration	SSL_CA_FILE	7	NULL	NO	varchar	512	1536	NULL	NULL	NULL	utf8	utf8_general_ci	varchar(512)			select,insert,update,references	
def	performance_schema	replication_connection_configuration	SSL_CA_PATH	8	NULL	NO	varchar	512	1536	NULL	NULL	NULL	utf8	utf8_general_ci	varchar(512)			select,insert,update,references	
def	performance_schema	replication_connection_configuration	SSL_CERTIFICATE	9	NULL	NO	varchar	512	1536	NULL	NULL	NULL	utf8	utf8_general_ci	varchar(512)			select,insert,update,references	
def	performance_schema	replication_connection_configuration	SSL_CIPHER	10	NULL	NO	varchar	512	1536	NULL	NULL	NULL	utf8	utf8_general_ci	varchar(512)			select,insert,update,references	
def	performance_schema	replication_connection_configuration	SSL_KEY	11	NULL	NO	varchar	512	1536	NULL	NULL	NULL	utf8	utf8_general_ci	varchar(512)			select,insert,update,references	
def	performance_schema	replication_connection_configuration	SSL_VERIFY_SERVER_CERTIFICATE	12	NULL	NO	enum	3	9	NULL	NULL	NULL	utf8	utf8_general_ci	enum('YES','NO')			select,insert,update,references	
def	performance_schema	replication_connection_configuration	SSL_CRL_FILE	13	NULL	NO	varchar	255	765	NULL	NULL	NULL	utf8	utf8_general_ci	varchar(255)			select,insert,update,references	
def	performance_schema	replication_connection_configuration	SSL_CRL_PATH	14	NULL	NO	varchar	255	765	NULL	NULL	NULL	utf8	utf8_general_ci	varchar(255)			select,insert,update,references	
def	performance_schema	replication_connection_configuration	CONNECTION_RETRY_INTERVAL	15	NULL	NO	int	NULL	NULL	10	0	NULL	NULL	NULL	int(11)			select,insert,update,references	
def	performance_schema	replication_connection_configuration	CONNECTION_RETRY_COUNT	16	NULL	NO	bigint	NULL	NULL	20	0	NULL	NULL	NULL	bigint(20) unsigned			select,insert,update,references	
def	performance_schema	replication_connection_status	SOURCE_UUID	1	NULL	NO	char	36	108	NULL	NULL	NULL	utf8	utf8_bin	char(36)			select,insert,update,references	
def	performance_schema	replication_connection_status	THREAD_ID	2	NULL	YES	bigint	NULL	NULL	20	0	NULL	NULL	NULL	bigint(20) unsigned			select,insert,update,references	
def	performance_schema	replication_connection_status	SERVICE_STATE	3	NULL	NO	enum	10	30	NULL	NULL	NULL	utf8	utf8_general_ci	enum('ON','OFF','CONNECTING')			select,insert,update,references	
def	performance_schema	replication_connection_status	RECEIVED_TRANSACTION_SET	4	NULL	NO	text	65535	65535	NULL	NULL	NULL	utf8	utf8_general_ci	text			select,insert,update,references	
def	performance_schema	replication_connection_status	LAST_ERROR_NUMBER	5	NULL	NO	int	NULL	NULL	10	0	NULL	NULL	NULL	int(11)			select,insert,update,references	
def	performance_schema	replication_connection_status	LAST_ERROR_MESSAGE	6	NULL	NO	varchar	1024	3072	NULL	NULL	NULL	utf8	utf8_general_ci	varchar(1024)			select,insert,update,references	
def	performance_schema	replication_connection_status	LAST_ERROR_TIMESTAMP	7	CURRENT_TIMESTAMP	NO	timestamp	NULL	NULL	NULL	NULL	0	NULL	NULL	timestamp		on update CURRENT_TIMESTAMP	select,insert,update,references	
def	performance_schema	replication_execute_configuration	DESIRED_DELAY	1	NULL	NO	int	NULL	NULL	10	0	NULL	NULL	NULL	int(11)			select,insert,update,references	
def	performance_schema	replication_execute_status	SERVICE_STATE	1	NULL	NO	enum	3	9	NULL	NULL	NULL	utf8	utf8_general_ci	enum('ON','OFF')			select,insert,update,references	
def	performance_schema	replication_execute_status	REMAINING_DELAY	2	NULL	YES	int	NULL	NULL	10	0	NULL	NULL	NULL	int(10) unsigned			select,insert,update,references	
def	performance_schema	replication_execute_status_by_coordinator	THREAD_ID	1	NULL	YES	bigint	NULL	NULL	20	0	NULL	NULL	NULL	bigint(20) unsigned			select,insert,update,references	
def	performance_schema	replication_execute_status_by_coordinator	SERVICE_STATE	2	NULL	NO	enum	3	9	NULL	NULL	NULL	utf8	utf8_general_ci	enum('ON','OFF')			select,insert,update,references	
def	performance_schema	replication_execute_status_by_coordinator	LAST_ERROR_NUMBER	3	NULL	NO	int	NULL	NULL	10	0	NULL	NULL	NULL	int(11)			select,insert,update,references	
def	performance_schema	replication_execute_status_by_coordinator	LAST_ERROR_MESSAGE	4	NULL	NO	varchar	1024	3072	NULL	NULL	NULL	utf8	utf8_general_ci	varchar(1024)			select,insert,update,references	
def	performance_schema	replication_execute_status_by_coordinator	LAST_ERROR_TIMESTAMP	5	CURRENT_TIMESTAMP	NO	timestamp	NULL	NULL	NULL	NULL	0	NULL	NULL	timestamp		on update CURRENT_TIMESTAMP	select,insert,update,references	
def	performance_schema	replication_execute_status_by_worker	WORKER_ID	1	NULL	NO	bigint	NULL	NULL	20	0	NULL	NULL	NULL	bigint(20) unsigned			select,insert,update,references	
def	performance_schema	replication_execute_status_by_worker	THREAD_ID	2	NULL	YES	bigint	NULL	NULL	20	0	NULL	NULL	NULL	bigint(20) unsigned			select,insert,update,references	
def	performance_schema	replication_execute_status_by_worker	SERVICE_STATE	3	NULL	NO	enum	3	9	NULL	NULL	NULL	utf8	utf8_general_ci	enum('ON','OFF')			select,insert,update,references	
def	performance_schema	replication_execute_status_by_worker	LAST_SEEN_TRANSACTION	4	NULL	NO	char	57	171	NULL	NULL	NULL	utf8	utf8_general_ci	char(57)			select,insert,update,references	
def	performance_schema	replication_execute_status_by_worker	LAST_ERROR_NUMBER	5	NULL	NO	int	NULL	NULL	10	0	NULL	NULL	NULL	int(11)			select,insert,update,references	
def	performance_schema	replication_execute_status_by_worker	LAST_ERROR_MESSAGE	6	NULL	NO	varchar	1024	3072	NULL	NULL	NULL	utf8	utf8_general_ci	varchar(1024)			select,insert,update,references	
def	performance_schema	replication_execute_status_by_worker	LAST_ERROR_TIMESTAMP	7	CURRENT_TIMESTAMP	NO	timestamp	NULL	NULL	NULL	NULL	0	NULL	NULL	timestamp		on update CURRENT_TIMESTAMP	select,insert,update,references	
def	performance_schema	rwlock_instances	NAME	1	NULL	NO	varchar	128	384	NULL	NULL	NULL	utf8	utf8_general_ci	varchar(128)			select,insert,update,references	
def	performance_schema	rwlock_instances	OBJECT_INSTANCE_BEGIN	2	NULL	NO	bigint	NULL	NULL	20	0	NULL	NULL	NULL	bigint(20) unsigned			select,insert,update,references	
def	performance_schema	rwlock_instances	WRITE_LOCKED_BY_THREAD_ID	3	NULL	YES	bigint	NULL	NULL	20	0	NULL	NULL	NULL	bigint(20) unsigned			select,insert,update,references	
def	performance_schema	rwlock_instances	READ_LOCKED_BY_COUNT	4	NULL	NO	int	NULL	NULL	10	0	NULL	NULL	NULL	int(10) unsigned			select,insert,update,references	
def	performance_schema	session_account_connect_attrs	PROCESSLIST_ID	1	NULL	NO	int	NULL	NULL	10	0	NULL	NULL	NULL	int(11)			select,insert,update,references	
def	performance_schema	session_account_connect_attrs	ATTR_NAME	2	NULL	NO	varchar	32	96	NULL	NULL	NULL	utf8	utf8_bin	varchar(32)			select,insert,update,references	
def	performance_schema	session_account_connect_attrs	ATTR_VALUE	3	NULL	YES	varchar	1024	3072	NULL	NULL	NULL	utf8	utf8_bin	varchar(1024)			select,insert,update,references	
def	performance_schema	session_account_connect_attrs	ORDINAL_POSITION	4	NULL	YES	int	NULL	NULL	10	0	NULL	NULL	NULL	int(11)			select,insert,update,references	
def	performance_schema	session_connect_attrs	PROCESSLIST_ID	1	NULL	NO	int	NULL	NULL	10	0	NULL	NULL	NULL	int(11)			select,insert,update,references	
def	performance_schema	session_connect_attrs	ATTR_NAME	2	NULL	NO	varchar	32	96	NULL	NULL	NULL	utf8	utf8_bin	varchar(32)			select,insert,update,references	
def	performance_schema	session_connect_attrs	ATTR_VALUE	3	NULL	YES	varchar	1024	3072	NULL	NULL	NULL	utf8	utf8_bin	varchar(1024)			select,insert,update,references	
def	performance_schema	session_connect_attrs	ORDINAL_POSITION	4	NULL	YES	int	NULL	NULL	10	0	NULL	NULL	NULL	int(11)			select,insert,update,references	
def	performance_schema	setup_actors	HOST	1	%	NO	char	60	180	NULL	NULL	NULL	utf8	utf8_bin	char(60)			select,insert,update,references	
def	performance_schema	setup_actors	USER	2	%	NO	char	16	48	NULL	NULL	NULL	utf8	utf8_bin	char(16)			select,insert,update,references	
def	performance_schema	setup_actors	ROLE	3	%	NO	char	16	48	NULL	NULL	NULL	utf8	utf8_bin	char(16)			select,insert,update,references	
def	performance_schema	setup_consumers	NAME	1	NULL	NO	varchar	64	192	NULL	NULL	NULL	utf8	utf8_general_ci	varchar(64)			select,insert,update,references	
def	performance_schema	setup_consumers	ENABLED	2	NULL	NO	enum	3	9	NULL	NULL	NULL	utf8	utf8_general_ci	enum('YES','NO')			select,insert,update,references	
def	performance_schema	setup_instruments	NAME	1	NULL	NO	varchar	128	384	NULL	NULL	NULL	utf8	utf8_general_ci	varchar(128)			select,insert,update,references	
def	performance_schema	setup_instruments	ENABLED	2	NULL	NO	enum	3	9	NULL	NULL	NULL	utf8	utf8_general_ci	enum('YES','NO')			select,insert,update,references	
def	performance_schema	setup_instruments	TIMED	3	NULL	NO	enum	3	9	NULL	NULL	NULL	utf8	utf8_general_ci	enum('YES','NO')			select,insert,update,references	
def	performance_schema	setup_objects	OBJECT_TYPE	1	TABLE	NO	enum	9	27	NULL	NULL	NULL	utf8	utf8_general_ci	enum('EVENT','FUNCTION','PROCEDURE','TABLE','TRIGGER')			select,insert,update,references	
def	performance_schema	setup_objects	OBJECT_SCHEMA	2	%	YES	varchar	64	192	NULL	NULL	NULL	utf8	utf8_general_ci	varchar(64)			select,insert,update,references	
def	performance_schema	setup_objects	OBJECT_NAME	3	%	NO	varchar	64	192	NULL	NULL	NULL	utf8	utf8_general_ci	varchar(64)			select,insert,update,references	
def	performance_schema	setup_objects	ENABLED	4	YES	NO	enum	3	9	NULL	NULL	NULL	utf8	utf8_general_ci	enum('YES','NO')			select,insert,update,references	
def	performance_schema	setup_objects	TIMED	5	YES	NO	enum	3	9	NULL	NULL	NULL	utf8	utf8_general_ci	enum('YES','NO')			select,insert,update,references	
def	performance_schema	setup_timers	NAME	1	NULL	NO	varchar	64	192	NULL	NULL	NULL	utf8	utf8_general_ci	varchar(64)			select,insert,update,references	
def	performance_schema	setup_timers	TIMER_NAME	2	NULL	NO	enum	11	33	NULL	NULL	NULL	utf8	utf8_general_ci	enum('CYCLE','NANOSECOND','MICROSECOND','MILLISECOND','TICK')			select,insert,update,references	
def	performance_schema	socket_instances	EVENT_NAME	1	NULL	NO	varchar	128	384	NULL	NULL	NULL	utf8	utf8_general_ci	varchar(128)			select,insert,update,references	
def	performance_schema	socket_instances	OBJECT_INSTANCE_BEGIN	2	NULL	NO	bigint	NULL	NULL	20	0	NULL	NULL	NULL	bigint(20) unsigned			select,insert,update,references	
def	performance_schema	socket_instances	THREAD_ID	3	NULL	YES	bigint	NULL	NULL	20	0	NULL	NULL	NULL	bigint(20) unsigned			select,insert,update,references	
def	performance_schema	socket_instances	SOCKET_ID	4	NULL	NO	int	NULL	NULL	10	0	NULL	NULL	NULL	int(11)			select,insert,update,references	
def	performance_schema	socket_instances	IP	5	NULL	NO	varchar	64	192	NULL	NULL	NULL	utf8	utf8_general_ci	varchar(64)			select,insert,update,references	
def	performance_schema	socket_instances	PORT	6	NULL	NO	int	NULL	NULL	10	0	NULL	NULL	NULL	int(11)			select,insert,update,references	
def	performance_schema	socket_instances	STATE	7	NULL	NO	enum	6	18	NULL	NULL	NULL	utf8	utf8_general_ci	enum('IDLE','ACTIVE')			select,insert,update,references	
def	performance_schema	socket_summary_by_event_name	EVENT_NAME	1	NULL	NO	varchar	128	384	NULL	NULL	NULL	utf8	utf8_general_ci	varchar(128)			select,insert,update,references	
def	performance_schema	socket_summary_by_event_name	COUNT_STAR	2	NULL	NO	bigint	NULL	NULL	20	0	NULL	NULL	NULL	bigint(20) unsigned			select,insert,update,references	
def	performance_schema	socket_summary_by_event_name	SUM_TIMER_WAIT	3	NULL	NO	bigint	NULL	NULL	20	0	NULL	NULL	NULL	bigint(20) unsigned			select,insert,update,references	
def	performance_schema	socket_summary_by_event_name	MIN_TIMER_WAIT	4	NULL	NO	bigint	NULL	NULL	20	0	NULL	NULL	NULL	bigint(20) unsigned			select,insert,update,references	
def	performance_schema	socket_summary_by_event_name	AVG_TIMER_WAIT	5	NULL	NO	bigint	NULL	NULL	20	0	NULL	NULL	NULL	bigint(20) unsigned			select,insert,update,references	
def	performance_schema	socket_summary_by_event_name	MAX_TIMER_WAIT	6	NULL	NO	bigint	NULL	NULL	20	0	NULL	NULL	NULL	bigint(20) unsigned			select,insert,update,references	
def	performance_schema	socket_summary_by_event_name	COUNT_READ	7	NULL	NO	bigint	NULL	NULL	20	0	NULL	NULL	NULL	bigint(20) unsigned			select,insert,update,references	
def	performance_schema	socket_summary_by_event_name	SUM_TIMER_READ	8	NULL	NO	bigint	NULL	NULL	20	0	NULL	NULL	NULL	bigint(20) unsigned			select,insert,update,references	
def	performance_schema	socket_summary_by_event_name	MIN_TIMER_READ	9	NULL	NO	bigint	NULL	NULL	20	0	NULL	NULL	NULL	bigint(20) unsigned			select,insert,update,references	
def	performance_schema	socket_summary_by_event_name	AVG_TIMER_READ	10	NULL	NO	bigint	NULL	NULL	20	0	NULL	NULL	NULL	bigint(20) unsigned			select,insert,update,references	
def	performance_schema	socket_summary_by_event_name	MAX_TIMER_READ	11	NULL	NO	bigint	NULL	NULL	20	0	NULL	NULL	NULL	bigint(20) unsigned			select,insert,update,references	
def	performance_schema	socket_summary_by_event_name	SUM_NUMBER_OF_BYTES_READ	12	NULL	NO	bigint	NULL	NULL	20	0	NULL	NULL	NULL	bigint(20) unsigned			select,insert,update,references	
def	performance_schema	socket_summary_by_event_name	COUNT_WRITE	13	NULL	NO	bigint	NULL	NULL	20	0	NULL	NULL	NULL	bigint(20) unsigned			select,insert,update,references	
def	performance_schema	socket_summary_by_event_name	SUM_TIMER_WRITE	14	NULL	NO	bigint	NULL	NULL	20	0	NULL	NULL	NULL	bigint(20) unsigned			select,insert,update,references	
def	performance_schema	socket_summary_by_event_name	MIN_TIMER_WRITE	15	NULL	NO	bigint	NULL	NULL	20	0	NULL	NULL	NULL	bigint(20) unsigned			select,insert,update,references	
def	performance_schema	socket_summary_by_event_name	AVG_TIMER_WRITE	16	NULL	NO	bigint	NULL	NULL	20	0	NULL	NULL	NULL	bigint(20) unsigned			select,insert,update,references	
def	performance_schema	socket_summary_by_event_name	MAX_TIMER_WRITE	17	NULL	NO	bigint	NULL	NULL	20	0	NULL	NULL	NULL	bigint(20) unsigned			select,insert,update,references	
def	performance_schema	socket_summary_by_event_name	SUM_NUMBER_OF_BYTES_WRITE	18	NULL	NO	bigint	NULL	NULL	20	0	NULL	NULL	NULL	bigint(20) unsigned			select,insert,update,references	
def	performance_schema	socket_summary_by_event_name	COUNT_MISC	19	NULL	NO	bigint	NULL	NULL	20	0	NULL	NULL	NULL	bigint(20) unsigned			select,insert,update,references	
def	performance_schema	socket_summary_by_event_name	SUM_TIMER_MISC	20	NULL	NO	bigint	NULL	NULL	20	0	NULL	NULL	NULL	bigint(20) unsigned			select,insert,update,references	
def	performance_schema	socket_summary_by_event_name	MIN_TIMER_MISC	21	NULL	NO	bigint	NULL	NULL	20	0	NULL	NULL	NULL	bigint(20) unsigned			select,insert,update,references	
def	performance_schema	socket_summary_by_event_name	AVG_TIMER_MISC	22	NULL	NO	bigint	NULL	NULL	20	0	NULL	NULL	NULL	bigint(20) unsigned			select,insert,update,references	
def	performance_schema	socket_summary_by_event_name	MAX_TIMER_MISC	23	NULL	NO	bigint	NULL	NULL	20	0	NULL	NULL	NULL	bigint(20) unsigned			select,insert,update,references	
def	performance_schema	socket_summary_by_instance	EVENT_NAME	1	NULL	NO	varchar	128	384	NULL	NULL	NULL	utf8	utf8_general_ci	varchar(128)			select,insert,update,references	
def	performance_schema	socket_summary_by_instance	OBJECT_INSTANCE_BEGIN	2	NULL	NO	bigint	NULL	NULL	20	0	NULL	NULL	NULL	bigint(20) unsigned			select,insert,update,references	
def	performance_schema	socket_summary_by_instance	COUNT_STAR	3	NULL	NO	bigint	NULL	NULL	20	0	NULL	NULL	NULL	bigint(20) unsigned			select,insert,update,references	
def	performance_schema	socket_summary_by_instance	SUM_TIMER_WAIT	4	NULL	NO	bigint	NULL	NULL	20	0	NULL	NULL	NULL	bigint(20) unsigned			select,insert,update,references	
def	performance_schema	socket_summary_by_instance	MIN_TIMER_WAIT	5	NULL	NO	bigint	NULL	NULL	20	0	NULL	NULL	NULL	bigint(20) unsigned			select,insert,update,references	
def	performance_schema	socket_summary_by_instance	AVG_TIMER_WAIT	6	NULL	NO	bigint	NULL	NULL	20	0	NULL	NULL	NULL	bigint(20) unsigned			select,insert,update,references	
def	performance_schema	socket_summary_by_instance	MAX_TIMER_WAIT	7	NULL	NO	bigint	NULL	NULL	20	0	NULL	NULL	NULL	bigint(20) unsigned			select,insert,update,references	
def	performance_schema	socket_summary_by_instance	COUNT_READ	8	NULL	NO	bigint	NULL	NULL	20	0	NULL	NULL	NULL	bigint(20) unsigned			select,insert,update,references	
def	performance_schema	socket_summary_by_instance	SUM_TIMER_READ	9	NULL	NO	bigint	NULL	NULL	20	0	NULL	NULL	NULL	bigint(20) unsigned			select,insert,update,references	
def	performance_schema	socket_summary_by_instance	MIN_TIMER_READ	10	NULL	NO	bigint	NULL	NULL	20	0	NULL	NULL	NULL	bigint(20) unsigned			select,insert,update,references	
def	performance_schema	socket_summary_by_instance	AVG_TIMER_READ	11	NULL	NO	bigint	NULL	NULL	20	0	NULL	NULL	NULL	bigint(20) unsigned			select,insert,update,references	
def	performance_schema	socket_summary_by_instance	MAX_TIMER_READ	12	NULL	NO	bigint	NULL	NULL	20	0	NULL	NULL	NULL	bigint(20) unsigned			select,insert,update,references	
def	performance_schema	socket_summary_by_instance	SUM_NUMBER_OF_BYTES_READ	13	NULL	NO	bigint	NULL	NULL	20	0	NULL	NULL	NULL	bigint(20) unsigned			select,insert,update,references	
def	performance_schema	socket_summary_by_instance	COUNT_WRITE	14	NULL	NO	bigint	NULL	NULL	20	0	NULL	NULL	NULL	bigint(20) unsigned			select,insert,update,references	
def	performance_schema	socket_summary_by_instance	SUM_TIMER_WRITE	15	NULL	NO	bigint	NULL	NULL	20	0	NULL	NULL	NULL	bigint(20) unsigned			select,insert,update,references	
def	performance_schema	socket_summary_by_instance	MIN_TIMER_WRITE	16	NULL	NO	bigint	NULL	NULL	20	0	NULL	NULL	NULL	bigint(20) unsigned			select,insert,update,references	
def	performance_schema	socket_summary_by_instance	AVG_TIMER_WRITE	17	NULL	NO	bigint	NULL	NULL	20	0	NULL	NULL	NULL	bigint(20) unsigned			select,insert,update,references	
def	performance_schema	socket_summary_by_instance	MAX_TIMER_WRITE	18	NULL	NO	bigint	NULL	NULL	20	0	NULL	NULL	NULL	bigint(20) unsigned			select,insert,update,references	
def	performance_schema	socket_summary_by_instance	SUM_NUMBER_OF_BYTES_WRITE	19	NULL	NO	bigint	NULL	NULL	20	0	NULL	NULL	NULL	bigint(20) unsigned			select,insert,update,references	
def	performance_schema	socket_summary_by_instance	COUNT_MISC	20	NULL	NO	bigint	NULL	NULL	20	0	NULL	NULL	NULL	bigint(20) unsigned			select,insert,update,references	
def	performance_schema	socket_summary_by_instance	SUM_TIMER_MISC	21	NULL	NO	bigint	NULL	NULL	20	0	NULL	NULL	NULL	bigint(20) unsigned			select,insert,update,references	
def	performance_schema	socket_summary_by_instance	MIN_TIMER_MISC	22	NULL	NO	bigint	NULL	NULL	20	0	NULL	NULL	NULL	bigint(20) unsigned			select,insert,update,references	
def	performance_schema	socket_summary_by_instance	AVG_TIMER_MISC	23	NULL	NO	bigint	NULL	NULL	20	0	NULL	NULL	NULL	bigint(20) unsigned			select,insert,update,references	
def	performance_schema	socket_summary_by_instance	MAX_TIMER_MISC	24	NULL	NO	bigint	NULL	NULL	20	0	NULL	NULL	NULL	bigint(20) unsigned			select,insert,update,references	
def	performance_schema	table_handles	OBJECT_TYPE	1	NULL	NO	varchar	64	192	NULL	NULL	NULL	utf8	utf8_general_ci	varchar(64)			select,insert,update,references	
def	performance_schema	table_handles	OBJECT_SCHEMA	2	NULL	NO	varchar	64	192	NULL	NULL	NULL	utf8	utf8_general_ci	varchar(64)			select,insert,update,references	
def	performance_schema	table_handles	OBJECT_NAME	3	NULL	NO	varchar	64	192	NULL	NULL	NULL	utf8	utf8_general_ci	varchar(64)			select,insert,update,references	
def	performance_schema	table_handles	OBJECT_INSTANCE_BEGIN	4	NULL	NO	bigint	NULL	NULL	20	0	NULL	NULL	NULL	bigint(20) unsigned			select,insert,update,references	
def	performance_schema	table_handles	OWNER_THREAD_ID	5	NULL	YES	bigint	NULL	NULL	20	0	NULL	NULL	NULL	bigint(20) unsigned			select,insert,update,references	
def	performance_schema	table_handles	OWNER_EVENT_ID	6	NULL	YES	bigint	NULL	NULL	20	0	NULL	NULL	NULL	bigint(20) unsigned			select,insert,update,references	
def	performance_schema	table_handles	INTERNAL_LOCK	7	NULL	YES	varchar	64	192	NULL	NULL	NULL	utf8	utf8_general_ci	varchar(64)			select,insert,update,references	
def	performance_schema	table_handles	EXTERNAL_LOCK	8	NULL	YES	varchar	64	192	NULL	NULL	NULL	utf8	utf8_general_ci	varchar(64)			select,insert,update,references	
def	performance_schema	table_io_waits_summary_by_index_usage	OBJECT_TYPE	1	NULL	YES	varchar	64	192	NULL	NULL	NULL	utf8	utf8_general_ci	varchar(64)			select,insert,update,references	
def	performance_schema	table_io_waits_summary_by_index_usage	OBJECT_SCHEMA	2	NULL	YES	varchar	64	192	NULL	NULL	NULL	utf8	utf8_general_ci	varchar(64)			select,insert,update,references	
def	performance_schema	table_io_waits_summary_by_index_usage	OBJECT_NAME	3	NULL	YES	varchar	64	192	NULL	NULL	NULL	utf8	utf8_general_ci	varchar(64)			select,insert,update,references	
def	performance_schema	table_io_waits_summary_by_index_usage	INDEX_NAME	4	NULL	YES	varchar	64	192	NULL	NULL	NULL	utf8	utf8_general_ci	varchar(64)			select,insert,update,references	
def	performance_schema	table_io_waits_summary_by_index_usage	COUNT_STAR	5	NULL	NO	bigint	NULL	NULL	20	0	NULL	NULL	NULL	bigint(20) unsigned			select,insert,update,references	
def	performance_schema	table_io_waits_summary_by_index_usage	SUM_TIMER_WAIT	6	NULL	NO	bigint	NULL	NULL	20	0	NULL	NULL	NULL	bigint(20) unsigned			select,insert,update,references	
def	performance_schema	table_io_waits_summary_by_index_usage	MIN_TIMER_WAIT	7	NULL	NO	bigint	NULL	NULL	20	0	NULL	NULL	NULL	bigint(20) unsigned			select,insert,update,references	
def	performance_schema	table_io_waits_summary_by_index_usage	AVG_TIMER_WAIT	8	NULL	NO	bigint	NULL	NULL	20	0	NULL	NULL	NULL	bigint(20) unsigned			select,insert,update,references	
def	performance_schema	table_io_waits_summary_by_index_usage	MAX_TIMER_WAIT	9	NULL	NO	bigint	NULL	NULL	20	0	NULL	NULL	NULL	bigint(20) unsigned			select,insert,update,references	
def	performance_schema	table_io_waits_summary_by_index_usage	COUNT_READ	10	NULL	NO	bigint	NULL	NULL	20	0	NULL	NULL	NULL	bigint(20) unsigned			select,insert,update,references	
def	performance_schema	table_io_waits_summary_by_index_usage	SUM_TIMER_READ	11	NULL	NO	bigint	NULL	NULL	20	0	NULL	NULL	NULL	bigint(20) unsigned			select,insert,update,references	
def	performance_schema	table_io_waits_summary_by_index_usage	MIN_TIMER_READ	12	NULL	NO	bigint	NULL	NULL	20	0	NULL	NULL	NULL	bigint(20) unsigned			select,insert,update,references	
def	performance_schema	table_io_waits_summary_by_index_usage	AVG_TIMER_READ	13	NULL	NO	bigint	NULL	NULL	20	0	NULL	NULL	NULL	bigint(20) unsigned			select,insert,update,references	
def	performance_schema	table_io_waits_summary_by_index_usage	MAX_TIMER_READ	14	NULL	NO	bigint	NULL	NULL	20	0	NULL	NULL	NULL	bigint(20) unsigned			select,insert,update,references	
def	performance_schema	table_io_waits_summary_by_index_usage	COUNT_WRITE	15	NULL	NO	bigint	NULL	NULL	20	0	NULL	NULL	NULL	bigint(20) unsigned			select,insert,update,references	
def	performance_schema	table_io_waits_summary_by_index_usage	SUM_TIMER_WRITE	16	NULL	NO	bigint	NULL	NULL	20	0	NULL	NULL	NULL	bigint(20) unsigned			select,insert,update,references	
def	performance_schema	table_io_waits_summary_by_index_usage	MIN_TIMER_WRITE	17	NULL	NO	bigint	NULL	NULL	20	0	NULL	NULL	NULL	bigint(20) unsigned			select,insert,update,references	
def	performance_schema	table_io_waits_summary_by_index_usage	AVG_TIMER_WRITE	18	NULL	NO	bigint	NULL	NULL	20	0	NULL	NULL	NULL	bigint(20) unsigned			select,insert,update,references	
def	performance_schema	table_io_waits_summary_by_index_usage	MAX_TIMER_WRITE	19	NULL	NO	bigint	NULL	NULL	20	0	NULL	NULL	NULL	bigint(20) unsigned			select,insert,update,references	
def	performance_schema	table_io_waits_summary_by_index_usage	COUNT_FETCH	20	NULL	NO	bigint	NULL	NULL	20	0	NULL	NULL	NULL	bigint(20) unsigned			select,insert,update,references	
def	performance_schema	table_io_waits_summary_by_index_usage	SUM_TIMER_FETCH	21	NULL	NO	bigint	NULL	NULL	20	0	NULL	NULL	NULL	bigint(20) unsigned			select,insert,update,references	
def	performance_schema	table_io_waits_summary_by_index_usage	MIN_TIMER_FETCH	22	NULL	NO	bigint	NULL	NULL	20	0	NULL	NULL	NULL	bigint(20) unsigned			select,insert,update,references	
def	performance_schema	table_io_waits_summary_by_index_usage	AVG_TIMER_FETCH	23	NULL	NO	bigint	NULL	NULL	20	0	NULL	NULL	NULL	bigint(20) unsigned			select,insert,update,references	
def	performance_schema	table_io_waits_summary_by_index_usage	MAX_TIMER_FETCH	24	NULL	NO	bigint	NULL	NULL	20	0	NULL	NULL	NULL	bigint(20) unsigned			select,insert,update,references	
def	performance_schema	table_io_waits_summary_by_index_usage	COUNT_INSERT	25	NULL	NO	bigint	NULL	NULL	20	0	NULL	NULL	NULL	bigint(20) unsigned			select,insert,update,references	
def	performance_schema	table_io_waits_summary_by_index_usage	SUM_TIMER_INSERT	26	NULL	NO	bigint	NULL	NULL	20	0	NULL	NULL	NULL	bigint(20) unsigned			select,insert,update,references	
def	performance_schema	table_io_waits_summary_by_index_usage	MIN_TIMER_INSERT	27	NULL	NO	bigint	NULL	NULL	20	0	NULL	NULL	NULL	bigint(20) unsigned			select,insert,update,references	
def	performance_schema	table_io_waits_summary_by_index_usage	AVG_TIMER_INSERT	28	NULL	NO	bigint	NULL	NULL	20	0	NULL	NULL	NULL	bigint(20) unsigned			select,insert,update,references	
def	performance_schema	table_io_waits_summary_by_index_usage	MAX_TIMER_INSERT	29	NULL	NO	bigint	NULL	NULL	20	0	NULL	NULL	NULL	bigint(20) unsigned			select,insert,update,references	
def	performance_schema	table_io_waits_summary_by_index_usage	COUNT_UPDATE	30	NULL	NO	bigint	NULL	NULL	20	0	NULL	NULL	NULL	bigint(20) unsigned			select,insert,update,references	
def	performance_schema	table_io_waits_summary_by_index_usage	SUM_TIMER_UPDATE	31	NULL	NO	bigint	NULL	NULL	20	0	NULL	NULL	NULL	bigint(20) unsigned			select,insert,update,references	
def	performance_schema	table_io_waits_summary_by_index_usage	MIN_TIMER_UPDATE	32	NULL	NO	bigint	NULL	NULL	20	0	NULL	NULL	NULL	bigint(20) unsigned			select,insert,update,references	
def	performance_schema	table_io_waits_summary_by_index_usage	AVG_TIMER_UPDATE	33	NULL	NO	bigint	NULL	NULL	20	0	NULL	NULL	NULL	bigint(20) unsigned			select,insert,update,references	
def	performance_schema	table_io_waits_summary_by_index_usage	MAX_TIMER_UPDATE	34	NULL	NO	bigint	NULL	NULL	20	0	NULL	NULL	NULL	bigint(20) unsigned			select,insert,update,references	
def	performance_schema	table_io_waits_summary_by_index_usage	COUNT_DELETE	35	NULL	NO	bigint	NULL	NULL	20	0	NULL	NULL	NULL	bigint(20) unsigned			select,insert,update,references	
def	performance_schema	table_io_waits_summary_by_index_usage	SUM_TIMER_DELETE	36	NULL	NO	bigint	NULL	NULL	20	0	NULL	NULL	NULL	bigint(20) unsigned			select,insert,update,references	
def	performance_schema	table_io_waits_summary_by_index_usage	MIN_TIMER_DELETE	37	NULL	NO	bigint	NULL	NULL	20	0	NULL	NULL	NULL	bigint(20) unsigned			select,insert,update,references	
def	performance_schema	table_io_waits_summary_by_index_usage	AVG_TIMER_DELETE	38	NULL	NO	bigint	NULL	NULL	20	0	NULL	NULL	NULL	bigint(20) unsigned			select,insert,update,references	
def	performance_schema	table_io_waits_summary_by_index_usage	MAX_TIMER_DELETE	39	NULL	NO	bigint	NULL	NULL	20	0	NULL	NULL	NULL	bigint(20) unsigned			select,insert,update,references	
def	performance_schema	table_io_waits_summary_by_table	OBJECT_TYPE	1	NULL	YES	varchar	64	192	NULL	NULL	NULL	utf8	utf8_general_ci	varchar(64)			select,insert,update,references	
def	performance_schema	table_io_waits_summary_by_table	OBJECT_SCHEMA	2	NULL	YES	varchar	64	192	NULL	NULL	NULL	utf8	utf8_general_ci	varchar(64)			select,insert,update,references	
def	performance_schema	table_io_waits_summary_by_table	OBJECT_NAME	3	NULL	YES	varchar	64	192	NULL	NULL	NULL	utf8	utf8_general_ci	varchar(64)			select,insert,update,references	
def	performance_schema	table_io_waits_summary_by_table	COUNT_STAR	4	NULL	NO	bigint	NULL	NULL	20	0	NULL	NULL	NULL	bigint(20) unsigned			select,insert,update,references	
def	performance_schema	table_io_waits_summary_by_table	SUM_TIMER_WAIT	5	NULL	NO	bigint	NULL	NULL	20	0	NULL	NULL	NULL	bigint(20) unsigned			select,insert,update,references	
def	performance_schema	table_io_waits_summary_by_table	MIN_TIMER_WAIT	6	NULL	NO	bigint	NULL	NULL	20	0	NULL	NULL	NULL	bigint(20) unsigned			select,insert,update,references	
def	performance_schema	table_io_waits_summary_by_table	AVG_TIMER_WAIT	7	NULL	NO	bigint	NULL	NULL	20	0	NULL	NULL	NULL	bigint(20) unsigned			select,insert,update,references	
def	performance_schema	table_io_waits_summary_by_table	MAX_TIMER_WAIT	8	NULL	NO	bigint	NULL	NULL	20	0	NULL	NULL	NULL	bigint(20) unsigned			select,insert,update,references	
def	performance_schema	table_io_waits_summary_by_table	COUNT_READ	9	NULL	NO	bigint	NULL	NULL	20	0	NULL	NULL	NULL	bigint(20) unsigned			select,insert,update,references	
def	performance_schema	table_io_waits_summary_by_table	SUM_TIMER_READ	10	NULL	NO	bigint	NULL	NULL	20	0	NULL	NULL	NULL	bigint(20) unsigned			select,insert,update,references	
def	performance_schema	table_io_waits_summary_by_table	MIN_TIMER_READ	11	NULL	NO	bigint	NULL	NULL	20	0	NULL	NULL	NULL	bigint(20) unsigned			select,insert,update,references	
def	performance_schema	table_io_waits_summary_by_table	AVG_TIMER_READ	12	NULL	NO	bigint	NULL	NULL	20	0	NULL	NULL	NULL	bigint(20) unsigned			select,insert,update,references	
def	performance_schema	table_io_waits_summary_by_table	MAX_TIMER_READ	13	NULL	NO	bigint	NULL	NULL	20	0	NULL	NULL	NULL	bigint(20) unsigned			select,insert,update,references	
def	performance_schema	table_io_waits_summary_by_table	COUNT_WRITE	14	NULL	NO	bigint	NULL	NULL	20	0	NULL	NULL	NULL	bigint(20) unsigned			select,insert,update,references	
def	performance_schema	table_io_waits_summary_by_table	SUM_TIMER_WRITE	15	NULL	NO	bigint	NULL	NULL	20	0	NULL	NULL	NULL	bigint(20) unsigned			select,insert,update,references	
def	performance_schema	table_io_waits_summary_by_table	MIN_TIMER_WRITE	16	NULL	NO	bigint	NULL	NULL	20	0	NULL	NULL	NULL	bigint(20) unsigned			select,insert,update,references	
def	performance_schema	table_io_waits_summary_by_table	AVG_TIMER_WRITE	17	NULL	NO	bigint	NULL	NULL	20	0	NULL	NULL	NULL	bigint(20) unsigned			select,insert,update,references	
def	performance_schema	table_io_waits_summary_by_table	MAX_TIMER_WRITE	18	NULL	NO	bigint	NULL	NULL	20	0	NULL	NULL	NULL	bigint(20) unsigned			select,insert,update,references	
def	performance_schema	table_io_waits_summary_by_table	COUNT_FETCH	19	NULL	NO	bigint	NULL	NULL	20	0	NULL	NULL	NULL	bigint(20) unsigned			select,insert,update,references	
def	performance_schema	table_io_waits_summary_by_table	SUM_TIMER_FETCH	20	NULL	NO	bigint	NULL	NULL	20	0	NULL	NULL	NULL	bigint(20) unsigned			select,insert,update,references	
def	performance_schema	table_io_waits_summary_by_table	MIN_TIMER_FETCH	21	NULL	NO	bigint	NULL	NULL	20	0	NULL	NULL	NULL	bigint(20) unsigned			select,insert,update,references	
def	performance_schema	table_io_waits_summary_by_table	AVG_TIMER_FETCH	22	NULL	NO	bigint	NULL	NULL	20	0	NULL	NULL	NULL	bigint(20) unsigned			select,insert,update,references	
def	performance_schema	table_io_waits_summary_by_table	MAX_TIMER_FETCH	23	NULL	NO	bigint	NULL	NULL	20	0	NULL	NULL	NULL	bigint(20) unsigned			select,insert,update,references	
def	performance_schema	table_io_waits_summary_by_table	COUNT_INSERT	24	NULL	NO	bigint	NULL	NULL	20	0	NULL	NULL	NULL	bigint(20) unsigned			select,insert,update,references	
def	performance_schema	table_io_waits_summary_by_table	SUM_TIMER_INSERT	25	NULL	NO	bigint	NULL	NULL	20	0	NULL	NULL	NULL	bigint(20) unsigned			select,insert,update,references	
def	performance_schema	table_io_waits_summary_by_table	MIN_TIMER_INSERT	26	NULL	NO	bigint	NULL	NULL	20	0	NULL	NULL	NULL	bigint(20) unsigned			select,insert,update,references	
def	performance_schema	table_io_waits_summary_by_table	AVG_TIMER_INSERT	27	NULL	NO	bigint	NULL	NULL	20	0	NULL	NULL	NULL	bigint(20) unsigned			select,insert,update,references	
def	performance_schema	table_io_waits_summary_by_table	MAX_TIMER_INSERT	28	NULL	NO	bigint	NULL	NULL	20	0	NULL	NULL	NULL	bigint(20) unsigned			select,insert,update,references	
def	performance_schema	table_io_waits_summary_by_table	COUNT_UPDATE	29	NULL	NO	bigint	NULL	NULL	20	0	NULL	NULL	NULL	bigint(20) unsigned			select,insert,update,references	
def	performance_schema	table_io_waits_summary_by_table	SUM_TIMER_UPDATE	30	NULL	NO	bigint	NULL	NULL	20	0	NULL	NULL	NULL	bigint(20) unsigned			select,insert,update,references	
def	performance_schema	table_io_waits_summary_by_table	MIN_TIMER_UPDATE	31	NULL	NO	bigint	NULL	NULL	20	0	NULL	NULL	NULL	bigint(20) unsigned			select,insert,update,references	
def	performance_schema	table_io_waits_summary_by_table	AVG_TIMER_UPDATE	32	NULL	NO	bigint	NULL	NULL	20	0	NULL	NULL	NULL	bigint(20) unsigned			select,insert,update,references	
def	performance_schema	table_io_waits_summary_by_table	MAX_TIMER_UPDATE	33	NULL	NO	bigint	NULL	NULL	20	0	NULL	NULL	NULL	bigint(20) unsigned			select,insert,update,references	
def	performance_schema	table_io_waits_summary_by_table	COUNT_DELETE	34	NULL	NO	bigint	NULL	NULL	20	0	NULL	NULL	NULL	bigint(20) unsigned			select,insert,update,references	
def	performance_schema	table_io_waits_summary_by_table	SUM_TIMER_DELETE	35	NULL	NO	bigint	NULL	NULL	20	0	NULL	NULL	NULL	bigint(20) unsigned			select,insert,update,references	
def	performance_schema	table_io_waits_summary_by_table	MIN_TIMER_DELETE	36	NULL	NO	bigint	NULL	NULL	20	0	NULL	NULL	NULL	bigint(20) unsigned			select,insert,update,references	
def	performance_schema	table_io_waits_summary_by_table	AVG_TIMER_DELETE	37	NULL	NO	bigint	NULL	NULL	20	0	NULL	NULL	NULL	bigint(20) unsigned			select,insert,update,references	
def	performance_schema	table_io_waits_summary_by_table	MAX_TIMER_DELETE	38	NULL	NO	bigint	NULL	NULL	20	0	NULL	NULL	NULL	bigint(20) unsigned			select,insert,update,references	
def	performance_schema	table_lock_waits_summary_by_table	OBJECT_TYPE	1	NULL	YES	varchar	64	192	NULL	NULL	NULL	utf8	utf8_general_ci	varchar(64)			select,insert,update,references	
def	performance_schema	table_lock_waits_summary_by_table	OBJECT_SCHEMA	2	NULL	YES	varchar	64	192	NULL	NULL	NULL	utf8	utf8_general_ci	varchar(64)			select,insert,update,references	
def	performance_schema	table_lock_waits_summary_by_table	OBJECT_NAME	3	NULL	YES	varchar	64	192	NULL	NULL	NULL	utf8	utf8_general_ci	varchar(64)			select,insert,update,references	
def	performance_schema	table_lock_waits_summary_by_table	COUNT_STAR	4	NULL	NO	bigint	NULL	NULL	20	0	NULL	NULL	NULL	bigint(20) unsigned			select,insert,update,references	
def	performance_schema	table_lock_waits_summary_by_table	SUM_TIMER_WAIT	5	NULL	NO	bigint	NULL	NULL	20	0	NULL	NULL	NULL	bigint(20) unsigned			select,insert,update,references	
def	performance_schema	table_lock_waits_summary_by_table	MIN_TIMER_WAIT	6	NULL	NO	bigint	NULL	NULL	20	0	NULL	NULL	NULL	bigint(20) unsigned			select,insert,update,references	
def	performance_schema	table_lock_waits_summary_by_table	AVG_TIMER_WAIT	7	NULL	NO	bigint	NULL	NULL	20	0	NULL	NULL	NULL	bigint(20) unsigned			select,insert,update,references	
def	performance_schema	table_lock_waits_summary_by_table	MAX_TIMER_WAIT	8	NULL	NO	bigint	NULL	NULL	20	0	NULL	NULL	NULL	bigint(20) unsigned			select,insert,update,references	
def	performance_schema	table_lock_waits_summary_by_table	COUNT_READ	9	NULL	NO	bigint	NULL	NULL	20	0	NULL	NULL	NULL	bigint(20) unsigned			select,insert,update,references	
def	performance_schema	table_lock_waits_summary_by_table	SUM_TIMER_READ	10	NULL	NO	bigint	NULL	NULL	20	0	NULL	NULL	NULL	bigint(20) unsigned			select,insert,update,references	
def	performance_schema	table_lock_waits_summary_by_table	MIN_TIMER_READ	11	NULL	NO	bigint	NULL	NULL	20	0	NULL	NULL	NULL	bigint(20) unsigned			select,insert,update,references	
def	performance_schema	table_lock_waits_summary_by_table	AVG_TIMER_READ	12	NULL	NO	bigint	NULL	NULL	20	0	NULL	NULL	NULL	bigint(20) unsigned			select,insert,update,references	
def	performance_schema	table_lock_waits_summary_by_table	MAX_TIMER_READ	13	NULL	NO	bigint	NULL	NULL	20	0	NULL	NULL	NULL	bigint(20) unsigned			select,insert,update,references	
def	performance_schema	table_lock_waits_summary_by_table	COUNT_WRITE	14	NULL	NO	bigint	NULL	NULL	20	0	NULL	NULL	NULL	bigint(20) unsigned			select,insert,update,references	
def	performance_schema	table_lock_waits_summary_by_table	SUM_TIMER_WRITE	15	NULL	NO	bigint	NULL	NULL	20	0	NULL	NULL	NULL	bigint(20) unsigned			select,insert,update,references	
def	performance_schema	table_lock_waits_summary_by_table	MIN_TIMER_WRITE	16	NULL	NO	bigint	NULL	NULL	20	0	NULL	NULL	NULL	bigint(20) unsigned			select,insert,update,references	
def	performance_schema	table_lock_waits_summary_by_table	AVG_TIMER_WRITE	17	NULL	NO	bigint	NULL	NULL	20	0	NULL	NULL	NULL	bigint(20) unsigned			select,insert,update,references	
def	performance_schema	table_lock_waits_summary_by_table	MAX_TIMER_WRITE	18	NULL	NO	bigint	NULL	NULL	20	0	NULL	NULL	NULL	bigint(20) unsigned			select,insert,update,references	
def	performance_schema	table_lock_waits_summary_by_table	COUNT_READ_NORMAL	19	NULL	NO	bigint	NULL	NULL	20	0	NULL	NULL	NULL	bigint(20) unsigned			select,insert,update,references	
def	performance_schema	table_lock_waits_summary_by_table	SUM_TIMER_READ_NORMAL	20	NULL	NO	bigint	NULL	NULL	20	0	NULL	NULL	NULL	bigint(20) unsigned			select,insert,update,references	
def	performance_schema	table_lock_waits_summary_by_table	MIN_TIMER_READ_NORMAL	21	NULL	NO	bigint	NULL	NULL	20	0	NULL	NULL	NULL	bigint(20) unsigned			select,insert,update,references	
def	performance_schema	table_lock_waits_summary_by_table	AVG_TIMER_READ_NORMAL	22	NULL	NO	bigint	NULL	NULL	20	0	NULL	NULL	NULL	bigint(20) unsigned			select,insert,update,references	
def	performance_schema	table_lock_waits_summary_by_table	MAX_TIMER_READ_NORMAL	23	NULL	NO	bigint	NULL	NULL	20	0	NULL	NULL	NULL	bigint(20) unsigned			select,insert,update,references	
def	performance_schema	table_lock_waits_summary_by_table	COUNT_READ_WITH_SHARED_LOCKS	24	NULL	NO	bigint	NULL	NULL	20	0	NULL	NULL	NULL	bigint(20) unsigned			select,insert,update,references	
def	performance_schema	table_lock_waits_summary_by_table	SUM_TIMER_READ_WITH_SHARED_LOCKS	25	NULL	NO	bigint	NULL	NULL	20	0	NULL	NULL	NULL	bigint(20) unsigned			select,insert,update,references	
def	performance_schema	table_lock_waits_summary_by_table	MIN_TIMER_READ_WITH_SHARED_LOCKS	26	NULL	NO	bigint	NULL	NULL	20	0	NULL	NULL	NULL	bigint(20) unsigned			select,insert,update,references	
def	performance_schema	table_lock_waits_summary_by_table	AVG_TIMER_READ_WITH_SHARED_LOCKS	27	NULL	NO	bigint	NULL	NULL	20	0	NULL	NULL	NULL	bigint(20) unsigned			select,insert,update,references	
def	performance_schema	table_lock_waits_summary_by_table	MAX_TIMER_READ_WITH_SHARED_LOCKS	28	NULL	NO	bigint	NULL	NULL	20	0	NULL	NULL	NULL	bigint(20) unsigned			select,insert,update,references	
def	performance_schema	table_lock_waits_summary_by_table	COUNT_READ_HIGH_PRIORITY	29	NULL	NO	bigint	NULL	NULL	20	0	NULL	NULL	NULL	bigint(20) unsigned			select,insert,update,references	
def	performance_schema	table_lock_waits_summary_by_table	SUM_TIMER_READ_HIGH_PRIORITY	30	NULL	NO	bigint	NULL	NULL	20	0	NULL	NULL	NULL	bigint(20) unsigned			select,insert,update,references	
def	performance_schema	table_lock_waits_summary_by_table	MIN_TIMER_READ_HIGH_PRIORITY	31	NULL	NO	bigint	NULL	NULL	20	0	NULL	NULL	NULL	bigint(20) unsigned			select,insert,update,references	
def	performance_schema	table_lock_waits_summary_by_table	AVG_TIMER_READ_HIGH_PRIORITY	32	NULL	NO	bigint	NULL	NULL	20	0	NULL	NULL	NULL	bigint(20) unsigned			select,insert,update,references	
def	performance_schema	table_lock_waits_summary_by_table	MAX_TIMER_READ_HIGH_PRIORITY	33	NULL	NO	bigint	NULL	NULL	20	0	NULL	NULL	NULL	bigint(20) unsigned			select,insert,update,references	
def	performance_schema	table_lock_waits_summary_by_table	COUNT_READ_NO_INSERT	34	NULL	NO	bigint	NULL	NULL	20	0	NULL	NULL	NULL	bigint(20) unsigned			select,insert,update,references	
def	performance_schema	table_lock_waits_summary_by_table	SUM_TIMER_READ_NO_INSERT	35	NULL	NO	bigint	NULL	NULL	20	0	NULL	NULL	NULL	bigint(20) unsigned			select,insert,update,references	
def	performance_schema	table_lock_waits_summary_by_table	MIN_TIMER_READ_NO_INSERT	36	NULL	NO	bigint	NULL	NULL	20	0	NULL	NULL	NULL	bigint(20) unsigned			select,insert,update,references	
def	performance_schema	table_lock_waits_summary_by_table	AVG_TIMER_READ_NO_INSERT	37	NULL	NO	bigint	NULL	NULL	20	0	NULL	NULL	NULL	bigint(20) unsigned			select,insert,update,references	
def	performance_schema	table_lock_waits_summary_by_table	MAX_TIMER_READ_NO_INSERT	38	NULL	NO	bigint	NULL	NULL	20	0	NULL	NULL	NULL	bigint(20) unsigned			select,insert,update,references	
def	performance_schema	table_lock_waits_summary_by_table	COUNT_READ_EXTERNAL	39	NULL	NO	bigint	NULL	NULL	20	0	NULL	NULL	NULL	bigint(20) unsigned			select,insert,update,references	
def	performance_schema	table_lock_waits_summary_by_table	SUM_TIMER_READ_EXTERNAL	40	NULL	NO	bigint	NULL	NULL	20	0	NULL	NULL	NULL	bigint(20) unsigned			select,insert,update,references	
def	performance_schema	table_lock_waits_summary_by_table	MIN_TIMER_READ_EXTERNAL	41	NULL	NO	bigint	NULL	NULL	20	0	NULL	NULL	NULL	bigint(20) unsigned			select,insert,update,references	
def	performance_schema	table_lock_waits_summary_by_table	AVG_TIMER_READ_EXTERNAL	42	NULL	NO	bigint	NULL	NULL	20	0	NULL	NULL	NULL	bigint(20) unsigned			select,insert,update,references	
def	performance_schema	table_lock_waits_summary_by_table	MAX_TIMER_READ_EXTERNAL	43	NULL	NO	bigint	NULL	NULL	20	0	NULL	NULL	NULL	bigint(20) unsigned			select,insert,update,references	
def	performance_schema	table_lock_waits_summary_by_table	COUNT_WRITE_ALLOW_WRITE	44	NULL	NO	bigint	NULL	NULL	20	0	NULL	NULL	NULL	bigint(20) unsigned			select,insert,update,references	
def	performance_schema	table_lock_waits_summary_by_table	SUM_TIMER_WRITE_ALLOW_WRITE	45	NULL	NO	bigint	NULL	NULL	20	0	NULL	NULL	NULL	bigint(20) unsigned			select,insert,update,references	
def	performance_schema	table_lock_waits_summary_by_table	MIN_TIMER_WRITE_ALLOW_WRITE	46	NULL	NO	bigint	NULL	NULL	20	0	NULL	NULL	NULL	bigint(20) unsigned			select,insert,update,references	
def	performance_schema	table_lock_waits_summary_by_table	AVG_TIMER_WRITE_ALLOW_WRITE	47	NULL	NO	bigint	NULL	NULL	20	0	NULL	NULL	NULL	bigint(20) unsigned			select,insert,update,references	
def	performance_schema	table_lock_waits_summary_by_table	MAX_TIMER_WRITE_ALLOW_WRITE	48	NULL	NO	bigint	NULL	NULL	20	0	NULL	NULL	NULL	bigint(20) unsigned			select,insert,update,references	
def	performance_schema	table_lock_waits_summary_by_table	COUNT_WRITE_CONCURRENT_INSERT	49	NULL	NO	bigint	NULL	NULL	20	0	NULL	NULL	NULL	bigint(20) unsigned			select,insert,update,references	
def	performance_schema	table_lock_waits_summary_by_table	SUM_TIMER_WRITE_CONCURRENT_INSERT	50	NULL	NO	bigint	NULL	NULL	20	0	NULL	NULL	NULL	bigint(20) unsigned			select,insert,update,references	
def	performance_schema	table_lock_waits_summary_by_table	MIN_TIMER_WRITE_CONCURRENT_INSERT	51	NULL	NO	bigint	NULL	NULL	20	0	NULL	NULL	NULL	bigint(20) unsigned			select,insert,update,references	
def	performance_schema	table_lock_waits_summary_by_table	AVG_TIMER_WRITE_CONCURRENT_INSERT	52	NULL	NO	bigint	NULL	NULL	20	0	NULL	NULL	NULL	bigint(20) unsigned			select,insert,update,references	
def	performance_schema	table_lock_waits_summary_by_table	MAX_TIMER_WRITE_CONCURRENT_INSERT	53	NULL	NO	bigint	NULL	NULL	20	0	NULL	NULL	NULL	bigint(20) unsigned			select,insert,update,references	
def	performance_schema	table_lock_waits_summary_by_table	COUNT_WRITE_LOW_PRIORITY	54	NULL	NO	bigint	NULL	NULL	20	0	NULL	NULL	NULL	bigint(20) unsigned			select,insert,update,references	
def	performance_schema	table_lock_waits_summary_by_table	SUM_TIMER_WRITE_LOW_PRIORITY	55	NULL	NO	bigint	NULL	NULL	20	0	NULL	NULL	NULL	bigint(20) unsigned			select,insert,update,references	
def	performance_schema	table_lock_waits_summary_by_table	MIN_TIMER_WRITE_LOW_PRIORITY	56	NULL	NO	bigint	NULL	NULL	20	0	NULL	NULL	NULL	bigint(20) unsigned			select,insert,update,references	
def	performance_schema	table_lock_waits_summary_by_table	AVG_TIMER_WRITE_LOW_PRIORITY	57	NULL	NO	bigint	NULL	NULL	20	0	NULL	NULL	NULL	bigint(20) unsigned			select,insert,update,references	
def	performance_schema	table_lock_waits_summary_by_table	MAX_TIMER_WRITE_LOW_PRIORITY	58	NULL	NO	bigint	NULL	NULL	20	0	NULL	NULL	NULL	bigint(20) unsigned			select,insert,update,references	
def	performance_schema	table_lock_waits_summary_by_table	COUNT_WRITE_NORMAL	59	NULL	NO	bigint	NULL	NULL	20	0	NULL	NULL	NULL	bigint(20) unsigned			select,insert,update,references	
def	performance_schema	table_lock_waits_summary_by_table	SUM_TIMER_WRITE_NORMAL	60	NULL	NO	bigint	NULL	NULL	20	0	NULL	NULL	NULL	bigint(20) unsigned			select,insert,update,references	
def	performance_schema	table_lock_waits_summary_by_table	MIN_TIMER_WRITE_NORMAL	61	NULL	NO	bigint	NULL	NULL	20	0	NULL	NULL	NULL	bigint(20) unsigned			select,insert,update,references	
def	performance_schema	table_lock_waits_summary_by_table	AVG_TIMER_WRITE_NORMAL	62	NULL	NO	bigint	NULL	NULL	20	0	NULL	NULL	NULL	bigint(20) unsigned			select,insert,update,references	
def	performance_schema	table_lock_waits_summary_by_table	MAX_TIMER_WRITE_NORMAL	63	NULL	NO	bigint	NULL	NULL	20	0	NULL	NULL	NULL	bigint(20) unsigned			select,insert,update,references	
def	performance_schema	table_lock_waits_summary_by_table	COUNT_WRITE_EXTERNAL	64	NULL	NO	bigint	NULL	NULL	20	0	NULL	NULL	NULL	bigint(20) unsigned			select,insert,update,references	
def	performance_schema	table_lock_waits_summary_by_table	SUM_TIMER_WRITE_EXTERNAL	65	NULL	NO	bigint	NULL	NULL	20	0	NULL	NULL	NULL	bigint(20) unsigned			select,insert,update,references	
def	performance_schema	table_lock_waits_summary_by_table	MIN_TIMER_WRITE_EXTERNAL	66	NULL	NO	bigint	NULL	NULL	20	0	NULL	NULL	NULL	bigint(20) unsigned			select,insert,update,references	
def	performance_schema	table_lock_waits_summary_by_table	AVG_TIMER_WRITE_EXTERNAL	67	NULL	NO	bigint	NULL	NULL	20	0	NULL	NULL	NULL	bigint(20) unsigned			select,insert,update,references	
def	performance_schema	table_lock_waits_summary_by_table	MAX_TIMER_WRITE_EXTERNAL	68	NULL	NO	bigint	NULL	NULL	20	0	NULL	NULL	NULL	bigint(20) unsigned			select,insert,update,references	
def	performance_schema	threads	THREAD_ID	1	NULL	NO	bigint	NULL	NULL	20	0	NULL	NULL	NULL	bigint(20) unsigned			select,insert,update,references	
def	performance_schema	threads	NAME	2	NULL	NO	varchar	128	384	NULL	NULL	NULL	utf8	utf8_general_ci	varchar(128)			select,insert,update,references	
def	performance_schema	threads	TYPE	3	NULL	NO	varchar	10	30	NULL	NULL	NULL	utf8	utf8_general_ci	varchar(10)			select,insert,update,references	
def	performance_schema	threads	PROCESSLIST_ID	4	NULL	YES	bigint	NULL	NULL	20	0	NULL	NULL	NULL	bigint(20) unsigned			select,insert,update,references	
def	performance_schema	threads	PROCESSLIST_USER	5	NULL	YES	varchar	16	48	NULL	NULL	NULL	utf8	utf8_general_ci	varchar(16)			select,insert,update,references	
def	performance_schema	threads	PROCESSLIST_HOST	6	NULL	YES	varchar	60	180	NULL	NULL	NULL	utf8	utf8_general_ci	varchar(60)			select,insert,update,references	
def	performance_schema	threads	PROCESSLIST_DB	7	NULL	YES	varchar	64	192	NULL	NULL	NULL	utf8	utf8_general_ci	varchar(64)			select,insert,update,references	
def	performance_schema	threads	PROCESSLIST_COMMAND	8	NULL	YES	varchar	16	48	NULL	NULL	NULL	utf8	utf8_general_ci	varchar(16)			select,insert,update,references	
def	performance_schema	threads	PROCESSLIST_TIME	9	NULL	YES	bigint	NULL	NULL	19	0	NULL	NULL	NULL	bigint(20)			select,insert,update,references	
def	performance_schema	threads	PROCESSLIST_STATE	10	NULL	YES	varchar	64	192	NULL	NULL	NULL	utf8	utf8_general_ci	varchar(64)			select,insert,update,references	
def	performance_schema	threads	PROCESSLIST_INFO	11	NULL	YES	longtext	4294967295	4294967295	NULL	NULL	NULL	utf8	utf8_general_ci	longtext			select,insert,update,references	
def	performance_schema	threads	PARENT_THREAD_ID	12	NULL	YES	bigint	NULL	NULL	20	0	NULL	NULL	NULL	bigint(20) unsigned			select,insert,update,references	
def	performance_schema	threads	ROLE	13	NULL	YES	varchar	64	192	NULL	NULL	NULL	utf8	utf8_general_ci	varchar(64)			select,insert,update,references	
def	performance_schema	threads	INSTRUMENTED	14	NULL	NO	enum	3	9	NULL	NULL	NULL	utf8	utf8_general_ci	enum('YES','NO')			select,insert,update,references	
def	performance_schema	users	USER	1	NULL	YES	char	16	48	NULL	NULL	NULL	utf8	utf8_bin	char(16)			select,insert,update,references	
def	performance_schema	users	CURRENT_CONNECTIONS	2	NULL	NO	bigint	NULL	NULL	19	0	NULL	NULL	NULL	bigint(20)			select,insert,update,references	
def	performance_schema	users	TOTAL_CONNECTIONS	3	NULL	NO	bigint	NULL	NULL	19	0	NULL	NULL	NULL	bigint(20)			select,insert,update,references	
select count(*) from information_schema.columns
where table_schema="performance_schema" and data_type = "bigint"
   and column_name like "%number_of_bytes" into @count_byte_columns;
select @count_byte_columns > 0;
@count_byte_columns > 0
1
select count(*) from information_schema.columns
where table_schema="performance_schema" and data_type="bigint"
   and column_name like "%number_of_bytes"
   and column_type not like "%unsigned" into @count_byte_signed;
select (@count_byte_columns - @count_byte_signed) = 0;
(@count_byte_columns - @count_byte_signed) = 0
1
select count(*) from information_schema.columns
where table_schema="performance_schema" and data_type = "bigint"
   and column_name like "%object_instance_begin" into @count_object_columns;
select @count_object_columns > 0;
@count_object_columns > 0
1
select count(*) from information_schema.columns
where table_schema="performance_schema" and data_type="bigint"
   and column_name like "%object_instance_begin"
   and column_type like "%unsigned" into @count_object_unsigned;
select (@count_object_columns - @count_object_unsigned) = 0;
(@count_object_columns - @count_object_unsigned) = 0
1<|MERGE_RESOLUTION|>--- conflicted
+++ resolved
@@ -804,8 +804,6 @@
 def	performance_schema	performance_timers	TIMER_FREQUENCY	2	NULL	YES	bigint	NULL	NULL	19	0	NULL	NULL	NULL	bigint(20)			select,insert,update,references	
 def	performance_schema	performance_timers	TIMER_RESOLUTION	3	NULL	YES	bigint	NULL	NULL	19	0	NULL	NULL	NULL	bigint(20)			select,insert,update,references	
 def	performance_schema	performance_timers	TIMER_OVERHEAD	4	NULL	YES	bigint	NULL	NULL	19	0	NULL	NULL	NULL	bigint(20)			select,insert,update,references	
-<<<<<<< HEAD
-=======
 def	performance_schema	prepared_statements_instances	OBJECT_INSTANCE_BEGIN	1	NULL	NO	bigint	NULL	NULL	20	0	NULL	NULL	NULL	bigint(20) unsigned			select,insert,update,references	
 def	performance_schema	prepared_statements_instances	STATEMENT_ID	2	NULL	NO	bigint	NULL	NULL	20	0	NULL	NULL	NULL	bigint(20) unsigned			select,insert,update,references	
 def	performance_schema	prepared_statements_instances	STATEMENT_NAME	3	NULL	YES	varchar	64	192	NULL	NULL	NULL	utf8	utf8_general_ci	varchar(64)			select,insert,update,references	
@@ -841,7 +839,6 @@
 def	performance_schema	prepared_statements_instances	SUM_SORT_SCAN	33	NULL	NO	bigint	NULL	NULL	20	0	NULL	NULL	NULL	bigint(20) unsigned			select,insert,update,references	
 def	performance_schema	prepared_statements_instances	SUM_NO_INDEX_USED	34	NULL	NO	bigint	NULL	NULL	20	0	NULL	NULL	NULL	bigint(20) unsigned			select,insert,update,references	
 def	performance_schema	prepared_statements_instances	SUM_NO_GOOD_INDEX_USED	35	NULL	NO	bigint	NULL	NULL	20	0	NULL	NULL	NULL	bigint(20) unsigned			select,insert,update,references	
->>>>>>> a9800d0d
 def	performance_schema	replication_connection_configuration	HOST	1	NULL	NO	char	60	180	NULL	NULL	NULL	utf8	utf8_bin	char(60)			select,insert,update,references	
 def	performance_schema	replication_connection_configuration	PORT	2	NULL	NO	int	NULL	NULL	10	0	NULL	NULL	NULL	int(11)			select,insert,update,references	
 def	performance_schema	replication_connection_configuration	USER	3	NULL	NO	char	16	48	NULL	NULL	NULL	utf8	utf8_bin	char(16)			select,insert,update,references	
