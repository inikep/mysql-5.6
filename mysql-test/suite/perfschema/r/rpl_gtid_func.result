include/master-slave.inc
Warnings:
Note	####	Sending passwords in plain text without SSL/TLS is extremely insecure.
Note	####	Storing MySQL user name or password information in the master info repository is not secure and is therefore not recommended. Please consider using the USER and PASSWORD connection options for START SLAVE; see the 'START SLAVE Syntax' in the MySQL Manual for more information.
[connection master]
**** On Master ****
drop table if exists test.marker;
create table test.marker(a int) engine=innodb;
insert into test.marker values (1);
select * from test.marker;
a
1
truncate table performance_schema.events_waits_history_long;
truncate table performance_schema.events_statements_summary_by_digest;
update performance_schema.setup_instruments
set enabled='YES', timed='YES';
**** On Slave ****
truncate table performance_schema.events_waits_history_long;
truncate table performance_schema.events_statements_summary_by_digest;
update performance_schema.setup_instruments
set enabled='YES', timed='NO';
**** On Master ****
select * from performance_schema.setup_instruments
where timed='NO';
NAME	ENABLED	TIMED
select "This better be in the master" as in_master_digest;
in_master_digest
This better be in the master
insert into performance_schema.setup_objects
values ('TABLE', 'master', 'foo', 'YES', 'YES');
select * from performance_schema.setup_objects
order by object_type, object_schema, object_name;
OBJECT_TYPE	OBJECT_SCHEMA	OBJECT_NAME	ENABLED	TIMED
EVENT	%	%	YES	YES
EVENT	information_schema	%	NO	NO
EVENT	mysql	%	NO	NO
EVENT	performance_schema	%	NO	NO
FUNCTION	%	%	YES	YES
FUNCTION	information_schema	%	NO	NO
FUNCTION	mysql	%	NO	NO
FUNCTION	performance_schema	%	NO	NO
PROCEDURE	%	%	YES	YES
PROCEDURE	information_schema	%	NO	NO
PROCEDURE	mysql	%	NO	NO
PROCEDURE	performance_schema	%	NO	NO
TABLE	%	%	YES	YES
TABLE	information_schema	%	NO	NO
TABLE	master	foo	YES	YES
TABLE	mysql	%	NO	NO
TABLE	performance_schema	%	NO	NO
TRIGGER	%	%	YES	YES
TRIGGER	information_schema	%	NO	NO
TRIGGER	mysql	%	NO	NO
TRIGGER	performance_schema	%	NO	NO
select digest, digest_text, count_star
from performance_schema.events_statements_summary_by_digest
where digest_text like "%in_%_digest%";
digest	digest_text	count_star
<<<<<<< HEAD
0e79b85ac288a9a76fc8721f190a33f2	SELECT ? AS in_master_digest 	1
=======
be39e05422b076acce8dd89d173e90fb	SELECT ? AS in_master_digest 	1
>>>>>>> 9fd1ffea
insert into test.marker values (2);
**** On Slave ****
select * from test.marker;
a
1
2
select * from performance_schema.setup_instruments
where timed='YES';
NAME	ENABLED	TIMED
select "This better be in the slave" as in_slave_digest;
in_slave_digest
This better be in the slave
insert into performance_schema.setup_objects
values ('TABLE', 'slave', 'foo', 'YES', 'YES');
select * from performance_schema.setup_objects
order by object_type, object_schema, object_name;
OBJECT_TYPE	OBJECT_SCHEMA	OBJECT_NAME	ENABLED	TIMED
EVENT	%	%	YES	YES
EVENT	information_schema	%	NO	NO
EVENT	mysql	%	NO	NO
EVENT	performance_schema	%	NO	NO
FUNCTION	%	%	YES	YES
FUNCTION	information_schema	%	NO	NO
FUNCTION	mysql	%	NO	NO
FUNCTION	performance_schema	%	NO	NO
PROCEDURE	%	%	YES	YES
PROCEDURE	information_schema	%	NO	NO
PROCEDURE	mysql	%	NO	NO
PROCEDURE	performance_schema	%	NO	NO
TABLE	%	%	YES	YES
TABLE	information_schema	%	NO	NO
TABLE	mysql	%	NO	NO
TABLE	performance_schema	%	NO	NO
TABLE	slave	foo	YES	YES
TRIGGER	%	%	YES	YES
TRIGGER	information_schema	%	NO	NO
TRIGGER	mysql	%	NO	NO
TRIGGER	performance_schema	%	NO	NO
select digest, digest_text, count_star
from performance_schema.events_statements_summary_by_digest
where digest_text like "%in_%_digest%";
digest	digest_text	count_star
<<<<<<< HEAD
4ed40774b4cb6ff24a246a77cefdeaf9	SELECT ? AS in_slave_digest 	1
=======
92748dc4ede933ab0f81b23726dd4ad6	SELECT ? AS in_slave_digest 	1
>>>>>>> 9fd1ffea
**** On Master ****
delete from performance_schema.setup_objects
where object_schema='master';
**** On Slave ****
delete from performance_schema.setup_objects
where object_schema='slave';
select * from performance_schema.setup_objects;
OBJECT_TYPE	OBJECT_SCHEMA	OBJECT_NAME	ENABLED	TIMED
EVENT	mysql	%	NO	NO
EVENT	performance_schema	%	NO	NO
EVENT	information_schema	%	NO	NO
EVENT	%	%	YES	YES
FUNCTION	mysql	%	NO	NO
FUNCTION	performance_schema	%	NO	NO
FUNCTION	information_schema	%	NO	NO
FUNCTION	%	%	YES	YES
PROCEDURE	mysql	%	NO	NO
PROCEDURE	performance_schema	%	NO	NO
PROCEDURE	information_schema	%	NO	NO
PROCEDURE	%	%	YES	YES
TABLE	mysql	%	NO	NO
TABLE	performance_schema	%	NO	NO
TABLE	information_schema	%	NO	NO
TABLE	%	%	YES	YES
TRIGGER	mysql	%	NO	NO
TRIGGER	performance_schema	%	NO	NO
TRIGGER	information_schema	%	NO	NO
TRIGGER	%	%	YES	YES
include/rpl_end.inc<|MERGE_RESOLUTION|>--- conflicted
+++ resolved
@@ -56,11 +56,7 @@
 from performance_schema.events_statements_summary_by_digest
 where digest_text like "%in_%_digest%";
 digest	digest_text	count_star
-<<<<<<< HEAD
-0e79b85ac288a9a76fc8721f190a33f2	SELECT ? AS in_master_digest 	1
-=======
-be39e05422b076acce8dd89d173e90fb	SELECT ? AS in_master_digest 	1
->>>>>>> 9fd1ffea
+99511772d2a04dbda3b09958aecd3177	SELECT ? AS in_master_digest 	1
 insert into test.marker values (2);
 **** On Slave ****
 select * from test.marker;
@@ -103,11 +99,7 @@
 from performance_schema.events_statements_summary_by_digest
 where digest_text like "%in_%_digest%";
 digest	digest_text	count_star
-<<<<<<< HEAD
-4ed40774b4cb6ff24a246a77cefdeaf9	SELECT ? AS in_slave_digest 	1
-=======
-92748dc4ede933ab0f81b23726dd4ad6	SELECT ? AS in_slave_digest 	1
->>>>>>> 9fd1ffea
+60cd0ef877d25db8213c25611bdb0610	SELECT ? AS in_slave_digest 	1
 **** On Master ****
 delete from performance_schema.setup_objects
 where object_schema='master';
