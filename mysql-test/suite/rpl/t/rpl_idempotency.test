--- conflicted
+++ resolved
@@ -78,299 +78,6 @@
 DROP TABLE t1, t2;
 sync_slave_with_master;
 
-<<<<<<< HEAD
-SET @@global.slave_exec_mode= @old_slave_exec_mode;
-=======
-# bug#31609 Not all RBR slave errors reported as errors
-# bug#31552 Replication breaks when deleting rows from out-of-sync table
-#           without PK
-
-#
-# Idempotent applying is not default any longer.
-# The default for slave-exec-mode option and server
-# variable slave_exec_mode  is 'STRICT'.
-# When 'STRICT' mode is set, the slave SQL thread will stop whenever
-# the row to change is not found. In 'IDEMPOTENT' mode, the SQL thread
-# will continue running and apply the row - replace if it's Write_rows event -
-# or skip to the next event.
-
-# the previous part of the tests was with IDEMPOTENT slave's mode.
-
-
-#
-# Other than above idempotent errors dealing with foreign keys constraint
-#
-
-select @@global.slave_exec_mode /* must be IDEMPOTENT */;
-
-connection master;
-
-create table ti1 (b int primary key) engine = innodb;
-create table ti2 (a int primary key, b int, foreign key (b) references ti1(b))
-     engine = innodb;
-set foreign_key_checks=1 /* ensure the check */;
-
-insert into ti1 values (1),(2),(3);
-insert into ti2 set a=2, b=2;
-
-sync_slave_with_master;
-
-#connection slave;
-select * from ti1 order by b /* must be (1),(2),(3) */;
-insert into ti2 set a=1, b=1;
-select * from ti2 order by b /* must be (1,1) (2,2) */;
-
-connection master;
-
-# from now on checking rbr specific idempotent errors
-set @save_binlog_format= @@session.binlog_format;
-set @@session.binlog_format= row;
-delete from ti1 where b=1;
-
-select * from ti1 order by b /* must be (2),(3) */;
-
-# slave must catch up (expect some warnings in error.log)
-sync_slave_with_master;
-
-#connection slave;
-select * from ti1 order by b /* must stays as were on master (1),(2),(3) */;
-
-delete from ti1 where b=3;
-
-connection master;
-insert into ti2 set a=3, b=3;
-
-# slave must catch up (expect some warnings in error.log)
-sync_slave_with_master;
-
-#connection slave;
-select * from ti2 order by b /* must be (1,1),(2,2) - not inserted */;
-
-
-#
-# Checking the new global sys variable
-#
-
-connection slave;
-
-set global slave_exec_mode='IDEMPOTENT';
-set global slave_exec_mode='STRICT';
-
-# checking mutual exclusion for the options
---error ER_SLAVE_AMBIGOUS_EXEC_MODE
-set global slave_exec_mode='IDEMPOTENT,STRICT';
-
-select @@global.slave_exec_mode /* must be STRICT */;
-
-#
-# Checking stops.
-# In the following sections strict slave sql thread is going to
-# stop when faces an idempotent error. In order to proceed
-# the mode is temporarily switched to indempotent.
-#
-
-#
---echo *** foreign keys errors as above now forces to stop
-#
-
-connection master;
-
-set foreign_key_checks=0;
-drop table ti2, ti1;
-
-create table ti1 (b int primary key) engine = innodb;
-create table ti2 (a int primary key, b int, foreign key (b) references ti1(b))
-     engine = innodb;
-set foreign_key_checks=1 /* ensure the check */;
-
-insert into ti1 values (1),(2),(3);
-insert into ti2 set a=2, b=2;
-
-sync_slave_with_master;
-
-#connection slave;
-select * from ti1 order by b /* must be (1),(2),(3) */;
---echo *** conspire future problem
-insert into ti2 set a=1, b=1;
-select * from ti2 order by b /* must be (1,1) (2,2) */;
-
-connection master;
-
-delete from ti1 where b=1 /* offending delete event */;
-select * from ti1 order by b /* must be (2),(3) */;
-
-# foreign key: row is referenced
-
---echo *** slave must stop (Trying to delete a referenced foreing key)
-connection slave;
-# 1451 = ER_ROW_ID_REFERENCED_2
---let $slave_sql_errno= 1451
---source include/wait_for_slave_sql_error.inc
-
-select * from ti1 order by b /* must be (1),(2),(3) - not deleted */;
-set foreign_key_checks= 0;
-delete from ti2 where b=1;
-set foreign_key_checks= 1;
-set global slave_exec_mode='IDEMPOTENT';
-start slave sql_thread;
-connection master;
-sync_slave_with_master;
-#connection slave;
-set global slave_exec_mode='STRICT';
-
-connection master;
-
-sync_slave_with_master;
-
-#connection slave;
---echo *** conspire the following insert failure
-# foreign key: no referenced row
-
---echo *** conspire future problem
-delete from ti1 where b=3;
-
-connection master;
-insert into ti2 set a=3, b=3 /* offending write event */;
-
---echo *** slave must stop (Trying to insert an invalid foreign key)
-connection slave;
-# 1452 = ER_NO_REFERENCED_ROW_2
---let $slave_sql_errno= 1452
---source include/wait_for_slave_sql_error.inc
-
-select * from ti2 order by b /* must be (2,2) */;
-set foreign_key_checks= 0;
-insert into ti1 set b=3;
-set foreign_key_checks= 1;
-set global slave_exec_mode='IDEMPOTENT';
-start slave sql_thread;
-connection master;
-sync_slave_with_master;
-#connection slave;
-set global slave_exec_mode='STRICT';
-
-connection master;
-
-sync_slave_with_master;
-
-select * from ti2 order by b /* must be (2,2),(3,3) */;
-
-# 
---echo *** other errors
-# 
-
-# dup key insert
-
-#connection slave;
---echo *** conspiring query
-insert into ti1 set b=1;
-
-connection master;
-insert into ti1 set b=1 /* offending write event */;
-
---echo *** slave must stop (Trying to insert a dupliacte key)
-connection slave;
-# 1062 = ER_DUP_ENTRY
---let $slave_sql_errno= 1062
---source include/wait_for_slave_sql_error.inc
-
-set foreign_key_checks= 0;
-delete from ti1 where b=1;
-set foreign_key_checks= 1;
-set global slave_exec_mode='IDEMPOTENT';
-start slave sql_thread;
-connection master;
-sync_slave_with_master;
-#connection slave;
-set global slave_exec_mode='STRICT';
-
-# key not found
-
-connection master;
-
-CREATE TABLE t1 (a INT PRIMARY KEY);
-CREATE TABLE t2 (a INT);
-INSERT INTO t1 VALUES (-1),(-2),(-3);
-INSERT INTO t2 VALUES (-1),(-2),(-3);
-sync_slave_with_master;
-
-#connection slave;
-DELETE FROM t1 WHERE a = -2;
-DELETE FROM t2 WHERE a = -2;
-connection master;
-DELETE FROM t1 WHERE a = -2;
-
---echo *** slave must stop (Key was not found)
-connection slave;
-# 1032 = ER_KEY_NOT_FOUND
---let $slave_sql_errno= 1032
---source include/wait_for_slave_sql_error.inc
-
-set global slave_exec_mode='IDEMPOTENT';
-start slave sql_thread;
-connection master;
-sync_slave_with_master;
-#connection slave;
-set global slave_exec_mode='STRICT';
-
-connection master;
-DELETE FROM t2 WHERE a = -2; 
---echo *** slave must stop (Key was not found)
-connection slave;
-# 1032 = ER_KEY_NOT_FOUND
---let $slave_sql_errno= 1032
-source include/wait_for_slave_sql_error.inc;
-
-set global slave_exec_mode='IDEMPOTENT';
-start slave sql_thread;
-connection master;
-sync_slave_with_master;
-#connection slave;
-set global slave_exec_mode='STRICT';
-
-UPDATE t1 SET a = 1 WHERE a = -1;
-UPDATE t2 SET a = 1 WHERE a = -1;
-
-connection master;
-UPDATE t1 SET a = 1 WHERE a = -1;
-
---echo *** slave must stop (Key was not found)
-connection slave;
-# 1032 = ER_KEY_NOT_FOUND
---let $slave_sql_errno= 1032
-source include/wait_for_slave_sql_error.inc;
-
-set global slave_exec_mode='IDEMPOTENT';
-start slave sql_thread;
-connection master;
-sync_slave_with_master;
-#connection slave;
-set global slave_exec_mode='STRICT';
-
-
-connection master;
-UPDATE t2 SET a = 1 WHERE a = -1;
-
---echo *** slave must stop (Key was not found)
-connection slave;
-# 1032 = ER_KEY_NOT_FOUND
---let $slave_sql_errno= 1032
-source include/wait_for_slave_sql_error.inc;
-
-set global slave_exec_mode='IDEMPOTENT';
-start slave sql_thread;
-connection master;
-sync_slave_with_master;
-#connection slave;
 SET @@global.slave_exec_mode= @old_slave_exec_mode;
 
-# cleanup for bug#31609 tests
-
-connection master;
-set @@session.binlog_format= @save_binlog_format;
-drop table t1,t2,ti2,ti1;
-
---source include/rpl_end.inc
-
---echo *** end of tests
->>>>>>> 09c80e12
+--source include/rpl_end.inc