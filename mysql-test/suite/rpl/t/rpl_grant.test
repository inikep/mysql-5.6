# Tests of grants and users

source include/master-slave.inc;
source include/not_embedded.inc;

--echo **** On Master ****
connection master;

CREATE USER dummy@localhost;
CREATE USER dummy1@localhost, dummy2@localhost;

SELECT user, host FROM mysql.user WHERE user like 'dummy%';
SELECT COUNT(*) FROM mysql.user WHERE user like 'dummy%';
sync_slave_with_master;
--echo **** On Slave ****
SELECT user,host FROM mysql.user WHERE user like 'dummy%';
SELECT COUNT(*) FROM mysql.user WHERE user like 'dummy%';

--echo **** On Master ****
connection master;

# No user exists
error ER_CANNOT_USER;
DROP USER nonexisting@localhost;

# At least one user exists, but not all
error ER_CANNOT_USER;
DROP USER nonexisting@localhost, dummy@localhost;

# All users exist
DROP USER dummy1@localhost, dummy2@localhost;

SELECT user, host FROM mysql.user WHERE user like 'dummy%';
SELECT COUNT(*) FROM mysql.user WHERE user like 'dummy%';
sync_slave_with_master;
--echo **** On Slave ****
SELECT user,host FROM mysql.user WHERE user like 'dummy%';
SELECT COUNT(*) FROM mysql.user WHERE user like 'dummy%';


######################################################

#
# BUG#54866: Partially failed REVOKE not binlogged, causes inconsistency or replication abort
#

--echo ##########
--echo ########## setup (PART I)
--echo ##########
-- source include/rpl_reset.inc
-- connection master

--let $dbname= b54866
--let $dbuser= b54866_user

--eval CREATE DATABASE $dbname 
--eval use $dbname
CREATE TABLE t1 ( c1 INT, c2 INT, c3 INT );

--echo ##########
--echo ########## GRANT ALL
--echo ##########

## create user, grant and revoke (the last command fails partially)
--eval CREATE USER '$dbuser'@'localhost'
--eval GRANT ALL ON $dbname.* TO '$dbuser'@'localhost'
--error ER_NONEXISTING_GRANT
--eval REVOKE ALL ON $dbname.* FROM '$dbuser'@'localhost', 'b54866_fake_user'
--sync_slave_with_master

## assert that the slave did not fail: revoke grant event was logged
## with the correct error # and when slave replays it, it runs into
## the same error (so it is expected)
-- source include/check_slave_no_error.inc

## assert that grants are the same on master and on slave for $dbuser
--connection master
--echo ****** Checking grants on the master for user: $dbuser ******
--eval SHOW GRANTS FOR '$dbuser'@'localhost'
--echo *************************************************************

--sync_slave_with_master
--echo ****** Checking grants on the slave for user: $dbuser *******
--eval SHOW GRANTS FOR '$dbuser'@'localhost'
--echo *************************************************************

## assert that query that fails on master because of revoked grant
## will also fail on the slave (otherwise the slave would report
## that the master logged the event with a failure #, but the it did
## not run into the expected issue).
##
## This checks that partially revoked grants - due to master error - 
## are revoked on the slave as well.
--connect(con1,localhost,$dbuser,,)
CREATE TABLE test.t2 ( i INT );
--eval CREATE TRIGGER test.tr AFTER INSERT ON test.t2 FOR EACH ROW INSERT INTO $dbname.t1 VALUES (new.i)
--error ER_TABLEACCESS_DENIED_ERROR
INSERT INTO test.t2 VALUES (1);
--disconnect con1

--echo ##########
--echo ########## TABLE GRANTS
--echo ##########

--connection master
--eval GRANT ALTER,CREATE,DROP ON TABLE $dbname.t1 TO '$dbuser'@'localhost'
--echo ****** Checking grants on the master for user: $dbuser ******
--eval SHOW GRANTS FOR '$dbuser'@'localhost'
--echo *************************************************************

--sync_slave_with_master
--echo ****** Checking grants on the slave for user: $dbuser *******
--eval SHOW GRANTS FOR '$dbuser'@'localhost'
--echo *************************************************************

## revoke should now fail and partially succeed
--connection master
--error ER_NONEXISTING_GRANT
## event must be logged with the error ER_NONEXISTING_GRANT
--eval REVOKE ALTER ON TABLE $dbname.t1 FROM '$dbuser'@'localhost', 'b54866_fake_user'

## assert that ALTER grant is revoked on slave and slave does not stop
--connection master
--echo ****** Checking grants on the master for user: $dbuser ******
--eval SHOW GRANTS FOR '$dbuser'@'localhost'
--echo *************************************************************

--sync_slave_with_master
--echo ****** Checking grants on the slave for user: $dbuser *******
--eval SHOW GRANTS FOR '$dbuser'@'localhost'
--echo *************************************************************

## assert that the slave did not fail: revoke grant event was logged
## with the correct error # and when slave replays it, it runs into
## the same error (so it is expected)
-- source include/check_slave_no_error.inc

--echo ##########
--echo ########## setup (PART II)
--echo ##########

-- connection master
DELIMITER |;
CREATE PROCEDURE b54866_p() BEGIN SELECT 1; END|
CREATE FUNCTION b54866_f() RETURNS INT BEGIN RETURN 1; END|
DELIMITER ;|

--eval GRANT EXECUTE ON PROCEDURE $dbname.b54866_p TO '$dbuser'@'localhost'
--eval GRANT EXECUTE ON FUNCTION $dbname.b54866_f TO '$dbuser'@'localhost'

--echo ****** Checking grants on the master for user: $dbuser ******
--eval SHOW GRANTS FOR '$dbuser'@'localhost'
--echo *************************************************************

--sync_slave_with_master
--echo ****** Checking grants on the slave for user: $dbuser *******
--eval SHOW GRANTS FOR '$dbuser'@'localhost'
--echo *************************************************************

--echo ##########
--echo ########## PROCEDURE
--echo ##########

-- connection master

-- echo #### PROCEDURE ASSERTION
--error ER_NONEXISTING_GRANT
--eval REVOKE EXECUTE ON PROCEDURE $dbname.b54866_p FROM '$dbuser'@'localhost', 'b54866_fake_user'

## assert that ALTER grant is revoked on slave and slave does not stop
--echo ****** Checking grants on the master for user: $dbuser ******
--eval SHOW GRANTS FOR '$dbuser'@'localhost'
--echo *************************************************************

--sync_slave_with_master
--echo ****** Checking grants on the slave for user: $dbuser *******
--eval SHOW GRANTS FOR '$dbuser'@'localhost'
--echo *************************************************************
-- source include/check_slave_no_error.inc

--echo ##########
--echo ########## FUNCTION
--echo ##########
-- connection master

--error ER_NONEXISTING_GRANT
--eval REVOKE EXECUTE ON FUNCTION $dbname.b54866_f FROM '$dbuser'@'localhost', 'b54866_fake_user'

## assert that ALTER grant is revoked on slave and slave does not stop
--connection master
--echo ****** Checking grants on the master for user: $dbuser ******
--eval SHOW GRANTS FOR '$dbuser'@'localhost'
--echo *************************************************************

--sync_slave_with_master
--echo ****** Checking grants on the slave for user: $dbuser *******
--eval SHOW GRANTS FOR '$dbuser'@'localhost'
--echo *************************************************************
-- source include/check_slave_no_error.inc

--echo ##########
--echo ########## empty revokes should not be binlogged
--echo ##########

-- connection master

## assert that failing revoke on non existing user will not 
## be binlogged
-- let $current_log_pos_before= query_get_value(SHOW MASTER STATUS, Position, 1)
-- error ER_NONEXISTING_GRANT
REVOKE EXECUTE ON PROCEDURE b54866_p FROM 'fake_user'@'localhost';
-- error ER_NONEXISTING_GRANT
REVOKE EXECUTE ON FUNCTION b54866_f FROM 'fake_user'@'localhost';
-- error ER_REVOKE_GRANTS
REVOKE ALL PRIVILEGES, GRANT OPTION FROM 'fake_user'@'localhost';
-- let $current_log_pos_after= query_get_value(SHOW MASTER STATUS, Position, 1)

if (`SELECT $current_log_pos_after - $current_log_pos_before`)
{
  -- source include/show_rpl_debug_info.inc
  -- die 
}

if (!`SELECT $current_log_pos_after - $current_log_pos_before`)
{
  --echo ### No binary log entries were detected for empty revoke operations
}

## there should be nothing to left to sync, but anyway
-- sync_slave_with_master
## assert that the slave is not stopped
-- source include/check_slave_no_error.inc

--echo ##########
--echo ########## Cleanup
--echo ##########
--connection master
DROP PROCEDURE b54866_p;
DROP FUNCTION b54866_f;
DROP TABLE test.t2;
--eval DROP USER '$dbuser'@'localhost'
--eval DROP DATABASE $dbname
--sync_slave_with_master

<<<<<<< HEAD
=======
#
# BUG#11827392: 60082: EVEN THOUGH IT FAILS, 'CREATE USER' STATEMENT SI STILL BINLOGGED. 
#

#
# The test case is based on the one included in the
# original report. It works as follows:
#
# 1. We issue a failing statement on the master
# 2. Then we synchronize the slave
#    - this asserts that there is no side-effect
#      on the replication stream
# 3. We then dump the contents of the binlog and
#    search for the CREATE USER entry. There should
#    not be any, so we print the # of entries found.
#

--connection master
--source include/rpl_reset.inc
--connection master

--error ER_PLUGIN_IS_NOT_LOADED
CREATE USER foo IDENTIFIED WITH 'my_plugin';
--sync_slave_with_master

--connection master

--disable_query_log

--let $MYSQLD_DATADIR= `select @@datadir`
--let $binlog_file= query_get_value(SHOW MASTER STATUS, File, 1)
--let $prefix=`SELECT UUID()`
--let $out_file=$MYSQLTEST_VARDIR/tmp/$prefix.out
--exec $MYSQL_BINLOG --verbose $MYSQLD_DATADIR/$binlog_file > $out_file

--let OUTF=$out_file

--enable_query_log

--echo # Search for occurrences of CREATE USER in the output from mysqlbinlog

perl;
  use strict;
  my $outf= $ENV{'OUTF'} or die "OUTF not set";
  open(FILE, "$outf") or die("Unable to open $outf: $!\n");
  my $count = () = grep(/create user 'foo'/gi,<FILE>);
  print "- Occurrences: $count\n";
  close(FILE);
EOF

--remove_file $out_file

>>>>>>> fcf11a4c
--source include/rpl_end.inc<|MERGE_RESOLUTION|>--- conflicted
+++ resolved
@@ -242,8 +242,6 @@
 --eval DROP DATABASE $dbname
 --sync_slave_with_master
 
-<<<<<<< HEAD
-=======
 #
 # BUG#11827392: 60082: EVEN THOUGH IT FAILS, 'CREATE USER' STATEMENT SI STILL BINLOGGED. 
 #
@@ -296,5 +294,4 @@
 
 --remove_file $out_file
 
->>>>>>> fcf11a4c
 --source include/rpl_end.inc