--- conflicted
+++ resolved
@@ -24,14 +24,6 @@
 --echo **** On Slave ****
 SELECT * FROM t1;
 
-<<<<<<< HEAD
---replace_result $MASTER_MYPORT MASTER_PORT
---replace_column 1 # 6 # 7 # 8 # 9 # 22 # 23 # 33 #
---replace_regex /[0-9][0-9][0-9][0-9][0-9][0-9] [0-9]+:[0-9]+:[0-9]+/YYMMDD HH:MM:SS/
---query_vertical SHOW SLAVE STATUS
-
-=======
->>>>>>> e7d5d819
 SET GLOBAL SQL_SLAVE_SKIP_COUNTER=1;
 START SLAVE;
 --sync_with_master
@@ -40,14 +32,7 @@
 # should be running. We should also have rotated to a new binary log.
 
 SELECT * FROM t1;
-<<<<<<< HEAD
---replace_result $MASTER_MYPORT MASTER_PORT
---replace_column 1 # 6 # 7 # 8 # 9 # 22 # 23 # 33 #
---replace_regex /[0-9][0-9][0-9][0-9][0-9][0-9] [0-9]+:[0-9]+:[0-9]+/YYMMDD HH:MM:SS/
---query_vertical SHOW SLAVE STATUS
-=======
 source include/check_slave_is_running.inc;
->>>>>>> e7d5d819
 
 connection master;
 DROP TABLE t1;
