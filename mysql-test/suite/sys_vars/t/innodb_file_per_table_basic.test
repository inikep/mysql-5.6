

################## mysql-test\t\innodb_file_per_table_basic.test ##############
#                                                                             #
# Variable Name: innodb_file_per_table                                        #
# Scope: Global                                                               #
# Access Type: Dynamic                                                        #
# Data Type: boolean                                                          #
#                                                                             #
#                                                                             #
# Creation Date: 2008-02-07                                                   #
# Author : Sharique Abdullah                                                  #
#                                                                             #
#                                                                             #
# Description:Test Cases of Dynamic System Variable innodb_file_per_table     #
#             that checks the behavior of this variable in the following ways #
#              * Value Check                                                  #
#              * Scope Check                                                  #
#                                                                             #
# Reference: http://dev.mysql.com/doc/refman/5.1/en/                          #
#  server-system-variables.html                                               #
#                                                                             #
###############################################################################

--source include/have_innodb.inc

SET @start_global_value = @@global.innodb_file_per_table;
SELECT @start_global_value;


--echo '#---------------------BS_STVARS_028_01----------------------#'
####################################################################
#   Displaying default value                                       #
####################################################################
SELECT COUNT(@@GLOBAL.innodb_file_per_table);
--echo 1 Expected


--echo '#---------------------BS_STVARS_028_02----------------------#'
####################################################################
#   Check if Value can set                                         #
####################################################################

<<<<<<< HEAD
SELECT COUNT(@@GLOBAL.innodb_file_per_table);
--echo 1 Expected
=======
SET @@global.innodb_file_per_table = 0;
SELECT @@global.innodb_file_per_table;
>>>>>>> fb5f6ee8

SET @@global.innodb_file_per_table ='On' ;
SELECT @@global.innodb_file_per_table;

SET @@global.innodb_file_per_table ='Off' ;
SELECT @@global.innodb_file_per_table;

SET @@global.innodb_file_per_table = 1;
SELECT @@global.innodb_file_per_table;

--echo '#---------------------BS_STVARS_028_03----------------------#'
#################################################################
# Check if the value in GLOBAL Table matches value in variable  #
#################################################################

SELECT IF(@@GLOBAL.innodb_file_per_table,'ON','OFF') = VARIABLE_VALUE
FROM INFORMATION_SCHEMA.GLOBAL_VARIABLES
WHERE VARIABLE_NAME='innodb_file_per_table';
--echo 1 Expected

SELECT COUNT(@@GLOBAL.innodb_file_per_table);
--echo 1 Expected

SELECT COUNT(VARIABLE_VALUE)
FROM INFORMATION_SCHEMA.GLOBAL_VARIABLES 
WHERE VARIABLE_NAME='innodb_file_per_table';
--echo 1 Expected



--echo '#---------------------BS_STVARS_028_04----------------------#'
################################################################################
#  Check if accessing variable with and without GLOBAL point to same variable  #
################################################################################
SELECT @@innodb_file_per_table = @@GLOBAL.innodb_file_per_table;
--echo 1 Expected



--echo '#---------------------BS_STVARS_028_05----------------------#'
################################################################################
#   Check if innodb_file_per_table can be accessed with and without @@ sign    #
################################################################################

SELECT COUNT(@@innodb_file_per_table);
--echo 1 Expected

--Error ER_INCORRECT_GLOBAL_LOCAL_VAR
SELECT COUNT(@@local.innodb_file_per_table);
--echo Expected error 'Variable is a GLOBAL variable'

--Error ER_INCORRECT_GLOBAL_LOCAL_VAR
SELECT COUNT(@@SESSION.innodb_file_per_table);
--echo Expected error 'Variable is a GLOBAL variable'

SELECT COUNT(@@GLOBAL.innodb_file_per_table);
--echo 1 Expected

--Error ER_BAD_FIELD_ERROR
SELECT innodb_file_per_table = @@SESSION.innodb_file_per_table;

#
# Cleanup
#

SET @@global.innodb_file_per_table = @start_global_value;
SELECT @@global.innodb_file_per_table;<|MERGE_RESOLUTION|>--- conflicted
+++ resolved
@@ -41,13 +41,8 @@
 #   Check if Value can set                                         #
 ####################################################################
 
-<<<<<<< HEAD
-SELECT COUNT(@@GLOBAL.innodb_file_per_table);
---echo 1 Expected
-=======
 SET @@global.innodb_file_per_table = 0;
 SELECT @@global.innodb_file_per_table;
->>>>>>> fb5f6ee8
 
 SET @@global.innodb_file_per_table ='On' ;
 SELECT @@global.innodb_file_per_table;
