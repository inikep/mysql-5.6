--- conflicted
+++ resolved
@@ -33,17 +33,14 @@
 INSERT INTO t1 PARTITION (`p3000-299999`, subp14) VALUES (299997, '(p3000-299999-)subp14');
 INSERT INTO t1 PARTITION (`p3000-299999`, subp14) VALUES (299998, '(p3000-299999-)subp14');
 INSERT INTO t1 PARTITION (`p3000-299999`, subp14) VALUES (299999, '(p3000-299999-)subp14');
-<<<<<<< HEAD
 CREATE USER test_user_1 IDENTIFIED BY 'testpw';
 CREATE USER test_user_2 IDENTIFIED BY 'testpw';
 GRANT ALL PRIVILEGES ON test.* TO test_user_1;
 GRANT ALL PRIVILEGES ON test.* TO test_user_2;
-=======
-GRANT ALL PRIVILEGES ON test.* TO test_user_1 IDENTIFIED BY 'testpw';
-GRANT ALL PRIVILEGES ON test.* TO test_user_2 IDENTIFIED BY 'testpw';
 # FILE is needed to use the DATA DIRECTORY or INDEX DIRECTORY option
 GRANT FILE ON *.* TO test_user_2 IDENTIFIED BY 'testpw';
->>>>>>> 9af2af01
+Warnings:
+Warning	1287	Using GRANT statement to modify existing user's properties other than privileges is deprecated and will be removed in future release. Use ALTER USER statement for this operation.
 connect  session1, localhost, test_user_1,'testpw',test;
 SELECT * FROM t1 PARTITION (`p0-29`);
 a	b
