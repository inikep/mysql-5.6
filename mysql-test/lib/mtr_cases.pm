--- conflicted
+++ resolved
@@ -1232,13 +1232,10 @@
  ["include/have_ssl.inc", "need_ssl", 1],
  ["include/have_ssl_communication.inc", "need_ssl", 1],
  ["include/not_windows.inc", "not_windows", 1],
-<<<<<<< HEAD
- ["include/not_parallel.inc", "not_parallel", 1]
-=======
+ ["include/not_parallel.inc", "not_parallel", 1],
 
  # Tests with below .inc file are considered to be group replication tests
  ["have_group_replication_plugin_base.inc", "grp_rpl_test", 1],
->>>>>>> 89465096
 );
 
 
