--- conflicted
+++ resolved
@@ -15,14 +15,10 @@
   PRIMARY KEY  (`capgoaledatta`,`goaledatta`,`maturegarbagefa`)
 ) ENGINE=ndbcluster DEFAULT CHARSET=latin1;
 INSERT INTO `t1_c` VALUES (2,'3','q3plus.qt'),(4,'4','q3plus.qt'),(1,'3','q3.net'),(3,'4','q3.net'),(3,'20','threetrees.qt');
-<<<<<<< HEAD
-
-=======
 #
 # Bug #27758 Restoring NDB backups makes table usable in SQL nodes
 # - space in key made table unusable after restore
 #
->>>>>>> f9a900f8
 CREATE TABLE `t2_c` (
   `capgotod` smallint(5) unsigned NOT NULL auto_increment,
   `gotod` smallint(5) unsigned NOT NULL default '0',
@@ -31,11 +27,7 @@
   `descrpooppo` varchar(64) default NULL,
   `svcutonsa` varchar(64) NOT NULL default '',
   PRIMARY KEY  (`capgotod`),
-<<<<<<< HEAD
-  KEY `i_quadaddsvr` (`gotod`)
-=======
   KEY `i quadaddsvr` (`gotod`)
->>>>>>> f9a900f8
 ) ENGINE=ndbcluster DEFAULT CHARSET=latin1;
 INSERT INTO `t2_c` VALUES (5,4,'','q3.net','addavp:MK_CASELECTOR=1','postorod rattoaa'),(2,1,'4','','addavp:MK_BRANDTAD=345','REDS Brandtad'),(3,2,'4','q3.net','execorder','fixedRatediPO REDS'),(1,1,'3','','addavp:MK_BRANDTAD=123','TEST Brandtad'),(6,5,'','told.q3.net','addavp:MK_BRANDTAD=123','Brandtad Toldzone'),(4,3,'3','q3.net','addavp:MK_POOLHINT=2','ratedi PO TEST');
 
@@ -147,13 +139,8 @@
 # auto inc table not handled correctly when restored from cluster backup
 # - before fix ndb_restore would not set auto inc value correct,
 #   seen by select below
-<<<<<<< HEAD
 CREATE TABLE t10_c (a INT AUTO_INCREMENT KEY) ENGINE=ndbcluster DEFAULT CHARSET=latin1;
 INSERT INTO t10_c VALUES (1),(2),(3);
-=======
-create table t10_c (a int auto_increment key) ENGINE=ndbcluster;
-insert into t10_c values (1),(2),(3);
->>>>>>> f9a900f8
 
 create table t1 engine=myisam as select * from t1_c;
 create table t2 engine=myisam as select * from t2_c;
