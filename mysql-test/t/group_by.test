
# Initialise
--disable_warnings
drop table if exists t1,t2,t3;
--enable_warnings

#
# Simple test without tables

-- error 1111
SELECT 1 FROM (SELECT 1) as a  GROUP BY SUM(1);

#
# Test of group (Failed for Lars Hoss <lh@pbm.de>)
#

CREATE TABLE t1 (
  spID int(10) unsigned,
  userID int(10) unsigned,
  score smallint(5) unsigned,
  lsg char(40),
  date date
);

INSERT INTO t1 VALUES (1,1,1,'','0000-00-00');
INSERT INTO t1 VALUES (2,2,2,'','0000-00-00');
INSERT INTO t1 VALUES (2,1,1,'','0000-00-00');
INSERT INTO t1 VALUES (3,3,3,'','0000-00-00');

CREATE TABLE t2 (
  userID int(10) unsigned NOT NULL auto_increment,
  niName char(15),
  passwd char(8),
  mail char(50),
  isAukt enum('N','Y') DEFAULT 'N',
  vName char(30),
  nName char(40),
  adr char(60),
  plz char(5),
  ort char(35),
  land char(20),
  PRIMARY KEY (userID)
);

INSERT INTO t2 VALUES (1,'name','pass','mail','Y','v','n','adr','1','1','1');
INSERT INTO t2 VALUES (2,'name','pass','mail','Y','v','n','adr','1','1','1');
INSERT INTO t2 VALUES (3,'name','pass','mail','Y','v','n','adr','1','1','1');
INSERT INTO t2 VALUES (4,'name','pass','mail','Y','v','n','adr','1','1','1');
INSERT INTO t2 VALUES (5,'name','pass','mail','Y','v','n','adr','1','1','1');

SELECT t2.userid, MIN(t1.score) FROM t1, t2 WHERE t1.userID=t2.userID GROUP BY t2.userid;
SELECT t2.userid, MIN(t1.score) FROM t1, t2 WHERE t1.userID=t2.userID GROUP BY t2.userid ORDER BY NULL;
SELECT t2.userid, MIN(t1.score) FROM t1, t2 WHERE t1.userID=t2.userID AND t1.spID=2  GROUP BY t2.userid;
SELECT t2.userid, MIN(t1.score+0.0) FROM t1, t2 WHERE t1.userID=t2.userID AND t1.spID=2  GROUP BY t2.userid;
SELECT t2.userid, MIN(t1.score+0.0) FROM t1, t2 WHERE t1.userID=t2.userID AND t1.spID=2  GROUP BY t2.userid ORDER BY NULL;
EXPLAIN SELECT t2.userid, MIN(t1.score+0.0) FROM t1, t2 WHERE t1.userID=t2.userID AND t1.spID=2  GROUP BY t2.userid ORDER BY NULL;
drop table t1,t2;

#
# Bug in GROUP BY, by Nikki Chumakov <nikki@saddam.cityline.ru>
#

CREATE TABLE t1 (
  PID int(10) unsigned NOT NULL auto_increment,
  payDate date DEFAULT '0000-00-00' NOT NULL,
  recDate datetime DEFAULT '0000-00-00 00:00:00' NOT NULL,
  URID int(10) unsigned DEFAULT '0' NOT NULL,
  CRID int(10) unsigned DEFAULT '0' NOT NULL,
  amount int(10) unsigned DEFAULT '0' NOT NULL,
  operator int(10) unsigned,
  method enum('unknown','cash','dealer','check','card','lazy','delayed','test') DEFAULT 'unknown' NOT NULL,
  DIID int(10) unsigned,
  reason char(1) binary DEFAULT '' NOT NULL,
  code_id int(10) unsigned,
  qty mediumint(8) unsigned DEFAULT '0' NOT NULL,
  PRIMARY KEY (PID),
  KEY URID (URID),
  KEY reason (reason),
  KEY method (method),
  KEY payDate (payDate)
);

INSERT INTO t1 VALUES (1,'1970-01-01','1997-10-17 00:00:00',2529,1,21000,11886,'check',0,'F',16200,6);

--error 1056
SELECT COUNT(P.URID),SUM(P.amount),P.method, MIN(PP.recdate+0) > 19980501000000   AS IsNew FROM t1 AS P JOIN t1 as PP WHERE P.URID = PP.URID GROUP BY method,IsNew;

drop table t1;

#
# Problem with GROUP BY + ORDER BY when no match
# Tested with locking
#

CREATE TABLE t1 (
  cid mediumint(9) NOT NULL auto_increment,
  firstname varchar(32) DEFAULT '' NOT NULL,
  surname varchar(32) DEFAULT '' NOT NULL,
  PRIMARY KEY (cid)
);
INSERT INTO t1 VALUES (1,'That','Guy');
INSERT INTO t1 VALUES (2,'Another','Gent');

CREATE TABLE t2 (
  call_id mediumint(8) NOT NULL auto_increment,
  contact_id mediumint(8) DEFAULT '0' NOT NULL,
  PRIMARY KEY (call_id),
  KEY contact_id (contact_id)
);

lock tables t1 read,t2 write;

INSERT INTO t2 VALUES (10,2);
INSERT INTO t2 VALUES (18,2);
INSERT INTO t2 VALUES (62,2);
INSERT INTO t2 VALUES (91,2);
INSERT INTO t2 VALUES (92,2);

SELECT cid, CONCAT(firstname, ' ', surname), COUNT(call_id) FROM t1 LEFT JOIN t2 ON cid=contact_id WHERE firstname like '%foo%' GROUP BY cid;
SELECT cid, CONCAT(firstname, ' ', surname), COUNT(call_id) FROM t1 LEFT JOIN t2 ON cid=contact_id WHERE firstname like '%foo%' GROUP BY cid ORDER BY NULL;
SELECT HIGH_PRIORITY cid, CONCAT(firstname, ' ', surname), COUNT(call_id) FROM t1 LEFT JOIN t2 ON cid=contact_id WHERE firstname like '%foo%' GROUP BY cid ORDER BY surname, firstname;

drop table t2;
unlock tables;
drop table t1;

#
# Test of group by bug in bugzilla
#

CREATE TABLE t1 (
  bug_id mediumint(9) NOT NULL auto_increment,
  groupset bigint(20) DEFAULT '0' NOT NULL,
  assigned_to mediumint(9) DEFAULT '0' NOT NULL,
  bug_file_loc text,
  bug_severity enum('blocker','critical','major','normal','minor','trivial','enhancement') DEFAULT 'blocker' NOT NULL,
  bug_status enum('','NEW','ASSIGNED','REOPENED','RESOLVED','VERIFIED','CLOSED') DEFAULT 'NEW' NOT NULL,
  creation_ts datetime DEFAULT '0000-00-00 00:00:00' NOT NULL,
  delta_ts timestamp,
  short_desc mediumtext,
  long_desc mediumtext,
  op_sys enum('All','Windows 3.1','Windows 95','Windows 98','Windows NT','Windows 2000','Linux','other') DEFAULT 'All' NOT NULL,
  priority enum('P1','P2','P3','P4','P5') DEFAULT 'P1' NOT NULL,
  product varchar(64) DEFAULT '' NOT NULL,
  rep_platform enum('All','PC','VTD-8','Other'),
  reporter mediumint(9) DEFAULT '0' NOT NULL,
  version varchar(16) DEFAULT '' NOT NULL,
  component varchar(50) DEFAULT '' NOT NULL,
  resolution enum('','FIXED','INVALID','WONTFIX','LATER','REMIND','DUPLICATE','WORKSFORME') DEFAULT '' NOT NULL,
  target_milestone varchar(20) DEFAULT '' NOT NULL,
  qa_contact mediumint(9) DEFAULT '0' NOT NULL,
  status_whiteboard mediumtext NOT NULL,
  votes mediumint(9) DEFAULT '0' NOT NULL,
  PRIMARY KEY (bug_id),
  KEY assigned_to (assigned_to),
  KEY creation_ts (creation_ts),
  KEY delta_ts (delta_ts),
  KEY bug_severity (bug_severity),
  KEY bug_status (bug_status),
  KEY op_sys (op_sys),
  KEY priority (priority),
  KEY product (product),
  KEY reporter (reporter),
  KEY version (version),
  KEY component (component),
  KEY resolution (resolution),
  KEY target_milestone (target_milestone),
  KEY qa_contact (qa_contact),
  KEY votes (votes)
);

INSERT INTO t1 VALUES (1,0,0,'','normal','','2000-02-10 09:25:12',20000321114747,'','','Linux','P1','TestProduct','PC',3,'other','TestComponent','','M1',0,'',0);
INSERT INTO t1 VALUES (9,0,0,'','enhancement','','2000-03-10 11:49:36',20000321114747,'','','All','P5','AAAAA','PC',3,'2.00 CD - Pre','BBBBBBBBBBBBB - conversion','','',0,'',0);
INSERT INTO t1 VALUES (10,0,0,'','enhancement','','2000-03-10 18:10:16',20000321114747,'','','All','P4','AAAAA','PC',3,'2.00 CD - Pre','BBBBBBBBBBBBB - conversion','','',0,'',0);
INSERT INTO t1 VALUES (7,0,0,'','critical','','2000-03-09 10:50:21',20000321114747,'','','All','P1','AAAAA','PC',3,'2.00 CD - Pre','BBBBBBBBBBBBB - generic','','',0,'',0);
INSERT INTO t1 VALUES (6,0,0,'','normal','','2000-03-09 10:42:44',20000321114747,'','','All','P2','AAAAA','PC',3,'2.00 CD - Pre','kkkkkkkkkkk lllllllllll','','',0,'',0);
INSERT INTO t1 VALUES (8,0,0,'','major','','2000-03-09 11:32:14',20000321114747,'','','All','P3','AAAAA','PC',3,'2.00 CD - Pre','kkkkkkkkkkk lllllllllll','','',0,'',0);
INSERT INTO t1 VALUES (5,0,0,'','enhancement','','2000-03-09 10:38:59',20000321114747,'','','All','P5','CCC/CCCCCC','PC',5,'7.00','Administration','','',0,'',0);
INSERT INTO t1 VALUES (4,0,0,'','normal','','2000-03-08 18:32:14',20000321114747,'','','other','P2','TestProduct','Other',3,'other','TestComponent2','','',0,'',0);
INSERT INTO t1 VALUES (3,0,0,'','normal','','2000-03-08 18:30:52',20000321114747,'','','other','P2','TestProduct','Other',3,'other','TestComponent','','',0,'',0);
INSERT INTO t1 VALUES (2,0,0,'','enhancement','','2000-03-08 18:24:51',20000321114747,'','','All','P2','TestProduct','Other',4,'other','TestComponent2','','',0,'',0);
INSERT INTO t1 VALUES (11,0,0,'','blocker','','2000-03-13 09:43:41',20000321114747,'','','All','P2','CCC/CCCCCC','PC',5,'7.00','DDDDDDDDD','','',0,'',0);
INSERT INTO t1 VALUES (12,0,0,'','normal','','2000-03-13 16:14:31',20000321114747,'','','All','P2','AAAAA','PC',3,'2.00 CD - Pre','kkkkkkkkkkk lllllllllll','','',0,'',0);
INSERT INTO t1 VALUES (13,0,0,'','normal','','2000-03-15 16:20:44',20000321114747,'','','other','P2','TestProduct','Other',3,'other','TestComponent','','',0,'',0);
INSERT INTO t1 VALUES (14,0,0,'','blocker','','2000-03-15 18:13:47',20000321114747,'','','All','P1','AAAAA','PC',3,'2.00 CD - Pre','BBBBBBBBBBBBB - generic','','',0,'',0);
INSERT INTO t1 VALUES (15,0,0,'','minor','','2000-03-16 18:03:28',20000321114747,'','','All','P2','CCC/CCCCCC','Other',5,'7.00','DDDDDDDDD','','',0,'',0);
INSERT INTO t1 VALUES (16,0,0,'','normal','','2000-03-16 18:33:41',20000321114747,'','','All','P2','CCC/CCCCCC','Other',5,'7.00','Administration','','',0,'',0);
INSERT INTO t1 VALUES (17,0,0,'','normal','','2000-03-16 18:34:18',20000321114747,'','','All','P2','CCC/CCCCCC','Other',5,'7.00','Administration','','',0,'',0);
INSERT INTO t1 VALUES (18,0,0,'','normal','','2000-03-16 18:34:56',20000321114747,'','','All','P2','CCC/CCCCCC','Other',5,'7.00','Administration','','',0,'',0);
INSERT INTO t1 VALUES (19,0,0,'','enhancement','','2000-03-16 18:35:34',20000321114747,'','','All','P2','CCC/CCCCCC','Other',5,'7.00','Administration','','',0,'',0);
INSERT INTO t1 VALUES (20,0,0,'','enhancement','','2000-03-16 18:36:23',20000321114747,'','','All','P2','CCC/CCCCCC','Other',5,'7.00','Administration','','',0,'',0);
INSERT INTO t1 VALUES (21,0,0,'','enhancement','','2000-03-16 18:37:23',20000321114747,'','','All','P2','CCC/CCCCCC','Other',5,'7.00','Administration','','',0,'',0);
INSERT INTO t1 VALUES (22,0,0,'','enhancement','','2000-03-16 18:38:16',20000321114747,'','','All','P2','CCC/CCCCCC','Other',5,'7.00','Administration','','',0,'',0);
INSERT INTO t1 VALUES (23,0,0,'','normal','','2000-03-16 18:58:12',20000321114747,'','','All','P2','CCC/CCCCCC','Other',5,'7.00','DDDDDDDDD','','',0,'',0);
INSERT INTO t1 VALUES (24,0,0,'','normal','','2000-03-17 11:08:10',20000321114747,'','','All','P2','AAAAAAAA-AAA','PC',3,'2.8','Web Interface','','',0,'',0);
INSERT INTO t1 VALUES (25,0,0,'','normal','','2000-03-17 11:10:45',20000321114747,'','','All','P2','AAAAAAAA-AAA','PC',3,'2.8','Web Interface','','',0,'',0);
INSERT INTO t1 VALUES (26,0,0,'','normal','','2000-03-17 11:15:47',20000321114747,'','','All','P2','AAAAAAAA-AAA','PC',3,'2.8','Web Interface','','',0,'',0);
INSERT INTO t1 VALUES (27,0,0,'','normal','','2000-03-17 17:45:41',20000321114747,'','','All','P2','CCC/CCCCCC','PC',5,'7.00','DDDDDDDDD','','',0,'',0);
INSERT INTO t1 VALUES (28,0,0,'','normal','','2000-03-20 09:51:45',20000321114747,'','','Windows NT','P2','TestProduct','PC',8,'other','TestComponent','','',0,'',0);
INSERT INTO t1 VALUES (29,0,0,'','normal','','2000-03-20 11:15:09',20000321114747,'','','All','P5','AAAAAAAA-AAA','PC',3,'2.8','Web Interface','','',0,'',0);
CREATE TABLE t2 (
  value tinytext,
  program varchar(64),
  initialowner tinytext NOT NULL,
  initialqacontact tinytext NOT NULL,
  description mediumtext NOT NULL
);

INSERT INTO t2 VALUES ('TestComponent','TestProduct','id0001','','');
INSERT INTO t2 VALUES ('BBBBBBBBBBBBB - conversion','AAAAA','id0001','','');
INSERT INTO t2 VALUES ('BBBBBBBBBBBBB - generic','AAAAA','id0001','','');
INSERT INTO t2 VALUES ('TestComponent2','TestProduct','id0001','','');
INSERT INTO t2 VALUES ('BBBBBBBBBBBBB - eeeeeeeee','AAAAA','id0001','','');
INSERT INTO t2 VALUES ('kkkkkkkkkkk lllllllllll','AAAAA','id0001','','');
INSERT INTO t2 VALUES ('Test Procedures','AAAAA','id0001','','');
INSERT INTO t2 VALUES ('Documentation','AAAAA','id0003','','');
INSERT INTO t2 VALUES ('DDDDDDDDD','CCC/CCCCCC','id0002','','');
INSERT INTO t2 VALUES ('Eeeeeeee Lite','CCC/CCCCCC','id0002','','');
INSERT INTO t2 VALUES ('Eeeeeeee Full','CCC/CCCCCC','id0002','','');
INSERT INTO t2 VALUES ('Administration','CCC/CCCCCC','id0002','','');
INSERT INTO t2 VALUES ('Distribution','CCC/CCCCCC','id0002','','');
INSERT INTO t2 VALUES ('Setup','CCC/CCCCCC','id0002','','');
INSERT INTO t2 VALUES ('Unspecified','CCC/CCCCCC','id0002','','');
INSERT INTO t2 VALUES ('Web Interface','AAAAAAAA-AAA','id0001','','');
INSERT INTO t2 VALUES ('Host communication','AAAAA','id0001','','');
select value,description,bug_id from t2 left join t1 on t2.program=t1.product and t2.value=t1.component where program="AAAAA";
select value,description,COUNT(bug_id) from t2 left join t1 on t2.program=t1.product and t2.value=t1.component where program="AAAAA" group by value;
select value,description,COUNT(bug_id) from t2 left join t1 on t2.program=t1.product and t2.value=t1.component where program="AAAAA" group by value having COUNT(bug_id) IN (0,2);

drop table t1,t2;

#
# Problem with functions and group functions when no matching rows
#

create table t1 (foo int);
insert into t1 values (1);
select 1+1, "a",count(*) from t1 where foo in (2);
insert into t1 values (1);
select 1+1,"a",count(*) from t1 where foo in (2);
drop table t1;

#
# Test GROUP BY DESC

CREATE TABLE t1 (
  spID int(10) unsigned,
  userID int(10) unsigned,
  score smallint(5) unsigned,
  key (spid),
  key (score)
);

INSERT INTO t1 VALUES (1,1,1),(2,2,2),(2,1,1),(3,3,3),(4,3,3),(5,3,3),(6,3,3),(7,3,3);
explain select userid,count(*) from t1 group by userid desc;
explain select userid,count(*) from t1 group by userid desc order by null;
select userid,count(*) from t1 group by userid desc;
select userid,count(*) from t1 group by userid desc having (count(*)+1) IN (4,3);
select userid,count(*) from t1 group by userid desc having 3  IN (1,COUNT(*));
explain select spid,count(*) from t1 where spid between 1 and 2 group by spid desc;
explain select spid,count(*) from t1 where spid between 1 and 2 group by spid;
explain select spid,count(*) from t1 where spid between 1 and 2 group by spid order by null;
select spid,count(*) from t1 where spid between 1 and 2 group by spid;
select spid,count(*) from t1 where spid between 1 and 2 group by spid desc;
explain extended select sql_big_result spid,sum(userid) from t1 group by spid desc;
explain select sql_big_result spid,sum(userid) from t1 group by spid desc order by null;
select sql_big_result spid,sum(userid) from t1 group by spid desc;
explain select sql_big_result score,count(*) from t1 group by score desc;
explain select sql_big_result score,count(*) from t1 group by score desc order by null;
select sql_big_result score,count(*) from t1 group by score desc;
drop table t1;

# not purely group_by bug, but group_by is involved...

create table t1 (a date default null, b date default null);
insert t1 values ('1999-10-01','2000-01-10'), ('1997-01-01','1998-10-01');
select a,min(b) c,count(distinct rand()) from t1 group by a having c<a + interval 1 day;
drop table t1;

# Compare with hash keys

CREATE TABLE t1 (a char(1));
INSERT INTO t1 VALUES ('A'),('B'),('A'),('B'),('A'),('B'),(NULL),('a'),('b'),(NULL),('A'),('B'),(NULL);
SELECT a FROM t1 GROUP BY a;
SELECT a,count(*) FROM t1 GROUP BY a;
SELECT a FROM t1 GROUP BY binary a;
SELECT a,count(*) FROM t1 GROUP BY binary a;
SELECT binary a FROM t1 GROUP BY 1;
SELECT binary a,count(*) FROM t1 GROUP BY 1;
# Do the same tests with MyISAM temporary tables
SET BIG_TABLES=1;
SELECT a FROM t1 GROUP BY a;
SELECT a,count(*) FROM t1 GROUP BY a;
SELECT a FROM t1 GROUP BY binary a;
SELECT a,count(*) FROM t1 GROUP BY binary a;
SELECT binary a FROM t1 GROUP BY 1;
SELECT binary a,count(*) FROM t1 GROUP BY 1;
SET BIG_TABLES=0;
drop table t1;

#
# Test of key >= 256 bytes
#

CREATE TABLE t1 (
  `a` char(193) default NULL,
  `b` char(63) default NULL
);
INSERT INTO t1 VALUES ('abc','def'),('hij','klm');
SELECT CONCAT(a, b) FROM t1 GROUP BY 1;
SELECT CONCAT(a, b),count(*) FROM t1 GROUP BY 1;
SELECT CONCAT(a, b),count(distinct a) FROM t1 GROUP BY 1;
SELECT 1 FROM t1 GROUP BY CONCAT(a, b);
INSERT INTO t1 values ('hij','klm');
SELECT CONCAT(a, b),count(*) FROM t1 GROUP BY 1;
DROP TABLE t1;

#
# Test problem with ORDER BY on a SUM() column
#

create table t1 (One int unsigned, Two int unsigned, Three int unsigned, Four int unsigned);
insert into t1 values (1,2,1,4),(1,2,2,4),(1,2,3,4),(1,2,4,4),(1,1,1,4),(1,1,2,4),(1,1,3,4),(1,1,4,4),(1,3,1,4),(1,3,2,4),(1,3,3,4),(1,3,4,4);
select One, Two, sum(Four) from t1 group by One,Two;
drop table t1;

create table t1 (id integer primary key not null auto_increment, gender char(1));
insert into t1 values (NULL, 'M'), (NULL, 'F'),(NULL, 'F'),(NULL, 'F'),(NULL, 'M');
create table t2 (user_id integer not null, date date);
insert into t2 values (1, '2002-06-09'),(2, '2002-06-09'),(1, '2002-06-09'),(3, '2002-06-09'),(4, '2002-06-09'),(4, '2002-06-09');
select u.gender as gender, count(distinct  u.id) as dist_count, (count(distinct u.id)/5*100) as percentage from t1 u, t2 l where l.user_id = u.id group by u.gender;
select u.gender as  gender, count(distinct  u.id) as dist_count, (count(distinct u.id)/5*100) as percentage from t1 u, t2 l where l.user_id = u.id group by u.gender  order by percentage;
drop table t1,t2;

#
# The GROUP BY returned rows in wrong order in 3.23.51
#

CREATE TABLE t1 (ID1 int, ID2 int, ID int NOT NULL AUTO_INCREMENT,PRIMARY KEY(ID
));
insert into t1 values (1,244,NULL),(2,243,NULL),(134,223,NULL),(185,186,NULL);
--sorted_result
select S.ID as xID, S.ID1 as xID1 from t1 as S left join t1 as yS  on S.ID1 between yS.ID1 and yS.ID2;
select S.ID as xID, S.ID1 as xID1, repeat('*',count(distinct yS.ID)) as Level from t1 as S left join t1 as yS  on S.ID1 between yS.ID1 and yS.ID2 group by xID order by xID1;
drop table t1;

#
# Problem with MAX and LEFT JOIN
#

CREATE TABLE t1 (
  pid int(11) unsigned NOT NULL default '0',
  c1id int(11) unsigned default NULL,
  c2id int(11) unsigned default NULL,
  value int(11) unsigned NOT NULL default '0',
  UNIQUE KEY pid2 (pid,c1id,c2id),
  UNIQUE KEY pid (pid,value)
) ENGINE=MyISAM;

INSERT INTO t1 VALUES (1, 1, NULL, 1),(1, 2, NULL, 2),(1, NULL, 3, 3),(1, 4, NULL, 4),(1, 5, NULL, 5);

CREATE TABLE t2 (
  id int(11) unsigned NOT NULL default '0',
  active enum('Yes','No') NOT NULL default 'Yes',
  PRIMARY KEY  (id)
) ENGINE=MyISAM;

INSERT INTO t2 VALUES (1, 'Yes'),(2, 'No'),(4, 'Yes'),(5, 'No');

CREATE TABLE t3 (
  id int(11) unsigned NOT NULL default '0',
  active enum('Yes','No') NOT NULL default 'Yes',
  PRIMARY KEY  (id)
);
INSERT INTO t3 VALUES (3, 'Yes');

select * from t1 AS m LEFT JOIN t2 AS c1 ON m.c1id = 
c1.id AND c1.active = 'Yes' LEFT JOIN t3 AS c2 ON m.c2id = c2.id AND 
c2.active = 'Yes' WHERE m.pid=1  AND (c1.id IS NOT NULL OR c2.id IS NOT NULL);
select max(value) from t1 AS m LEFT JOIN t2 AS c1 ON 
m.c1id = c1.id AND c1.active = 'Yes' LEFT JOIN t3 AS c2 ON m.c2id = 
c2.id AND c2.active = 'Yes' WHERE m.pid=1  AND (c1.id IS NOT NULL OR c2.id IS 
NOT NULL);
drop table t1,t2,t3;

#
# Test bug in GROUP BY on BLOB that is NULL or empty
#

create table t1 (a blob null);
insert into t1 values (NULL),(NULL),(NULL),(NULL),(NULL),(NULL),(NULL),(NULL),(NULL),(""),(""),(""),("b");
select a,count(*) from t1 group by a;
set option big_tables=1;
select a,count(*) from t1 group by a;
drop table t1;

#
# Test of GROUP BY ... ORDER BY NULL optimization
#

create table t1 (a int not null, b int not null);
insert into t1 values (1,1),(1,2),(3,1),(3,2),(2,2),(2,1);
create table t2 (a int not null, b int not null, key(a));
insert into t2 values (1,3),(3,1),(2,2),(1,1);
select t1.a,t2.b from t1,t2 where t1.a=t2.a group by t1.a,t2.b;
select t1.a,t2.b from t1,t2 where t1.a=t2.a group by t1.a,t2.b ORDER BY NULL;
explain select t1.a,t2.b from t1,t2 where t1.a=t2.a group by t1.a,t2.b;
explain select t1.a,t2.b from t1,t2 where t1.a=t2.a group by t1.a,t2.b ORDER BY NULL;
drop table t1,t2;

#
# group function arguments in some functions
#

create table t1 (a int, b int);
insert into t1 values (1, 4),(10, 40),(1, 4),(10, 43),(1, 4),(10, 41),(1, 4),(10, 43),(1, 4);
select a, MAX(b), INTERVAL (MAX(b), 1,3,10,30,39,40,50,60,100,1000) from t1 group by a;
select a, MAX(b), CASE MAX(b) when 4 then 4 when 43 then 43 else 0 end from t1 group by a;
select a, MAX(b), FIELD(MAX(b), '43', '4', '5') from t1 group by a;
select a, MAX(b), CONCAT_WS(MAX(b), '43', '4', '5') from t1 group by a;
select a, MAX(b), ELT(MAX(b), 'a', 'b', 'c', 'd', 'e', 'f') from t1 group by a;
select a, MAX(b), MAKE_SET(MAX(b), 'a', 'b', 'c', 'd', 'e', 'f', 'g', 'h') from t1 group by a;
drop table t1;

#
# Problem with group by and alias
#

create table t1 (id int not null, qty int not null);
insert into t1 values (1,2),(1,3),(2,4),(2,5);
select id, sum(qty) as sqty, count(qty) as cqty from t1 group by id having sum(qty)>2 and cqty>1;
select id, sum(qty) as sqty from t1 group by id having sqty>2 and count(qty)>1;
select id, sum(qty) as sqty, count(qty) as cqty from t1 group by id having sqty>2 and cqty>1;
select id, sum(qty) as sqty, count(qty) as cqty from t1 group by id having sum(qty)>2 and count(qty)>1;
select count(*), case interval(qty,2,3,4,5,6,7,8) when -1 then NULL when 0 then "zero" when 1 then "one" when 2 then "two" end as category from t1 group by category;
select count(*), interval(qty,2,3,4,5,6,7,8) as category from t1 group by category;
drop table t1;
#
# Tests for bug #1355: 'Using filesort' is missing in EXPLAIN when ORDER BY
# NULL is used.
#
CREATE TABLE t1 (
  userid int(10) unsigned,
  score smallint(5) unsigned,
  key (score)
);
INSERT INTO t1 VALUES (1,1),(2,2),(1,1),(3,3),(3,3),(3,3),(3,3),(3,3);
# Here we select unordered GROUP BY into a temporary talbe, 
# and then sort it with filesort (GROUP BY in MySQL 
# implies sorted order of results)
SELECT userid,count(*) FROM t1 GROUP BY userid DESC;
EXPLAIN SELECT userid,count(*) FROM t1 GROUP BY userid DESC;
DROP TABLE t1;
CREATE TABLE t1 (
  i int(11) default NULL,
  j int(11) default NULL
);
INSERT INTO t1 VALUES (1,2),(2,3),(4,5),(3,5),(1,5),(23,5);
SELECT i, COUNT(DISTINCT(i)) FROM t1 GROUP BY j ORDER BY NULL;
explain SELECT i, COUNT(DISTINCT(i)) FROM t1 GROUP BY j ORDER BY NULL;
DROP TABLE t1;

#Test for BUG#6976: Aggregate functions have incorrect NULL-ness
create table t1 (a int);
insert into t1 values(null);
select min(a) is null from t1;
select min(a) is null or null from t1;
select 1 and min(a) is null from t1;
drop table t1;

# Test for BUG#5400: GROUP_CONCAT returns everything twice.
create table t1 ( col1 int, col2 int );
insert into t1 values (1,1),(1,2),(1,3),(2,1),(2,2);
select group_concat( distinct col1 ) as alias from t1
  group by col2 having alias like '%';

drop table t1;

#
# Test BUG#8216 when referring in HAVING to n alias which is rand() function
#

create table t1 (a integer, b integer, c integer);
insert into t1 (a,b) values (1,2),(1,3),(2,5);
select a, 0.1*0+1 r2, sum(1) r1 from t1 where a = 1 group  by a having r1>1 and r2=1;
# rand(100)*10 will be < 2 only for the first row (of 6)
select a, round(rand(100)*10) r2, sum(1) r1 from t1 where a = 1 group  by a having r1>1 and r2<=2;
select a,sum(b) from t1 where a=1 group by c;
select a*sum(b) from t1 where a=1 group by c;
select sum(a)*sum(b) from t1 where a=1 group by c;
select a,sum(b) from t1 where a=1 group by c having a=1;
select a as d,sum(b) from t1 where a=1 group by c having d=1;
select sum(a)*sum(b) as d from t1 where a=1 group by c having d > 0;
drop table t1;

# Test for BUG#9213 GROUP BY query on utf-8 key returns wrong results
create table t1(a int);
insert into t1 values (0),(1),(2),(3),(4),(5),(6),(8),(9);
create table t2 (
  a int,
  b varchar(200) NOT NULL,
  c varchar(50) NOT NULL,
  d varchar(100) NOT NULL,
  primary key (a,b(132),c,d),
  key a (a,b)
) charset=utf8;

insert into t2 select 
   x3.a,  -- 3
   concat('val-', x3.a + 3*x4.a), -- 12
   concat('val-', @a:=x3.a + 3*x4.a + 12*C.a), -- 120
   concat('val-', @a + 120*D.a)
from t1 x3, t1 x4, t1 C, t1 D where x3.a < 3 and x4.a < 4 and D.a < 4;

delete from t2  where a = 2 and b = 'val-2' order by a,b,c,d limit 30;

explain select c from t2 where a = 2 and b = 'val-2' group by c;
select c from t2 where a = 2 and b = 'val-2' group by c;
drop table t1,t2;

# Test for BUG#9298 "Wrong handling of int4 unsigned columns in GROUP functions"
# (the actual problem was with protocol code, not GROUP BY)
create table t1 (b int4 unsigned not null);
insert into t1 values(3000000000);
select * from t1;
select min(b) from t1;
drop table t1;

#
# Test for bug #11088: GROUP BY a BLOB column with COUNT(DISTINCT column1) 
#

CREATE TABLE t1 (id int PRIMARY KEY, user_id int, hostname longtext);

INSERT INTO t1 VALUES
  (1, 7, 'cache-dtc-af05.proxy.aol.com'),
  (2, 3, 'what.ever.com'),
  (3, 7, 'cache-dtc-af05.proxy.aol.com'),
  (4, 7, 'cache-dtc-af05.proxy.aol.com');

SELECT hostname, COUNT(DISTINCT user_id) as no FROM t1
  WHERE hostname LIKE '%aol%'
    GROUP BY hostname;

DROP TABLE t1;

#
# Test for bug #8614: GROUP BY 'const' with DISTINCT  
#

CREATE TABLE t1 (a  int, b int);
INSERT INTO t1 VALUES (1,2), (1,3);
SELECT a, b FROM t1 GROUP BY 'const';
SELECT DISTINCT a, b FROM t1 GROUP BY 'const';

DROP TABLE t1;

#
# Test for bug #11385: GROUP BY for datetime converted to decimals  
#

CREATE TABLE t1 (id INT, dt DATETIME);
INSERT INTO t1 VALUES ( 1, '2005-05-01 12:30:00' );
INSERT INTO t1 VALUES ( 1, '2005-05-01 12:30:00' );
INSERT INTO t1 VALUES ( 1, '2005-05-01 12:30:00' );
INSERT INTO t1 VALUES ( 1, '2005-05-01 12:30:00' );
SELECT dt DIV 1 AS f, id FROM t1 GROUP BY f;

DROP TABLE t1;

#
# Test for bug #11295: GROUP BY a BLOB column with COUNT(DISTINCT column1) 
#                      when the BLOB column takes NULL values
# 

CREATE TABLE t1 (id varchar(20) NOT NULL);
INSERT INTO t1 VALUES ('trans1'), ('trans2');
CREATE TABLE t2 (id varchar(20) NOT NULL, err_comment blob NOT NULL);
INSERT INTO t2 VALUES ('trans1', 'a problem');
SELECT COUNT(DISTINCT(t1.id)), LEFT(err_comment, 256) AS comment
  FROM t1 LEFT JOIN t2 ON t1.id=t2.id GROUP BY comment;

DROP TABLE t1, t2;

#
# Bug #12266 GROUP BY expression on DATE column produces result with
#            reduced length
#
create table t1 (f1 date);
insert into t1 values('2005-06-06');
insert into t1 values('2005-06-06'); 
select date(left(f1+0,8)) from t1 group by 1;
drop table t1;

#
# Test for bug #11414: crash on Windows for a simple GROUP BY query 
#  
                    
CREATE TABLE t1 (n int);
INSERT INTO t1 VALUES (1);
SELECT n+1 AS n FROM t1 GROUP BY n;
DROP TABLE t1;

#
# BUG#12695: Item_func_isnull::update_used_tables
# did not update const_item_cache
#
create table t1(f1 varchar(5) key);
insert into t1 values (1),(2);
select sql_buffer_result max(f1) is null from t1;
select sql_buffer_result max(f1)+1 from t1;
drop table t1;

#
# BUG#14019-4.1-opt
#
CREATE TABLE t1(a INT); INSERT INTO t1 VALUES (1),(2);

SELECT a FROM t1 GROUP BY 'a';
SELECT a FROM t1 GROUP BY "a";
SELECT a FROM t1 GROUP BY `a`;

set sql_mode=ANSI_QUOTES;
SELECT a FROM t1 GROUP BY "a";
SELECT a FROM t1 GROUP BY 'a';
SELECT a FROM t1 GROUP BY `a`;
set sql_mode='';

SELECT a FROM t1 HAVING 'a' > 1;
SELECT a FROM t1 HAVING "a" > 1;
SELECT a FROM t1 HAVING `a` > 1;

SELECT a FROM t1 ORDER BY 'a' DESC;
SELECT a FROM t1 ORDER BY "a" DESC;
SELECT a FROM t1 ORDER BY `a` DESC;
DROP TABLE t1;

#
# Bug #29717 INSERT INTO SELECT inserts values even if SELECT statement itself
# returns empty
# 
CREATE TABLE t1 (
    f1 int(10) unsigned NOT NULL auto_increment primary key,
    f2 varchar(100) NOT NULL default ''
);
CREATE TABLE t2 (
    f1 varchar(10) NOT NULL default '',
    f2 char(3) NOT NULL default '',
    PRIMARY KEY  (`f1`),
    KEY `k1` (`f2`,`f1`)
);

INSERT INTO t1 values(NULL, '');
INSERT INTO `t2` VALUES ('486878','WDT'),('486910','WDT');
SELECT SQL_BUFFER_RESULT avg(t2.f1) FROM t1, t2 where t2.f2 = 'SIR' GROUP BY t1.f1;
SELECT avg(t2.f1) FROM t1, t2 where t2.f2 = 'SIR' GROUP BY t1.f1;
DROP TABLE t1, t2;


# End of 4.1 tests

#
# Bug#11211: Ambiguous column reference in GROUP BY.
#

create table t1 (c1 char(3), c2 char(3));
create table t2 (c3 char(3), c4 char(3));
insert into t1 values ('aaa', 'bb1'), ('aaa', 'bb2');
insert into t2 values ('aaa', 'bb1'), ('aaa', 'bb2');

# query with ambiguous column reference 'c2'
select t1.c1 as c2 from t1, t2 where t1.c2 = t2.c4
group by c2;
show warnings;

# this query has no ambiguity
select t1.c1 as c2 from t1, t2 where t1.c2 = t2.c4
group by t1.c1;

show warnings;
drop table t1, t2;

#
# Bug #20466: a view is mixing data when there's a trigger on the table
#
CREATE TABLE t1 (a tinyint(3), b varchar(255), PRIMARY KEY  (a));

INSERT INTO t1 VALUES (1,'-----'), (6,'Allemagne'), (17,'Autriche'), 
    (25,'Belgique'), (54,'Danemark'), (62,'Espagne'), (68,'France');

CREATE TABLE t2 (a tinyint(3), b tinyint(3), PRIMARY KEY  (a), KEY b (b));

INSERT INTO t2 VALUES (1,1), (2,1), (6,6), (18,17), (15,25), (16,25),
 (17,25), (10,54), (5,62),(3,68);

CREATE VIEW v1 AS select t1.a, concat(t1.b,'') AS b, t1.b as real_b from t1;

explain 
SELECT straight_join sql_no_cache v1.a, v1.b, v1.real_b from t2, v1
where t2.b=v1.a GROUP BY t2.b;
SELECT straight_join sql_no_cache v1.a, v1.b, v1.real_b from t2, v1
where t2.b=v1.a GROUP BY t2.b;

DROP VIEW v1;
DROP TABLE t1,t2;

#
# Bug#22781: SQL_BIG_RESULT fails to influence sort plan
#
CREATE TABLE t1 (a INT PRIMARY KEY, b INT, key (b));

INSERT INTO t1 VALUES (1,      1);
INSERT INTO t1 SELECT  a + 1 , MOD(a + 1 , 20) FROM t1;
INSERT INTO t1 SELECT  a + 2 , MOD(a + 2 , 20) FROM t1;
INSERT INTO t1 SELECT  a + 4 , MOD(a + 4 , 20) FROM t1;
INSERT INTO t1 SELECT  a + 8 , MOD(a + 8 , 20) FROM t1;
INSERT INTO t1 SELECT  a + 16, MOD(a + 16, 20) FROM t1;
INSERT INTO t1 SELECT  a + 32, MOD(a + 32, 20) FROM t1;
INSERT INTO t1 SELECT  a + 64, MOD(a + 64, 20) FROM t1;

SELECT MIN(b), MAX(b) from t1;

EXPLAIN SELECT b, sum(1) FROM t1 GROUP BY b;
EXPLAIN SELECT SQL_BIG_RESULT b, sum(1) FROM t1 GROUP BY b;
SELECT b, sum(1) FROM t1 GROUP BY b;
SELECT SQL_BIG_RESULT b, sum(1) FROM t1 GROUP BY b;
DROP TABLE t1;

#
# Bug #23417: Too strict checks against GROUP BY in the ONLY_FULL_GROUP_BY mode
#
CREATE TABLE t1 (a INT PRIMARY KEY, b INT);
INSERT INTO t1 VALUES (1,1),(2,1),(3,2),(4,2),(5,3),(6,3);

SET SQL_MODE = 'ONLY_FULL_GROUP_BY';
SELECT MAX(a)-MIN(a) FROM t1 GROUP BY b;
SELECT CEILING(MIN(a)) FROM t1 GROUP BY b;
SELECT CASE WHEN AVG(a)>=0 THEN 'Positive' ELSE 'Negative' END FROM t1 
 GROUP BY b;
SELECT a + 1 FROM t1 GROUP BY a;
--error ER_WRONG_FIELD_WITH_GROUP 
SELECT a + b FROM t1 GROUP BY b;
SELECT (SELECT t1_outer.a FROM t1 AS t1_inner GROUP BY b LIMIT 1) 
  FROM t1 AS t1_outer;
SELECT 1 FROM t1 as t1_outer GROUP BY a 
  HAVING (SELECT t1_outer.a FROM t1 AS t1_inner GROUP BY b LIMIT 1);
--error ER_WRONG_FIELD_WITH_GROUP 
SELECT (SELECT t1_outer.a FROM t1 AS t1_inner LIMIT 1) 
  FROM t1 AS t1_outer GROUP BY t1_outer.b;
--error ER_BAD_FIELD_ERROR 
SELECT 1 FROM t1 as t1_outer GROUP BY a 
  HAVING (SELECT t1_outer.b FROM t1 AS t1_inner LIMIT 1);
SELECT (SELECT SUM(t1_inner.a) FROM t1 AS t1_inner LIMIT 1) 
  FROM t1 AS t1_outer GROUP BY t1_outer.b;
SELECT (SELECT SUM(t1_inner.a) FROM t1 AS t1_inner GROUP BY t1_inner.b LIMIT 1)
  FROM t1 AS t1_outer;
--error ER_WRONG_FIELD_WITH_GROUP 
SELECT (SELECT SUM(t1_outer.a) FROM t1 AS t1_inner LIMIT 1) 
  FROM t1 AS t1_outer GROUP BY t1_outer.b;

SELECT 1 FROM t1 as t1_outer 
  WHERE (SELECT t1_outer.b FROM t1 AS t1_inner GROUP BY t1_inner.b LIMIT 1);

SELECT b FROM t1 GROUP BY b HAVING CEILING(b) > 0;

SELECT 1 FROM t1 GROUP BY b HAVING b = 2 OR b = 3 OR SUM(a) > 12;
SELECT 1 FROM t1 GROUP BY b HAVING ROW (b,b) = ROW (1,1);

--error ER_BAD_FIELD_ERROR
SELECT 1 FROM t1 GROUP BY b HAVING a = 2;
--error ER_INVALID_GROUP_FUNC_USE
SELECT 1 FROM t1 GROUP BY SUM(b);
--error ER_WRONG_FIELD_WITH_GROUP 
SELECT b FROM t1 AS t1_outer GROUP BY a HAVING t1_outer.a IN 
  (SELECT SUM(t1_inner.b)+t1_outer.b FROM t1 AS t1_inner GROUP BY t1_inner.a
   HAVING SUM(t1_inner.b)+t1_outer.b > 5);
DROP TABLE t1;
SET SQL_MODE = '';
#
# Bug#27874: Non-grouped columns are allowed by * in ONLY_FULL_GROUP_BY mode.
#
SET SQL_MODE = 'ONLY_FULL_GROUP_BY';
create table t1(f1 int, f2 int);
--error 1055
select * from t1 group by f1;
--error 1055
select * from t1 group by f2;
select * from t1 group by f1, f2;
--error 1055
select t1.f1,t.* from t1, t1 t group by 1;
drop table t1;
SET SQL_MODE = '';

#
# Bug #32202: ORDER BY not working with GROUP BY
#

CREATE TABLE t1(
  id INT AUTO_INCREMENT PRIMARY KEY, 
  c1 INT NOT NULL, 
  c2 INT NOT NULL,
  UNIQUE KEY (c2,c1));

INSERT INTO t1(c1,c2) VALUES (5,1), (4,1), (3,5), (2,3), (1,3);

# Show that the test cases from the bug report pass
SELECT * FROM t1 ORDER BY c1;
SELECT * FROM t1 GROUP BY id ORDER BY c1;

# Show that DESC is handled correctly
SELECT * FROM t1 GROUP BY id ORDER BY id DESC;

# Show that results are correctly ordered when ORDER BY fields
# are a subset of GROUP BY ones
SELECT * FROM t1 GROUP BY c2 ,c1, id ORDER BY c2, c1;
SELECT * FROM t1 GROUP BY c2, c1, id ORDER BY c2 DESC, c1;
SELECT * FROM t1 GROUP BY c2, c1, id ORDER BY c2 DESC, c1 DESC;

# Show that results are correctly ordered when GROUP BY fields
# are a subset of ORDER BY ones
SELECT * FROM t1 GROUP BY c2  ORDER BY c2, c1;
SELECT * FROM t1 GROUP BY c2  ORDER BY c2 DESC, c1;
SELECT * FROM t1 GROUP BY c2  ORDER BY c2 DESC, c1 DESC;

DROP TABLE t1;


--echo #
--echo # Bug#27219: Aggregate functions in ORDER BY.  
--echo #
SET @save_sql_mode=@@sql_mode;
SET @@sql_mode='ONLY_FULL_GROUP_BY';

CREATE TABLE t1 (a INT, b INT, c INT DEFAULT 0);
INSERT INTO t1 (a, b) VALUES (3,3), (2,2), (3,3), (2,2), (3,3), (4,4);
CREATE TABLE t2 SELECT * FROM t1;

SELECT 1 FROM t1 ORDER BY COUNT(*);
SELECT 1 FROM t1 ORDER BY COUNT(*) + 1;
--error 1140
SELECT 1 FROM t1 ORDER BY COUNT(*) + a;
SELECT 1 FROM t1 ORDER BY COUNT(*), 1;
--error 1140
SELECT 1 FROM t1 ORDER BY COUNT(*), a;

SELECT 1 FROM t1 ORDER BY SUM(a);
SELECT 1 FROM t1 ORDER BY SUM(a + 1);
SELECT 1 FROM t1 ORDER BY SUM(a) + 1;
--error 1140
SELECT 1 FROM t1 ORDER BY SUM(a), b;

--error 1140
SELECT a FROM t1 ORDER BY COUNT(b);

SELECT t1.a FROM t1 ORDER BY (SELECT SUM(t2.a) FROM t2);

--error 1140
SELECT t1.a FROM t1 ORDER BY (SELECT SUM(t2.a), t2.a FROM t2);
--error 1140
SELECT t1.a FROM t1 ORDER BY (SELECT SUM(t2.a) FROM t2 ORDER BY t2.a);
--error 1140
SELECT t1.a FROM t1 ORDER BY (SELECT t2.a FROM t2 ORDER BY SUM(t2.b) LIMIT 1);

--error 1140
SELECT t1.a FROM t1
  WHERE t1.a = (SELECT t2.a FROM t2 ORDER BY SUM(t2.b) LIMIT 1);
--error 1140
SELECT t1.a FROM t1 GROUP BY t1.a
  HAVING t1.a = (SELECT t2.a FROM t2 ORDER BY SUM(t2.a) LIMIT 1);

SELECT t1.a FROM t1 GROUP BY t1.a
  HAVING t1.a IN (SELECT t2.a FROM t2 ORDER BY SUM(t1.b));
--error 1140
SELECT t1.a FROM t1 GROUP BY t1.a
  HAVING t1.a IN (SELECT t2.a FROM t2 ORDER BY t2.a, SUM(t2.b));
--error 1140
SELECT t1.a FROM t1 GROUP BY t1.a
  HAVING t1.a > ANY (SELECT t2.a FROM t2 ORDER BY t2.a, SUM(t2.b));

--error 1140
SELECT t1.a FROM t1
  WHERE t1.a = (SELECT t2.a FROM t2 ORDER BY SUM(t1.b));

SELECT 1 FROM t1 GROUP BY t1.a
  HAVING (SELECT AVG(SUM(t1.b) + 1) FROM t2 ORDER BY SUM(t2.a) LIMIT 1);
SELECT 1 FROM t1 GROUP BY t1.a
  HAVING (SELECT AVG(SUM(t1.b) + t2.b) FROM t2 ORDER BY SUM(t2.a) LIMIT 1);
SELECT 1 FROM t1 GROUP BY t1.a
  HAVING (SELECT AVG(t1.b + t2.b) FROM t2 ORDER BY SUM(t2.a) LIMIT 1);

--error 1140
SELECT 1 FROM t1 GROUP BY t1.a
  HAVING (SELECT AVG(SUM(t1.b) + 1) FROM t2 ORDER BY t2.a LIMIT 1);
--error 1140
SELECT 1 FROM t1 GROUP BY t1.a
  HAVING (SELECT AVG(SUM(t1.b) + t2.b) FROM t2 ORDER BY t2.a LIMIT 1);
--error 1140
SELECT 1 FROM t1 GROUP BY t1.a
  HAVING (SELECT AVG(t1.b + t2.b) FROM t2 ORDER BY t2.a LIMIT 1);

# Both SUMs are aggregated in the subquery, no mixture:
SELECT t1.a FROM t1 
  WHERE t1.a = (SELECT t2.a FROM t2 GROUP BY t2.a
                  ORDER BY SUM(t2.b), SUM(t1.b) LIMIT 1);

# SUM(t1.b) is aggregated in the subquery, no mixture:
SELECT t1.a, SUM(t1.b) FROM t1 
  WHERE t1.a = (SELECT SUM(t2.b) FROM t2 GROUP BY t2.a
                  ORDER BY SUM(t2.b), SUM(t1.b) LIMIT 1)
  GROUP BY t1.a;

# 2nd SUM(t1.b) is aggregated in the subquery, no mixture:
SELECT t1.a, SUM(t1.b) FROM t1 
  WHERE t1.a = (SELECT SUM(t2.b) FROM t2
                  ORDER BY SUM(t2.b) + SUM(t1.b) LIMIT 1)
  GROUP BY t1.a;

# SUM(t2.b + t1.a) is aggregated in the subquery, no mixture:
SELECT t1.a, SUM(t1.b) FROM t1 
  WHERE t1.a = (SELECT SUM(t2.b) FROM t2
                  ORDER BY SUM(t2.b + t1.a) LIMIT 1)
  GROUP BY t1.a;

SELECT t1.a FROM t1 GROUP BY t1.a
    HAVING (1, 1) = (SELECT SUM(t1.a), t1.a FROM t2 LIMIT 1);

select avg (
  (select
    (select sum(outr.a + innr.a) from t1 as innr limit 1) as tt
   from t1 as outr order by outr.a limit 1))
from t1 as most_outer;

--error 1140
select avg (
  (select (
    (select sum(outr.a + innr.a) from t1 as innr limit 1)) as tt
   from t1 as outr order by count(outr.a) limit 1)) as tt
from t1 as most_outer;

select (select sum(outr.a + t1.a) from t1 limit 1) as tt from t1 as outr order by outr.a;

SET sql_mode=@save_sql_mode;
DROP TABLE t1, t2;

--echo # 
--echo # BUG#38072: Wrong result: HAVING not observed in a query with aggregate
--echo # 
CREATE TABLE t1 (
  pk int(11) NOT NULL AUTO_INCREMENT,
  int_nokey int(11) NOT NULL,
  int_key int(11) NOT NULL,
  varchar_key varchar(1) NOT NULL,
  varchar_nokey varchar(1) NOT NULL,
  PRIMARY KEY (pk),
  KEY int_key (int_key),
  KEY varchar_key (varchar_key)
);
INSERT INTO t1 VALUES 
(1,5,5, 'h','h'),
(2,1,1, '{','{'),
(3,1,1, 'z','z'),
(4,8,8, 'x','x'),
(5,7,7, 'o','o'),
(6,3,3, 'p','p'),
(7,9,9, 'c','c'),
(8,0,0, 'k','k'),
(9,6,6, 't','t'),
(10,0,0,'c','c');

explain SELECT COUNT(varchar_key) AS X FROM t1 WHERE pk = 8 having 'foo'='bar';
SELECT COUNT(varchar_key) AS X FROM t1 WHERE pk = 8 having 'foo'='bar';
drop table t1;
  
--echo End of 5.0 tests
# Bug #21174: Index degrades sort performance and 
#             optimizer does not honor IGNORE INDEX.
#             a.k.a WL3527.
#
CREATE TABLE t1 (a INT, b INT,
                 PRIMARY KEY (a),
                 KEY i2(a,b));
INSERT INTO t1 VALUES (1,1),(2,2),(3,3),(4,4),(5,5),(6,6),(7,7),(8,8);
INSERT INTO t1 SELECT a + 8,b FROM t1;
INSERT INTO t1 SELECT a + 16,b FROM t1;
INSERT INTO t1 SELECT a + 32,b FROM t1;
INSERT INTO t1 SELECT a + 64,b FROM t1;
INSERT INTO t1 SELECT a + 128,b FROM t1 limit 16;
ANALYZE TABLE t1;
EXPLAIN SELECT a FROM t1 WHERE a < 2;
EXPLAIN SELECT a FROM t1 WHERE a < 2 ORDER BY a;
EXPLAIN SELECT a FROM t1 WHERE a < 2 GROUP BY a;
EXPLAIN SELECT a FROM t1 IGNORE INDEX (PRIMARY,i2);
EXPLAIN SELECT a FROM t1 IGNORE INDEX FOR JOIN (PRIMARY,i2);
EXPLAIN SELECT a FROM t1 IGNORE INDEX FOR GROUP BY (PRIMARY,i2) GROUP BY a;
EXPLAIN SELECT a FROM t1 IGNORE INDEX FOR ORDER BY (PRIMARY,i2) ORDER BY a;
SELECT a FROM t1 IGNORE INDEX FOR ORDER BY (PRIMARY,i2) ORDER BY a;
EXPLAIN SELECT a FROM t1 IGNORE INDEX FOR ORDER BY (PRIMARY)
  IGNORE INDEX FOR GROUP BY (i2) GROUP BY a;
EXPLAIN SELECT a FROM t1 IGNORE INDEX (PRIMARY) IGNORE INDEX FOR ORDER BY (i2);
EXPLAIN SELECT a FROM t1 FORCE INDEX (i2);
EXPLAIN SELECT a FROM t1 USE INDEX ();
EXPLAIN SELECT a FROM t1 USE INDEX () USE INDEX (i2);
--error ER_WRONG_USAGE
EXPLAIN SELECT a FROM t1 
  FORCE INDEX (PRIMARY) 
  IGNORE INDEX FOR GROUP BY (i2)
  IGNORE INDEX FOR ORDER BY (i2)
  USE INDEX (i2);
EXPLAIN SELECT a FROM t1 USE INDEX (i2) USE INDEX ();
--error ER_PARSE_ERROR
EXPLAIN SELECT a FROM t1 FORCE INDEX ();
--error ER_PARSE_ERROR
EXPLAIN SELECT a FROM t1 IGNORE INDEX ();
# disable the columns irrelevant to this test here. On some systems 
# without support for large files the rowid is shorter and its size affects 
# the cost calculations. This causes the optimizer to choose loose index
# scan over normal index access.
--replace_column 4 # 7 # 9 # 10 #
EXPLAIN SELECT a FROM t1 USE INDEX FOR JOIN (i2) 
  USE INDEX FOR GROUP BY (i2) GROUP BY a;
EXPLAIN SELECT a FROM t1 FORCE INDEX FOR JOIN (i2) 
  FORCE INDEX FOR GROUP BY (i2) GROUP BY a;
EXPLAIN SELECT a FROM t1 USE INDEX () IGNORE INDEX (i2);
EXPLAIN SELECT a FROM t1 IGNORE INDEX (i2) USE INDEX ();

EXPLAIN SELECT a FROM t1 
  USE INDEX FOR GROUP BY (i2) 
  USE INDEX FOR ORDER BY (i2)
  USE INDEX FOR JOIN (i2);

EXPLAIN SELECT a FROM t1 
  USE INDEX FOR JOIN (i2) 
  USE INDEX FOR JOIN (i2) 
  USE INDEX FOR JOIN (i2,i2);

EXPLAIN SELECT 1 FROM t1 WHERE a IN
  (SELECT a FROM t1 USE INDEX (i2) IGNORE INDEX (i2));

CREATE TABLE t2 (a INT, b INT, KEY(a));
INSERT INTO t2 VALUES (1, 1), (2, 2), (3,3), (4,4);
EXPLAIN SELECT a, SUM(b) FROM t2 GROUP BY a LIMIT 2; 
EXPLAIN SELECT a, SUM(b) FROM t2 IGNORE INDEX (a) GROUP BY a LIMIT 2;

EXPLAIN SELECT 1 FROM t2 WHERE a IN
  (SELECT a FROM t1 USE INDEX (i2) IGNORE INDEX (i2));

SHOW VARIABLES LIKE 'old';  
--error ER_INCORRECT_GLOBAL_LOCAL_VAR
SET @@old = off;  

DROP TABLE t1, t2;

#
# Bug#30596: GROUP BY optimization gives wrong result order
#
CREATE TABLE t1(
  a INT, 
  b INT NOT NULL, 
  c INT NOT NULL, 
  d INT, 
  UNIQUE KEY (c,b)
);

INSERT INTO t1 VALUES (1,1,1,50), (1,2,3,40), (2,1,3,4);

CREATE TABLE t2(
  a INT,
  b INT,
  UNIQUE KEY(a,b)
);

INSERT INTO t2 VALUES (NULL, NULL), (NULL, NULL), (NULL, 1), (1, NULL), (1, 1), (1,2);

EXPLAIN SELECT c,b,d FROM t1 GROUP BY c,b,d;
SELECT c,b,d FROM t1 GROUP BY c,b,d;
EXPLAIN SELECT c,b,d FROM t1 GROUP BY c,b,d ORDER BY NULL;
SELECT c,b,d FROM t1 GROUP BY c,b,d ORDER BY NULL;
EXPLAIN SELECT c,b,d FROM t1 ORDER BY c,b,d;
SELECT c,b,d FROM t1 ORDER BY c,b,d;

EXPLAIN SELECT c,b,d FROM t1 GROUP BY c,b;
SELECT c,b,d FROM t1 GROUP BY c,b;
EXPLAIN SELECT c,b   FROM t1 GROUP BY c,b;
SELECT c,b   FROM t1 GROUP BY c,b;

EXPLAIN SELECT a,b from t2 ORDER BY a,b;
SELECT a,b from t2 ORDER BY a,b;
EXPLAIN SELECT a,b from t2 GROUP BY a,b;
SELECT a,b from t2 GROUP BY a,b;
EXPLAIN SELECT a from t2 GROUP BY a;
SELECT a from t2 GROUP BY a;
EXPLAIN SELECT b from t2 GROUP BY b;
SELECT b from t2 GROUP BY b;

DROP TABLE t1;
DROP TABLE t2;

#
# Bug #31797: error while parsing subqueries -- WHERE is parsed as HAVING
#
CREATE TABLE t1 ( a INT, b INT );

SELECT b c, (SELECT a FROM t1 WHERE b = c)
FROM t1;

SELECT b c, (SELECT a FROM t1 WHERE b = c)
FROM t1 
HAVING b = 10;

--error ER_ILLEGAL_REFERENCE
SELECT MAX(b) c, (SELECT a FROM t1 WHERE b = c)
FROM t1 
HAVING b = 10;

SET @old_sql_mode = @@sql_mode;
SET @@sql_mode='ONLY_FULL_GROUP_BY';

SELECT b c, (SELECT a FROM t1 WHERE b = c)
FROM t1;

--error ER_NON_GROUPING_FIELD_USED
SELECT b c, (SELECT a FROM t1 WHERE b = c)
FROM t1 
HAVING b = 10;

--error ER_ILLEGAL_REFERENCE
SELECT MAX(b) c, (SELECT a FROM t1 WHERE b = c)
FROM t1 
HAVING b = 10;

INSERT INTO t1 VALUES (1, 1);
SELECT b c, (SELECT a FROM t1 WHERE b = c)
FROM t1;

INSERT INTO t1 VALUES (2, 1);
--error ER_SUBQUERY_NO_1_ROW
SELECT b c, (SELECT a FROM t1 WHERE b = c)
FROM t1;

DROP TABLE t1;
SET @@sql_mode = @old_sql_mode;


#
# Bug#42567 Invalid GROUP BY error
#

# Setup of the subtest
SET @old_sql_mode = @@sql_mode;
SET @@sql_mode='ONLY_FULL_GROUP_BY';

CREATE TABLE t1(i INT);
INSERT INTO t1 VALUES (1), (10);

# The actual test
SELECT COUNT(i) FROM t1;
SELECT COUNT(i) FROM t1 WHERE i > 1;

# Cleanup of subtest
DROP TABLE t1;
SET @@sql_mode = @old_sql_mode;

--echo #
--echo # Bug #45640: optimizer bug produces wrong results
--echo #

CREATE TABLE t1 (a INT, b INT);
INSERT INTO t1 VALUES (4, 40), (1, 10), (2, 20), (2, 20), (3, 30);

--echo # should return 4 ordered records:
SELECT (SELECT t1.a) aa, COUNT(DISTINCT b) FROM t1 GROUP BY aa;

SELECT (SELECT (SELECT t1.a)) aa, COUNT(DISTINCT b) FROM t1 GROUP BY aa;

SELECT (SELECT t1.a) aa, COUNT(DISTINCT b) FROM t1 GROUP BY aa+0;

--echo # should return the same result in a reverse order:
SELECT (SELECT t1.a) aa, COUNT(DISTINCT b) FROM t1 GROUP BY -aa;

--echo # execution plan should not use temporary table:
EXPLAIN EXTENDED
SELECT (SELECT t1.a) aa, COUNT(DISTINCT b) FROM t1 GROUP BY aa+0;

EXPLAIN EXTENDED
SELECT (SELECT t1.a) aa, COUNT(DISTINCT b) FROM t1 GROUP BY -aa;

--echo # should return only one record
SELECT (SELECT tt.a FROM t1 tt LIMIT 1) aa, COUNT(DISTINCT b) FROM t1
  GROUP BY aa;

CREATE TABLE t2 SELECT DISTINCT a FROM t1;

--echo # originally reported queries (1st two columns of next two query
--echo # results should be same):

SELECT (SELECT t2.a FROM t2 WHERE t2.a = t1.a) aa, b, COUNT(DISTINCT b)
  FROM t1 GROUP BY aa, b;
SELECT (SELECT t2.a FROM t2 WHERE t2.a = t1.a) aa, b, COUNT(         b)
  FROM t1 GROUP BY aa, b;

--echo # ORDER BY for sure:

SELECT (SELECT t2.a FROM t2 WHERE t2.a = t1.a) aa, b, COUNT(DISTINCT b)
  FROM t1 GROUP BY aa, b ORDER BY -aa, -b;
SELECT (SELECT t2.a FROM t2 WHERE t2.a = t1.a) aa, b, COUNT(         b)
  FROM t1 GROUP BY aa, b ORDER BY -aa, -b;

DROP TABLE t1, t2;


--echo #
--echo # Bug#52051: Aggregate functions incorrectly returns NULL from outer
--echo # join query
--echo #
CREATE TABLE t1 (a INT PRIMARY KEY);
CREATE TABLE t2 (a INT PRIMARY KEY);
INSERT INTO t2 VALUES (1), (2);
EXPLAIN SELECT MIN(t2.a) FROM t2 LEFT JOIN t1 ON t2.a = t1.a;
SELECT MIN(t2.a) FROM t2 LEFT JOIN t1 ON t2.a = t1.a;
EXPLAIN SELECT MAX(t2.a) FROM t2 LEFT JOIN t1 ON t2.a = t1.a;
SELECT MAX(t2.a) FROM t2 LEFT JOIN t1 ON t2.a = t1.a;
DROP TABLE t1, t2;


--echo #
--echo # Bug#55188: GROUP BY, GROUP_CONCAT and TEXT - inconsistent results
--echo #

CREATE TABLE t1 (a text, b varchar(10));
INSERT INTO t1 VALUES (repeat('1', 1300),'one'), (repeat('1', 1300),'two');

query_vertical EXPLAIN 
SELECT SUBSTRING(a,1,10), LENGTH(a), GROUP_CONCAT(b) FROM t1 GROUP BY a;
SELECT SUBSTRING(a,1,10), LENGTH(a), GROUP_CONCAT(b) FROM t1 GROUP BY a;
query_vertical EXPLAIN 
SELECT SUBSTRING(a,1,10), LENGTH(a) FROM t1 GROUP BY a;
SELECT SUBSTRING(a,1,10), LENGTH(a) FROM t1 GROUP BY a;
DROP TABLE t1;

--echo #
--echo # Bug#57688 Assertion `!table || (!table->write_set || bitmap_is_set(table->write_set, field
--echo #

CREATE TABLE t1(f1 INT NOT NULL);
INSERT INTO t1 VALUES (16777214),(0);

SELECT COUNT(*) FROM t1 LEFT JOIN t1 t2
ON 1 WHERE t2.f1 > 1 GROUP BY t2.f1;

DROP TABLE t1;

--echo #
--echo # Bug#59839: Aggregation followed by subquery yields wrong result
--echo #

CREATE TABLE t1 (
  a INT,
  b INT,
  c INT,
  KEY (a, b)
);

INSERT INTO t1 VALUES
  ( 1, 1,  1 ),
  ( 1, 2,  2 ),
  ( 1, 3,  3 ),
  ( 1, 4,  6 ),
  ( 1, 5,  5 ),
  ( 1, 9, 13 ),

  ( 2, 1,  6 ),
  ( 2, 2,  7 ),
  ( 2, 3,  8 );

EXPLAIN
SELECT a, AVG(t1.b),
(SELECT t11.c FROM t1 t11 WHERE t11.a = t1.a AND t11.b = AVG(t1.b)) AS t11c,
(SELECT t12.c FROM t1 t12 WHERE t12.a = t1.a AND t12.b = AVG(t1.b)) AS t12c
FROM t1 GROUP BY a;

SELECT a, AVG(t1.b),
(SELECT t11.c FROM t1 t11 WHERE t11.a = t1.a AND t11.b = AVG(t1.b)) AS t11c,
(SELECT t12.c FROM t1 t12 WHERE t12.a = t1.a AND t12.b = AVG(t1.b)) AS t12c
FROM t1 GROUP BY a;

DROP TABLE t1;


--echo # End of 5.1 tests

--echo #
--echo # Bug#49771: Incorrect MIN (date) when minimum value is 0000-00-00
--echo #
CREATE TABLE t1 (f1 int, f2 DATE);

INSERT INTO t1 VALUES (1,'2004-04-19'), (1,'0000-00-00'), (1,'2004-04-18'),
(2,'2004-05-19'), (2,'0001-01-01'), (3,'2004-04-10');

SELECT MIN(f2),MAX(f2) FROM t1;
SELECT f1,MIN(f2),MAX(f2) FROM t1 GROUP BY 1;

DROP TABLE t1;

CREATE TABLE t1 ( f1 int, f2 time);
INSERT INTO t1 VALUES (1,'01:27:35'), (1,'06:11:01'), (2,'19:53:05'),
(2,'21:44:25'), (3,'10:55:12'), (3,'05:45:11'), (4,'00:25:00');

SELECT MIN(f2),MAX(f2) FROM t1;
SELECT f1,MIN(f2),MAX(f2) FROM t1 GROUP BY 1;

DROP TABLE t1;
--echo #End of test#49771

--echo #
--echo # Bug #58782
--echo # Missing rows with SELECT .. WHERE .. IN subquery 
--echo # with full GROUP BY and no aggr
--echo #

CREATE TABLE t1 (
  pk INT NOT NULL,
  col_int_nokey INT,
  PRIMARY KEY (pk)
);

INSERT INTO t1 VALUES (10,7);
INSERT INTO t1 VALUES (11,1);
INSERT INTO t1 VALUES (12,5);
INSERT INTO t1 VALUES (13,3);

## original query:

SELECT pk AS field1, col_int_nokey AS field2 
FROM t1 
WHERE col_int_nokey > 0
GROUP BY field1, field2;

## store query results in a new table:

CREATE TABLE where_subselect
  SELECT pk AS field1, col_int_nokey AS field2
  FROM t1
  WHERE col_int_nokey > 0
  GROUP BY field1, field2
;

## query the new table and compare to original using WHERE ... IN():

SELECT * 
FROM where_subselect
WHERE (field1, field2) IN (
  SELECT pk AS field1, col_int_nokey AS field2
  FROM t1
  WHERE col_int_nokey > 0
  GROUP BY field1, field2
);

DROP TABLE t1;
DROP TABLE where_subselect;

--echo # End of Bug #58782

--echo #
--echo # Bug #11766429 
--echo # RE-EXECUTE OF PREPARED STATEMENT CRASHES IN ITEM_REF::FIX_FIELDS WITH
--echo #

CREATE TABLE t1(a INT, KEY(a));
INSERT INTO t1 VALUES (0);
CREATE TABLE t2(b INT, KEY(b));
INSERT INTO t2 VALUES (0),(0);

PREPARE stmt FROM '
SELECT 1 FROM t2
LEFT JOIN t1 ON NULL
GROUP BY t2.b, t1.a
HAVING a <> 2';
EXECUTE stmt;
EXECUTE stmt;

DEALLOCATE PREPARE stmt;
DROP TABLE t1, t2;

--echo # End of Bug #11766429

--echo #
<<<<<<< HEAD
--echo # Bug#12699645 SELECT SUM() + STRAIGHT_JOIN QUERY MISSES ROWS
--echo #

CREATE TABLE t1 (
pk INT, col_int_key INT,
col_varchar_key VARCHAR(1), col_varchar_nokey VARCHAR(1)
);
INSERT INTO t1 VALUES
(10,7,'v','v'),(11,0,'s','s'),(12,9,'l','l'),(13,3,'y','y'),(14,4,'c','c'),
(15,2,'i','i'),(16,5,'h','h'),(17,3,'q','q'),(18,1,'a','a'),(19,3,'v','v'),
(20,6,'u','u'),(21,7,'s','s'),(22,5,'y','y'),(23,1,'z','z'),(24,204,'h','h'),
(25,224,'p','p'),(26,9,'e','e'),(27,5,'i','i'),(28,0,'y','y'),(29,3,'w','w');

CREATE TABLE t2 (
pk INT, col_int_key INT,
col_varchar_key VARCHAR(1), col_varchar_nokey VARCHAR(1),
PRIMARY KEY (pk)
);
INSERT INTO t2 VALUES
(1,4,'b','b'),(2,8,'y','y'),(3,0,'p','p'),(4,0,'f','f'),(5,0,'p','p'),
(6,7,'d','d'),(7,7,'f','f'),(8,5,'j','j'),(9,3,'e','e'),(10,188,'u','u'),
(11,4,'v','v'),(12,9,'u','u'),(13,6,'i','i'),(14,1,'x','x'),(15,5,'l','l'),
(16,6,'q','q'),(17,2,'n','n'),(18,4,'r','r'),(19,231,'c','c'),(20,4,'h','h'),
(21,3,'k','k'),(22,3,'t','t'),(23,7,'t','t'),(24,6,'k','k'),(25,7,'g','g'),
(26,9,'z','z'),(27,4,'n','n'),(28,4,'j','j'),(29,2,'l','l'),(30,1,'d','d'),
(31,2,'t','t'),(32,194,'y','y'),(33,2,'i','i'),(34,3,'j','j'),(35,8,'r','r'),
(36,4,'b','b'),(37,9,'o','o'),(38,4,'k','k'),(39,5,'a','a'),(40,5,'f','f'),
(41,9,'t','t'),(42,3,'c','c'),(43,8,'c','c'),(44,0,'r','r'),(45,98,'k','k'),
(46,3,'l','l'),(47,1,'o','o'),(48,0,'t','t'),(49,189,'v','v'),(50,8,'x','x'),
(51,3,'j','j'),(52,3,'x','x'),(53,9,'k','k'),(54,6,'o','o'),(55,8,'z','z'),
(56,3,'n','n'),(57,9,'c','c'),(58,5,'d','d'),(59,9,'s','s'),(60,2,'j','j'),
(61,2,'w','w'),(62,5,'f','f'),(63,8,'p','p'),(64,6,'o','o'),(65,9,'f','f'),
(66,0,'x','x'),(67,3,'q','q'),(68,6,'g','g'),(69,5,'x','x'),(70,8,'p','p'),
(71,2,'q','q'),(72,120,'q','q'),(73,25,'v','v'),(74,1,'g','g'),(75,3,'l','l'),
(76,1,'w','w'),(77,3,'h','h'),(78,153,'c','c'),(79,5,'o','o'),(80,9,'o','o'),
(81,1,'v','v'),(82,8,'y','y'),(83,7,'d','d'),(84,6,'p','p'),(85,2,'z','z'),
(86,4,'t','t'),(87,7,'b','b'),(88,3,'y','y'),(89,8,'k','k'),(90,4,'c','c'),
(91,6,'z','z'),(92,1,'t','t'),(93,7,'o','o'),(94,1,'u','u'),(95,0,'t','t'),
(96,2,'k','k'),(97,7,'u','u'),(98,2,'b','b'),(99,1,'m','m'),(100,5,'o','o');

let $query=
SELECT SUM(alias2.col_varchar_nokey) , alias2.pk AS field2 FROM t1 AS alias1
STRAIGHT_JOIN t2 AS alias2 ON alias2.pk = alias1.col_int_key WHERE alias1.pk
GROUP BY field2 ORDER BY alias1.col_int_key,alias2.pk ;
eval EXPLAIN $query;
eval $query;

DROP TABLE t1,t2;
=======
--echo # Bug#12798270: ASSERTION `!TAB->SORTED' FAILED IN JOIN_READ_KEY2
--echo #

CREATE TABLE t1 (i int);
INSERT INTO t1 VALUES (1);

CREATE TABLE t2 (pk int PRIMARY KEY);
INSERT INTO t2 VALUES (10);

CREATE VIEW v1 AS SELECT t2.pk FROM t2;

SELECT v1.pk
FROM t1 LEFT JOIN v1 ON t1.i = v1.pk 
GROUP BY v1.pk;

DROP VIEW v1;
DROP TABLE t1,t2;

--echo # End of Bug#12798270
>>>>>>> 0f480354
<|MERGE_RESOLUTION|>--- conflicted
+++ resolved
@@ -1384,7 +1384,6 @@
 --echo # End of Bug #11766429
 
 --echo #
-<<<<<<< HEAD
 --echo # Bug#12699645 SELECT SUM() + STRAIGHT_JOIN QUERY MISSES ROWS
 --echo #
 
@@ -1433,7 +1432,8 @@
 eval $query;
 
 DROP TABLE t1,t2;
-=======
+
+--echo #
 --echo # Bug#12798270: ASSERTION `!TAB->SORTED' FAILED IN JOIN_READ_KEY2
 --echo #
 
@@ -1453,4 +1453,3 @@
 DROP TABLE t1,t2;
 
 --echo # End of Bug#12798270
->>>>>>> 0f480354
