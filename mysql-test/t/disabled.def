--- conflicted
+++ resolved
@@ -35,8 +35,4 @@
 
 plugin                   : Bug#25659 memory leak via "plugins" test
 rpl_ndb_dd_advance	 : Bug#25913 rpl_ndb_dd_advance fails randomly
-<<<<<<< HEAD
-ndb_alter_table		 : Bug##25774 ndb_alter_table.test fails in DBUG_ASSERT() on Linux x64
-=======
->>>>>>> 3bc195d6
 ndb_single_user          : Bug#27021 Error codes in mysqld in single user mode varies