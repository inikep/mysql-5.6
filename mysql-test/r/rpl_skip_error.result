--- conflicted
+++ resolved
@@ -31,11 +31,6 @@
 2
 3
 show slave status;
-<<<<<<< HEAD
 Slave_IO_State	Master_Host	Master_User	Master_Port	Connect_Retry	Master_Log_File	Read_Master_Log_Pos	Relay_Log_File	Relay_Log_Pos	Relay_Master_Log_File	Slave_IO_Running	Slave_SQL_Running	Replicate_Do_DB	Replicate_Ignore_DB	Replicate_Do_Table	Replicate_Ignore_Table	Replicate_Wild_Do_Table	Replicate_Wild_Ignore_Table	Last_Errno	Last_Error	Skip_Counter	Exec_Master_Log_Pos	Relay_Log_Space	Until_Condition	Until_Log_File	Until_Log_Pos	Master_SSL_Allowed	Master_SSL_CA_File	Master_SSL_CA_Path	Master_SSL_Cert	Master_SSL_Cipher	Master_SSL_Key	Seconds_Behind_Master	Master_SSL_Verify_Server_Cert
-Waiting for master to send event	127.0.0.1	root	9306	1	master-bin.000001	776	slave-relay-bin.000003	922	master-bin.000001	Yes	Yes							0		0	776	1077	None		0	No						0	No
-=======
-Slave_IO_State	Master_Host	Master_User	Master_Port	Connect_Retry	Master_Log_File	Read_Master_Log_Pos	Relay_Log_File	Relay_Log_Pos	Relay_Master_Log_File	Slave_IO_Running	Slave_SQL_Running	Replicate_Do_DB	Replicate_Ignore_DB	Replicate_Do_Table	Replicate_Ignore_Table	Replicate_Wild_Do_Table	Replicate_Wild_Ignore_Table	Last_Errno	Last_Error	Skip_Counter	Exec_Master_Log_Pos	Relay_Log_Space	Until_Condition	Until_Log_File	Until_Log_Pos	Master_SSL_Allowed	Master_SSL_CA_File	Master_SSL_CA_Path	Master_SSL_Cert	Master_SSL_Cipher	Master_SSL_Key	Seconds_Behind_Master
-Waiting for master to send event	127.0.0.1	root	MASTER_PORT	1	master-bin.000001	843	slave-relay-bin.000003	981	master-bin.000001	Yes	Yes							0		0	843	981	None		0	No						0
->>>>>>> a5b37d95
+Waiting for master to send event	127.0.0.1	root	MASTER_PORT	1	master-bin.000001	776	slave-relay-bin.000003	922	master-bin.000001	Yes	Yes							0		0	776	1077	None		0	No						0	No
 drop table t1;