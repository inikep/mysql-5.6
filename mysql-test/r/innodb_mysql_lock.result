#
# Bug #22876 Four-way deadlock
#
DROP TABLE IF EXISTS t1;
# Connection 1
set @@autocommit=0;
CREATE TABLE t1(s1 INT UNIQUE) ENGINE=innodb;
INSERT INTO t1 VALUES (1);
# Connection 2
set @@autocommit=0;
INSERT INTO t1 VALUES (2);
INSERT INTO t1 VALUES (1);
# Connection 3
set @@autocommit=0;
DROP TABLE t1;
# Connection 1
# Connection 1 is now holding the lock.
# Issuing insert from connection 1 while connection 2&3 
# is waiting for the lock should give a deadlock error.
INSERT INTO t1 VALUES (2);
ERROR 40001: Deadlock found when trying to get lock; try restarting transaction
# Cleanup
commit;
set @@autocommit=1;
commit;
set @@autocommit=1;
set @@autocommit=1;
#
# Test for bug #37346 "innodb does not detect deadlock between update
#                      and alter table".
#
drop table if exists t1;
create table t1 (c1 int primary key, c2 int, c3 int) engine=InnoDB;
insert into t1 values (1,1,0),(2,2,0),(3,3,0),(4,4,0),(5,5,0);
begin;
# Run statement which acquires X-lock on one of table's rows.
update t1 set c3=c3+1 where c2=3;
#
# Switching to connection 'con37346'.
# The below ALTER TABLE statement should wait till transaction
# in connection 'default' is complete and then succeed.
# It should not deadlock or fail with ER_LOCK_DEADLOCK error.
# Sending:
alter table t1 add column c4 int;;
#
# Switching to connection 'default'.
# Wait until the above ALTER TABLE gets blocked because this
# connection holds SW metadata lock on table to be altered.
# The below statement should succeed. It should not
# deadlock or end with ER_LOCK_DEADLOCK error.
update t1 set c3=c3+1 where c2=4;
# Unblock ALTER TABLE by committing transaction.
commit;
#
# Switching to connection 'con37346'.
# Reaping ALTER TABLE.
#
# Switching to connection 'default'.
drop table t1;
#
# Bug #42147 Concurrent DML and LOCK TABLE ... READ for InnoDB 
#            table cause warnings in errlog
#
#
# Note that this test for now relies on a global suppression of 
# the warning "Found lock of type 6 that is write and read locked"
# This suppression rule can be removed once Bug#42147 is properly
# fixed. See bug page for more info.
#
DROP TABLE IF EXISTS t1;
CREATE TABLE t1 (i INT) engine= innodb;
# Connection 2
# Get user-level lock
SELECT get_lock('bug42147_lock', 60);
get_lock('bug42147_lock', 60)
1
# Connection 1
INSERT INTO t1 SELECT get_lock('bug42147_lock', 60);
# Connection 2
LOCK TABLES t1 READ;
SELECT release_lock('bug42147_lock');
release_lock('bug42147_lock')
1
# Connection 1
# Connection 2
UNLOCK TABLES;
# Connection 1
DROP TABLE t1;
#
# Bug#53798 OPTIMIZE TABLE breaks repeatable read
#
DROP TABLE IF EXISTS t1;
CREATE TABLE t1 (a INT) engine=innodb;
INSERT INTO t1 VALUES (1), (2), (3);
# Connection con1
START TRANSACTION WITH CONSISTENT SNAPSHOT;
SELECT * FROM t1;
a
1
2
3
# Connection default
# This should block
# Sending:
OPTIMIZE TABLE t1;
# Connection con1
SELECT * FROM t1;
a
1
2
3
COMMIT;
# Connection default
# Reaping OPTIMIZE TABLE t1
Table	Op	Msg_type	Msg_text
test.t1	optimize	note	Table does not support optimize, doing recreate + analyze instead
test.t1	optimize	status	OK
DROP TABLE t1;
#
# Bug#49891 View DDL breaks REPEATABLE READ
#
DROP TABLE IF EXISTS t1, t2;
DROP VIEW IF EXISTS v2;
CREATE TABLE t1 ( f1 INTEGER ) ENGINE = innodb;
CREATE TABLE t2 ( f1 INTEGER );
CREATE VIEW v1 AS SELECT 1 FROM t1;
# Connection con3
LOCK TABLE t1 WRITE;
# Connection default
START TRANSACTION;
# Sending:
SELECT * FROM v1;
# Connection con2
# Waiting for 'SELECT * FROM v1' to sync in.
# Sending:
ALTER VIEW v1 AS SELECT 2 FROM t2;
# Connection con3
# Waiting for 'ALTER VIEW v1 AS SELECT 2 FROM t2' to sync in.
UNLOCK TABLES;
# Connection default;
# Reaping: SELECT * FROM v1
1
SELECT * FROM v1;
1
COMMIT;
# Connection con2
# Reaping: ALTER VIEW v1 AS SELECT 2 FROM t2
# Connection default
DROP TABLE t1, t2;
DROP VIEW v1;
#
# Bug#11815600 [ERROR] INNODB COULD NOT FIND INDEX PRIMARY
#              KEY NO 0 FOR TABLE IN ERROR LOG 
#
DROP TABLE IF EXISTS t1;
# Test 1: Secondary index
# Connection default
CREATE TABLE t1 (id INT PRIMARY KEY, value INT) ENGINE = InnoDB;
INSERT INTO t1 VALUES (1, 12345);
START TRANSACTION;
SELECT * FROM t1;
id	value
1	12345
# Connection con1
SET lock_wait_timeout=1;
ALTER TABLE t1 ADD INDEX idx(value);
ERROR HY000: Lock wait timeout exceeded; try restarting transaction
ALTER TABLE t1 ADD INDEX idx(value);
ERROR HY000: Lock wait timeout exceeded; try restarting transaction
# Connection default
SELECT * FROM t1;
id	value
1	12345
COMMIT;
DROP TABLE t1;
<<<<<<< HEAD
#
# Bug#11747690 33650: MYSQL_ALTER_TABLE() UNNECESSARILY DOES
#              FULL TABLE COPY 
#
DROP TABLE IF EXISTS t1;
CREATE TABLE t1(a INT, b VARCHAR(255), PRIMARY KEY(a,b))
engine=innodb default charset=utf8;
INSERT INTO t1 VALUES (1, 'a'), (2, 'b');
CREATE INDEX t1ba ON t1(b,a);
affected rows: 0
info: Records: 0  Duplicates: 0  Warnings: 0
=======
# Test 2: Primary index
CREATE TABLE t1(a INT NOT NULL, b INT NOT NULL) engine=innodb;
INSERT INTO t1 VALUES (1, 12345), (2, 23456);
# Connection con1
SET SESSION debug= "+d,alter_table_rollback_new_index";
ALTER TABLE t1 ADD PRIMARY KEY(a);
ERROR HY000: Unknown error
SELECT * FROM t1;
a	b
1	12345
2	23456
# Connection default
SELECT * FROM t1;
a	b
1	12345
2	23456
>>>>>>> f21fd6e4
DROP TABLE t1;<|MERGE_RESOLUTION|>--- conflicted
+++ resolved
@@ -173,7 +173,23 @@
 1	12345
 COMMIT;
 DROP TABLE t1;
-<<<<<<< HEAD
+# Test 2: Primary index
+CREATE TABLE t1(a INT NOT NULL, b INT NOT NULL) engine=innodb;
+INSERT INTO t1 VALUES (1, 12345), (2, 23456);
+# Connection con1
+SET SESSION debug= "+d,alter_table_rollback_new_index";
+ALTER TABLE t1 ADD PRIMARY KEY(a);
+ERROR HY000: Unknown error
+SELECT * FROM t1;
+a	b
+1	12345
+2	23456
+# Connection default
+SELECT * FROM t1;
+a	b
+1	12345
+2	23456
+DROP TABLE t1;
 #
 # Bug#11747690 33650: MYSQL_ALTER_TABLE() UNNECESSARILY DOES
 #              FULL TABLE COPY 
@@ -185,22 +201,4 @@
 CREATE INDEX t1ba ON t1(b,a);
 affected rows: 0
 info: Records: 0  Duplicates: 0  Warnings: 0
-=======
-# Test 2: Primary index
-CREATE TABLE t1(a INT NOT NULL, b INT NOT NULL) engine=innodb;
-INSERT INTO t1 VALUES (1, 12345), (2, 23456);
-# Connection con1
-SET SESSION debug= "+d,alter_table_rollback_new_index";
-ALTER TABLE t1 ADD PRIMARY KEY(a);
-ERROR HY000: Unknown error
-SELECT * FROM t1;
-a	b
-1	12345
-2	23456
-# Connection default
-SELECT * FROM t1;
-a	b
-1	12345
-2	23456
->>>>>>> f21fd6e4
 DROP TABLE t1;