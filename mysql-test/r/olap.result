drop table if exists t1,t2;
set @sav_dpi= @@div_precision_increment;
set div_precision_increment= 5;
show variables like 'div_precision_increment';
Variable_name	Value
div_precision_increment	5
create table t1 (product varchar(32), country_id int not null, year int, profit int);
insert into t1  values ( 'Computer', 2,2000, 1200),
( 'TV', 1, 1999, 150),
( 'Calculator', 1, 1999,50),
( 'Computer', 1, 1999,1500),
( 'Computer', 1, 2000,1500),
( 'TV', 1, 2000, 150),
( 'TV', 2, 2000, 100),
( 'TV', 2, 2000, 100),
( 'Calculator', 1, 2000,75),
( 'Calculator', 2, 2000,75),
( 'TV', 1, 1999, 100),
( 'Computer', 1, 1999,1200),
( 'Computer', 2, 2000,1500),
( 'Calculator', 2, 2000,75),
( 'Phone', 3, 2003,10)
;
create table t2 (country_id int primary key, country char(20) not null);
insert into t2 values (1, 'USA'),(2,'India'), (3,'Finland');
select product, sum(profit) from t1 group by product;
product	sum(profit)
Calculator	275
Computer	6900
Phone	10
TV	600
select product, sum(profit) from t1 group by product with rollup;
product	sum(profit)
Calculator	275
Computer	6900
Phone	10
TV	600
NULL	7785
select product, sum(profit) from t1 group by 1 with rollup;
product	sum(profit)
Calculator	275
Computer	6900
Phone	10
TV	600
NULL	7785
select product, sum(profit),avg(profit) from t1 group by product with rollup;
product	sum(profit)	avg(profit)
Calculator	275	68.75000
Computer	6900	1380.00000
Phone	10	10.00000
TV	600	120.00000
NULL	7785	519.00000
select product, country_id , year, sum(profit) from t1 group by product, country_id, year;
product	country_id	year	sum(profit)
Calculator	1	1999	50
Calculator	1	2000	75
Calculator	2	2000	150
Computer	1	1999	2700
Computer	1	2000	1500
Computer	2	2000	2700
Phone	3	2003	10
TV	1	1999	250
TV	1	2000	150
TV	2	2000	200
select product, country_id , year, sum(profit) from t1 group by product, country_id, year with rollup;
product	country_id	year	sum(profit)
Calculator	1	1999	50
Calculator	1	2000	75
Calculator	1	NULL	125
Calculator	2	2000	150
Calculator	2	NULL	150
Calculator	NULL	NULL	275
Computer	1	1999	2700
Computer	1	2000	1500
Computer	1	NULL	4200
Computer	2	2000	2700
Computer	2	NULL	2700
Computer	NULL	NULL	6900
Phone	3	2003	10
Phone	3	NULL	10
Phone	NULL	NULL	10
TV	1	1999	250
TV	1	2000	150
TV	1	NULL	400
TV	2	2000	200
TV	2	NULL	200
TV	NULL	NULL	600
NULL	NULL	NULL	7785
explain extended select product, country_id , year, sum(profit) from t1 group by product, country_id, year with rollup;
id	select_type	table	type	possible_keys	key	key_len	ref	rows	Extra
1	SIMPLE	t1	ALL	NULL	NULL	NULL	NULL	15	Using filesort
Warnings:
Note	1003	select `test`.`t1`.`product` AS `product`,`test`.`t1`.`country_id` AS `country_id`,`test`.`t1`.`year` AS `year`,sum(`test`.`t1`.`profit`) AS `sum(profit)` from `test`.`t1` group by `test`.`t1`.`product`,`test`.`t1`.`country_id`,`test`.`t1`.`year` with rollup
select product, country_id , sum(profit) from t1 group by product desc, country_id with rollup;
product	country_id	sum(profit)
TV	1	400
TV	2	200
TV	NULL	600
Phone	3	10
Phone	NULL	10
Computer	1	4200
Computer	2	2700
Computer	NULL	6900
Calculator	1	125
Calculator	2	150
Calculator	NULL	275
NULL	NULL	7785
select product, country_id , year, sum(profit) from t1 group by product, country_id, year with rollup limit 5;
product	country_id	year	sum(profit)
Calculator	1	1999	50
Calculator	1	2000	75
Calculator	1	NULL	125
Calculator	2	2000	150
Calculator	2	NULL	150
select product, country_id , year, sum(profit) from t1 group by product, country_id, year with rollup limit 3,3;
product	country_id	year	sum(profit)
Calculator	2	2000	150
Calculator	2	NULL	150
Calculator	NULL	NULL	275
select product, country_id, count(*), count(distinct year) from t1 group by product, country_id;
product	country_id	count(*)	count(distinct year)
Calculator	1	2	2
Calculator	2	2	1
Computer	1	3	2
Computer	2	2	1
Phone	3	1	1
TV	1	3	2
TV	2	2	1
select product, country_id, count(*), count(distinct year) from t1 group by product, country_id with rollup;
product	country_id	count(*)	count(distinct year)
Calculator	1	2	2
Calculator	2	2	1
Calculator	NULL	4	2
Computer	1	3	2
Computer	2	2	1
Computer	NULL	5	2
Phone	3	1	1
Phone	NULL	1	1
TV	1	3	2
TV	2	2	1
TV	NULL	5	2
NULL	NULL	15	3
select product, country_id , year, sum(profit) from t1 group by product, country_id, year with rollup having country_id = 1;
product	country_id	year	sum(profit)
Calculator	1	1999	50
Calculator	1	2000	75
Calculator	1	NULL	125
Computer	1	1999	2700
Computer	1	2000	1500
Computer	1	NULL	4200
TV	1	1999	250
TV	1	2000	150
TV	1	NULL	400
select product, country_id , year, sum(profit) from t1 group by product, country_id, year with rollup having sum(profit) > 200;
product	country_id	year	sum(profit)
Calculator	NULL	NULL	275
Computer	1	1999	2700
Computer	1	2000	1500
Computer	1	NULL	4200
Computer	2	2000	2700
Computer	2	NULL	2700
Computer	NULL	NULL	6900
TV	1	1999	250
TV	1	NULL	400
TV	NULL	NULL	600
NULL	NULL	NULL	7785
select product, country_id , year, sum(profit) from t1 group by product, country_id, year with rollup having sum(profit) > 7000;
product	country_id	year	sum(profit)
NULL	NULL	NULL	7785
select concat(product,':',country_id) as 'prod', concat(":",year,":") as 'year',1+1, sum(profit)/count(*) from t1 group by 1,2 with rollup;
prod	year	1+1	sum(profit)/count(*)
Calculator:1	:1999:	2	50.00000
Calculator:1	:2000:	2	75.00000
Calculator:1	NULL	2	62.50000
Calculator:2	:2000:	2	75.00000
Calculator:2	NULL	2	75.00000
Computer:1	:1999:	2	1350.00000
Computer:1	:2000:	2	1500.00000
Computer:1	NULL	2	1400.00000
Computer:2	:2000:	2	1350.00000
Computer:2	NULL	2	1350.00000
Phone:3	:2003:	2	10.00000
Phone:3	NULL	2	10.00000
TV:1	:1999:	2	125.00000
TV:1	:2000:	2	150.00000
TV:1	NULL	2	133.33333
TV:2	:2000:	2	100.00000
TV:2	NULL	2	100.00000
NULL	NULL	2	519.00000
select product, sum(profit)/count(*) from t1 group by product with rollup;
product	sum(profit)/count(*)
Calculator	68.75000
Computer	1380.00000
Phone	10.00000
TV	120.00000
NULL	519.00000
select left(product,4) as prod, sum(profit)/count(*) from t1 group by prod with rollup;
prod	sum(profit)/count(*)
Calc	68.75000
Comp	1380.00000
Phon	10.00000
TV	120.00000
NULL	519.00000
select concat(product,':',country_id), 1+1, sum(profit)/count(*) from t1 group by concat(product,':',country_id) with rollup;
concat(product,':',country_id)	1+1	sum(profit)/count(*)
Calculator:1	2	62.50000
Calculator:2	2	75.00000
Computer:1	2	1400.00000
Computer:2	2	1350.00000
Phone:3	2	10.00000
TV:1	2	133.33333
TV:2	2	100.00000
NULL	2	519.00000
select product, country , year, sum(profit) from t1,t2 where t1.country_id=t2.country_id group by product, country, year with rollup;
product	country	year	sum(profit)
Calculator	India	2000	150
Calculator	India	NULL	150
Calculator	USA	1999	50
Calculator	USA	2000	75
Calculator	USA	NULL	125
Calculator	NULL	NULL	275
Computer	India	2000	2700
Computer	India	NULL	2700
Computer	USA	1999	2700
Computer	USA	2000	1500
Computer	USA	NULL	4200
Computer	NULL	NULL	6900
Phone	Finland	2003	10
Phone	Finland	NULL	10
Phone	NULL	NULL	10
TV	India	2000	200
TV	India	NULL	200
TV	USA	1999	250
TV	USA	2000	150
TV	USA	NULL	400
TV	NULL	NULL	600
NULL	NULL	NULL	7785
select product, `sum` from (select product, sum(profit) as 'sum' from t1 group by product with rollup) as tmp where product is null;
product	sum
NULL	7785
select product from t1 where exists (select product, country_id , sum(profit) from t1 as t2 where t1.product=t2.product group by product, country_id with rollup having sum(profit) > 6000);
product
Computer
Computer
Computer
Computer
Computer
select product, country_id , year, sum(profit) from t1 group by product, country_id, year having country_id is NULL;
product	country_id	year	sum(profit)
select concat(':',product,':'), sum(profit),avg(profit) from t1 group by product with rollup;
concat(':',product,':')	sum(profit)	avg(profit)
:Calculator:	275	68.75000
:Computer:	6900	1380.00000
:Phone:	10	10.00000
:TV:	600	120.00000
NULL	7785	519.00000
select product, country_id , year, sum(profit) from t1 group by product, country_id, year with cube;
ERROR 42000: This version of MySQL doesn't yet support 'CUBE'
explain select product, country_id , year, sum(profit) from t1 group by product, country_id, year with cube;
ERROR 42000: This version of MySQL doesn't yet support 'CUBE'
select product, country_id , year, sum(profit) from t1 group by product, country_id, year with cube union all select product, country_id , year, sum(profit) from t1 group by product, country_id, year with rollup;
ERROR 42000: This version of MySQL doesn't yet support 'CUBE'
drop table t1,t2;
CREATE TABLE t1 (i int);
INSERT INTO t1 VALUES(100);
CREATE TABLE t2 (i int);
INSERT INTO t2 VALUES (100),(200);
SELECT i, COUNT(*) FROM t1 GROUP BY i WITH ROLLUP;
i	COUNT(*)
100	1
NULL	1
SELECT t1.i, t2.i, COUNT(*) FROM t1,t2 GROUP BY t1.i,t2.i WITH ROLLUP;
i	i	COUNT(*)
100	100	1
100	200	1
100	NULL	2
NULL	NULL	2
drop table t1,t2;
CREATE TABLE user_day(
user_id INT NOT NULL,
date DATE NOT NULL,
UNIQUE INDEX user_date (user_id, date)
);
INSERT INTO user_day VALUES
(1, '2004-06-06' ),
(1, '2004-06-07' ),
(2, '2004-06-06' );
SELECT
d.date AS day,
COUNT(d.user_id) as sample,
COUNT(next_day.user_id) AS not_cancelled
FROM user_day d
LEFT JOIN user_day next_day 
ON next_day.user_id=d.user_id AND 
next_day.date= DATE_ADD( d.date, interval 1 day )
GROUP BY day;
day	sample	not_cancelled
2004-06-06	2	1
2004-06-07	1	0
SELECT
d.date AS day,
COUNT(d.user_id) as sample,
COUNT(next_day.user_id) AS not_cancelled
FROM user_day d
LEFT JOIN user_day next_day 
ON next_day.user_id=d.user_id AND 
next_day.date= DATE_ADD( d.date, interval 1 day )
GROUP BY day
WITH ROLLUP;
day	sample	not_cancelled
2004-06-06	2	1
2004-06-07	1	0
NULL	3	1
DROP TABLE user_day;
CREATE TABLE t1 (a int, b int);
INSERT INTO t1 VALUES
(1,4),
(2,2), (2,2),
(4,1), (4,1), (4,1), (4,1),
(2,1), (2,1);
SELECT SUM(b) FROM t1 GROUP BY a WITH ROLLUP;
SUM(b)
4
6
4
14
SELECT DISTINCT SUM(b) FROM t1 GROUP BY a WITH ROLLUP;
SUM(b)
4
6
14
SELECT SUM(b), COUNT(DISTINCT b) FROM t1 GROUP BY a WITH ROLLUP;
SUM(b)	COUNT(DISTINCT b)
4	1
6	2
4	1
14	3
SELECT DISTINCT SUM(b), COUNT(DISTINCT b) FROM t1 GROUP BY a WITH ROLLUP;
SUM(b)	COUNT(DISTINCT b)
4	1
6	2
14	3
SELECT SUM(b), COUNT(*) FROM t1 GROUP BY a WITH ROLLUP;
SUM(b)	COUNT(*)
4	1
6	4
4	4
14	9
SELECT DISTINCT SUM(b), COUNT(*) FROM t1 GROUP BY a WITH ROLLUP;
SUM(b)	COUNT(*)
4	1
6	4
4	4
14	9
SELECT SUM(b), COUNT(DISTINCT b), COUNT(*) FROM t1 GROUP BY a WITH ROLLUP;
SUM(b)	COUNT(DISTINCT b)	COUNT(*)
4	1	1
6	2	4
4	1	4
14	3	9
SELECT DISTINCT SUM(b), COUNT(DISTINCT b), COUNT(*) FROM t1
GROUP BY a WITH ROLLUP;
SUM(b)	COUNT(DISTINCT b)	COUNT(*)
4	1	1
6	2	4
4	1	4
14	3	9
SELECT a, sum(b) FROM t1 GROUP BY a,b WITH ROLLUP;
a	sum(b)
1	4
1	4
2	2
2	4
2	6
4	4
4	4
NULL	14
SELECT DISTINCT a, sum(b) FROM t1 GROUP BY a,b WITH ROLLUP;
a	sum(b)
1	4
2	2
2	4
2	6
4	4
NULL	14
SELECT b, a, sum(b) FROM t1 GROUP BY a,b WITH ROLLUP;
b	a	sum(b)
4	1	4
NULL	1	4
1	2	2
2	2	4
NULL	2	6
1	4	4
NULL	4	4
NULL	NULL	14
SELECT DISTINCT b,a, sum(b) FROM t1 GROUP BY a,b WITH ROLLUP;
b	a	sum(b)
4	1	4
NULL	1	4
1	2	2
2	2	4
NULL	2	6
1	4	4
NULL	4	4
NULL	NULL	14
ALTER TABLE t1 ADD COLUMN c INT;
SELECT a,b,sum(c) FROM t1 GROUP BY a,b,c WITH ROLLUP;
a	b	sum(c)
1	4	NULL
1	4	NULL
1	NULL	NULL
2	1	NULL
2	1	NULL
2	2	NULL
2	2	NULL
2	NULL	NULL
4	1	NULL
4	1	NULL
4	NULL	NULL
NULL	NULL	NULL
SELECT distinct a,b,sum(c) FROM t1 GROUP BY a,b,c WITH ROLLUP;
a	b	sum(c)
1	4	NULL
1	NULL	NULL
2	1	NULL
2	2	NULL
2	NULL	NULL
4	1	NULL
4	NULL	NULL
NULL	NULL	NULL
DROP TABLE t1;
CREATE TABLE t1 (a int, b int);
INSERT INTO t1 VALUES
(1,4),
(2,2), (2,2),
(4,1), (4,1), (4,1), (4,1),
(2,1), (2,1);
SELECT a, SUM(b) FROM t1 GROUP BY a WITH ROLLUP LIMIT 1;
a	SUM(b)
1	4
SELECT SQL_CALC_FOUND_ROWS a, SUM(b) FROM t1 GROUP BY a WITH ROLLUP LIMIT 1;
a	SUM(b)
1	4
DROP TABLE t1;
CREATE TABLE t1 (a int(11) NOT NULL);
INSERT INTO t1 VALUES (1),(2);
SELECT a, SUM(a) m FROM  t1 GROUP BY a WITH ROLLUP;
a	m
1	1
2	2
NULL	3
SELECT * FROM ( SELECT a, SUM(a) m FROM  t1 GROUP BY a WITH ROLLUP ) t2;
a	m
1	1
2	2
NULL	3
DROP TABLE t1;
set div_precision_increment= @sav_dpi;
CREATE TABLE t1 (a int(11));
INSERT INTO t1 VALUES (1),(2);
SELECT a, SUM(a), SUM(a)+1 FROM (SELECT a FROM t1 UNION select 2) d 
GROUP BY a;
a	SUM(a)	SUM(a)+1
1	1	2
2	2	3
SELECT a, SUM(a), SUM(a)+1 FROM (SELECT a FROM t1 UNION select 2) d 
GROUP BY a WITH ROLLUP;
a	SUM(a)	SUM(a)+1
1	1	2
2	2	3
NULL	3	4
SELECT a, SUM(a), SUM(a)+1 FROM (SELECT 1 a UNION select 2) d 
GROUP BY a;
a	SUM(a)	SUM(a)+1
1	1	2
2	2	3
SELECT a, SUM(a), SUM(a)+1 FROM (SELECT 1 a UNION select 2) d 
GROUP BY a WITH ROLLUP;
a	SUM(a)	SUM(a)+1
1	1	2
2	2	3
NULL	3	4
SELECT a, SUM(a), SUM(a)+1, CONCAT(SUM(a),'x'), SUM(a)+SUM(a), SUM(a)
FROM (SELECT 1 a, 2 b UNION SELECT 2,3 UNION SELECT 5,6 ) d
GROUP BY a WITH ROLLUP;
a	SUM(a)	SUM(a)+1	CONCAT(SUM(a),'x')	SUM(a)+SUM(a)	SUM(a)
1	1	2	1x	2	1
2	2	3	2x	4	2
5	5	6	5x	10	5
NULL	8	9	8x	16	8
DROP TABLE t1;
CREATE TABLE t1 (a int(11));
INSERT INTO t1 VALUES (1),(2);
SELECT a, a+1, SUM(a) FROM t1 GROUP BY a WITH ROLLUP;
a	a+1	SUM(a)
1	2	1
2	3	2
NULL	NULL	3
SELECT a+1 FROM t1 GROUP BY a WITH ROLLUP;
a+1
2
3
NULL
SELECT a+SUM(a) FROM t1 GROUP BY a WITH ROLLUP;
a+SUM(a)
2
4
NULL
SELECT a, a+1 as b FROM t1 GROUP BY a WITH ROLLUP HAVING b > 2;
a	b
2	3
SELECT a, a+1 as b FROM t1 GROUP BY a WITH ROLLUP HAVING a IS NULL;
a	b
NULL	NULL
SELECT a, a+1 as b FROM t1 GROUP BY a WITH ROLLUP HAVING b IS NULL;
a	b
NULL	NULL
SELECT IFNULL(a, 'TEST') FROM t1 GROUP BY a WITH ROLLUP;
IFNULL(a, 'TEST')
1
2
TEST
CREATE TABLE t2 (a int, b int);
INSERT INTO t2 VALUES
(1,4),
(2,2), (2,2),
(4,1), (4,1), (4,1), (4,1),
(2,1), (2,1);
SELECT a,b,SUM(b) FROM t2 GROUP BY a,b WITH ROLLUP;
a	b	SUM(b)
1	4	4
1	NULL	4
2	1	2
2	2	4
2	NULL	6
4	1	4
4	NULL	4
NULL	NULL	14
SELECT a,b,SUM(b), a+b as c FROM t2
GROUP BY a,b WITH ROLLUP HAVING c IS NULL;
a	b	SUM(b)	c
1	NULL	4	NULL
2	NULL	6	NULL
4	NULL	4	NULL
NULL	NULL	14	NULL
SELECT IFNULL(a, 'TEST'), COALESCE(b, 'TEST') FROM t2 
GROUP BY a, b WITH ROLLUP;
IFNULL(a, 'TEST')	COALESCE(b, 'TEST')
1	4
1	TEST
2	1
2	2
2	TEST
4	1
4	TEST
TEST	TEST
DROP TABLE t1,t2;
CREATE TABLE t1 (a INT(10) NOT NULL, b INT(10) NOT NULL);
INSERT INTO t1 VALUES (1, 1);
INSERT INTO t1 VALUES (1, 2);
SELECT a, b, a AS c, COUNT(*) AS count FROM t1 GROUP BY a, b, c WITH ROLLUP;
a	b	c	count
1	1	1	1
1	1	NULL	1
1	2	1	1
1	2	NULL	1
1	NULL	NULL	2
NULL	NULL	NULL	2
DROP TABLE t1;
CREATE TABLE t1 (a int(11) NOT NULL);
INSERT INTO t1 VALUES (1),(2);
SELECT * FROM (SELECT a, a + 1, COUNT(*) FROM t1 GROUP BY a WITH ROLLUP) t;
a	a + 1	COUNT(*)
1	2	1
2	3	1
NULL	NULL	2
SELECT * FROM (SELECT a, LENGTH(a), COUNT(*) FROM t1 GROUP BY a WITH ROLLUP) t;
a	LENGTH(a)	COUNT(*)
1	1	1
2	1	1
NULL	NULL	2
DROP TABLE t1;
create table t1 ( a varchar(9), b int );
insert into t1 values('a',1),(null,2);
select a, max(b) from t1 group by a with rollup;
a	max(b)
NULL	2
a	1
NULL	2
select distinct a, max(b) from t1 group by a with rollup;
a	max(b)
NULL	2
a	1
drop table t1;
<<<<<<< HEAD
CREATE TABLE t1(id int, type char(1));
INSERT INTO t1 VALUES
(1,"A"),(2,"C"),(3,"A"),(4,"A"),(5,"B"),
(6,"B"),(7,"A"),(8,"C"),(9,"A"),(10,"C");
CREATE VIEW v1 AS SELECT * FROM t1;
SELECT type FROM t1 GROUP BY type WITH ROLLUP;
type
A
B
C
NULL
SELECT type FROM v1 GROUP BY type WITH ROLLUP;
type
A
B
C
NULL
EXPLAIN SELECT type FROM v1 GROUP BY type WITH ROLLUP;
id	select_type	table	type	possible_keys	key	key_len	ref	rows	Extra
1	SIMPLE	t1	ALL	NULL	NULL	NULL	NULL	10	Using filesort
DROP VIEW v1;
DROP TABLE t1;
CREATE TABLE t1 (a int(11) NOT NULL);
INSERT INTO t1 VALUES (1),(2);
CREATE VIEW v1 AS
SELECT a, LENGTH(a), COUNT(*) FROM t1 GROUP BY a WITH ROLLUP;
DESC v1;
Field	Type	Null	Key	Default	Extra
a	int(11)	YES		0	
LENGTH(a)	int(10)	YES		NULL	
COUNT(*)	bigint(21)	NO		0	
SELECT * FROM v1;
a	LENGTH(a)	COUNT(*)
1	1	1
2	1	1
NULL	NULL	2
DROP VIEW v1;
DROP TABLE t1;
=======
create table t1 (a varchar(22) not null , b int);
insert into t1 values ("2006-07-01 21:30", 1), ("2006-07-01 23:30", 10);
select left(a,10), a, sum(b) from t1 group by 1,2 with rollup;
left(a,10)	a	sum(b)
2006-07-01	2006-07-01 21:30	1
2006-07-01	2006-07-01 23:30	10
2006-07-01	NULL	11
NULL	NULL	11
select left(a,10) x, a, sum(b) from t1 group by x,a with rollup;
x	a	sum(b)
2006-07-01	2006-07-01 21:30	1
2006-07-01	2006-07-01 23:30	10
2006-07-01	NULL	11
NULL	NULL	11
drop table t1;
>>>>>>> 1dacdd4c
<|MERGE_RESOLUTION|>--- conflicted
+++ resolved
@@ -592,7 +592,21 @@
 NULL	2
 a	1
 drop table t1;
-<<<<<<< HEAD
+create table t1 (a varchar(22) not null , b int);
+insert into t1 values ("2006-07-01 21:30", 1), ("2006-07-01 23:30", 10);
+select left(a,10), a, sum(b) from t1 group by 1,2 with rollup;
+left(a,10)	a	sum(b)
+2006-07-01	2006-07-01 21:30	1
+2006-07-01	2006-07-01 23:30	10
+2006-07-01	NULL	11
+NULL	NULL	11
+select left(a,10) x, a, sum(b) from t1 group by x,a with rollup;
+x	a	sum(b)
+2006-07-01	2006-07-01 21:30	1
+2006-07-01	2006-07-01 23:30	10
+2006-07-01	NULL	11
+NULL	NULL	11
+drop table t1;
 CREATE TABLE t1(id int, type char(1));
 INSERT INTO t1 VALUES
 (1,"A"),(2,"C"),(3,"A"),(4,"A"),(5,"B"),
@@ -630,21 +644,4 @@
 2	1	1
 NULL	NULL	2
 DROP VIEW v1;
-DROP TABLE t1;
-=======
-create table t1 (a varchar(22) not null , b int);
-insert into t1 values ("2006-07-01 21:30", 1), ("2006-07-01 23:30", 10);
-select left(a,10), a, sum(b) from t1 group by 1,2 with rollup;
-left(a,10)	a	sum(b)
-2006-07-01	2006-07-01 21:30	1
-2006-07-01	2006-07-01 23:30	10
-2006-07-01	NULL	11
-NULL	NULL	11
-select left(a,10) x, a, sum(b) from t1 group by x,a with rollup;
-x	a	sum(b)
-2006-07-01	2006-07-01 21:30	1
-2006-07-01	2006-07-01 23:30	10
-2006-07-01	NULL	11
-NULL	NULL	11
-drop table t1;
->>>>>>> 1dacdd4c
+DROP TABLE t1;