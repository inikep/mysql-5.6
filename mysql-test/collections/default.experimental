--- conflicted
+++ resolved
@@ -10,11 +10,7 @@
 main.mysqlslap @windows                  # Bug#11761520 2010-08-10 alik mysqlslap fails sporadically starting from Dahlia
 main.signal_demo3 @solaris               # Bug#11755949 2010-01-20 alik Several test cases fail on Solaris with error Thread stack overrun
 main.sp @solaris                         # Bug#11755949 2010-01-20 alik Several test cases fail on Solaris with error Thread stack overrun
-<<<<<<< HEAD
 main.subquery_sj_none @solaris          # Bug#11755949 2010-01-20 alik Several test cases fail on Solaris with error Thread stack overrun
-main.type_float @freebsd                 # Bug#11749418 2010-05-04 alik test cases gis-rtree, type_float, type_newdecimal fail in embedded server
-=======
->>>>>>> af78e87d
 main.wait_timeout @solaris               # Bug#11758972 2010-04-26 alik wait_timeout fails on OpenSolaris
 
 rpl.rpl_delayed_slave                    # BUG#11764654 rpl_delayed_slave fails sporadically in pb
@@ -32,13 +28,6 @@
 sys_vars.ndb_log_update_as_write_basic
 sys_vars.have_ndbcluster_basic
 sys_vars.ndb_log_updated_only_basic
-<<<<<<< HEAD
 sys_vars.rpl_init_slave_func		 # Bug#12535301 2011-05-09 andrei sys_vars.rpl_init_slave_func mismatches in daily-5.5
 
-rpl_bhs.*                                # skozlov : WL#5139 - rpl_bhs suite generated "on-the-fly" at testing moment from rpl suite
-main.gis-rtree                           # svoj: due to BUG#11749418
-main.type_float                          # svoj: due to BUG#11749418
-main.type_newdecimal                     # svoj: due to BUG#11749418
-=======
-sys_vars.rpl_init_slave_func		 # Bug#12535301 2011-05-09 andrei sys_vars.rpl_init_slave_func mismatches in daily-5.5
->>>>>>> af78e87d
+rpl_bhs.*                                # skozlov : WL#5139 - rpl_bhs suite generated "on-the-fly" at testing moment from rpl suite