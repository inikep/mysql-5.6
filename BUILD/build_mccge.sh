#!/bin/sh

# Copyright (c) 2008, 2010, Oracle and/or its affiliates. All rights reserved.
#
# This program is free software; you can redistribute it and/or
# modify it under the terms of the GNU Library General Public
# License as published by the Free Software Foundation; version 2
# of the License.
#
# This program is distributed in the hope that it will be useful,
# but WITHOUT ANY WARRANTY; without even the implied warranty of
# MERCHANTABILITY or FITNESS FOR A PARTICULAR PURPOSE.  See the GNU
# Library General Public License for more details.
#
# You should have received a copy of the GNU Library General Public
# License along with this library; if not, write to the Free
# Software Foundation, Inc., 59 Temple Place - Suite 330, Boston,
# MA 02111-1307, USA

die()
{
  echo "ERROR: $@"; exit 1;
}

get_key_value()
{
  echo "$1" | sed 's/^--[a-zA-Z_-]*=//'
}

developer_usage()
{
cat <<EOF

  This script can be used by developers of MySQL, early adopters wanting 
  to try out early versions of MySQL before binary versions are 
  available, anyone needing a version with a special patch included that 
  needs to be built from source code, or anyone else wanting to exercise 
  full control over the MySQL build process.

  This help text is targeted towards those that want to debug and test 
  MySQL using source code releases. If you have downloaded a source code 
  release and simply want to build a usable binary, you should read the 
  --sysadmin-help instead.

  The script is also designed to be used by anyone receiving a source 
  code release of MySQL Cluster Carrier Grade Edition. The default
  behaviour is to build the standard MySQL Cluster Carrier Grade Edition
  package. Three environment variables can be used to change the 
  default behaviour:

  MYSQL_DEVELOPER
    Defining this variable is similar to setting the --developer flag
  MYSQL_DEVELOPER_PACKAGE=package
    Defining this variable is similar to setting the --package=* 
    variable
  MYSQL_DEVELOPER_DEBUG
    Defining this variable sets the --with-debug flag

  Options used with this script always override any default behaviour. 
  The default package is MySQL Cluster Carrier Grade (standard) Edition. 
  For developers, the default package is MySQL Cluster Carrier Grade 
  Extended Edition, and the default build behaviour is to build with
  autotools. If you want to skip autotools and start from a source code
  release you can use the --no-autotools flag.

  More information for developers can be found in --help, 
  --sysadmin-help, and --extended-help.

  The most common usage for developers is to set the three variables 
  mentioned previously and then simply to run the script without any 
  additional parameters, using them only when needing to change some 
  things like not requiring debug build. If some of these environment 
  variables have already been set, you can use the corresponding options 
  to unset them and reverse their effects.
EOF
}

sysadmin_usage()
{
cat <<EOF

  This script can be used to build MySQL Cluster Carrier Grade Edition
  based on a source code release you received from MySQL. It can also
  be used to build many variants other variants of MySQL, in particular
  various performance-optimised versions of MySQL.

  It is assumed that you are building on a computer which is of the 
  same type as that on which you intend to run MySQL/MySQL Cluster.

  The simplest possible way to run this script is to allow it to use the 
  built-in defaults everywhere, invoking it simply as (from top-level
  MySQL directory):

  shell> BUILD/build_mccge.sh

  This performs the following operations:
    1) Detects the operating system. Currently, Linux, FreeBSD, Solaris 
      8/9/10/11, and Mac OS X are supported by this script.
    2) Detect the type of CPU being used. Currently supported processors 
      are: x86 for all supported operating systems, Itanium for Linux 
      with GCC, and x86 + SPARC for Solaris using the Forte compiler and
      finally x86 on Linux using the Intel compiler.
    3) Invokes the GCC compiler.
    4) Builds a set of MySQL/MySQL Cluster binaries; for
      more information about these, see --extended-help.
    5) Default compiler is always gcc.
  
  The default version assumes that you have a source code tarball from 
  which you are building, and thus autoconf and automake do not need to 
  be run. If you have downloaded a BitKeeper tree then you should read 
  --developer-help.

  If you are building MySQL/MySQL Cluster for commercial 
  use then you need to set the --commercial flag to ensure that the 
  commercial libraries are compiled in, rather than the GPL-only 
  libraries. The default is to build a GPL version of MySQL Cluster 
  Carrier Grade Edition.

  If your building on a Solaris SPARC machine and you want to compile
  using SunStudio you must set 
  --compiler=forte; if you want to build using the Intel compiler on 
  Linux, you need to set --compiler=icc.

  A synonym for forte is SunStudio, so one can also use
  --compiler=SunStudio.

  If you want to make sure that a 64-bit version is built then you 
  should add the flag --64. This is always set on Solaris machines and 
  when check-cpu is able to discover that a 64-bit CPU is being used. If 
  you want to ensure that a 32-bit binary is produced, use --32 instead.

  If you need the binaries to be installed in a different location from 
  /usr/local/mysql, then you should set --prefix to point to where you
  want the binaries installed.

  Using a data directory other than the default (PREFIX/data) can be 
  done when starting the MySQL Server, or by invoking this script with 
  the --datadir option.

  If you want your binaries stripped of surplus debug or other 
  information, use the --strip option.

  If you want debug information in the binary (for example, to be
  able to send gdb core dumps to MySQL Support), then you should add the 
  flag --with-debug; if you want a production build with only debugging 
  information in the binary then use --debug.

  If your aim is not to build MySQL Cluster Carrier Grade Edition, you 
  can also use this script to build MySQL Classic and MySQL Enterprise Pro 
  versions; see the --extended-help for descriptions of these packages.
EOF
}

usage()
{
cat <<EOF

Usage: $0 [options]
  --help                  Show this help message.
  --sysadmin-help         Show help for system administrators wishing 
                          to build MySQL Cluster Carrier Grade Edition
                          or other MySQL versions.
  --developer-help        Show help for developers trying to build MySQL
  --with-help             Show extended help on --with-xxx options to 
                          configure
  --extended-help         Show extended help message
  --without-debug         Build non-debug version
  --use-comment           Set the comment in the build
  --with-fast-mutexes     Use try/retry method of acquiring mutex
  --with-debug            Build debug version
  --with-debug=full       Build with full debug.
  --with-link-time-optimizer
                          Link time optimizations enabled (Requires GCC 4.5
                          if GCC used), available for icc as well. This flag
                          is only considered if also fast is set.
  --configure-only        Stop after running configure.
  --use-autotools         Start by running autoconf, automake,.. tools
  --no-autotools          Start from configure
  --print-only            Print commands that the script will execute, 
                          but do not actually execute
  --prefix=path           Build with prefix 'path'
  --datadir=path          Build with data directory set to non-standard 
                          'path'
  --debug                 Build normal version, but add debug 
                          information to binary
  --developer             Use extensions that most MySQL developers use
  --no-developer          Do not use extensions that most developers of 
                          MySQL use
  --commercial            Use commercial libraries
  --gpl                   Use gpl libraries
  --compiler=[gcc|icc|forte|SunStudio]        Select compiler
  --cpu=[x86|x86_64|sparc|itanium]            Select CPU type
                          x86 => x86 and 32-bit binary
                          x86_64 => x86 and 64 bit binary
  --warning-mode=[extra|pedantic|normal|no]   Set warning mode level
  --warnings              Set warning mode to normal
  --32                    Build a 32-bit binary even if CPU is 64-bit
  --64                    Build a 64-bit binary even if not sure a
                          64-bit CPU is being used
  --package=[cge|extended|pro|classic]        Select package to build
  --parallelism=number    Define parallelism in make
  --strip                 Strip binaries
  --error-inject          Enable error injection into MySQL Server and 
                          data nodes
  --valgrind              Build with valgrind
  --fast                  Optimise for CPU architecture built on
  --static-linking        Statically link system libraries into binaries
  --use-tcmalloc          Link with tcmalloc instead of standard malloc (Linux only)
  --with-flags *          Pass extra --with-xxx options to configure
EOF
  if test "x$1" != "x" ; then
    echo "Failure Message: $1"
  fi
}

extended_usage()
{
  cat <<EOF

  Extended help text for this script:
  -----------------------------------
  This script is intended to make it easier for customers using MySQL
  Cluster Carrier Grade Edition, customers using performance-optimised
  MySQL versions and developers to build the product from source on 
  these platforms/compilers: Linux/x86 (32-bit and 64-bit) (either using
  gcc or icc), Linux Itanium, Solaris 8,9,10 and 11 x86 and SPARC using
  gcc or SunStudio and MacOSX/x86/gcc.

  The script automatically detects CPU type and operating system; The
  default compiler is always gcc.

  To build on other platforms you can use the --print-only option on a
  supported platform and edit the output for a proper set of commands on
  the specific platform you are using. MySQL also provides custom builds
  for any type of platform that is officially supported for MySQL
  Cluster. For a list of supported platforms, see
  http://www.mysql.com/support/supportedplatforms/cluster.html.

  Using the --package option, it is also possible to build a "classic"
  version of MySQL having only the MyISAM storage engine, a "Pro"
  package including all storage engines and other features except MySQL
  Cluster, and an "extended" package including these features plus MySQL
  Cluster (this is the default if the --developer option is used).

  Different MySQL storage engines are included in the build, depending
  on which --package option is used. The comment and version strong
  suffix are also set according to the package selected.

  --package=cge
    storage engines:
      ARCHIVE, BLACKHOLE, CSV, FEDERATED, MYISAM, NDB
      (All storage engines except InnoDB)
    comment: MySQL Cluster Carrier Grade Edition GPL/Commercial version 
             built from source
    version string suffix: -cge

  --package=extended
    storage engines:
      ARCHIVE, BLACKHOLE, CSV, FEDERATED, MYISAM, INNODB, NDB
      (All storage engines)
    comment: MySQL Cluster Carrier Grade Extended Edition GPL/Commercial 
             version built from source
    version string suffix: -cge-extended

  --package=pro
    storage engines:
      ARCHIVE, BLACKHOLE, CSV, FEDERATED, INNODB, MYISAM
      (All storage engines except NDB)
    comment: MySQL Pro GPL/Commercial version built from 
             source
    version string suffix: [none]

  --package=classic
    storage engines: CSV, MYISAM
    comment: MySQL Classic GPL/Commercial version built 
             from source
    version string suffix: [none]

  All packages except Classic include support for user-defined
  partitioning.

  If --with-debug is used, an additional "-debug" is appended to the
  version string.

  --commercial
    This flag prevents the use of GPL libraries which cannot be used
    under a commercial license, such as the readline library.

  --with-debug[=full]
    This option will ensure that the version is built with debug
    information enabled; the optimisation level is decreased to -O.

  --developer
    This option changes a number of things to make the version built
    more appropriate to the debugging and testing needs of developers. 
    It changes the default package to "extended". It also changes the 
    default warning mode from "none" to "normal", which allows an 
    extensive list of warnings to be generated.

  --error-inject
    This flag is used only when the --developer option is also used, and
    enables error injection in both the MySQL Server and in MySQL
    Cluster data nodes.

  The following is a list of the default configure options used for all
  packages:

  --prefix: /usr/local/mysql (can be overridden)

  --libexecdir: <prefix>/bin (can be overridden)

  --localstatedir: <prefix>/data, unless --datadir is used, in which
    case it defaults to <datadir>/data (can be overridden by setting
    --localstatedir explicitly).

  --enable-local-infile: Enable use of the LOAD DATA FROM  LOCAL INFILE
    command (cannot be overridden).

  --enable-thread-safe-client: Enable the multi-threaded mysql client
    library (cannot be overridden).

  --with-big-tables: Enable use of tables with more than 4G rows (cannot
    be overridden).

  --with-extra-charsets=all: Enable use of all character sets supported
    by MySQL (cannot be overridden).

  --with-ssl: Enable use of yaSSL library included in the MySQL source
    if possible (GCC and same CC and CXX).
    (cannot be overridden).

  --with-pic: Build all binaries using position independent assembler
    to avoid problems with dynamic linkers (cannot be overridden).

  --without-example-engine: Ensure that the example engine isn't built,
    it cannot do any useful things, it's merely intended as documentation.
    (cannot be overridden)

  --with-csv-storage-engine: Ensure that the CSV storage engine is
    included in all builds. Since CSV is required for log tables in
    MySQL 5.1, this option cannot be overridden.

    (Note that MyISAM support is always built into the MySQL Server; the
    server *cannot* be built without MyISAM.)

  --with-mysqld-ldflags=-static
  --with-client-ldflags=-static
    Ensures that binaries for, respectively, the MySQL server and client
    are built with static libraries except for the system libraries,
    which use dynamically loaded libraries provided by the operating
    system. Building with --developer sets these to all-static instead, 
    to build everything statically.

  In addition there are some configure options that are specific to
  Linux operating systems:

  --enable-assembler
    Include assembler code optimisations for a number of mostly string
    methods. Used for x86 processors only.

  Neither of the preceding options can be disabled.

  MySQL Cluster Carrier Grade edition also adds the following options
  (also used by the extended package):

  --with-ndbcluster
    Include the NDB Cluster storage engine, its kernel, management
    server, and client, as well as support for the NDB and MGM APIs.

  --without-ndb-debug
    Do not include specific NDB debug code, not even in debug versions
    (cannot be overridden).

  Package-specific options:
  -------------------------
  --with-innodb
    Specifically included in the "pro" and "extended" packages, and not 
    in any of the others.

  --with-comment
    Sets the comment for the MySQL version, by package, as described
    above.

  --with-server-suffix
    Sets the server suffix on the MySQL version, by package, as
    described above.

  Other options used:
  -------------------
  --with-readline
    Use the GPL readline library for command editing functions; not
    available with commercial packages.

  --with-libedit
    Use the BSD licensed library for command editing functions; used for
    commercial packages.

  --with-zlib-dir=bundled
    Use the zlib package bundled with MySQL.

  --with-mysqld-libs=-lmtmalloc
    Used on Solaris to ensure that the proper malloc library is used.
    Investigations have shown mtmalloc to be the best choice on Solaris,
    also umem has good performance on Solaris but better debugging
    capabilities.

  Compiler options:
  -----------------

    This section describes the compiler options for each of the different
    platforms supported by this script.
<<<<<<< HEAD

    The --fast option adds -mtune=cpu_arg to the C/C++ flags (provides
    support for Nocona, K8, and other processors).

    Use of the --debug option adds -g to the C/C++ flags.

=======

    The --fast option adds -mtune=cpu_arg to the C/C++ flags (provides
    support for Nocona, K8, and other processors).

    Use of the --debug option adds -g to the C/C++ flags.

>>>>>>> 54928154
    In all cases it is possible to override the definition of CC and CXX
    by calling the script as follows:
    CC="/usr/local/bin/gcc" CXX="/usr/local/bin/gcc" BUILD/build_mccge.sh

  FreeBSD/x86/gcc
  ---------------
    No flags are used. Instead, configure determines the proper flags to 
    use.

  Linux/x86+Itanium/gcc
  -------------
    For debug builds -O is used and otherwise -O3 is used.Discovery of a
    Nocona or Core 2 Duo CPU causes a 64-bit binary to be built;
    otherwise, the binary is 32-bit. To build a 64-bit binary, -m64 is
    added to the C/C++ flags. (To build a 32-bit binary on a 64-bit CPU,
    use the --32 option as described previously.)

  Linux/x86+Itanium/icc
  -------------
    Flags used:
    CC  = icc -static-libgcc -static-intel
    C++ = icpc -static-libgcc -static-intel
    C/C++ flags = -mp -restrict

    On Itanium we also add -no-ftz and to CC and C++ flags.
<<<<<<< HEAD

    Note that if the user of this script sets CC or CXX explicitly then
    also -static-libgcc and -static-intel needs to be set in the CC and
    CXX.

    The non-debug versions also add the following:
      C/C++ flags += -O3 unroll2 -ip

    The fast version adds (if --with-link-time-optimizer is used):
      C/C++ flags += -ipo

=======

    Note that if the user of this script sets CC or CXX explicitly then
    also -static-libgcc and -static-intel needs to be set in the CC and
    CXX.

    The non-debug versions also add the following:
      C/C++ flags += -O3 unroll2 -ip

    The fast version adds (if --with-link-time-optimizer is used):
      C/C++ flags += -ipo

>>>>>>> 54928154
    On discovery of a Core 2 Duo architecture while using icc, -xT is also 
    added to the C/C++ flags; this provides optimisations specific to Core 
    2 Duo. This is added only when the --fast flag is set.

  Solaris/x86/gcc
  ---------------
    All builds on Solaris are by default 64-bit, so -m64 is always used in
    the C/C++ flags. LDFLAGS is set to -m64 -O/-O2/-O3. If for
    some reason a 32-bit Solaris is used it is necessary to add the flag
    --32 to the script invocation. Due to bugs in compiling with -O3 on
    Solaris only -O2 is used by default, when --fast flag is used -O3 will
    be used instead.

    Sets -m64 (default) or -m32 (if specifically set) in LDFLAGS and
    C/C++ flags.

  Solaris/Sparc/Forte
  -------------------
    Uses cc as CC and CC as CXX
    Note that SunStudio uses different binaries for C and C++ compilers.

    Set -m64 (default) or -m32 (if specifically set) in ASFLAGS,
    LDFLAGS and C/C++ flags.

    Sets ASFLAGS=LDFLAGS=compiler flags=xarch=sparc, so that we compile
    Sparc v9 binaries, also -mt is set in all those since we're always
    building a multithreaded program.

    C flags   = -xstrconst    This flag is set only on SPARC
    C++ flags = -noex

    Set the following C/C++ flags:
    -fsimple=1
    -ftrap=%none
    -nofstore          This flag is set only on x86
    -xbuiltin=%all
    -xlibmil
    -xlibmopt
<<<<<<< HEAD

    Set the C++ flag:
    -noex
    -features=no%except    This flag is set only on x86

    When compiling with fast we set (-ipo only used if we have
    set --with-link-time-optimizer):
    C/C++ flags: -xtarget=native -xunroll=3 -xipo
    LDFLAGS: -xipo

    When not compiling with fast we always set -xtarget=generic

    When compiling with fast on SPARC we also set:
    C/C++ flags: -xbinopt=prepare
    LDFLAGS: -xbinopt=prepare

    When compiling with fast on x86 we also set:
    C/C++ flags: -xregs=frameptr
    When not compiling with fast we set on x86
    C/C++ flags: -xregs=no%frameptr

    On SPARC we set
    ASFLAGS = LDFLAGS = C/C++ flags = -xarch=sparc

=======

    Set the C++ flag:
    -noex
    -features=no%except    This flag is set only on x86

    When compiling with fast we set (-ipo only used if we have
    set --with-link-time-optimizer):
    C/C++ flags: -xtarget=native -xunroll=3 -xipo
    LDFLAGS: -xipo

    When not compiling with fast we always set -xtarget=generic

    When compiling with fast on SPARC we also set:
    C/C++ flags: -xbinopt=prepare
    LDFLAGS: -xbinopt=prepare

    When compiling with fast on x86 we also set:
    C/C++ flags: -xregs=frameptr
    When not compiling with fast we set on x86
    C/C++ flags: -xregs=no%frameptr

    On SPARC we set
    ASFLAGS = LDFLAGS = C/C++ flags = -xarch=sparc

>>>>>>> 54928154
    The optimisation level is
    -xO         Debug builds
    -xO2        Production build on SPARC
    -xO3        Production build on x86
    -xO4        Fast builds on SPARC/x86

  MacOSX/x86/gcc
  --------------
    C/C++ flags include -fno-common -arch i386.
    When 64-bits builds then i386 is replaced by x86_64.

    Non-debug versions also add -Os -felide-constructors, where "-Os"
    means the build is space-optimised as long as the space optimisations
    do not negatively affect performance. Debug versions use -O.
  
    Mac OS X builds will always be 32-bit by default, when --64 is added
    the build will be 64 bit instead. Thus the flag --m64 is added only
    when specifically given as an option.
EOF
}

with_usage()
{
  cat <<EOF

  To obtain extended help on the --with-* options available, run this
  script with --configure-only to create a configuration file. Then
  issue the command ./configure --help to get an extensive list of
  possible configure options.

  The remainder of this text focuses on those options which are useful
  in building binaries for MySQL Cluster Carrier Grade Edition.

  --with-ndb-sci=/opt/DIS
    Used to build a MySQL Cluster Carrier Grade Edition that can use the
    SCI Transporter. The Dolphin SCI installation must be completed
    first (see 
    http://dev.mysql.com/doc/refman/5.1/en/mysql-cluster-interconnects.html
    for more information).

  --with-ndb-test
    Compile the MySQL Cluster test programs.

  --with-ndb-port=PORT
    Change the default port for the MySQL Cluster management server.

  --with-ndb-port-base=PORT
    Change the default port base for MySQL Cluster data nodes.

  --without-query-cache
    Build the MySQL Server without the query cache, which is often not
    of value in MySQL Cluster applications.

  --with-atomic-ops=rwlocks|smp|up
                          Implement atomic operations using pthread
                          rwlocks or atomic CPU instructions for
                          multi-processor (default) or single-processor
                          configurations.

  --without-geometry      Do not build geometry-related portions of the
                          MySQL Server. Seldom used in MySQL Cluster
                          applications.

  --with-ndb-cc-flags=FLAGS
    This option can be used to build MySQL Cluster with error injection
    on the data nodes. It can be used to pass special options to
    programs in the NDB kernel for special test builds.
    The option for enabling data node error injection is -DERROR_INSERT.
EOF
}

parse_package()
{
  case "$package" in
    classic )
      package="classic"
      ;;
    pro )
      package="pro"
      ;;
    extended )
      package="extended"
      ;;
    cge )
      package="cge"
      ;;
    *)
      echo "Unknown package '$package'"
      exit 1
      ;;
  esac
}

parse_warning_mode()
{
  case "$warning_mode" in
    pedantic )
      warning_mode="pedantic"
      ;;
    extra_warnings | extra-warnings | extra )
      warning_mode="extra"
      ;;
    no )
      warning_mode=
      ;;
    normal )
      warning_mode="normal"
      ;;
    *)
      echo "Unknown warning mode '$warning_mode'"
      exit 1
      ;;
  esac
}

#
# We currently only support x86, Itanium and UltraSparc processors.
#
parse_cpu_type()
{
  case "$cpu_type" in
    x86 )
      cpu_type="x86"
      if test "x$m64" = "x" ; then
        m64="no"
      fi
      ;;
    x86_64 )
      cpu_type="x86"
      if test "x$m64" = "x" ; then
        m64="yes"
      fi
      ;;
    itanium )
      cpu_type="itanium"
      ;;
    sparc )
      cpu_type="sparc"
      ;;
    * )
      echo "Unknown CPU type $cpu_type"
      exit 1
      ;;
  esac
  return
}

#
# We currently only support gcc, icc and Forte.
#
parse_compiler()
{
  case "$compiler" in
    gcc )
      compiler="gcc"
      ;;
    icc )
      compiler="icc"
      ;;
    forte | SunStudio | sunstudio )
      compiler="forte"
      ;;
    *)
      echo "Unknown compiler '$compiler'"
      exit 1
      ;;
  esac
}

parse_options()
{
  while test $# -gt 0
  do
    case "$1" in
    --prefix=*)
      prefix=`get_key_value "$1"`
      ;;
    --datadir=*)
      datadir=`get_key_value "$1"`
      ;;
    --with-link-time-optimizer)
      with_link_time_optimizer="yes"
      ;;
    --with-debug=full)
      full_debug="=full"
      with_debug_flag="yes"
      fast_flag="no"
      ;;
    --without-debug)
      with_debug_flag="no"
      if test "x$fast_flag" != "xyes" ; then
        fast_flag="generic"
      fi
      ;;
    --use-comment)
      without_comment="no"
      ;;
    --with-fast-mutexes)
      with_fast_mutexes="yes"
      ;;
    --use-tcmalloc)
      use_tcmalloc="yes"
      ;;
    --with-debug)
      with_debug_flag="yes"
      fast_flag="no"
      ;;
    --debug)
      compile_debug_flag="yes"
      ;;
    --no-developer)
      developer_flag="no"
      ;;
    --developer)
      developer_flag="yes"
      ;;
    --commercial)
      gpl="no"
      ;;
    --gpl)
      gpl="yes"
      ;;
    --compiler=*)
      compiler=`get_key_value "$1"`
      parse_compiler
      ;;
    --cpu=*)
      cpu_type=`get_key_value "$1"`
      parse_cpu_type
      ;;
    --warning-mode=*)
      warning_mode=`get_key_value "$1"`
      parse_warning_mode
      ;;
    --warnings)
      warning_mode="normal"
      ;;
    --32)
      if test "x$explicit_size_set" != "x" ; then
        echo "Cannot set both --32 and --64"
        exit 1
      fi
      explicit_size_set="yes"
      m64="no"
      ;;
    --64)
      if test "x$explicit_size_set" != "x" ; then
        echo "Cannot set both --32 and --64"
        exit 1
      fi
      explicit_size_set="yes"
      m64="yes"
      ;;
    --package=*)
      package=`get_key_value "$1"`
      parse_package
      ;;
    --parallelism=*)
      parallelism=`get_key_value "$1"`
      ;;
    --use-autotools)
      use_autotools="yes"
      ;;
    --no-autotools)
      use_autotools="no"
      ;;
    --configure-only)
      just_configure="yes"
      ;;
    --print-only)
      just_print="yes"
      ;;
    --static-linking)
      static_linking_flag="yes"
      ;;
    --strip)
      strip_flag="yes"
      ;;
    --error-inject)
      error_inject_flag="yes"
      ;;
    --valgrind)
      valgrind="yes"
      ;;
    --fast)
      fast_flag="yes"
      ;;
    --with-flags)
      shift
      break
      ;;
    --with-help)
      with_usage
      exit 0
      ;;
    --sysadmin-help)
      sysadmin_usage
      exit 0
      ;;
    --developer-help)
      developer_usage
      exit 0
      ;;
    --extended-help)
      extended_usage
      exit 0
      ;;
    --help)
      usage
      exit 0
      ;;
    *)
      echo "Unknown option '$1'"
      exit 1
      ;;
    esac
    shift
  done
  for flag in $@
  do
    with_flags="$with_flags $flag"
  done
}

#
# We currently only support Linux, FreeBSD/OpenBSD, Mac OS X and Solaris
#
check_os()
{
  case "`uname -s`" in
    Linux)
      os="linux"
      ;;
    FreeBSD|OpenBSD)
      os="bsd"
      ;;
    Darwin)
      os="MacOSX"
      ;;
    SunOS)
      os="Solaris"
      ;;
    *)
      os="Unknown"
      ;;
  esac

}

set_cpu_base()
{
  if test "x$cpu_type" = "x" ; then
    if test "x$cpu_arg" = "x" ; then
      usage "CPU type not discovered, cannot proceed"
      exit 1
    fi
    case "$cpu_arg" in
      core2 | nocona | prescott | pentium* | i*86 )
        # Intel CPU
        cpu_base_type="x86"
        ;;
      athlon* | opteron* | k6 | k8 )
        # AMD CPU
        cpu_base_type="x86"
        ;;
      sparc )
        cpu_base_type="sparc"
        ;;
      itanium )
        cpu_base_type="itanium"
        ;;
      * )
        usage "CPU type $cpu_arg not handled by this script"
        exit 1
        ;;
    esac
  else
    cpu_base_type="$cpu_type"
    check_cpu_cflags=""
  fi
  if test "x$os" = "xMacOSX" ; then
    if test "x$m64" = "x" ; then
      m64="no"
    fi
  elif test "x$os" = "xSolaris" ; then
    if test "x$m64" = "x" ; then
      m64="yes"
    fi
  elif test "x$m64" = "x" ; then
    if test "x$cpu_arg" = "xnocona" || test "x$cpu_arg" = "xcore2" || \
       test "x$cpu_arg" = "xathlon64" || test "x$cpu_arg" = "xopteron" ; then
      m64="yes"
    else
      m64="no"
    fi
  fi
  echo "Discovered CPU of type $cpu_base_type ($cpu_arg) on $os"
  if test "x$m64" = "xyes" ; then
    echo "Will compile 64-bit binaries"
  else
    echo "Will compile 32-bit binaries"
  fi
  return 0
}

#
# Add to the variable commands with the configure command
# 
init_configure_commands()
{
  cflags="$c_warnings $base_cflags $compiler_flags"
  cxxflags="$cxx_warnings $base_cxxflags $compiler_flags"
  configure="./configure $base_configs $with_flags"

  env_flags="CC=\"$CC\" CFLAGS=\"$cflags\" CXX=\"$CXX\" CXXFLAGS=\"$cxxflags\""
  if test "x$LDFLAGS" != "x" ; then
    env_flags="$env_flags LDFLAGS=\"$LDFLAGS\""
  fi
  if test "x$ASFLAGS" != "x" ; then
    env_flags="$env_flags ASFLAGS=\"$ASFLAGS\""
  fi
  commands="$commands
    $env_flags $configure"
} 

#
# Initialise the variable commands with the commands needed to generate
# the configure script.
#
init_auto_commands()
{
  set_libtoolize_version
  commands="\
  $make -k maintainer-clean || true
  /bin/rm -rf */.deps/*.P configure config.cache
  /bin/rm -rf  storage/*/configure storage/*/config.cache autom4te.cache
  /bin/rm -rf storage/*/autom4te.cache;"
#
# --add-missing instructs automake to install missing auxiliary files
# and --force to overwrite them if they already exist
#
  commands="$commands
  aclocal || die \"Can't execute aclocal\"
  autoheader || die \"Can't execute autoheader\"
  $LIBTOOLIZE --automake --copy --force || die \"Can't execute libtoolize\"
  automake --add-missing --copy --force || die \"Can't execute automake\"
  autoconf || die \"Can't execute autoconf\""
}

#
# Add to the variable commands the make command and possibly also
# strip commands
#
add_make_commands()
{
  AM_MAKEFLAGS="-j $parallelism"
  commands="$commands
  $make $AM_MAKEFLAGS"

  if test "x$strip_flag" = "xyes" ; then
    commands="$commands
    mkdir -p tmp
    nm --numeric-sort sql/mysqld  > tmp/mysqld.sym
    objdump -d sql/mysqld > tmp/mysqld.S
    strip sql/mysqld
    strip storage/ndb/src/kernel/ndbd
    strip storage/ndb/src/mgmsrv/ndb_mgmd
    strip storage/ndb/src/mgmclient/ndb_mgm"
  fi
}

#
# Set make version, but only gmake is supported :)
#
set_make_version()
{
  if gmake --version > /dev/null 2>&1
  then
    make=gmake
  else
    make=make
  fi
  if test "x`$make --version | grep GNU`" = "x" ; then
    die "Only gmake is supported"
  fi
}

#
# Find a libtoolize binary, both libtoolize and glibtoolize are
# ok, use first found.
#
set_libtoolize_version()
{
  LIBTOOLIZE=not_found
  save_ifs="$IFS"; IFS=':'
  for dir in $PATH
  do
    if test -x $dir/libtoolize
    then
      LIBTOOLIZE=libtoolize
      echo "Found libtoolize in $dir"
      break
    fi
    if test -x $dir/glibtoolize
    then
      LIBTOOLIZE=glibtoolize
      echo "Found glibtoolize in $dir"
      break
    fi
  done
  IFS="$save_ifs"
  if test "x$LIBTOOLIZE" = "xnot_found" ; then
    die "Found no libtoolize version, quitting here"
  fi
  return
}

#
# If ccache (a compiler cache which reduces build time)
# (http://samba.org/ccache) is installed, use it.
# We use 'grep' and hope that 'grep' works as expected
# (returns 0 if finds lines)
# We do not use ccache when gcov is used. Also only when
# gcc is used.
#
set_ccache_usage()
{
  if test "x$compiler" = "xgcc" ; then
    if ccache -V > /dev/null 2>&1 && test "$USING_GCOV" != "1"
    then
      echo "$CC" | grep "ccache" > /dev/null || CC="ccache $CC"
      echo "$CXX" | grep "ccache" > /dev/null || CXX="ccache $CXX"
    fi
  fi
}

#
# Set flags for various build configurations.
# Used in -valgrind builds
#
set_valgrind_flags()
{
  if test "x$valgrind_flag" = "xyes" ; then
    loc_valgrind_flags="-USAFEMALLOC -UFORCE_INIT_OF_VARS -DHAVE_purify "
    loc_valgrind_flags="$loc_valgrind_flags -DMYSQL_SERVER_SUFFIX=-valgrind-max"
    compiler_flags="$compiler_flags $loc_valgrind_flags"
    with_flags="$with_flags --with-valgrind"
  fi
}

#
# Set up warnings; default is to use no warnings, but if warning_mode
# is used a lot of warning flags are set up. These flags are valid only
# for gcc, so for other compilers we ignore the warning_mode.
#
set_warning_flags()
{
  if test "x$developer_flag" = "xyes" && test "x$warning_mode" = "x" ; then
    warning_mode="normal"
  fi
  if test "x$compiler" = "xgcc" ; then
    if test "x$warning_mode" = "normal" || test "x$warning_mode" = "extra" ; then
# Both C and C++ warnings
      warnings="$warnings -Wimplicit -Wreturn-type -Wswitch -Wtrigraphs"
      warnings="$warnings -Wcomment -W"
      warnings="$warnings -Wchar-subscripts -Wformat -Wparentheses -Wsign-compare"
      warnings="$warnings -Wwrite-strings -Wunused-function -Wunused-label"
      warnings="$warnings -Wunused-value -Wunused-variable"

      if test "x$warning_mode" = "extra" ; then
        warnings="$warnings -Wshadow"
      fi
# C warnings
      c_warnings="$warnings -Wunused-parameter"
# C++ warnings
      cxx_warnings="$warnings -Woverloaded-virtual -Wsign-promo -Wreorder"
      cxx_warnings="$warnings -Wctor-dtor-privacy -Wnon-virtual-dtor"
# Added unless --with-debug=full
      if test "x$full_debug" = "x" ; then
        compiler_flags="$compiler_flags -Wuninitialized"
      fi
    elif test "x$warning_mode" = "xpedantic" ; then
      warnings="-W -Wall -ansi -pedantic -Wno-long-long -D_POSIX_SOURCE"
      c_warnings="$warnings"
      cxx_warnings="$warnings -std=c++98"
# Reset CPU flags (-mtune), they don't work in -pedantic mode
     check_cpu_cflags=""
    fi
  fi
}

#
# Used in -debug builds
#
set_with_debug_flags()
{
  if test "x$with_debug_flag" = "xyes" ; then
    if test "x$developer_flag" = "xyes" ; then
      loc_debug_flags="-DUNIV_MUST_NOT_INLINE -DEXTRA_DEBUG -DFORCE_INIT_OF_VARS "
      loc_debug_flags="$loc_debug_flags -DSAFEMALLOC -DPEDANTIC_SAFEMALLOC"
      compiler_flags="$compiler_flags $loc_debug_flags"
    fi
  fi
}

#
# Flag for optimizing builds for developers.
#
set_no_omit_frame_pointer_for_developers()
{
  if test "x$fast_flag" != "xno" ; then
    if test "x$developer_flag" = "xyes" && test "x$compiler" = "xgcc" ; then
# Be as fast as we can be without losing our ability to backtrace.
      compiler_flags="$compiler_flags -fno-omit-frame-pointer"
    fi
  fi
}

#
# Add -g to all builds that requested debug information in build
#
set_debug_flag()
{
  if test "x$compile_debug_flags" = "xyes" ; then
    compiler_flags="$compiler_flags -g"
  fi
}

#
# We compile in SSL support if we can, this isn't possible if CXX
# and CC aren't the same and we're not using GCC.
# 
set_ssl()
{
  if test "x$compiler" = "xgcc" && \
     test "x$CC" = "x$CXX" ; then
    base_configs="$base_configs --with-ssl"
  fi
}

#
# Base options used by all packages
#
# SSL library to use. --with-ssl selects the bundled yaSSL
# implementation of SSL. To use openSSL, you must point out the location
# of the openSSL headers and libs on your system.
# For example: --with-ssl=/usr
#
set_base_configs()
{
  base_configs="$base_configs --prefix=$prefix"
  base_configs="$base_configs --libexecdir=$prefix/bin"
  base_configs="$base_configs --with-zlib-dir=bundled"
  if test "x$datadir" = "x" ; then
    base_configs="$base_configs --localstatedir=$prefix/data"
  else
    base_configs="$base_configs --localstatedir=$datadir"
  fi
  if test "x$with_debug_flag" = "xyes" ; then
    base_configs="$base_configs --with-debug$full_debug"
  fi
  base_configs="$base_configs --enable-local-infile"
  base_configs="$base_configs --enable-thread-safe-client"
  base_configs="$base_configs --with-big-tables"
  base_configs="$base_configs --with-extra-charsets=all"
  if test "x$with_fast_mutexes" = "xyes" ; then
    base_configs="$base_configs --with-fast-mutexes"
  fi
  base_configs="$base_configs --with-pic"
  base_configs="$base_configs --with-csv-storage-engine"
  base_configs="$base_configs --with-perfschema"
}

#
# Add all standard engines and partitioning (included as part of MySQL
# Cluster storage engine as well) as part of MySQL Server. These are 
# added in all packages except the classic package.
#
set_base_engines()
{
  engine_configs="--with-archive-storage-engine"
  engine_configs="$engine_configs --with-blackhole-storage-engine"
  engine_configs="$engine_configs --without-example-storage-engine"
  engine_configs="$engine_configs --with-federated-storage-engine"
  engine_configs="$engine_configs --with-partition"
  base_configs="$base_configs $engine_configs"
}

set_innodb_engine()
{
  base_configs="$base_configs --with-innodb"
}

set_ndb_engine()
{
  base_configs="$base_configs --with-ndbcluster"
  base_configs="$base_configs --without-ndb-debug"
}

set_pro_package()
{
  if test "x$without_comment" != "xyes" ; then
    base_configs="$base_configs --with-comment=\"MySQL Enterprise Pro $version_text built from source\""
  fi
  if test "x$with_debug_flag" = "xyes" ; then
    base_configs="$base_configs --with-server-suffix=\"-debug\""
  fi
}

set_cge_extended_package()
{
  if test "x$without_comment" != "xyes" ; then
    base_configs="$base_configs --with-comment=\"MySQL Cluster Carrier Grade Extended Edition $version_text built from source\""
  fi
  if test "x$with_debug_flag" = "xyes" ; then
    base_configs="$base_configs --with-server-suffix=\"-cge-extended-debug\""
  else
    base_configs="$base_configs --with-server-suffix=\"-cge-extended\""
  fi
}

set_cge_package()
{
  if test "x$without_comment" != "xyes" ; then
    base_configs="$base_configs --with-comment=\"MySQL Cluster Carrier Grade Edition $version_text built from source\""
  fi
  if test "x$with_debug_flag" = "xyes" ; then
    base_configs="$base_configs --with-server-suffix=\"-cge-debug\""
  else
    base_configs="$base_configs --with-server-suffix=\"-cge\""
  fi
}

set_classic_package()
{
  if test "x$without_comment" != "xyes" ; then
    base_configs="$base_configs --with-comment=\"MySQL Classic $version_text built from source\""
  fi
  if test "x$with_debug_flag" = "xyes" ; then
    base_configs="$base_configs --with-server-suffix=\"-debug\""
  fi
  base_configs="$base_configs --without-example-storage-engine"
}

#
# Special handling of readline; use readline from the MySQL
# distribution if building a GPL version, otherwise use libedit.
#
set_readline_package()
{
  if test -d "$path/../cmd-line-utils/readline" && test "x$gpl" = "xyes" ; then
    base_configs="$base_configs --with-readline"
  elif test -d "$path/../cmd-line-utils/libedit" ; then
    base_configs="$base_configs --with-libedit"
  fi
}

#
# If fast flag set by user we also add architecture as discovered to 
# compiler flags to make binary optimised for architecture at hand. 
# We use this feature on gcc compilers.
#
set_gcc_special_options()
{
  if test "x$fast_flag" = "xyes" && test "x$compiler" = "xgcc" ; then
    compiler_flags="$compiler_flags $check_cpu_cflags"
  fi
}

set_cc_and_cxx_for_gcc()
{
  if test "x$CC" = "x" ; then
    CC="gcc -static-libgcc -fno-exceptions"
  fi
  if test "x$CXX" = "x" ; then
    CXX="gcc -static-libgcc -fno-exceptions"
  fi
}

set_cc_and_cxx_for_icc()
{
  if test "x$CC" = "x" ; then
    CC="icc -static-intel -static-libgcc"
  fi
  if test "x$CXX" = "x" ; then
    CXX="icpc -static-intel -static-libgcc"
  fi
}

set_cc_and_cxx_for_forte()
{
  if test "x$CC" = "x" ; then
    CC="cc"
  fi
  if test "x$CXX" = "x" ; then
    CXX="CC"
  fi
}

#
# If we discover a Core 2 Duo architecture and we have enabled the fast
# flag, we enable a compile especially optimised for Core 2 Duo. This
# feature is currently available on Intel's icc compiler only.
#
set_icc_special_options()
{
  if test "x$fast_flag" = "xyes" && test "x$cpu_arg" = "xcore2" && \
     test "x$compiler" = "xicc" ; then
    compiler_flags="$compiler_flags -xT"
  fi
}

#
# FreeBSD Section
#
set_bsd_configs()
{
  if test "x$cpu_base_type" != "xx86" ; then
    usage "Only x86 CPUs supported for FreeBSD"
    exit 1
  fi
  if test "x$compiler" != "xgcc" ; then
    usage "Only gcc supported for FreeBSD"
    exit 1
  fi
  base_configs="$base_configs --enable-assembler"
  if test "x$fast_flag" != "xno" ; then
    compiler_flags="$compiler_flags -O3"
  else
    compiler_flags="$compiler_flags -O0"
  fi
  set_cc_and_cxx_for_gcc
<<<<<<< HEAD
}

check_64_bits()
{
  echo "Checking for 32/64-bits compilation"
  echo "int main() { return 0; }" > temp_test.c
  if test "x$m64" = "xyes" ; then
    cmd="$CC $compile_flags -m64 temp_test.c"
    if ! $cmd 2>1 ; then
      m64="no"
      echo "Changing to 32-bits since 64-bits didn't work"
    else
      echo "Will use 64-bits"
    fi
  else
    cmd="$CC $compile_flags -m32 temp_test.c"
    if ! $cmd 2>1 ; then
      m64="yes"
      echo "Changing to 64-bits since 32-bits didn't work"
    else
      echo "Will use 32-bits"
    fi
  fi
  rm temp_test.c
=======
>>>>>>> 54928154
}

check_64_bits()
{
  echo "Checking for 32/64-bits compilation"
  echo "int main() { return 0; }" > temp_test.c
  if test "x$m64" = "xyes" ; then
    cmd="$CC $compile_flags -m64 temp_test.c"
    if ! $cmd 2>1 ; then
      m64="no"
      echo "Changing to 32-bits since 64-bits didn't work"
    else
      echo "Will use 64-bits"
    fi
  else
    cmd="$CC $compile_flags -m32 temp_test.c"
    if ! $cmd 2>1 ; then
      m64="yes"
      echo "Changing to 64-bits since 32-bits didn't work"
    else
      echo "Will use 32-bits"
    fi
  fi
  rm temp_test.c
}

#
# Get GCC version
#
get_gcc_version()
{
  # check if compiler is gcc and dump its version
  cc_verno=`$cc -dumpversion 2>/dev/null`
  if test "x$?" = "x0" ; then
    set -- `echo $cc_verno | tr '.' ' '`
    cc_ver="GCC"
    cc_major=$1
    cc_minor=$2
    cc_patch=$3
    gcc_version=`expr $cc_major '*' 100 '+' $cc_minor`
  fi
}

#
# Link Time Optimizer in GCC (LTO) uses a parameter -flto
# which was added to GCC 4.5, if --with-link-time-optimizer
# is set then use this feature
#
check_for_link_time_optimizer()
{
  get_gcc_version
  if test "$gcc_version" -ge 405 && \
     test "x$with_link_time_optimizer" = "xyes" ; then
    compiler_flags="$compiler_flags -flto"
    LDFLAGS="$LDFLAGS -flto"
  fi
}
#
# Get GCC version
#
get_gcc_version()
{
  # check if compiler is gcc and dump its version
  cc_verno=`$cc -dumpversion 2>/dev/null`
  if test "x$?" = "x0" ; then
    set -- `echo $cc_verno | tr '.' ' '`
    cc_ver="GCC"
    cc_major=$1
    cc_minor=$2
    cc_patch=$3
    gcc_version=`expr $cc_major '*' 100 '+' $cc_minor`
  fi
}

#
# Link Time Optimizer in GCC (LTO) uses a parameter -flto
# which was added to GCC 4.5, if --with-link-time-optimizer
# is set then use this feature
#
check_for_link_time_optimizer()
{
  get_gcc_version
  if test "$gcc_version" -ge 405 && \
     test "x$with_link_time_optimizer" = "xyes" ; then
    compiler_flags="$compiler_flags -flto"
    LDFLAGS="$LDFLAGS -flto"
  fi
}
#
# Linux Section
#
set_linux_configs()
{
  if test "x$cpu_base_type" != "xx86" && \
     test "x$cpu_base_type" != "xitanium" ; then
    usage "Only x86 and Itanium CPUs supported for Linux"
    exit 1
  fi
  if test "x$use_tcmalloc" = "xyes" ; then
    base_configs="$base_configs --with-mysqld-libs=-ltcmalloc_minimal"
  fi
  if test "x$cpu_base_type" = "xx86" ; then
    base_configs="$base_configs --enable-assembler"
  fi
  if test "x$compiler" = "xgcc" ; then
    set_cc_and_cxx_for_gcc
    if test "x$fast_flag" != "xno" ; then
      if test "x$fast_flag" = "xyes" ; then
        compiler_flags="$compiler_flags -O3"
        check_for_link_time_optimizer
      else
        compiler_flags="$compiler_flags -O2"
      fi
    else
      compiler_flags="$compiler_flags -O0"
    fi
    check_64_bits
    if test "x$m64" = "xyes" ; then
      compiler_flags="$compiler_flags -m64"
    else
      compiler_flags="$compiler_flags -m32"
    fi
# configure will set proper compiler flags for gcc on Linux
  elif test "x$compiler" = "xicc" ; then
    compiler_flags="$compiler_flags -mp -restrict"
    set_cc_and_cxx_for_icc
    if test "x$cpu_base_type" = "xitanium" ; then
      compiler_flags="$compiler_flags -no-ftz"
    fi
    if test "x$fast_flag" != "xno" ; then
      compiler_flags="$compiler_flags -O3 -unroll2 -ip"
      if test "x$fast_flag" = "xyes" && \
         test "x$with_link_time_optimizer" = "xyes" ; then
        compiler_flags="$compiler_flags -ipo"
        LDFLAGS="$LDFLAGS -ipo"
      fi
    fi
  else
    usage "Only gcc and icc compilers supported for Linux"
    exit 1
  fi
}

#
# Solaris Section
#
set_solaris_configs()
{
# Use mtmalloc as malloc, see Tim Cook blog
# For information on optimal compiler settings, see article at
# http://developers.sun.com/solaris/articles/mysql_perf_tune.html
# by Luojia Chen at Sun.
  base_configs="$base_configs --with-named-curses=-lcurses"
  case "`uname -a`" in
    *5.8* | *5.9* )
      ;;

    *5.10* | *5.11*)
      base_configs="$base_configs --with-mysqld-libs=-lmtmalloc"
      ;;
    *)
      usage "Only versions 8,9, 10 and 11 supported for Solaris"
      exit 1
  esac
  if test "x$cpu_base_type" != "xx86" && \
     test "x$cpu_base_type" != "xsparc" ; then
    usage "Only x86 and Sparc CPUs supported for Solaris"
    exit 1
  fi
  if test "x$compiler" != "xgcc" && \
     test "x$compiler" != "xforte" ; then
    usage "Only gcc and Forte compilers supported for Solaris"
    exit 1
  fi
  if test "x$m64" = "xyes" ; then
    compiler_flags="$compiler_flags -m64"
    LDFLAGS="-m64"
    ASFLAGS="$ASFLAGS -m64"
  else
    compiler_flags="$compiler_flags -m32"
    LDFLAGS="-m32"
    ASFLAGS="$ASFLAGS -m32"
  fi
  if test "x$compiler" = "xgcc" ; then
    set_cc_and_cxx_for_gcc
    if test "x$cpu_base_type" != "xx86" ; then
      usage "gcc currently not supported for Solaris on SPARC"
      exit 1
    fi
    if test "x$fast_flag" = "xyes" ; then
      LDFLAGS="$LDFLAGS -O3"
      compiler_flags="$compiler_flags -O3"
      check_for_link_time_optimizer
    else
      if test "x$fast_flag" = "xgeneric" ; then
        LDFLAGS="$LDFLAGS -O2"
        compiler_flags="$compiler_flags -O2"
      else
        LDFLAGS="$LDFLAGS -O0"
        compiler_flags="$compiler_flags -O0"
      fi
    fi
  else
#Using Forte compiler (SunStudio)
    set_cc_and_cxx_for_forte
    compiler_flags="$compiler_flags -mt"
    LDFLAGS="$LDFLAGS -mt"
    compiler_flags="$compiler_flags -fsimple=1"
    compiler_flags="$compiler_flags -ftrap=%none"
    compiler_flags="$compiler_flags -xbuiltin=%all"
    compiler_flags="$compiler_flags -xlibmil"
    compiler_flags="$compiler_flags -xlibmopt"
    if test "x$fast_flag" = "xyes" ; then
      compiler_flags="$compiler_flags -xtarget=native"
      compiler_flags="$compiler_flags -xunroll=3"
      if test "x$with_link_time_optimizer" = "xyes" ; then
        compiler_flags="$compiler_flags -xipo"
        LDFLAGS="$LDFLAGS -xipo"
      fi
    else
      compiler_flags="$compiler_flags -xtarget=generic"
    fi
    if test "x$cpu_base_type" = "xx86" ; then
      compiler_flags="$compiler_flags -nofstore"
      base_cxx_flags="$base_cxx_flags -features=no%except"
      if test "x$fast_flag" = "xyes" ; then
        compiler_flags="$compiler_flags -xregs=frameptr"
        compiler_flags="$compiler_flags -xO4"
      else
        compiler_flags="$compiler_flags -xregs=no%frameptr"
        if test "x$fast_flag" = "xgeneric" ; then
          compiler_flags="$compiler_flags -xO2"
        else
          compiler_flags="$compiler_flags -xO0"
        fi
      fi
    else
#Using SPARC cpu with SunStudio (Forte) compiler
      ASFLAGS="$ASFLAGS -xarch=sparc"
      LDFLAGS="$LDFLAGS -xarch=sparc"
      base_cxxflags="$base_cxxflags -noex"
      base_cflags="$base_cflags -xstrconst"
      compiler_flags="$compiler_flags -xarch=sparc"
      if test "x$fast_flag" = "xyes" ; then
        compiler_flags="$compiler_flags -xbinopt=prepare"
        LDFLAGS="$LDFLAGS -xbinopt=prepare"
        compiler_flags="$compiler_flags -xO4"
      elif test "x$fast_flag" = "xgeneric" ; then
        compiler_flags="$compiler_flags -xO3"
      else
        compiler_flags="$compiler_flags -xO0"
      fi
    fi
  fi
}

#
# Mac OS X Section
#
set_macosx_configs()
{
  if test "x$cpu_base_type" != "xx86" || test "x$compiler" != "xgcc" ; then
    usage "Only gcc/x86 supported for Mac OS X"
    exit 1
  fi
#
# Optimize for space as long as it doesn't affect performance, use some
# optimisations also when not in fast mode.
#
  base_cxxflags="$base_cxxflags -felide-constructors"
  compiler_flags="$compiler_flags -fno-common"
  if test "x$m64" = "xyes" ; then
    compiler_flags="$compiler_flags -m64"
    compiler_flags="$compiler_flags -arch x86_64"
  else
    compiler_flags="$compiler_flags -m32"
    compiler_flags="$compiler_flags -arch i386"
  fi
  if test "x$fast_flag" != "xno" ; then
    compiler_flags="$compiler_flags -Os"
  else
    compiler_flags="$compiler_flags -O0"
  fi
  set_cc_and_cxx_for_gcc
}

#
# Use static linking for own modules and dynamic linking for system
# modules unless specifically requested to do everything statically.
# Should normally not be used; static_linking_flag kept in case someone 
# really needs it. Available only if developer flag is also set.
#
set_static_link_configs()
{
  if test "x$static_linking_flag" = "xyes" && test "x$developer_flag" = "xyes" ; then
    loc_static_link="--with-mysqld-ldflags=\"-all-static\""
    loc_static_link="$loc_static_link --with-client-ldflags=\"-all-static\""
  else
    loc_static_link="--with-mysqld-ldflags=\"-static\""
    loc_static_link="$loc_static_link --with-client-ldflags=\"-static\""
  fi
  base_configs="$base_configs $loc_static_link"
}

#
# Enable error injection in MySQL Server (for developer build only -
# extra check for developer flag required).
#
set_error_inject_configs()
{
  if test "x$error_inject_flag" = "xyes" && test "x$developer_flag" = "xyes" ; then
    base_configs="$base_configs --with-error-inject"
    if test "x$package" = "xndb" || test "x$package" = "xextended" ; then
      base_configs="$base_configs --with-ndb-ccflags='-DERROR_INSERT'"
    fi
  fi
}

set_default_package()
{
  if test "x$package" = "x" ; then
    if test "x$developer_flag" = "xyes" ; then
      package="extended"
    else
      package="cge"
    fi
  fi
}

set_autotool_flags()
{
  if test "x$use_autotools" = "x" ; then
    if test "x$developer_flag" = "xno" ; then
      use_autotools="no"
    else
      use_autotools="yes"
    fi
  fi
}

set_defaults_based_on_environment()
{
  if test ! -z "$MYSQL_DEVELOPER" ; then
    developer_flag="yes"
  fi
  if test ! -z "$MYSQL_DEVELOPER_DEBUG" ; then
    with_debug_flag="yes"
    fast_flag="no"
  fi
  if test ! -z "$MYSQL_DEVELOPER_PACKAGE" ; then
    package="$MYSQL_DEVELOPER_PACKAGE"
    parse_package
  fi
}

########################################################################

if test ! -f sql/mysqld.cc ; then
  die "You must run this script from the MySQL top-level directory"
fi

cpu_type=
package=
prefix="/usr/local/mysql"
parallelism="8"
fast_flag="generic"
compiler="gcc"
gpl="yes"
version_text=
developer_flag="no"
just_configure=
full_debug=
warning_mode=
with_flags=
error_inject_flag=
with_debug_flag=
compile_debug_flag=
strip_flag=
valgrind_flag=
static_linking_flag=
compiler_flags=
os=
cpu_base_type=
warnings=
c_warnings=
cflags=
base_cflags=
cxx_warnings=
base_cxxflags=
base_configs=
debug_flags=
cxxflags=
m64=
explicit_size_set=
datadir=
commands=
use_autotools=
engine_configs=
ASFLAGS=
LDFLAGS=
use_tcmalloc=
without_comment="yes"
with_fast_mutexes=
with_link_time_optimizer=
gcc_version="0"

set_defaults_based_on_environment

parse_options "$@"

set_autotool_flags
set_default_package

set -e

#
# Check for the CPU and set up CPU specific flags. We may reset them
# later.
# This call sets the cpu_arg and check_cpu_args parameters
#
path=`dirname $0`
if test "x$compiler" = "xgcc" ; then
  compiler=
fi
. "$path/check-cpu"
if test "x$compiler" = "x" ; then
  compiler="gcc"
fi
check_os
set_cpu_base
if test "x$?" = "x1" ; then
  exit 1
fi

#
# Set up c_warnings and cxx_warnings; add to compiler_flags.
# Possibly reset check_cpu_flags.
#
set_warning_flags

#
# Add to compiler_flags.
#
set_valgrind_flags
set_with_debug_flags
set_no_omit_frame_pointer_for_developers
set_debug_flag
set_gcc_special_options
set_icc_special_options

#
# Definitions of various packages possible to compile. The default is to
# build a source variant of MySQL Cluster Carrier Grade Edition 
# including all storage engines except InnoDB, and to use GPL libraries.
#
set_base_configs
if test "x$gpl" = "xyes" ; then
  version_text="GPL version"
else
  version_text="Commercial version"
fi
if test "x$package" = "xpro" ; then
  set_base_engines
  set_innodb_engine
  set_pro_package
elif test "x$package" = "xextended" ; then
  set_base_engines
  set_ndb_engine
  set_innodb_engine
  set_cge_extended_package
elif test "x$package" = "xcge" ; then
  set_base_engines
  set_ndb_engine
  set_cge_package
elif test "x$package" = "xclassic" ; then
  set_classic_package
else
  die "No supported package was used, internal error"
fi
set_readline_package
set_static_link_configs
set_error_inject_configs

#
# This section handles flags for specific combinations of compilers,
# operating systems, and processors.
#

if test "x$os" = "xlinux" ; then
  set_linux_configs
elif test "x$os" = "xSolaris" ; then
  set_solaris_configs
elif test "x$os" = "xMacOSX" ; then
  set_macosx_configs
elif test "x$os" = "xbsd" ; then
  set_bsd_configs
else
  die "Operating system not supported by this script"
fi
set_ssl
#
# Final step before setting up commands is to set up proper make and
# proper libtoolize versions, and to determine whether to use ccache.
#
set_make_version
set_ccache_usage

#
# Set up commands variable from variables prepared for base 
# configurations, compiler flags, and warnings flags.
# 
if test "x$use_autotools" = "xyes" ; then
  init_auto_commands
fi
init_configure_commands

if test "x$just_configure" != "xyes" ; then
  add_make_commands
fi

#
# The commands variable now contains the entire command to be run for
# the build; we either execute it, or merely print it out.
#
if test "x$just_print" = "xyes" ; then
  echo "$commands"
else
  eval "set -x; $commands"
fi<|MERGE_RESOLUTION|>--- conflicted
+++ resolved
@@ -409,21 +409,12 @@
 
     This section describes the compiler options for each of the different
     platforms supported by this script.
-<<<<<<< HEAD
 
     The --fast option adds -mtune=cpu_arg to the C/C++ flags (provides
     support for Nocona, K8, and other processors).
 
     Use of the --debug option adds -g to the C/C++ flags.
 
-=======
-
-    The --fast option adds -mtune=cpu_arg to the C/C++ flags (provides
-    support for Nocona, K8, and other processors).
-
-    Use of the --debug option adds -g to the C/C++ flags.
-
->>>>>>> 54928154
     In all cases it is possible to override the definition of CC and CXX
     by calling the script as follows:
     CC="/usr/local/bin/gcc" CXX="/usr/local/bin/gcc" BUILD/build_mccge.sh
@@ -449,7 +440,6 @@
     C/C++ flags = -mp -restrict
 
     On Itanium we also add -no-ftz and to CC and C++ flags.
-<<<<<<< HEAD
 
     Note that if the user of this script sets CC or CXX explicitly then
     also -static-libgcc and -static-intel needs to be set in the CC and
@@ -461,19 +451,6 @@
     The fast version adds (if --with-link-time-optimizer is used):
       C/C++ flags += -ipo
 
-=======
-
-    Note that if the user of this script sets CC or CXX explicitly then
-    also -static-libgcc and -static-intel needs to be set in the CC and
-    CXX.
-
-    The non-debug versions also add the following:
-      C/C++ flags += -O3 unroll2 -ip
-
-    The fast version adds (if --with-link-time-optimizer is used):
-      C/C++ flags += -ipo
-
->>>>>>> 54928154
     On discovery of a Core 2 Duo architecture while using icc, -xT is also 
     added to the C/C++ flags; this provides optimisations specific to Core 
     2 Duo. This is added only when the --fast flag is set.
@@ -512,7 +489,6 @@
     -xbuiltin=%all
     -xlibmil
     -xlibmopt
-<<<<<<< HEAD
 
     Set the C++ flag:
     -noex
@@ -537,32 +513,6 @@
     On SPARC we set
     ASFLAGS = LDFLAGS = C/C++ flags = -xarch=sparc
 
-=======
-
-    Set the C++ flag:
-    -noex
-    -features=no%except    This flag is set only on x86
-
-    When compiling with fast we set (-ipo only used if we have
-    set --with-link-time-optimizer):
-    C/C++ flags: -xtarget=native -xunroll=3 -xipo
-    LDFLAGS: -xipo
-
-    When not compiling with fast we always set -xtarget=generic
-
-    When compiling with fast on SPARC we also set:
-    C/C++ flags: -xbinopt=prepare
-    LDFLAGS: -xbinopt=prepare
-
-    When compiling with fast on x86 we also set:
-    C/C++ flags: -xregs=frameptr
-    When not compiling with fast we set on x86
-    C/C++ flags: -xregs=no%frameptr
-
-    On SPARC we set
-    ASFLAGS = LDFLAGS = C/C++ flags = -xarch=sparc
-
->>>>>>> 54928154
     The optimisation level is
     -xO         Debug builds
     -xO2        Production build on SPARC
@@ -1395,7 +1345,6 @@
     compiler_flags="$compiler_flags -O0"
   fi
   set_cc_and_cxx_for_gcc
-<<<<<<< HEAD
 }
 
 check_64_bits()
@@ -1420,65 +1369,8 @@
     fi
   fi
   rm temp_test.c
-=======
->>>>>>> 54928154
-}
-
-check_64_bits()
-{
-  echo "Checking for 32/64-bits compilation"
-  echo "int main() { return 0; }" > temp_test.c
-  if test "x$m64" = "xyes" ; then
-    cmd="$CC $compile_flags -m64 temp_test.c"
-    if ! $cmd 2>1 ; then
-      m64="no"
-      echo "Changing to 32-bits since 64-bits didn't work"
-    else
-      echo "Will use 64-bits"
-    fi
-  else
-    cmd="$CC $compile_flags -m32 temp_test.c"
-    if ! $cmd 2>1 ; then
-      m64="yes"
-      echo "Changing to 64-bits since 32-bits didn't work"
-    else
-      echo "Will use 32-bits"
-    fi
-  fi
-  rm temp_test.c
-}
-
-#
-# Get GCC version
-#
-get_gcc_version()
-{
-  # check if compiler is gcc and dump its version
-  cc_verno=`$cc -dumpversion 2>/dev/null`
-  if test "x$?" = "x0" ; then
-    set -- `echo $cc_verno | tr '.' ' '`
-    cc_ver="GCC"
-    cc_major=$1
-    cc_minor=$2
-    cc_patch=$3
-    gcc_version=`expr $cc_major '*' 100 '+' $cc_minor`
-  fi
-}
-
-#
-# Link Time Optimizer in GCC (LTO) uses a parameter -flto
-# which was added to GCC 4.5, if --with-link-time-optimizer
-# is set then use this feature
-#
-check_for_link_time_optimizer()
-{
-  get_gcc_version
-  if test "$gcc_version" -ge 405 && \
-     test "x$with_link_time_optimizer" = "xyes" ; then
-    compiler_flags="$compiler_flags -flto"
-    LDFLAGS="$LDFLAGS -flto"
-  fi
-}
+}
+
 #
 # Get GCC version
 #
