/*
 * Copyright (c) 2015, 2016 Oracle and/or its affiliates. All rights reserved.
 *
 * This program is free software; you can redistribute it and/or
 * modify it under the terms of the GNU General Public License as
 * published by the Free Software Foundation; version 2 of the
 * License.
 *
 * This program is distributed in the hope that it will be useful,
 * but WITHOUT ANY WARRANTY; without even the implied warranty of
 * MERCHANTABILITY or FITNESS FOR A PARTICULAR PURPOSE. See the
 * GNU General Public License for more details.
 *
 * You should have received a copy of the GNU General Public License
 * along with this program; if not, write to the Free Software
 * Foundation, Inc., 51 Franklin St, Fifth Floor, Boston, MA
 * 02110-1301  USA
 */

#ifdef WIN32
// Needed for importing PERFORMANCE_SCHEMA plugin API.
#define MYSQL_DYNAMIC_PLUGIN 1
#endif // WIN32

#include "ngs/client_session.h"
#include "ngs/client.h"
#include "ngs/server.h"
#include "ngs/protocol_authentication.h"

#define LOG_DOMAIN "ngs.session"
#include "ngs/log.h"

#include "ngs/ngs_error.h"

#undef ERROR // Needed to avoid conflict with ERROR in mysqlx.pb.h
#include "mysqlx.pb.h"

using namespace ngs;


// Code below this line is executed from the network thread
// ------------------------------------------------------------------------------------------------

Session::Session(Client& client, Protocol_encoder *proto, Session_id session_id)
: m_client(client), // don't hold a real reference to the parent to avoid circular reference
  m_encoder(proto),
  m_auth_handler(),
  m_state(Authenticating),
  m_state_before_close(Authenticating),
  m_id(session_id),
  m_thread_pending(0),
  m_thread_active(0)
{
  log_debug("%s.%i: New session allocated by client", client.client_id(), session_id);

#ifndef WIN32
  mdbg_my_thread = pthread_self();
#endif
}


Session::~Session()
{
  log_debug("%s: Delete session", m_client.client_id());
  check_thread();
}


bool Session::is_ready() const
{
  return m_state == Ready;
}


void Session::on_close(const bool update_old_state)
{
  if (m_state != Closing)
  {
    if (update_old_state)
      m_state_before_close = m_state;
    m_state = Closing;
    m_client.on_session_close(this);
  }
}

void Session::on_kill()
{
  // this is usually called from a foreign thread, so we need to trigger
  // the session close indirectly
  // we do so by shutting down the connection for the client
  m_client.disconnect_and_trigger_close();
//  on_close();
}


// Code below this line is executed from the worker thread
// ------------------------------------------------------------------------------------------------

// Return value means true if message was handled, false if not.
// If message is handled, ownership of the object is passed on (and should be deleted by the callee)
<<<<<<< HEAD
bool Session::handle_message(Request_unique_ptr command)
=======
bool Session::handle_message(ngs::Request &command)
>>>>>>> c101e217
{
  log_message_recv(command);

  if (m_state == Authenticating)
  {
    return handle_auth_message(command);
  }
  else if (m_state == Ready)
  {
    // handle session commands
    return handle_ready_message(command);
  }
  // msg not handled
  return false;
}


bool Session::handle_ready_message(ngs::Request &command)
{
  switch (command.get_type())
  {
    case Mysqlx::ClientMessages::SESS_CLOSE:
      m_encoder->send_ok("bye!");
      on_close(true);
      return true;

    case Mysqlx::ClientMessages::CON_CLOSE:
      m_encoder->send_ok("bye!");
      on_close(true);
      return true;

    case Mysqlx::ClientMessages::SESS_RESET:
      // session reset
      m_state = Closing;
      m_client.on_session_reset(this);
      return true;
  }
  return false;
}


void Session::stop_auth()
{
  m_auth_handler.reset();

  // request termination
  m_client.on_session_close(this);
}


bool Session::handle_auth_message(ngs::Request &command)
{
  Authentication_handler::Response r;
  int8_t type = command.get_type();

  if (type == Mysqlx::ClientMessages::SESS_AUTHENTICATE_START && m_auth_handler.get() == NULL)
  {
    const Mysqlx::Session::AuthenticateStart &authm = static_cast<const Mysqlx::Session::AuthenticateStart&>(*command.message());

    log_debug("%s.%u: Login attempt: mechanism=%s auth_data=%s",
             m_client.client_id(), m_id, authm.mech_name().c_str(),
             authm.auth_data().c_str());

    m_auth_handler = m_client.server()->get_auth_handler(authm.mech_name(), this);
    if (!m_auth_handler.get())
    {
      log_info("%s.%u: Invalid authentication method %s", m_client.client_id(), m_id, authm.mech_name().c_str());
      m_encoder->send_init_error(ngs::Fatal(ER_NOT_SUPPORTED_AUTH_MODE, "Invalid authentication method %s", authm.mech_name().c_str()));
      stop_auth();
      return true;
    }
    else
    {
      r = m_auth_handler->handle_start(authm.mech_name(),
                                       authm.auth_data(),
                                       authm.initial_response());
    }
  }
  else if (type == Mysqlx::ClientMessages::SESS_AUTHENTICATE_CONTINUE && m_auth_handler.get())
  {
    const Mysqlx::Session::AuthenticateContinue &authm = static_cast<const Mysqlx::Session::AuthenticateContinue&>(*command.message());

    r = m_auth_handler->handle_continue(authm.auth_data());
  }
  else
  {
    log_info("%s: Unexpected message of type %i received during authentication", m_client.client_id(), type);
    m_encoder->send_init_error(ngs::Fatal(ER_X_BAD_MESSAGE, "Invalid message"));
    stop_auth();
    return false;
  }

  switch (r.status)
  {
  case Authentication_handler::Succeeded:
    on_auth_success(r);
    break;

  case Authentication_handler::Failed:
    on_auth_failure(r);
    break;

  default:
    m_encoder->send_auth_continue(r.data);
  }

  return true;
}


void Session::on_auth_success(const Authentication_handler::Response &response)
{
  log_debug("%s.%u: Login succeeded", m_client.client_id(), m_id);
  m_auth_handler.reset();
  m_state = Ready;
  m_client.on_session_auth_success(this);
  m_encoder->send_auth_ok(response.data); // send it last, so that on_auth_success() can send session specific notices
}


void Session::on_auth_failure(const Authentication_handler::Response &responce)
{
  log_error("%s.%u: Unsuccessful login attempt: %s", m_client.client_id(), m_id, responce.data.c_str());
  m_encoder->send_init_error(ngs::Fatal(ER_ACCESS_DENIED_ERROR, "%s", responce.data.c_str()));
  stop_auth();
}<|MERGE_RESOLUTION|>--- conflicted
+++ resolved
@@ -98,11 +98,7 @@
 
 // Return value means true if message was handled, false if not.
 // If message is handled, ownership of the object is passed on (and should be deleted by the callee)
-<<<<<<< HEAD
-bool Session::handle_message(Request_unique_ptr command)
-=======
 bool Session::handle_message(ngs::Request &command)
->>>>>>> c101e217
 {
   log_message_recv(command);
 
