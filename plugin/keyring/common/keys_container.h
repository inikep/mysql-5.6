--- conflicted
+++ resolved
@@ -27,7 +27,6 @@
 #include "plugin/keyring/common/keyring_memory.h"
 #include "plugin/keyring/common/logger.h"
 #include "sql/sys_vars_shared.h" //For PolyLock, AutoWLock, AutoRLock
-
 #include <vector>
 
 namespace keyring {
@@ -46,15 +45,11 @@
   IKey* fetch_key(IKey *key);
   bool remove_key(IKey *key);
   std::string get_keyring_storage_url();
-<<<<<<< HEAD
   void set_keyring_io(IKeyring_io *keyring_io);
-=======
   std::vector<Key_metadata> get_keys_metadata()
   {
     return keys_metadata;
   }
-
->>>>>>> 4b4dd7a5
 
   ~Keys_container();
 
@@ -62,6 +57,7 @@
   {
     return keys_hash->size();
   };
+
 protected:
   Keys_container(const Keys_container &);
 
@@ -77,13 +73,9 @@
   virtual bool flush_to_backup();
   virtual bool flush_to_storage(IKey *key, Key_operation operation);
 
-<<<<<<< HEAD
   using Key_hash= collation_unordered_map<std::string, std::unique_ptr<IKey>>;
   std::unique_ptr<Key_hash> keys_hash;
-=======
-  HASH *keys_hash;
   std::vector<Key_metadata> keys_metadata;
->>>>>>> 4b4dd7a5
   ILogger *logger;
   IKeyring_io *keyring_io;
   std::string keyring_storage_url;
