--- conflicted
+++ resolved
@@ -350,19 +350,11 @@
   unsigned long length;
 } MYSQL_ROWS;
 typedef MYSQL_ROWS *MYSQL_ROW_OFFSET;
-<<<<<<< HEAD
 struct MEM_ROOT;
-typedef struct embedded_query_result EMBEDDED_QUERY_RESULT;
 typedef struct MYSQL_DATA
 {
   MYSQL_ROWS *data;
-  struct embedded_query_result *embedded_info;
   struct MEM_ROOT *alloc;
-=======
-typedef struct st_mysql_data {
-  MYSQL_ROWS *data;
-  MEM_ROOT *alloc;
->>>>>>> 4297dcc5
   my_ulonglong rows;
   unsigned int fields;
 } MYSQL_DATA;
