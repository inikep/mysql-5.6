max-time: 600
cmd: atrt-testBackup
args: -n NFMaster T1

max-time: 600
cmd: testBasic
args: -n PkRead T1

max-time: 600
cmd: atrt-testBackup
args: -n NFMasterAsSlave T1

max-time: 600
cmd: testBasic
args: -n PkRead T1

max-time: 600
cmd: atrt-testBackup
args: -n NFSlave T1 

max-time: 600
cmd: testBasic
args: -n PkRead T1

max-time: 600
cmd: atrt-testBackup
args: -n FailMaster T1

max-time: 600
cmd: testBasic
args: -n PkRead T1

max-time: 600
cmd: atrt-testBackup
args: -n FailMasterAsSlave T1

max-time: 600
cmd: testBasic
args: -n PkRead T1

max-time: 600
cmd: atrt-testBackup
args: -n FailSlave T1

max-time: 600
cmd: testBasic
args: -n PkRead T1

max-time: 600
cmd: atrt-testBackup
args: -n BackupOne T1 T6 I3 D2

max-time: 600
cmd: atrt-testBackup
args: -n BackupDDL T1

# BASIC FUNCTIONALITY
max-time: 500
cmd: testBasic
args: -n PkRead

max-time: 500
cmd: testBasic
args: -n PkSimpleRead

max-time: 500
cmd: testBasic
args: -n PkDirtyRead

max-time: 500
cmd: testBasic
args: -n PkUpdate 

max-time: 500
cmd: testBasic
args: -n PkDelete 

max-time: 500
cmd: testBasic
args: -n PkInsert 

max-time: 660
cmd: testBasic
args: -n UpdateAndRead 

max-time: 500
cmd: testBasic
args: -n DeleteRead

max-time: 500
cmd: testBasic
args: -n PkReadAndLocker T6 D1 D2

max-time: 500
cmd: testBasic
args: -n PkReadAndLocker2 T6 D1 D2

max-time: 500
cmd: testBasic
args: -n PkReadUpdateAndLocker T6 D1 D2

max-time: 500
cmd: testBasic
args: -n ReadWithLocksAndInserts T6 D1 D2

max-time: 500
cmd: testBasic
args: -n PkInsertTwice T1 T6 D1 D2

max-time: 1500
cmd: testBasic
args: -n Fill T13 

max-time: 1500
cmd: testBasic
args: -n Fill T6 

max-time: 500
cmd: testBasic
args: -n NoCommitSleep T6 D1 D2

max-time: 500
cmd: testBasic
args: -n NoCommit626 T6 D1 D2

max-time: 500
cmd: testBasic
args: -n NoCommitAndClose T6 D1 D2

max-time: 500
cmd: testBasic
args: -n Commit626 T6 D1 D2

max-time: 500
cmd: testBasic
args: -n CommitTry626 T6 D1 D2

max-time: 500
cmd: testBasic
args: -n CommitAsMuch626 T6 D1 D2

max-time: 500
cmd: testBasic
args: -n NoCommit626 T6 D1 D2

max-time: 500
cmd: testBasic
args: -n NoCommitRollback626 T1 T6 D1 D2

max-time: 500
cmd: testBasic
args: -n Commit630 T1 T6 D1 D2

max-time: 500
cmd: testBasic
args: -n CommitTry630 T1 T6 D1 D2

max-time: 500
cmd: testBasic
args: -n CommitAsMuch630 T1 T6 D1 D2

max-time: 500
cmd: testBasic
args: -n NoCommit630 T1 T6 D1 D2

max-time: 500
cmd: testBasic
args: -n NoCommitRollback630 T1 T6 D1 D2 

max-time: 500
cmd: testBasic
args: -n NoCommitAndClose T1 T6 D1 D2 

max-time: 500
cmd: testBasic
args: -n RollbackUpdate T1 T6 D1 D2 

max-time: 500
cmd: testBasic
args: -n RollbackDeleteMultiple T1 T6 D1 D2 

max-time: 500
cmd: testBasic
args: -n ImplicitRollbackDelete T1 T6 D1 D2 

max-time: 500
cmd: testBasic
args: -n CommitDelete T1 T6 D1 D2 

max-time: 500
cmd: testBasic
args: -n RollbackNothing T1 T6 D1 D2 

max-time: 500
cmd: testBasicAsynch
args: -n PkInsertAsynch 

max-time: 500
cmd: testBasicAsynch
args: -n PkReadAsynch 

max-time: 500
cmd: testBasicAsynch
args: -n PkUpdateAsynch 

max-time: 500
cmd: testBasicAsynch
args: -n PkDeleteAsynch 

max-time: 1000
cmd: testBasic
args: -n MassiveRollback T1 T6 D1 D2

max-time: 500
cmd: testBasic
args: -n MassiveRollback2 T1 T6 D1 D2

max-time: 500
cmd: testBasic
args: -n MassiveRollback3 T1 T6 D1 D2

max-time: 500
cmd: testBasic
args: -n MassiveRollback4 T1 T6 D1 D2

max-time: 500
cmd: testBasic
args: -n TupError

max-time: 500
cmd: testBasic
args: -n InsertError T1

max-time: 500
cmd: testBasic
args: -n InsertError2 T1

max-time: 500
cmd: testTimeout
args: T1 

max-time: 500
cmd: testBasic
args: -n Bug25090 T1

max-time: 1000
cmd: testBasic
args: -n Bug27756

max-time: 500
cmd: testBasic
args: -n Bug28073

max-time: 500
cmd: testBasic
args: -n Bug20535

max-time: 500
cmd: testIndex
args: -n Bug25059 -r 3000 T1

# SCAN TESTS
#
max-time: 500
cmd: testScan
args: -n ScanRead16 

max-time: 500
cmd: testScan
args: -n ScanRead240 

max-time: 500
cmd: testScan
args: -n ScanReadCommitted240 

max-time: 500
cmd: testScan
args: -n ScanUpdate 

max-time: 500
cmd: testScan
args: -n ScanUpdate2 T6 D1 D2

max-time: 500
cmd: testScan
args: -n ScanDelete 

max-time: 500
cmd: testScan
args: -n ScanDelete2 D1 D2

max-time: 500
cmd: testScan
args: -n ScanUpdateAndScanRead T6 D1 D2

max-time: 500
cmd: testScan
args: -n ScanReadAndLocker T6 D1 D2

max-time: 500
cmd: testScan
args: -n ScanReadAndPkRead T6 D1 D2

max-time: 500
cmd: testScan
args: -n ScanRead488 -l 10 T6 D1 D2

max-time: 500
cmd: testScan
args: -n ScanRead488O -l 10 T6 D1 D2 

max-time: 1000
cmd: testScan
args: -n ScanRead488T -l 10 T6 D1 D2 

max-time: 1000
cmd: testScan
args: -n ScanRead488_Mixed -l 10 T6 D1 D2

max-time: 500
cmd: testScan
args: -n ScanRead488Timeout -l 10 T6 D1 D2

max-time: 600
cmd: testScan
args: -n ScanRead40 -l 100 T6 D1 D2 

max-time: 1800
cmd: testScan
args: -n ScanRead100 -l 100 T1 D1 D2 

max-time: 600
cmd: testScan
args: -n ScanRead40 -l 100 T1 D1 D2 

max-time: 1800
cmd: testScan
args: -n ScanRead40RandomTable -l 100 T1 

max-time: 3600
cmd: testScan
args: -n ScanRead40RandomTable -l 1000 T6 

max-time: 500
cmd: testScan
args: -n ScanWithLocksAndInserts T6 D1 D2

max-time: 500
cmd: testScan
args: -n ScanReadAbort T6 D1 D2 

max-time: 500
cmd: testScan
args: -n ScanReadAbort15 T6 D1 D2 

max-time: 500
cmd: testScan
args: -n ScanReadAbort240 T6 D1 D2 

max-time: 500
cmd: testScan
args: -n ScanUpdateAbort16 T6 D1 D2 

max-time: 3600
cmd: testScan
args: -n ScanReadRestart T1 T6 T13

max-time: 3600
cmd: testScan
args: -n ScanReadRestart D1 D2

max-time: 1200
cmd: testScan
args: -n ScanUpdateRestart T6

max-time: 1200
cmd: testScan
args: -n ScanUpdateRestart D1 D2 

max-time: 500
cmd: testScan
args: -n CheckGetValue T6 D1 D2 

max-time: 500
cmd: testScan
args: -n CloseWithoutStop T6 D1 D2 

max-time: 500
cmd: testScan
args: -n NextScanWhenNoMore T6 D1 D2 

max-time: 500
cmd: testScan
args: -n ExecuteScanWithoutOpenScan T6 D1 D2 

max-time: 500
cmd: testScan
args: -n OnlyOpenScanOnce T6 D1 D2 

max-time: 500
cmd: testScan
args: -n OnlyOneOpInScanTrans T6 D1 D2 

max-time: 500
cmd: testScan
args: -n OnlyOneOpBeforeOpenScan T6 D1 D2 

max-time: 500
cmd: testScan
args: -n OnlyOneScanPerTrans T6 D1 D2 

max-time: 500
cmd: testScan
args: -n NoCloseTransaction T6 D1 D2 

max-time: 500
cmd: testScan
args: -n CheckInactivityTimeOut T6 D1 D2 

max-time: 500
cmd: testScan
args: -n CheckInactivityBeforeClose T6 D1 D2 

max-time: 500
cmd: testScan
args: -n CheckAfterTerror T6 D1 D2 

max-time: 500
cmd: testScan
args: -n ScanReadError5021 T1 D1 D2 

max-time: 500
cmd: testScan
args: -n ScanReaderror5022 T1 D1 D2 

max-time: 500
cmd: testScan
args: -n ScanReadError5023 T1 D1 D2 

max-time: 500
cmd: testScan
args: -n ScanReadError5024 T1 D1 D2 

max-time: 500
cmd: testScan
args: -n ScanReadError5025 T1 D1 D2 

max-time: 500
cmd: testScan
args: -n ScanReadError5030 T1 D1 D2 

max-time: 500
cmd: testScan
args: -n InsertDelete T1 T6 D1 D2 

max-time: 500
cmd: testScan
args: -n CheckAfterTerror T1 D1 D2 

max-time: 1200
cmd: testScan
args: -n ScanReadWhileNodeIsDown T1

max-time: 1200
cmd: testScan
args: -n ScanReadWhileNodeIsDown D1 D2 

max-time: 500
cmd: testScan
args: -l 100 -n Scan-bug8262 T6 D1 D2

max-time: 500
cmd: testScan
args: -n ScanParallelism

max-time: 500
cmd: testScan
args: -n Bug24447 T1

max-time: 1000
cmd: testScan
args: -n ScanVariants

max-time: 500
cmd: testScan
args: -n Bug36124 T1

max-time: 1000
cmd: testNodeRestart
args: -n Bug27003 T1

max-time: 300
cmd: testSystemRestart
args: -n Bug29167 T1

max-time: 300
cmd: testSystemRestart
args: -l 2 -n Bug28770 T1

max-time: 1000
cmd: testNodeRestart
args: -n Bug27283 T1

max-time: 500
cmd: testNodeRestart
args: -n Bug15587 T1

max-time: 500
cmd: testNodeRestart
args: -n Bug15632 T1

max-time: 500
cmd: testNodeRestart
args: -n Bug15685 T1

max-time: 500
cmd: testNodeRestart
args: -n Bug16772 T1

#max-time: 500
#cmd: testSystemRestart
#args: -n Bug18385 T1
#
max-time: 1000
cmd: testNodeRestart
args: -n Bug18414 T1

max-time: 1000
cmd: testNodeRestart
args: -n Bug18612 T1

max-time: 1000
cmd: testNodeRestart
args: -n Bug18612SR T1

max-time: 1000
cmd: testNodeRestart
args: -n Bug20185 T1

max-time: 1000
cmd: testNodeRestart
args: -n Bug21271 T6

max-time: 1000
cmd: testIndex
args: -n Bug21384

max-time: 1000
cmd: testNodeRestart
args: -n Bug24717 T1

max-time: 1000
cmd: testNodeRestart
args: -n Bug25364 T1

max-time: 1000
cmd: testNodeRestart
args: -n Bug25554 T1

max-time: 1000
cmd: testNodeRestart
args: -n Bug26457 T1

max-time: 1000
cmd: testNodeRestart
args: -n Bug26481 T1

max-time: 1000
cmd: testNodeRestart
args: -n Bug29364 T1

max-time: 1000
cmd: testNodeRestart
args: -n Bug28023 T6 D2

max-time: 3000
cmd: testNodeRestart
args: -n Bug25984 T1

max-time: 1000
cmd: testNodeRestart
args: -n Bug26457 T1

max-time: 1000
cmd: testNodeRestart
args: -n Bug26481 T1

max-time: 1000
cmd: testNodeRestart
args: -n Bug28023 T6 D2

max-time: 1000
cmd: testNodeRestart
args: -n Bug29364 T1

max-time: 300
cmd: testNodeRestart
args: -n Bug32160 T1

#
# DICT TESTS
max-time: 500
cmd: testDict
args: -n Bug29501 T1

max-time: 500
cmd: testDict
args: -n testDropDDObjects T1

max-time: 1500
cmd: testDict
args: -n CreateAndDrop 

max-time: 1000
cmd: testNodeRestart
args: -n Bug28717 T1

max-time: 1500
cmd: testDict
args: -n CreateAndDropAtRandom -l 200 T1

max-time: 1500
cmd: testDict
args: -n CreateAndDropWithData 

max-time: 1500
cmd: testDict
args: -n CreateAndDropDuring T6 D1 D2

max-time: 1500
cmd: testDict
args: -n CreateInvalidTables 

max-time: 1500
cmd: testDict
args: -n CreateTableWhenDbIsFull T6 

max-time: 1500
cmd: testDict
args: -n CreateMaxTables T6 

max-time: 500
cmd: testDict
args: -n FragmentTypeSingle T1 

max-time: 1500
cmd: testDict
args: -n FragmentTypeAllSmall T1 T6

max-time: 1500
cmd: testDict
args: -n FragmentTypeAllLarge T1 T6

max-time: 1500
cmd: testDict
args: -n TemporaryTables T1 T6

max-time: 1500
cmd: testDict
args: -n Restart_NR2 T1 I3

max-time: 500
cmd: testDict
args: -n Bug21755 T1

max-time: 1500
cmd: testDict
args: -l 25 -n DictRestart T1

max-time: 1500
cmd: testDict
args: -n TableAddAttrs

max-time: 1500
cmd: testDict
args: -n TableAddAttrsDuring T1 T6

max-time: 500
cmd: testDict
args: -n Bug24631 T1

#
# TEST NDBAPI
#
max-time: 500
cmd: testDataBuffers
args: 

# Testsuite: testNdbApi
# Number of tests: 5
max-time: 500
cmd: testNdbApi
args: -n MaxNdb T6 

max-time: 500
cmd: testNdbApi
args: -n MaxTransactions T1 T6 T13 

max-time: 500
cmd: testNdbApi
args: -n MaxOperations T1 T6 T13 

max-time: 500
cmd: testNdbApi
args: -n MaxGetValue T1 T6 T13 

max-time: 500
cmd: testNdbApi
args: -n MaxEqual 

max-time: 500
cmd: testNdbApi
args: -n DeleteNdb T1 T6 

max-time: 500
cmd: testNdbApi
args: -n WaitUntilReady T1 T6 T13 

max-time: 500
cmd: testNdbApi
args: -n GetOperationNoTab T6 

max-time: 500
cmd: testNdbApi
args: -n NdbErrorOperation T6 

max-time: 500
cmd: testNdbApi
args: -n MissingOperation T6 

max-time: 500
cmd: testNdbApi
args: -n GetValueInUpdate T6 

max-time: 500
cmd: testNdbApi
args: -n UpdateWithoutKeys T6 D1 D2 

max-time: 500
cmd: testNdbApi
args: -n UpdateWithoutValues T6 D1 D2 

max-time: 500
cmd: testNdbApi
args: -n ReadWithoutGetValue D1 D2 

max-time: 500
cmd: testNdbApi
args: -n Bug_11133 T1 D1 D2 

max-time: 500
cmd: testNdbApi
args: -n Scan_4006 T1 D1 D2 

max-time: 500
cmd: testNdbApi
args: -n Bug_WritePartialIgnoreError T1 

max-time: 500
cmd: testNdbApi
args: -n ExecuteAsynch T1

max-time: 1000
cmd: testNdbApi
args: -n Bug28443

max-time: 500
cmd: testInterpreter
args: T1 

max-time: 150000
cmd: testOperations
args:

max-time: 15000
cmd: testTransactions
args:

max-time: 1500
cmd: testRestartGci
args: T6 

max-time: 1500
cmd: testBlobs
args: -version 1

max-time: 1500
cmd: testBlobs
args:

max-time: 600
cmd: testBlobs
args: -bug 27018 -skip p

max-time: 600
cmd: testBlobs
args: -bug 27370 -skip p

max-time: 600
cmd: testBlobs
args: -bug 36756 -skip p

max-time: 5000
cmd: testOIBasic
args: -case abcdefz

max-time: 2000
cmd: testOIBasic
args: -case gz

max-time: 2000
cmd: testOIBasic
args: -case hz

max-time: 2500
cmd: testBitfield
args:

max-time: 2500
cmd: testPartitioning
args:

#
#
# SYSTEM RESTARTS
#
max-time: 1500
cmd: testSystemRestart
args: -n basic T1 

max-time: 1500
cmd: testSystemRestart
args: -n SR1 T1 

max-time: 1500
cmd: testSystemRestart
args: -n SR1 T6 

max-time: 1500
cmd: testSystemRestart
args: -n SR1 D1

max-time: 1500
cmd: testSystemRestart
args: -n SR1 D2 

max-time: 1500
cmd: testSystemRestart
args: -n SR2 T1 

max-time: 1500
cmd: testSystemRestart
args: -n SR2 T6 

max-time: 1500
cmd: testSystemRestart
args: -n SR2 D1

max-time: 1500
cmd: testSystemRestart
args: -n SR2 D2 

max-time: 1500
cmd: testSystemRestart
args: -n SR_UNDO T1 

max-time: 1500
cmd: testSystemRestart
args: -n SR_UNDO T6 

max-time: 1000
cmd: testSRBank
args: -n SR -l 300 -r 15 T1

max-time: 1000
cmd: testSRBank
args: -n NR -l 300 -r 15 T1

max-time: 1000
cmd: testSRBank
args: -n Mix -l 300 -r 15 T1

max-time: 300
cmd: testNodeRestart
args: -n Bug24543 T1

max-time: 1500
cmd: testSystemRestart
args: -n Bug24664

max-time: 1000
cmd: testNodeRestart
args: -n Bug25468 T1

max-time: 1000
cmd: testNodeRestart
args: -n Bug27466 T1

max-time: 1500
cmd: testSystemRestart
args: -n Bug27434 T1

max-time: 1000
cmd: test_event
args: -l 10 -n Bug27169 T1

max-time: 300
cmd: testNodeRestart
args: -n Bug31980 T1

# OLD FLEX
max-time: 500
cmd: flexBench
args: -c 25 -t 10 

max-time: 500
cmd: flexHammer
args: -r 5 -t 32 

max-time: 300
cmd: DbCreate
args:

max-time: 180
cmd: DbAsyncGenerator
args: -time 60 -p 1
type: bench

max-time: 180
cmd: DbAsyncGenerator
args: -time 60 -p 25
type: bench

max-time: 180
cmd: DbAsyncGenerator
args: -time 60 -p 100
type: bench

max-time: 180
cmd: DbAsyncGenerator
args: -time 60 -p 200
type: bench

max-time: 180
cmd: DbAsyncGenerator
args: -time 60 -p 1 -proc 25
type: bench

max-time: 120
cmd: testMgm
args: -n ApiSessionFailure T1

max-time: 15
cmd: testMgm
args: -n ApiConnectTimeout T1

max-time: 120
cmd: testMgm
args: -n ApiTimeoutBasic T1

max-time: 120
cmd: testMgm
args: -n ApiSessionFailure T1

max-time: 120
cmd: testMgm
args: -n ApiGetStatusTimeout T1

max-time: 120
cmd: testMgm
args: -n ApiGetConfigTimeout T1

max-time: 120
cmd: testMgm
args: -n ApiMgmEventTimeout T1

max-time: 120
cmd: testMgm
args: -n ApiMgmStructEventTimeout T1

max-time: 5000
cmd: testNodeRestart
args: -n GCP T1

max-time: 180
cmd: testIndex
args: -n Bug28804 T1 T6

max-time: 180
cmd: testIndex
args: -n Bug28804_ATTRINFO T1 T6

max-time: 1500
cmd: testSystemRestart
args: -n SR_DD_1 D1

max-time: 1500
cmd: testSystemRestart
args: -n SR_DD_1b D1

max-time: 1500
cmd: testSystemRestart
args: -n SR_DD_1 D2

max-time: 1500
cmd: testSystemRestart
args: -n SR_DD_1b D2

max-time: 1500
cmd: testSystemRestart
args: -n SR_DD_1_LCP D1

max-time: 1500
cmd: testSystemRestart
args: -n SR_DD_1b_LCP D1

max-time: 1500
cmd: testSystemRestart
args: -n SR_DD_1_LCP D2

max-time: 1500
cmd: testSystemRestart
args: -n SR_DD_1b_LCP D2

max-time: 1500
cmd: testSystemRestart
args: -n SR_DD_2 D1

max-time: 1500
cmd: testSystemRestart
args: -n SR_DD_2b D1

max-time: 1500
cmd: testSystemRestart
args: -n SR_DD_2 D2

max-time: 1500
cmd: testSystemRestart
args: -n SR_DD_2b D2

max-time: 1500
cmd: testSystemRestart
args: -n SR_DD_2_LCP D1

max-time: 1500
cmd: testSystemRestart
args: -n SR_DD_2b_LCP D1

max-time: 1500
cmd: testSystemRestart
args: -n SR_DD_2_LCP D2

max-time: 1500
cmd: testSystemRestart
args: -n SR_DD_2b_LCP D2

max-time: 300
cmd: test_event
args: -n Bug31701 T1

max-time: 300
cmd: testSystemRestart
args: -n Bug22696 T1

max-time: 600
cmd: testNodeRestart
args: -n pnr --nologging T1

max-time: 600
cmd: testNodeRestart
args: -n pnr_lcp T1

max-time: 600
cmd: testSystemRestart
args: -n to T1

max-time: 600
cmd: testSystemRestart
args: -n to I3

max-time: 600
cmd: testSystemRestart
args: -n to D2

max-time: 300
cmd: testNodeRestart
args: -n Bug32922 T1

max-time: 300
cmd: test_event
args: -n Bug33793 T1

max-time: 1200
cmd: testNodeRestart
args: -n Bug34216 -l 10 T1 I3 D2

max-time: 1200
cmd: testNodeRestart
args: -n mixedmultiop T1 I2 I3 D2

max-time: 600
cmd: test_event
args: -l 1 -n SubscribeNR T1

max-time: 600
cmd: testNodeRestart
args: -n Bug34702 T1

max-time: 600
cmd: test_event
args: -n Bug35208 T1

max-time: 300
cmd: test_event
args: -n Bug37279 T1

max-time: 300
cmd: test_event
args: -n Bug37338 T1

max-time: 300
cmd: test_event
args: -n Bug37442 T1

# 2008-04-22
max-time: 1500
cmd: testNodeRestart
args: -n MNF -l 15 T1

max-time: 300
cmd: testNodeRestart
args: -n Bug36199 T1

max-time: 300
cmd: testNodeRestart
args: -n Bug36246 T1

max-time: 300
cmd: testNodeRestart
args: -n Bug36247 T1

max-time: 300
cmd: testNodeRestart
args: -n Bug36276 T1

# 2008-04-25
max-time: 300
cmd: testNodeRestart
args: -n Bug36245 T1

max-time: 300
cmd: test_event
args: -n Bug34853 T1

# EOF 2008-04-25
# 2008-05-29
max-time: 1200
cmd: testDict
args: -l 1 -n FailAddFragment

# EOF 2008-05-29
# 2008-05-30
max-time: 1200
cmd: testDict
args: -l 1 -n FailCreateHashmap T1

# EOF 2008-05-30
# 2008-06-03
max-time: 1200
cmd: testNdbApi
args: -l 100 -n Bug37158

# EOF 2008-06-03
<<<<<<< HEAD
# 2008-06-05
max-time: 1200
cmd: testDict
args: -n FailAddPartition T1 I3

# EOF 2008-06-05

# Test data buffering for TCKEYREQ
max-time: 500
cmd: testLimits
args: -n ExhaustSegmentedSectionPk WIDE_2COL

# Test data buffering for TCINDXREQ
max-time: 500
cmd: testLimits
args: -n ExhaustSegmentedSectionIx WIDE_2COL_IX

# Run some tests on max size / max num cols tables
max-time: 500
cmd: testBasic
args: -n PkRead WIDE_MAXKEY_HUGO WIDE_MAXATTR_HUGO WIDE_MAXKEYMAXCOLS_HUGO WIDE_MINKEYMAXCOLS_HUGO

max-time: 500
cmd: testBasic
args: -n PkUpdate WIDE_MAXKEY_HUGO WIDE_MAXATTR_HUGO WIDE_MAXKEYMAXCOLS_HUGO WIDE_MINKEYMAXCOLS_HUGO


# EOF 2008-06-30
# EOF
=======

max-time: 500
cmd: test_event
args -n bug37672 T1

#EOF 2008-07-04
>>>>>>> c357fe3f
<|MERGE_RESOLUTION|>--- conflicted
+++ resolved
@@ -1171,7 +1171,6 @@
 args: -l 100 -n Bug37158
 
 # EOF 2008-06-03
-<<<<<<< HEAD
 # 2008-06-05
 max-time: 1200
 cmd: testDict
@@ -1198,14 +1197,11 @@
 cmd: testBasic
 args: -n PkUpdate WIDE_MAXKEY_HUGO WIDE_MAXATTR_HUGO WIDE_MAXKEYMAXCOLS_HUGO WIDE_MINKEYMAXCOLS_HUGO
 
-
 # EOF 2008-06-30
-# EOF
-=======
 
 max-time: 500
 cmd: test_event
 args -n bug37672 T1
 
 #EOF 2008-07-04
->>>>>>> c357fe3f
+# EOF