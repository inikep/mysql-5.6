/*
   Copyright (c) 2008, 2019, Oracle and/or its affiliates. All rights reserved.

   This program is free software; you can redistribute it and/or modify
   it under the terms of the GNU General Public License, version 2.0,
   as published by the Free Software Foundation.

   This program is also distributed with certain software (including
   but not limited to OpenSSL) that is licensed under separate terms,
   as designated in a particular file or component or in included license
   documentation.  The authors of MySQL hereby grant you an additional
   permission to link the program and your derivative works with the
   separately licensed software that they have included with MySQL.

   This program is distributed in the hope that it will be useful,
   but WITHOUT ANY WARRANTY; without even the implied warranty of
   MERCHANTABILITY or FITNESS FOR A PARTICULAR PURPOSE.  See the
   GNU General Public License, version 2.0, for more details.

   You should have received a copy of the GNU General Public License
   along with this program; if not, write to the Free Software
   Foundation, Inc., 51 Franklin St, Fifth Floor, Boston, MA 02110-1301  USA
*/

#include <NDBT.hpp>
#include <NDBT_Test.hpp>
#include <HugoTransactions.hpp>
#include <UtilTransactions.hpp>
#include <NdbRestarter.hpp>
#include <AtrtClient.hpp>
#include <Bitmask.hpp>
#include <NdbBackup.hpp>
#include <ndb_version.h>
#include <random.h>
#include <NdbMutex.h>
#include <NdbEnv.h>
#include <signaldata/DumpStateOrd.hpp>

static Vector<BaseString> table_list;

static Uint32 preVersion = 0;
static Uint32 postVersion = 0;

struct NodeInfo
{
  int nodeId;
  int processId;
  int nodeGroup;
};

static
const char* getBaseDir()
{
  /* Atrt basedir exposed via env var MYSQL_HOME */
  const char* envHome = NdbEnv_GetEnv("MYSQL_HOME", NULL, 0);

  if (envHome == NULL)
  {
    ndbout_c("testUpgrade getBaseDir() MYSQL_HOME not set");
    return "./";
  }
  else
  {
    return envHome;
  }
}

int CMT_createTableHook(Ndb* ndb,
                        NdbDictionary::Table& table,
                        int when,
                        void* arg)
{
  if (when == 0)
  {
    Uint32 num = ((Uint32*) arg)[0];
    Uint32 fragCount = ((Uint32*) arg)[1];

    /* Substitute a unique name */
    char buf[100];
    BaseString::snprintf(buf, sizeof(buf),
                         "%s_%u",
                         table.getName(),
                         num);
    table.setName(buf);
    if (fragCount > 0)
    {
      table.setFragmentCount(fragCount);
      table.setPartitionBalance(
        NdbDictionary::Object::PartitionBalance_Specific);
    }
    
    ndbout << "Creating " << buf 
           << " with fragment count " << fragCount 
           << endl;
  }
  return 0;
}

Uint32
determineMaxFragCount(NDBT_Context* ctx, NDBT_Step* step)
{
  Ndb* pNdb = GETNDB(step);
  NdbDictionary::Dictionary* dict = pNdb->getDictionary();

  /* Find max # frags we can create... */
  ndbout << "Determining max fragment count on this cluster" << endl;
  Uint32 fc = (ctx->getTab()->getFragmentCount() * 2);
  ndbout << "Start point " << fc << endl;
  bool up = true;
  do
  {
    ndbout << "Trying " << fc << " ...";

    NdbDictionary::HashMap hm;
    bool ok = (dict->getDefaultHashMap(hm, fc) == 0);
    
    ndbout << "a" << endl;

    if (!ok)
    {
      if (dict->initDefaultHashMap(hm, fc) == 0)
      {
        ndbout << "b" << endl;
        ok = (dict->createHashMap(hm) == 0);
      }
      ndbout << "c" << endl;
    }

    if (ok)
    {
      Uint32 args[2];
      args[0] = 0;
      args[1] = fc;
      
      if (NDBT_Tables::createTable(pNdb,
                                   ctx->getTab()->getName(), 
                                   false,
                                   false,
                                   CMT_createTableHook,
                                   &args) != 0)
      {
        ok = false;
      }
      else
      {
        /* Worked, drop it... */
        char buf[100];
        BaseString::snprintf(buf, sizeof(buf),
                             "%s_%u",
                             ctx->getTab()->getName(),
                             0);
        ndbout << "Dropping " << buf << endl;
        pNdb->getDictionary()->dropTable(buf);
      }
    }
        

    if (ok)
    {
      ndbout << "ok" << endl;
      if (up)
      {
        fc*= 2;
      }
      else
      {
        break;
      }
    }
    else
    {
      ndbout << "failed" << endl;
      
      if (up)
      {
        up = false;
      }

      fc--;
    }
  } while (true);
  
  ndbout << "Max frag count : " << fc << endl;

  return fc;
}

static const Uint32 defaultManyTableCount = 70;

int 
createManyTables(NDBT_Context* ctx, NDBT_Step* step)
{
  Ndb* pNdb = GETNDB(step);

  Uint32 tableCount = ctx->getProperty("ManyTableCount", defaultManyTableCount);
  Uint32 fragmentCount = ctx->getProperty("FragmentCount", Uint32(0));
  
  /* fragmentCount
   * 0 = default
   * 1..n = as requested
   * ~Uint32(0) = max possible
   */
  if (fragmentCount == ~Uint32(0))
  {
    fragmentCount = determineMaxFragCount(ctx, step);
  }  
  
  for (Uint32 tn = 1; tn < tableCount; tn++)
  {
    Uint32 args[2];
    args[0] = tn;
    args[1] = fragmentCount;

    if (NDBT_Tables::createTable(pNdb, 
                                 ctx->getTab()->getName(), 
                                 false,
                                 false,
                                 CMT_createTableHook,
                                 &args) != 0)
    {
      return NDBT_FAILED;
    }
  }

  return NDBT_OK;
}

int dropManyTables(NDBT_Context* ctx, NDBT_Step* step)
{
  Ndb* pNdb = GETNDB(step);

  Uint32 tableCount = ctx->getProperty("ManyTableCount", defaultManyTableCount);
  char buf[100];
  
  for (Uint32 tn = 0; tn < tableCount; tn++)
  {
    BaseString::snprintf(buf, sizeof(buf),
                         "%s_%u",
                         ctx->getTab()->getName(),
                         tn);
    ndbout << "Dropping " << buf << endl;
    pNdb->getDictionary()->dropTable(buf);
  }
  
  return NDBT_OK;
}

static
int
createEvent(Ndb *pNdb,
            const NdbDictionary::Table &tab,
            bool merge_events = true,
            bool report = true)
{
  char eventName[1024];
  sprintf(eventName,"%s_EVENT",tab.getName());
  
  NdbDictionary::Dictionary *myDict = pNdb->getDictionary();

  if (!myDict) {
    g_err << "Dictionary not found " 
	  << pNdb->getNdbError().code << " "
	  << pNdb->getNdbError().message << endl;
    return NDBT_FAILED;
  }
  
  myDict->dropEvent(eventName);
  
  NdbDictionary::Event myEvent(eventName);
  myEvent.setTable(tab.getName());
  myEvent.addTableEvent(NdbDictionary::Event::TE_ALL); 
  for(int a = 0; a < tab.getNoOfColumns(); a++){
    myEvent.addEventColumn(a);
  }
  myEvent.mergeEvents(merge_events);

  if (report)
    myEvent.setReport(NdbDictionary::Event::ER_SUBSCRIBE);

  int res = myDict->createEvent(myEvent); // Add event to database
  
  if (res == 0)
    myEvent.print();
  else if (myDict->getNdbError().classification ==
	   NdbError::SchemaObjectExists) 
  {
    g_info << "Event creation failed event exists\n";
    res = myDict->dropEvent(eventName);
    if (res) {
      g_err << "Failed to drop event: " 
	    << myDict->getNdbError().code << " : "
	    << myDict->getNdbError().message << endl;
      return NDBT_FAILED;
    }
    // try again
    res = myDict->createEvent(myEvent); // Add event to database
    if (res) {
      g_err << "Failed to create event (1): " 
	    << myDict->getNdbError().code << " : "
	    << myDict->getNdbError().message << endl;
      return NDBT_FAILED;
    }
  }
  else 
  {
    g_err << "Failed to create event (2): " 
	  << myDict->getNdbError().code << " : "
	  << myDict->getNdbError().message << endl;
    return NDBT_FAILED;
  }

  return NDBT_OK;
}

static
int
dropEvent(Ndb *pNdb, const NdbDictionary::Table &tab)
{
  char eventName[1024];
  sprintf(eventName,"%s_EVENT",tab.getName());
  NdbDictionary::Dictionary *myDict = pNdb->getDictionary();
  if (!myDict) {
    g_err << "Dictionary not found " 
	  << pNdb->getNdbError().code << " "
	  << pNdb->getNdbError().message << endl;
    return NDBT_FAILED;
  }
  if (myDict->dropEvent(eventName)) {
    g_err << "Failed to drop event: " 
	  << myDict->getNdbError().code << " : "
	  << myDict->getNdbError().message << endl;
    return NDBT_FAILED;
  }
  return NDBT_OK;
}


static NdbMutex* createDropEvent_mutex = 0;

static
int
createDropEvent(NDBT_Context* ctx, NDBT_Step* step, bool wait = true)
{
  if (!wait)
  {
    if (NdbMutex_Trylock(createDropEvent_mutex) != 0)
    {
      g_err << "Skipping createDropEvent since already running in other process" << endl;
      return NDBT_OK;
    }
  }
  else if (NdbMutex_Lock(createDropEvent_mutex) != 0)
  {
    g_err << "Error while locking createDropEvent_mutex" << endl;
    return NDBT_FAILED;
  }

  Ndb* pNdb = GETNDB(step);
  NdbDictionary::Dictionary *myDict = pNdb->getDictionary();

  int res = NDBT_OK;
  if (ctx->getProperty("NoDDL", Uint32(0)) == 0)
  {
    for (unsigned i = 0; i<table_list.size(); i++)
    {
      const NdbDictionary::Table* tab = myDict->getTable(table_list[i].c_str());
      if (tab == 0)
      {
        continue;
      }
      if ((res = createEvent(pNdb, *tab) != NDBT_OK))
      {
        goto done;
      }
      
      
      
      if ((res = dropEvent(pNdb, *tab)) != NDBT_OK)
      {
        goto done;
      }
    }
  }

done:
  if (NdbMutex_Unlock(createDropEvent_mutex) != 0)
  {
    g_err << "Error while unlocking createDropEvent_mutex" << endl;
    return NDBT_FAILED;
  }

  return res;
}

/* An enum for expressing how many of the multiple nodes
 * of a given type an action should be applied to
 */
enum NodeSet
{
  All = 0,
  NotAll = 1, /* less than All, or None if there's only 1 */
  None = 2
};

uint getNodeCount(NodeSet set, uint numNodes)
{
  switch(set)
  {
  case All:
    return numNodes;
  case NotAll:
  {
    if (numNodes < 2)
      return 0;
    
    if (numNodes == 2)
      return 1;
    
    uint range = numNodes - 2;
    
    /* At least 1, at most numNodes - 1 */
    return (1 + (rand() % (range + 1)));
  }
  case None:
  {
    return 0;
  }
  default:
    g_err << "Unknown set type : " << set << endl;
    abort();
    return 0;
  }
}


/**
  Test that one node at a time can be upgraded
*/

int runUpgrade_NR1(NDBT_Context* ctx, NDBT_Step* step){
  AtrtClient atrt;

  NodeSet mgmdNodeSet = (NodeSet) ctx->getProperty("MgmdNodeSet", Uint32(0));
  NodeSet ndbdNodeSet = (NodeSet) ctx->getProperty("NdbdNodeSet", Uint32(0));

  SqlResultSet clusters;
  if (!atrt.getClusters(clusters))
    return NDBT_FAILED;

  while (clusters.next())
  {
    uint clusterId= clusters.columnAsInt("id");
    SqlResultSet tmp_result;
    if (!atrt.getConnectString(clusterId, tmp_result))
      return NDBT_FAILED;

    NdbRestarter restarter(tmp_result.column("connectstring"));
    restarter.setReconnect(true); // Restarting mgmd
    g_err << "Cluster '" << clusters.column("name")
          << "@" << tmp_result.column("connectstring") << "'" << endl;

    if (restarter.waitClusterStarted())
      return NDBT_FAILED;

    // Restart ndb_mgmd(s)
    SqlResultSet mgmds;
    if (!atrt.getMgmds(clusterId, mgmds))
      return NDBT_FAILED;
    
    uint mgmdCount = mgmds.numRows();
    uint mgmd_start_count = mgmdCount;
    uint restartCount = getNodeCount(mgmdNodeSet, mgmdCount);
      
    while (mgmds.next() && mgmdCount --)
    {
      ndbout << "Restart mgmd" << mgmds.columnAsInt("node_id") << endl;
      if (!atrt.stopProcess(mgmds.columnAsInt("id")) ||
          !atrt.switchConfig(mgmds.columnAsInt("id"),"--initial"))
        return NDBT_FAILED;
    }
    mgmds.reset();
    while (mgmds.next() && mgmd_start_count --)
    {
      ndbout << "Restart mgmd" << mgmds.columnAsInt("node_id") << endl;
      if (!atrt.startProcess(mgmds.columnAsInt("id")))
        return NDBT_FAILED;
    }
    
    // Restart ndbd(s)
    SqlResultSet ndbds;
    if (!atrt.getNdbds(clusterId, ndbds))
      return NDBT_FAILED;

    uint ndbdCount = ndbds.numRows();
    restartCount = getNodeCount(ndbdNodeSet, ndbdCount);
    
    ndbout << "Restarting "
             << restartCount << " of " << ndbdCount
             << " ndbds" << endl;
    
    while(ndbds.next() && restartCount --)
    {
      int nodeId = ndbds.columnAsInt("node_id");
      int processId = ndbds.columnAsInt("id");
      ndbout << "Restart node " << nodeId << endl;
      
      if (!atrt.changeVersion(processId, ""))
        return NDBT_FAILED;
      
      if (restarter.waitNodesNoStart(&nodeId, 1))
        return NDBT_FAILED;
      
      if (restarter.startNodes(&nodeId, 1))
        return NDBT_FAILED;
      
      if (restarter.waitNodesStarted(&nodeId, 1))
        return NDBT_FAILED;
      
      if (createDropEvent(ctx, step))
        return NDBT_FAILED;
    }
  }
  
  ctx->stopTest();
  return NDBT_OK;
}

static
int
runBug48416(NDBT_Context* ctx, NDBT_Step* step)
{
  Ndb* pNdb = GETNDB(step);

  return NDBT_Tables::createTable(pNdb, "I1");
}

static
int
runUpgrade_Half(NDBT_Context* ctx, NDBT_Step* step)
{
  // Assuming 2 replicas

  AtrtClient atrt;

  const bool waitNode = ctx->getProperty("WaitNode", Uint32(0)) != 0;
  const bool event = ctx->getProperty("CreateDropEvent", Uint32(0)) != 0;
  const char * args = "";
  if (ctx->getProperty("KeepFS", Uint32(0)) != 0)
  {
    args = "--initial=0";
  }

  NodeSet mgmdNodeSet = (NodeSet) ctx->getProperty("MgmdNodeSet", Uint32(0));
  NodeSet ndbdNodeSet = (NodeSet) ctx->getProperty("NdbdNodeSet", Uint32(0));

  SqlResultSet clusters;
  if (!atrt.getClusters(clusters))
    return NDBT_FAILED;

  while (clusters.next())
  {
    uint clusterId= clusters.columnAsInt("id");
    SqlResultSet tmp_result;
    if (!atrt.getConnectString(clusterId, tmp_result))
      return NDBT_FAILED;

    NdbRestarter restarter(tmp_result.column("connectstring"));
    restarter.setReconnect(true); // Restarting mgmd
    g_err << "Cluster '" << clusters.column("name")
          << "@" << tmp_result.column("connectstring") << "'" << endl;

    if(restarter.waitClusterStarted())
      return NDBT_FAILED;

    // Restart ndb_mgmd(s)
    SqlResultSet mgmds;
    if (!atrt.getMgmds(clusterId, mgmds))
      return NDBT_FAILED;

    uint mgmdCount = mgmds.numRows();
    uint restartCount = getNodeCount(mgmdNodeSet, mgmdCount);
    
    ndbout << "Restarting "
             << restartCount << " of " << mgmdCount
            << " mgmds" << endl;
      
    while (mgmds.next() && restartCount --)
    {
      ndbout << "Restart mgmd" << mgmds.columnAsInt("node_id") << endl;
      if (!atrt.changeVersion(mgmds.columnAsInt("id"), ""))
        return NDBT_FAILED;

      if(restarter.waitConnected())
        return NDBT_FAILED;
    }

    NdbSleep_SecSleep(5); // TODO, handle arbitration

    // Restart one ndbd in each node group
    SqlResultSet ndbds;
    if (!atrt.getNdbds(clusterId, ndbds))
      return NDBT_FAILED;

    Vector<NodeInfo> nodes;
    while (ndbds.next())
    {
      struct NodeInfo n;
      n.nodeId = ndbds.columnAsInt("node_id");
      n.processId = ndbds.columnAsInt("id");
      n.nodeGroup = restarter.getNodeGroup(n.nodeId);
      nodes.push_back(n);
    }

    uint ndbdCount = ndbds.numRows();
    restartCount = getNodeCount(ndbdNodeSet, ndbdCount);
    
    ndbout << "Restarting "
             << restartCount << " of " << ndbdCount
             << " ndbds" << endl;
    
    int nodesarray[256];
    int cnt= 0;

    Bitmask<4> seen_groups;
    Bitmask<4> restarted_nodes;
    for (Uint32 i = 0; (i<nodes.size() && restartCount); i++)
    {
      int nodeId = nodes[i].nodeId;
      int processId = nodes[i].processId;
      int nodeGroup= nodes[i].nodeGroup;

      if (seen_groups.get(nodeGroup))
      {
        // One node in this node group already down
        continue;
      }
      seen_groups.set(nodeGroup);
      restarted_nodes.set(nodeId);

      ndbout << "Restart node " << nodeId << endl;
      
      if (!atrt.changeVersion(processId, args))
        return NDBT_FAILED;
      
      if (waitNode)
      {
        restarter.waitNodesNoStart(&nodeId, 1);
      }

      nodesarray[cnt++]= nodeId;
      restartCount--;
    }
    
    if (!waitNode)
    {
      if (restarter.waitNodesNoStart(nodesarray, cnt))
        return NDBT_FAILED;
    }

    ndbout << "Starting and wait for started..." << endl;
    if (restarter.startAll())
      return NDBT_FAILED;

    if (restarter.waitClusterStarted())
      return NDBT_FAILED;

    CHK_NDB_READY(GETNDB(step));

    if (event && createDropEvent(ctx, step))
    {
      return NDBT_FAILED;
    }

    ndbout << "Half started" << endl;

    if (ctx->getProperty("HalfStartedHold", (Uint32)0) != 0)
    {
      while (ctx->getProperty("HalfStartedHold", (Uint32)0) != 0)
      {
        ndbout << "Half started holding..." << endl;
        ctx->setProperty("HalfStartedDone", (Uint32)1);
        NdbSleep_SecSleep(30);
      }
      ndbout << "Got half started continue..." << endl;
    }

    // Restart the remaining nodes
    cnt= 0;
    for (Uint32 i = 0; (i<nodes.size() && restartCount); i++)
    {
      int nodeId = nodes[i].nodeId;
      int processId = nodes[i].processId;

      if (restarted_nodes.get(nodeId))
        continue;
      
      ndbout << "Restart node " << nodeId << endl;
      if (!atrt.changeVersion(processId, args))
        return NDBT_FAILED;

      if (waitNode)
      {
        restarter.waitNodesNoStart(&nodeId, 1);
      }

      nodesarray[cnt++]= nodeId;
      restartCount --;
    }

    
    if (!waitNode)
    {
      if (restarter.waitNodesNoStart(nodesarray, cnt))
        return NDBT_FAILED;
    }

    ndbout << "Starting and wait for started..." << endl;
    if (restarter.startAll())
      return NDBT_FAILED;
    
    if (restarter.waitClusterStarted())
      return NDBT_FAILED;

    CHK_NDB_READY(GETNDB(step));

    if (event && createDropEvent(ctx, step))
    {
      return NDBT_FAILED;
    }
  }

  return NDBT_OK;
}



/**
   Test that one node in each nodegroup can be upgraded simultaneously
    - using method1
*/

int runUpgrade_NR2(NDBT_Context* ctx, NDBT_Step* step)
{
  // Assuming 2 replicas

  ctx->setProperty("WaitNode", 1);
  ctx->setProperty("CreateDropEvent", 1);
  int res = runUpgrade_Half(ctx, step);
  ctx->stopTest();
  return res;
}

/**
   Test that one node in each nodegroup can be upgrade simultaneously
    - using method2, ie. don't wait for "nostart" before stopping
      next node
*/

int runUpgrade_NR3(NDBT_Context* ctx, NDBT_Step* step){
  // Assuming 2 replicas

  ctx->setProperty("CreateDropEvent", 1);
  int res = runUpgrade_Half(ctx, step);
  ctx->stopTest();
  return res;
}

/**
   Test that we can upgrade the Ndbds on their own
*/
int runUpgrade_NdbdOnly(NDBT_Context* ctx, NDBT_Step* step)
{
  ctx->setProperty("MgmdNodeSet", (Uint32) NodeSet(None));
  int res = runUpgrade_Half(ctx, step);
  ctx->stopTest();
  return res;
}

/**
   Test that we can upgrade the Ndbds first, then
   the MGMDs
*/
int runUpgrade_NdbdFirst(NDBT_Context* ctx, NDBT_Step* step)
{
  ctx->setProperty("MgmdNodeSet", (Uint32) NodeSet(None));
  int res = runUpgrade_Half(ctx, step);
  if (res == NDBT_OK)
  {
    ctx->setProperty("MgmdNodeSet", (Uint32) NodeSet(All));
    ctx->setProperty("NdbdNodeSet", (Uint32) NodeSet(None));
    res = runUpgrade_Half(ctx, step);
  }
  ctx->stopTest();
  return res;
}

/**
   Upgrade some of the MGMDs
*/
int runUpgrade_NotAllMGMD(NDBT_Context* ctx, NDBT_Step* step)
{
  NdbRestarter restarter;
  int minMgmVer = 0;
  int maxMgmVer = 0;
  int myVer = NDB_VERSION;

  if (restarter.getNodeTypeVersionRange(NDB_MGM_NODE_TYPE_MGM,
                                        minMgmVer,
                                        maxMgmVer) == -1)
  {
    g_err << "runUpgrade_NotAllMGMD: getNodeTypeVersionRange call failed" << endl;
  }

  g_err << "runUpgrade_NotAllMGMD: My version " << myVer
        << " Min mgm version " << minMgmVer
        << " Max mgm version " << maxMgmVer << endl;

  ctx->setProperty("MgmdNodeSet", (Uint32) NodeSet(NotAll));
  ctx->setProperty("NdbdNodeSet", (Uint32) NodeSet(None));
  int res = runUpgrade_Half(ctx, step);
  ctx->stopTest();
  return res;
}

int runCheckStarted(NDBT_Context* ctx, NDBT_Step* step){

  // Check cluster is started
  NdbRestarter restarter;
  if(restarter.waitClusterStarted() != 0){
    g_err << "All nodes was not started " << endl;
    return NDBT_FAILED;
  }

  // Check atrtclient is started
  AtrtClient atrt;
  if(!atrt.waitConnected()){
    g_err << "atrt server was not started " << endl;
    return NDBT_FAILED;
  }

  // Make sure atrt assigns nodeid != -1
  SqlResultSet procs;
  if (!atrt.doQuery("SELECT * FROM process where type <> \'mysql\'", procs))
    return NDBT_FAILED;

  while (procs.next())
  {
    if (procs.columnAsInt("node_id") == (unsigned)-1){
      ndbout << "Found one process with node_id -1, "
             << "use --fix-nodeid=1 to atrt to fix this" << endl;
      return NDBT_FAILED;
    }
  }

  return NDBT_OK;
}

int
runCreateIndexT1(NDBT_Context* ctx, NDBT_Step* step)
{
  Ndb* pNdb = GETNDB(step);
  NdbDictionary::Dictionary* pDict = pNdb->getDictionary();
  const NdbDictionary::Table* pTab = pDict->getTable("T1");
  if (pTab == 0)
  {
    g_err << "getTable(T1) error: " << pDict->getNdbError() << endl;
    return NDBT_FAILED;
  }
  NdbDictionary::Index ind;
  ind.setName("T1X1");
  ind.setTable("T1");
  ind.setType(NdbDictionary::Index::OrderedIndex);
  ind.setLogging(false);
  ind.addColumn("KOL2");
  ind.addColumn("KOL3");
  ind.addColumn("KOL4");
  if (pDict->createIndex(ind, *pTab) != 0)
  {
    g_err << "createIndex(T1X1) error: " << pDict->getNdbError() << endl;
    return NDBT_FAILED;
  }
  return NDBT_OK;
}

int 
runCreateAllTables(NDBT_Context* ctx, NDBT_Step* step)
{
  Uint32 useRangeScanT1 = ctx->getProperty("UseRangeScanT1", (Uint32)0);

  ndbout_c("createAllTables");
  if (NDBT_Tables::createAllTables(GETNDB(step), false, true))
    return NDBT_FAILED;

  for (int i = 0; i<NDBT_Tables::getNumTables(); i++)
    table_list.push_back(BaseString(NDBT_Tables::getTable(i)->getName()));

  if (useRangeScanT1)
    if (runCreateIndexT1(ctx, step) != NDBT_OK)
      return NDBT_FAILED;

  return NDBT_OK;
}

int
runCreateOneTable(NDBT_Context* ctx, NDBT_Step* step)
{
  // Table is already created...
  // so we just add it to table_list
  table_list.push_back(BaseString(ctx->getTab()->getName()));

  return NDBT_OK;
}

int runGetTableList(NDBT_Context* ctx, NDBT_Step* step)
{
  table_list.clear();
  ndbout << "Looking for tables ... ";
  for (int i = 0; i<NDBT_Tables::getNumTables(); i++)
  {
    const NdbDictionary::Table* tab = 
      GETNDB(step)->getDictionary()
      ->getTable(NDBT_Tables::getTable(i)
                 ->getName());
    if (tab != NULL)
    {
      ndbout << tab->getName() << " ";
      table_list.push_back(BaseString(tab->getName()));
    }
  }
  ndbout << endl;

  return NDBT_OK;
}

int
runLoadAll(NDBT_Context* ctx, NDBT_Step* step)
{
  Ndb* pNdb = GETNDB(step);
  NdbDictionary::Dictionary * pDict = pNdb->getDictionary();
  int records = ctx->getNumRecords();
  int result = NDBT_OK;
  
  for (unsigned i = 0; i<table_list.size(); i++)
  {
    const NdbDictionary::Table* tab = pDict->getTable(table_list[i].c_str());
    HugoTransactions trans(* tab);
    trans.loadTable(pNdb, records);
    trans.scanUpdateRecords(pNdb, records);
  }
  
  return result;
}

int
runClearAll(NDBT_Context* ctx, NDBT_Step* step)
{
  Ndb* pNdb = GETNDB(step);
  NdbDictionary::Dictionary * pDict = pNdb->getDictionary();
  int records = ctx->getNumRecords();
  int result = NDBT_OK;

  for (unsigned i = 0; i<table_list.size(); i++)
  {
    const NdbDictionary::Table* tab = pDict->getTable(table_list[i].c_str());
    if (tab)
    {
      HugoTransactions trans(* tab);
      trans.clearTable(pNdb, records);
    }
  }
  
  return result;
}


int
runBasic(NDBT_Context* ctx, NDBT_Step* step)
{
  Uint32 useRangeScanT1 = ctx->getProperty("UseRangeScanT1", (uint32)0);

  Ndb* pNdb = GETNDB(step);
  NdbDictionary::Dictionary * pDict = pNdb->getDictionary();
  int records = ctx->getNumRecords();
  int result = NDBT_OK;

  int l = 0;
  while (!ctx->isTestStopped())
  {
    for (unsigned i = 0; i<table_list.size(); i++)
    {
      const NdbDictionary::Table* tab = pDict->getTable(table_list[i].c_str());
      HugoTransactions trans(* tab);
      switch(l % 4){
      case 0:
        trans.loadTable(pNdb, records);
        trans.scanUpdateRecords(pNdb, records);
        trans.pkUpdateRecords(pNdb, records);
        trans.pkReadUnlockRecords(pNdb, records);
        break;
      case 1:
        trans.scanUpdateRecords(pNdb, records);
        // TODO make pkInterpretedUpdateRecords work on any table
        // (or check if it does)
        if (strcmp(tab->getName(), "T1") == 0)
          trans.pkInterpretedUpdateRecords(pNdb, records);
        if (strcmp(tab->getName(), "T1") == 0 &&
            useRangeScanT1)
        {
          const NdbDictionary::Index* pInd = pDict->getIndex("T1X1", "T1");
          if (pInd == 0)
          {
            g_err << "getIndex(T1X1) error: " << pDict->getNdbError() << endl;
            return NDBT_FAILED;
          }
          // bug#13834481 - bound values do not matter
          const Uint32 lo = 0x11110000;
          const Uint32 hi = 0xaaaa0000;
          HugoTransactions::HugoBound bound_arr[6];
          int bound_cnt = 0;
          for (int j = 0; j <= 1; j++) {
            int n = rand() % 4;
            for (int i = 0; i < n; i++) {
              HugoTransactions::HugoBound& b = bound_arr[bound_cnt++];
              b.attr = i;
              b.type = (j == 0 ? 0 : 2); // LE/GE
              b.value = (j == 0 ? &lo : &hi);
            }
          }
          g_info << "range scan T1 with " << bound_cnt << " bounds" << endl;
          if (trans.scanReadRecords(pNdb, pInd, records, 0, 0,
              NdbOperation::LM_Read, 0, bound_cnt, bound_arr) != 0)
          {
            const NdbError& err = trans.getNdbError();
            /*
             * bug#13834481 symptoms include timeouts and error 1231.
             * Check for any non-temporary error.
             */
            if (err.status == NdbError::TemporaryError)
            {
              g_info << "range scan T1 temporary error: " << err << endl;
            }
            if (err.status != NdbError::TemporaryError)
            {
              g_err << "range scan T1 permanent error: " << err << endl;
              return NDBT_FAILED;
            }
          }
        }
        trans.clearTable(pNdb, records/2);
        trans.loadTable(pNdb, records/2);
        break;
      case 2:
        trans.clearTable(pNdb, records/2);
        trans.loadTable(pNdb, records/2);
        trans.clearTable(pNdb, records/2);
        break;
      case 3:
        if (createDropEvent(ctx, step, false))
        {
          return NDBT_FAILED;
        }
        break;
      }
    }
    l++;
  }
  
  return result;
}

#define CHK2(b, e) \
  if (!(b)) { \
    g_err << "ERR: " << #b << " failed at line " << __LINE__ \
          << ": " << e << endl; \
    result = NDBT_FAILED; \
    break; \
  }

static int
runBug14702377(NDBT_Context* ctx, NDBT_Step* step)
{
  Ndb* pNdb = GETNDB(step);
  NdbDictionary::Dictionary * pDict = pNdb->getDictionary();
  int records = ctx->getNumRecords();
  int result = NDBT_OK;

  while (ctx->getProperty("HalfStartedDone", (Uint32)0) == 0)
  {
    ndbout << "Wait for half started..." << endl;
    NdbSleep_SecSleep(15);
  }
  ndbout << "Got half started" << endl;

  while (1)
  {
    require(table_list.size() == 1);
    const char* tabname = table_list[0].c_str();
    const NdbDictionary::Table* tab = 0;
    CHK2((tab = pDict->getTable(tabname)) != 0,
          tabname << ": " << pDict->getNdbError());
    const int ncol = tab->getNoOfColumns();

    {
      HugoTransactions trans(*tab);
      CHK2(trans.loadTable(pNdb, records) == 0, trans.getNdbError());
    }

    for (int r = 0; r < records; r++)
    {
      // with 1000 records will surely hit bug case
      const int lm = myRandom48(4); // 2
      const int nval = myRandom48(ncol + 1); // most
      const bool exist = myRandom48(2); // false

      NdbTransaction* pTx = 0;
      NdbOperation* pOp = 0;
      CHK2((pTx = pNdb->startTransaction()) != 0,
           pNdb->getNdbError());
      CHK2((pOp = pTx->getNdbOperation(tab)) != 0,
           pTx->getNdbError());
      CHK2((pOp->readTuple((NdbOperation::LockMode)lm)) == 0,
           pOp->getNdbError());

      for (int id = 0; id <= 0; id++)
      {
        const NdbDictionary::Column* c = tab->getColumn(id);
        require(c != 0 && c->getPrimaryKey() &&
               c->getType() == NdbDictionary::Column::Unsigned);
        Uint32 val = myRandom48(records);
        if (!exist)
          val = 0xaaaa0000 + myRandom48(0xffff + 1);
        const char* valp = (const char*)&val;
        CHK2(pOp->equal(id, valp) == 0, pOp->getNdbError());
      }
      CHK2(result == NDBT_OK, "failed");

      for (int id = 0; id < nval; id++)
      {
        const NdbDictionary::Column* c = tab->getColumn(id);
        require(c != 0 && (id == 0 || !c->getPrimaryKey()));
        CHK2(pOp->getValue(id) != 0, pOp->getNdbError());
      }
      CHK2(result == NDBT_OK, "failed");

      char info1[200];
      sprintf(info1, "lm=%d nval=%d exist=%d",
                      lm, nval, exist);
      g_info << "PK read T1 exec: " << info1 << endl;
      Uint64 t1 = NdbTick_CurrentMillisecond();
      int ret = pTx->execute(NdbTransaction::NoCommit);
      Uint64 t2 = NdbTick_CurrentMillisecond();
      int msec = (int)(t2-t1);
      const NdbError& txerr = pTx->getNdbError();
      const NdbError& operr = pOp->getNdbError();
      char info2[300];
      sprintf(info2, "%s msec=%d ret=%d txerr=%d operr=%d",
                      info1, msec, ret, txerr.code, operr.code);
      g_info << "PK read T1 done: " << info2 << endl;

      if (ret == 0 && txerr.code == 0 && operr.code == 0)
      {
        CHK2(exist, "row should not be found: " << info2);
      }
      else
      if (ret == 0 && txerr.code == 626 && operr.code == 626)
      {
        CHK2(!exist, "row should be found: " << info2);
      }
      else
      if (txerr.status == NdbError::TemporaryError)
      {
        g_err << "PK read T1 temporary error (tx): " << info2 << endl;
        NdbSleep_MilliSleep(50);
      }
      else
      if (operr.status == NdbError::TemporaryError)
      {
        g_err << "PK read T1 temporary error (op): " << info2 << endl;
        NdbSleep_MilliSleep(50);
      }
      else
      {
        // gets 4012 before bugfix
        CHK2(false, "unexpected error: " << info2);
      }
      pNdb->closeTransaction(pTx);
      pTx = 0;
    }

    break;
  }

  g_err << "Clear half started hold..." << endl;
  ctx->setProperty("HalfStartedHold", (Uint32)0);
  return result;
}

int
rollingRestart(NDBT_Context* ctx, NDBT_Step* step)
{
  // Assuming 2 replicas

  AtrtClient atrt;

  SqlResultSet clusters;
  if (!atrt.getClusters(clusters))
    return NDBT_FAILED;

  while (clusters.next())
  {
    uint clusterId= clusters.columnAsInt("id");
    SqlResultSet tmp_result;
    if (!atrt.getConnectString(clusterId, tmp_result))
      return NDBT_FAILED;

    NdbRestarter restarter(tmp_result.column("connectstring"));
    if (restarter.rollingRestart())
      return NDBT_FAILED;
  }
  
  return NDBT_OK;

}

int runUpgrade_Traffic(NDBT_Context* ctx, NDBT_Step* step){
  // Assuming 2 replicas
  
  ndbout_c("upgrading");
  int res = runUpgrade_Half(ctx, step);
  if (res == NDBT_OK)
  {
    ndbout_c("rolling restarting");
    res = rollingRestart(ctx, step);
  }
  ctx->stopTest();
  return res;
}

int
startPostUpgradeChecks(NDBT_Context* ctx, NDBT_Step* step)
{
  /**
   * This will restart *self* in new version
   */

  BaseString extraArgs;
  if (ctx->getProperty("RestartNoDDL", Uint32(0)))
  {
    /* Ask post-upgrade steps not to perform DDL
     * (e.g. for 6.3->7.0 upgrade)
     */
    extraArgs.append(" --noddl ");
  }

  /**
   * mysql-getopt works so that passing "-n X -n Y" is ok
   *   and is interpreted as "-n Y"
   *
   * so we restart ourselves with testcase-name and "--post-upgrade" appended
   * e.g if testcase is "testUpgrade -n X"
   *     this will restart it as "testUpgrade -n X -n X--post-upgrade"
   */
  BaseString tc;
  tc.assfmt("-n %s--post-upgrade %s", 
            ctx->getCase()->getName(),
            extraArgs.c_str());

  ndbout << "About to restart self with extra arg: " << tc.c_str() << endl;

  AtrtClient atrt;
  int process_id = atrt.getOwnProcessId();
  if (process_id == -1)
  {
    g_err << "Failed to find own process id" << endl;
    return NDBT_FAILED;
  }

  if (!atrt.changeVersion(process_id, tc.c_str()))
    return NDBT_FAILED;

  // Will not be reached...

  return NDBT_OK;
}

int
startPostUpgradeChecksApiFirst(NDBT_Context* ctx, NDBT_Step* step)
{
  /* If Api is upgraded before all NDBDs then it may not 
   * be possible to use DDL from the upgraded API
   * The upgraded Api will decide, but we pass NoDDL
   * in
   */
  ctx->setProperty("RestartNoDDL", 1);
  return startPostUpgradeChecks(ctx, step);
}

int
runPostUpgradeChecks(NDBT_Context* ctx, NDBT_Step* step)
{
  /**
   * Table will be dropped/recreated
   *   automatically by NDBT...
   *   so when we enter here, this is already tested
   */
  NdbBackup backup;

  ndbout << "Starting backup..." << flush;
  if (backup.start() != 0)
  {
    ndbout << "Failed" << endl;
    return NDBT_FAILED;
  }
  ndbout << "done" << endl;


  if ((ctx->getProperty("NoDDL", Uint32(0)) == 0) &&
      (ctx->getProperty("KeepFS", Uint32(0)) != 0))
  {
    /**
     * Bug48227
     * Upgrade with FS 6.3->7.0, followed by table
     * create, followed by Sys restart resulted in 
     * table loss.
     */
    Ndb* pNdb = GETNDB(step);
    NdbDictionary::Dictionary *pDict = pNdb->getDictionary();
    {
      NdbDictionary::Dictionary::List l;
      pDict->listObjects(l);
      for (Uint32 i = 0; i<l.count; i++)
        ndbout_c("found %u : %s", l.elements[i].id, l.elements[i].name);
    }
    
    pDict->dropTable("I3");
    if (NDBT_Tables::createTable(pNdb, "I3"))
    {
      ndbout_c("Failed to create table!");
      ndbout << pDict->getNdbError() << endl;
      return NDBT_FAILED;
    }
    
    {
      NdbDictionary::Dictionary::List l;
      pDict->listObjects(l);
      for (Uint32 i = 0; i<l.count; i++)
        ndbout_c("found %u : %s", l.elements[i].id, l.elements[i].name);
    }
    
    NdbRestarter res;
    if (res.restartAll() != 0)
    {
      ndbout_c("restartAll() failed");
      return NDBT_FAILED;
    }
    
    if (res.waitClusterStarted() != 0)
    {
      ndbout_c("waitClusterStarted() failed");
      return NDBT_FAILED;
    }

    CHK_NDB_READY(pNdb);

    if (pDict->getTable("I3") == 0)
    {
      ndbout_c("Table disappered");
      return NDBT_FAILED;
    }
  }

  return NDBT_OK;
}


int
runWait(NDBT_Context* ctx, NDBT_Step* step)
{
  Uint32 waitSeconds = ctx->getProperty("WaitSeconds", Uint32(30));
  while (waitSeconds &&
         !ctx->isTestStopped())
  {    
    NdbSleep_MilliSleep(1000);
    waitSeconds --;
  }
  ctx->stopTest();
  return NDBT_OK;
}

bool versionsSpanBoundary(int verA, int verB, int incBoundaryVer)
{
  int minPeerVer = MIN(verA, verB);
  int maxPeerVer = MAX(verA, verB);

  return ( (minPeerVer <  incBoundaryVer) &&
           (maxPeerVer >= incBoundaryVer) );
}

#define SchemaTransVersion NDB_MAKE_VERSION(6,4,0)

int runPostUpgradeDecideDDL(NDBT_Context* ctx, NDBT_Step* step)
{
  /* We are running post-upgrade, now examine the versions
   * of connected nodes and update the 'NoDDL' variable
   * accordingly
   */
  /* DDL should be ok as long as
   *  1) All data nodes have the same version
   *  2) There is not some version specific exception
   */
  bool useDDL = true;

  Ndb* pNdb = GETNDB(step);
  NdbRestarter restarter;
  int minNdbVer = 0;
  int maxNdbVer = 0;
  int myVer = NDB_VERSION;

  if (restarter.getNodeTypeVersionRange(NDB_MGM_NODE_TYPE_NDB,
                                        minNdbVer,
                                        maxNdbVer) == -1)
  {
    g_err << "getNodeTypeVersionRange call failed" << endl;
    return NDBT_FAILED;
  }

  if (minNdbVer != maxNdbVer)
  {
    useDDL = false;
    ndbout << "Ndbd nodes have mixed versions, DDL not supported" << endl;
  }
  if (versionsSpanBoundary(myVer, minNdbVer, SchemaTransVersion))
  {
    useDDL = false;
    ndbout << "Api and Ndbd versions span schema-trans boundary, DDL not supported" << endl;
  }

  ctx->setProperty("NoDDL", useDDL?0:1);

  if (useDDL)
  {
    ndbout << "Dropping and recreating tables..." << endl;
    
    for (int i=0; i < NDBT_Tables::getNumTables(); i++)
    {  
      /* Drop table (ignoring rc if it doesn't exist etc...) */
      pNdb->getDictionary()->dropTable(NDBT_Tables::getTable(i)->getName());
      int ret= NDBT_Tables::createTable(pNdb, 
                                        NDBT_Tables::getTable(i)->getName(),
                                        false,   // temp
                                        false);  // exists ok
      if(ret)
      {
        NdbError err = pNdb->getDictionary()->getNdbError();

        g_err << "Failed to create table "
              << NDBT_Tables::getTable(i)->getName()
              << " error : " 
              << err
              << endl;

        /* Check for allowed exceptions during upgrade */
        if (err.code == 794)
        {
          /* Schema feature requires data node upgrade */
          if (minNdbVer >= myVer)
          {
            g_err << "Error 794 received, but data nodes are upgraded" << endl;
            // TODO : Dump versions here
            return NDBT_FAILED;
          }
          g_err << "Create table failure due to old version NDBDs, continuing" << endl;
        }
      }
    }
    ndbout << "Done" << endl;
  }

  return NDBT_OK;
}

static
int
runUpgrade_SR(NDBT_Context* ctx, NDBT_Step* step)
{
  /* System restart upgrade.
   * Stop all data nodes
   * Change versions
   * Restart em together.
   */
  AtrtClient atrt;
  NodeSet mgmdNodeSet = All;

  const char * args = "";
  bool skipMgmds = (ctx->getProperty("SkipMgmds", Uint32(0)) != 0);

  SqlResultSet clusters;
  if (!atrt.getClusters(clusters))
    return NDBT_FAILED;

  while (clusters.next())
  {
    uint clusterId= clusters.columnAsInt("id");
    SqlResultSet tmp_result;
    if (!atrt.getConnectString(clusterId, tmp_result))
      return NDBT_FAILED;

    NdbRestarter restarter(tmp_result.column("connectstring"));
    restarter.setReconnect(true); // Restarting mgmd
    g_err << "Cluster '" << clusters.column("name")
          << "@" << tmp_result.column("connectstring") << "'" << endl;

    if(restarter.waitClusterStarted())
      return NDBT_FAILED;

    /* Now restart to nostart state, prior to SR */
    g_err << "Restarting all data nodes-nostart" << endl;
    if (restarter.restartAll2(NdbRestarter::NRRF_NOSTART) != 0)
    {
      g_err << "Failed to restart all" << endl;
      return NDBT_FAILED;
    }
    
    ndbout << "Waiting for no-start state" << endl;
    if (restarter.waitClusterNoStart() != 0)
    {
      g_err << "Failed waiting for NoStart state" << endl;
      return NDBT_FAILED;
    }
    
    // Restart ndb_mgmd(s)
    SqlResultSet mgmds;
    if (!atrt.getMgmds(clusterId, mgmds))
      return NDBT_FAILED;

    uint mgmdCount = mgmds.numRows();
    uint restartCount = getNodeCount(mgmdNodeSet, mgmdCount);

    if (!skipMgmds)
    {
      ndbout << "Restarting "
             << restartCount << " of " << mgmdCount
             << " mgmds" << endl;
      
      while (mgmds.next() && restartCount --)
      {
        ndbout << "Restart mgmd" << mgmds.columnAsInt("node_id") << endl;
        if (!atrt.changeVersion(mgmds.columnAsInt("id"), ""))
          return NDBT_FAILED;
        
        if(restarter.waitConnected())
          return NDBT_FAILED;
      }

      NdbSleep_SecSleep(5); // TODO, handle arbitration
    }
    else
    {
      ndbout << "Skipping MGMD upgrade" << endl;
    }

    // Restart all ndbds
    SqlResultSet ndbds;
    if (!atrt.getNdbds(clusterId, ndbds))
      return NDBT_FAILED;

    uint ndbdCount = ndbds.numRows();
    restartCount = ndbdCount;
    
    ndbout << "Upgrading "
             << restartCount << " of " << ndbdCount
             << " ndbds" << endl;
    
    while (ndbds.next())
    {
      uint nodeId = ndbds.columnAsInt("node_id");
      uint processId = ndbds.columnAsInt("id");
      
      ndbout << "Upgrading node " << nodeId << endl;
      
      if (!atrt.changeVersion(processId, args))
        return NDBT_FAILED;
    }

    ndbout << "Waiting for no-start state" << endl;
    if (restarter.waitClusterNoStart() != 0)
    {
      g_err << "Failed waiting for NoStart state" << endl;
      return NDBT_FAILED;
    }

    ndbout << "Starting cluster (SR)" << endl;
    
    if (restarter.restartAll2(0) != 0)
    {
      g_err << "Error restarting all nodes" << endl;
      return NDBT_FAILED;
    }

    ndbout << "Waiting for cluster to start" << endl;
    if (restarter.waitClusterStarted() != 0)
    {
      g_err << "Failed waiting for Cluster start" << endl;
      return NDBT_FAILED;
    }

    ndbout << "Cluster started." << endl;
  }

  return NDBT_OK;
}


static
int
runStartBlockLcp(NDBT_Context* ctx, NDBT_Step* step)
{
  NdbRestarter restarter;

  restarter.setReconnect(true);

  
  while ((ctx->getProperty("HalfStartedDone", (Uint32)0) == 0) &&
         !ctx->isTestStopped())
  {
    ndbout << "runStartBlockLcp: waiting for half nodes to be restarted..." << endl;
    NdbSleep_MilliSleep(5000);
  }

  if (ctx->isTestStopped())
  {
    return NDBT_FAILED;
  }

  ndbout << "Half of the nodes restarted, beginning slow LCPs for remainder..." << endl;

  /* Trigger LCPs which will be slow to complete, 
   * testing more complex LCP takeover protocols
   * especially when the last 'old' data node 
   * (likely to be DIH Master) fails.
   * */
  do
  {
    int dumpCode[] = { 7099 };
    while (restarter.dumpStateAllNodes(dumpCode, 1) != 0) {};

    /* Stall fragment completions */
    while (restarter.insertErrorInAllNodes(5073) != 0) {};

    /* Allow restarts to continue... */
    ctx->setProperty("HalfStartedHold", Uint32(0));

    /**
     * Only stall for 20s to avoid default LCP frag
     * watchdog timeouts
     */
    NdbSleep_MilliSleep(20000);
    
    ndbout << "Unblocking LCP..." << endl;
    while (restarter.insertErrorInAllNodes(0) != 0) 
    {};

    NdbSleep_MilliSleep(5000);
    
  } while (!ctx->isTestStopped());

  return NDBT_OK;
}

static
int
runUpgradeAndFail(NDBT_Context* ctx, NDBT_Step* step)
{
  AtrtClient atrt;
  SqlResultSet clusters;

  if (!atrt.getClusters(clusters))
    return NDBT_FAILED;

  // Get the first cluster
  clusters.next();

  uint clusterId= clusters.columnAsInt("id");
  SqlResultSet tmp_result;
  if (!atrt.getConnectString(clusterId, tmp_result))
    return NDBT_FAILED;

  NdbRestarter restarter(tmp_result.column("connectstring"));
  restarter.setReconnect(true); // Restarting mgmd
  ndbout << "Cluster '" << clusters.column("name")
              << "@" << tmp_result.column("connectstring") << "'" << endl;

  if (restarter.waitClusterStarted())
    return NDBT_FAILED;

  // Restart ndb_mgmd(s)
  SqlResultSet mgmds;
  if (!atrt.getMgmds(clusterId, mgmds))
    return NDBT_FAILED;

  uint mgmdCount = mgmds.numRows();
  uint restartCount = mgmdCount;

  ndbout << "Restarting "
      << restartCount << " of " << mgmdCount
      << " mgmds" << endl;

  while (mgmds.next() && restartCount --)
  {
    ndbout << "Restart mgmd " << mgmds.columnAsInt("node_id") << endl;
    if (!atrt.changeVersion(mgmds.columnAsInt("id"), ""))
      return NDBT_FAILED;

    if (restarter.waitConnected())
      return NDBT_FAILED;
    ndbout << "Connected to mgmd"<< endl;
  }

  ndbout << "Waiting for started"<< endl;
  if (restarter.waitClusterStarted())
    return NDBT_FAILED;
  ndbout << "Started"<< endl;

  // Restart one ndbd
  SqlResultSet ndbds;
  if (!atrt.getNdbds(clusterId, ndbds))
    return NDBT_FAILED;

  //Get the node id of first node
  ndbds.next();
  int nodeId = ndbds.columnAsInt("node_id");
  int processId = ndbds.columnAsInt("id");

  ndbout << "Restart node " << nodeId << endl;
  if (!atrt.changeVersion(processId, "--initial=0"))
  {
    g_err << "Unable to change version of data node" << endl;
    return NDBT_FAILED;
  }

  if (restarter.waitNodesNoStart(&nodeId, 1))
  {
    g_err << "The newer version of the node never came up" << endl;
    return NDBT_FAILED;
  }

  ndbout << "Node changed version and in NOSTART state" << endl;
  ndbout << "Arranging for start failure to cause return to NOSTART" << endl;

  /* We need the node to go to NO START after crash.  */
  int restartDump[] = { DumpStateOrd::CmvmiSetRestartOnErrorInsert, 1 };
  if (restarter.dumpStateOneNode(nodeId, restartDump, 2))
    return NDBT_FAILED;

  /* 1007 forces the node to crash instead of failing with
   * NDBD_EXIT_UPGRADE_INITIAL_REQUIRED */
  restarter.insertErrorInNode(nodeId, 1007);

  int origConnectCount = restarter.getNodeConnectCount(nodeId);

  ndbout << "Starting node" << endl;
  /* Now start it, should fail */
  restarter.startAll();

  ndbout << "Waiting for node to return to NOSTART state" << endl;

  int newConnectCount = origConnectCount;

  while (newConnectCount == origConnectCount)
  {
    /* Wait for the node to go to no start */
    if (restarter.waitNodesNoStart(&nodeId, 1))
    {
      g_err << "Node never crashed" << nodeId << endl;
      return NDBT_FAILED;
    }

    newConnectCount = restarter.getNodeConnectCount(nodeId);
  }

  ndbout << "Node reconnected and returned to NOSTART state "
         << "due to start failure"
         << endl;

  return NDBT_OK;
}

static
int
runShowVersion(NDBT_Context* ctx, NDBT_Step* step)
{
  const bool postUpgrade =
    (ctx->getProperty("PostUpgrade", Uint32(0))) != 0;

  ndbout_c("*******************************");
  ndbout_c("%s version",
           (postUpgrade?"Post":"Pre"));

  ndbout_c("  Mysql version : %u.%u.%u%s",
           MYSQL_VERSION_MAJOR,
           MYSQL_VERSION_MINOR,
           MYSQL_VERSION_PATCH,
           MYSQL_VERSION_EXTRA);
  ndbout_c("  Ndb version   : %u.%u.%u %s",
           NDB_VERSION_MAJOR,
           NDB_VERSION_MINOR,
           NDB_VERSION_BUILD,
           NDB_VERSION_STATUS);
  ndbout_c("*******************************");

  if (!postUpgrade)
  {
    ndbout_c("  Note that this test may fail if Post version does"
             "  not implement ShowVersions, this is not a bug");
  }
  return NDBT_OK;
}

static const char* preVersionFileName = "preVersion.txt";
static const char* postVersionFileName = "postVersion.txt";

static BaseString
getFileName(bool post)
{
  BaseString nameBuff;
  nameBuff.assfmt("%s/%s",
                  getBaseDir(),
                  (post?
                   postVersionFileName:
                   preVersionFileName));
  return nameBuff;
}

static int
runRecordVersion(NDBT_Context* ctx, NDBT_Step* step)
{
  const bool postUpgrade =
    (ctx->getProperty("PostUpgrade", Uint32(0))) != 0;
  BaseString fileNameBuf = getFileName(postUpgrade);
  const char* fileName = fileNameBuf.c_str();

  FILE* versionFile = fopen(fileName, "w");
  if (!versionFile)
  {
    ndbout_c("Error opening file %s",
             fileName);
    return NDBT_FAILED;
  }
  fprintf(versionFile,
          "%u.%u.%u\n",
           NDB_VERSION_MAJOR,
           NDB_VERSION_MINOR,
           NDB_VERSION_BUILD);
  fclose(versionFile);

  return NDBT_OK;
}

static
bool
readVersionFile(const char* fileName,
                Uint32& version)
{
  bool ok = true;
  version = 0;

  FILE* versionFile = fopen(fileName, "r");
  if (versionFile != NULL)
  {
    unsigned int major = 0;
    unsigned int minor = 0;
    unsigned int build = 0;
    int res = fscanf(versionFile,
                     "%u.%u.%u",
                     &major,
                     &minor,
                     &build);
    if (res == 3)
    {
      version = NDB_MAKE_VERSION(major, minor, build);
    }
    else
    {
      ndbout_c("Version file %s read failed res = %d",
               fileName,
               res);
      ok = false;
    }

    fclose(versionFile);
  }

  return ok;
}

/**
 * runReadVersions
 *
 * Read, print and store version info captured by previous test
 * run including runRecordVersion on both versions
 *
 * This can allow version specific conditions to be included
 * in tests.
 */
static int
runReadVersions(NDBT_Context* ctx, NDBT_Step* step)
{
  preVersion = postVersion = 0;

  const bool preVersionReadOk =
    readVersionFile(getFileName(false).c_str(),
                    preVersion);
  const bool postVersionReadOk =
    readVersionFile(getFileName(true).c_str(),
                    postVersion);

  ndbout_c("runReadVersions");
  ndbout_c("  PreVersion %s  : %u.%u.%u",
           (preVersionReadOk?"read":"not found"),
           ndbGetMajor(preVersion),
           ndbGetMinor(preVersion),
           ndbGetBuild(preVersion));
  ndbout_c("  PostVersion %s : %u.%u.%u",
           (postVersionReadOk?"read":"not found"),
           ndbGetMajor(postVersion),
           ndbGetMinor(postVersion),
           ndbGetBuild(postVersion));

  return NDBT_OK;
}

/**
 * runSkipIfCannotKeepFS
 *
 * Check whether we can perform an upgrade while keeping the
 * FS with the versions being tested.
 * If not, skip
 */
static int
runSkipIfCannotKeepFS(NDBT_Context* ctx, NDBT_Step* step)
{
  if (preVersion == 0 || postVersion == 0)
  {
    ndbout_c("Missing version info to determine whether to skip, running.");
    return NDBT_OK;
  }

  const Uint32 problemBoundary = NDB_MAKE_VERSION(7,6,3);  // NDBD_LOCAL_SYSFILE_VERSION

  if (versionsSpanBoundary(preVersion, postVersion, problemBoundary))
  {
    ndbout_c("Cannot run with these versions as they do not support "
                  "non initial upgrades.");
    return NDBT_SKIPPED;
  }
  return NDBT_OK;
}

/**
 * runSkipIfPostCanKeepFS
 *
 * Will skip unless the post version cannot handle a
 * 'keepFS' upgrade.
 */
static int
runSkipIfPostCanKeepFS(NDBT_Context* ctx, NDBT_Step* step)
{
  if (preVersion == 0 ||
      postVersion == 0)
  {
    ndbout_c("Not running as specific version info missing");
    return NDBT_SKIPPED;
  }

  const bool upgrade = (postVersion > preVersion);

  if (!upgrade)
  {
    /* Only  support upgrade test, downgrade is not handled cleanly attm */
    ndbout_c("Not running as not an upgrade");
    return NDBT_SKIPPED;
  }

  const Uint32 problemBoundary = NDB_MAKE_VERSION(7,6,3); // NDBD_LOCAL_SYSFILE_VERSION

  if (!versionsSpanBoundary(preVersion, postVersion, problemBoundary))
  {
    ndbout_c("Not running as versions involved are not relevant for this test");
    return NDBT_SKIPPED;
  }
  return NDBT_OK;
}


NDBT_TESTSUITE(testUpgrade);
TESTCASE("ShowVersions",
         "Upgrade API, showing actual versions run")
{
  INITIALIZER(runCheckStarted);
  STEP(runShowVersion);
  STEP(runRecordVersion);
  VERIFIER(startPostUpgradeChecks);
}
POSTUPGRADE("ShowVersions")
{
  TC_PROPERTY("PostUpgrade", Uint32(1));
  INITIALIZER(runCheckStarted);
  STEP(runShowVersion);
  STEP(runRecordVersion);
};
TESTCASE("Upgrade_NR1",
	 "Test that one node at a time can be upgraded"){
  INITIALIZER(runCheckStarted);
  INITIALIZER(runReadVersions);
  INITIALIZER(runBug48416);
  STEP(runUpgrade_NR1);
  VERIFIER(startPostUpgradeChecks);
}
POSTUPGRADE("Upgrade_NR1")
{
  INITIALIZER(runCheckStarted);
  INITIALIZER(runPostUpgradeChecks);
}
TESTCASE("Upgrade_NR2",
	 "Test that one node in each nodegroup can be upgradde simultaneously"){
  INITIALIZER(runCheckStarted);
  STEP(runUpgrade_NR2);
  VERIFIER(startPostUpgradeChecks);
}
POSTUPGRADE("Upgrade_NR2")
{
  INITIALIZER(runCheckStarted);
  INITIALIZER(runPostUpgradeChecks);
}
TESTCASE("Upgrade_NR3",
	 "Test that one node in each nodegroup can be upgradde simultaneously"){
  INITIALIZER(runCheckStarted);
  STEP(runUpgrade_NR3);
  VERIFIER(startPostUpgradeChecks);
}
POSTUPGRADE("Upgrade_NR3")
{
  INITIALIZER(runCheckStarted);
  INITIALIZER(runPostUpgradeChecks);
}
TESTCASE("Upgrade_FS",
	 "Test that one node in each nodegroup can be upgrade simultaneously")
{
  TC_PROPERTY("KeepFS", 1);
  INITIALIZER(runCheckStarted);
  INITIALIZER(runReadVersions);
  INITIALIZER(runSkipIfCannotKeepFS);
  INITIALIZER(runCreateAllTables);
  INITIALIZER(runLoadAll);
  STEP(runUpgrade_Traffic);
  VERIFIER(startPostUpgradeChecks);
}
POSTUPGRADE("Upgrade_FS")
{
  INITIALIZER(runCheckStarted);
  INITIALIZER(runPostUpgradeChecks);
}
TESTCASE("Upgrade_Traffic",
	 "Test upgrade with traffic, all tables and restart --initial")
{
  TC_PROPERTY("UseRangeScanT1", (Uint32)1);
  INITIALIZER(runCheckStarted);
  INITIALIZER(runCreateAllTables);
  STEP(runUpgrade_Traffic);
  STEP(runBasic);
  VERIFIER(startPostUpgradeChecks);
}
POSTUPGRADE("Upgrade_Traffic")
{
  INITIALIZER(runCheckStarted);
  INITIALIZER(runPostUpgradeChecks);
}
TESTCASE("Upgrade_Traffic_FS",
	 "Test upgrade with traffic, all tables and restart using FS")
{
  TC_PROPERTY("UseRangeScanT1", (Uint32)1);
  TC_PROPERTY("KeepFS", 1);
  INITIALIZER(runCheckStarted);
  INITIALIZER(runReadVersions);
  INITIALIZER(runSkipIfCannotKeepFS);
  INITIALIZER(runCreateAllTables);
  STEP(runUpgrade_Traffic);
  STEP(runBasic);
  VERIFIER(startPostUpgradeChecks);
}
POSTUPGRADE("Upgrade_Traffic_FS")
{
  INITIALIZER(runCheckStarted);
  INITIALIZER(runPostUpgradeChecks);
}
TESTCASE("Upgrade_Traffic_one",
	 "Test upgrade with traffic, *one* table and restart --initial")
{
  INITIALIZER(runCheckStarted);
  INITIALIZER(runCreateOneTable);
  STEP(runUpgrade_Traffic);
  STEP(runBasic);
  VERIFIER(startPostUpgradeChecks);
}
POSTUPGRADE("Upgrade_Traffic_one")
{
  INITIALIZER(runCheckStarted);
  INITIALIZER(runPostUpgradeChecks);
}
TESTCASE("Upgrade_Traffic_FS_one",
	 "Test upgrade with traffic, all tables and restart using FS")
{
  TC_PROPERTY("KeepFS", 1);
  INITIALIZER(runCheckStarted);
  INITIALIZER(runReadVersions);
  INITIALIZER(runSkipIfCannotKeepFS);
  INITIALIZER(runCreateOneTable);
  STEP(runUpgrade_Traffic);
  STEP(runBasic);
  VERIFIER(startPostUpgradeChecks);
}
POSTUPGRADE("Upgrade_Traffic_FS_one")
{
  INITIALIZER(runCheckStarted);
  INITIALIZER(runPostUpgradeChecks);
}
TESTCASE("Upgrade_Api_Only",
         "Test that upgrading the Api node only works")
{
  INITIALIZER(runCheckStarted);
  INITIALIZER(runCreateAllTables);
  VERIFIER(startPostUpgradeChecksApiFirst);
}
POSTUPGRADE("Upgrade_Api_Only")
{
  INITIALIZER(runCheckStarted);
  INITIALIZER(runPostUpgradeDecideDDL);
  INITIALIZER(runGetTableList);
  TC_PROPERTY("WaitSeconds", 30);
  STEP(runBasic);
  STEP(runPostUpgradeChecks);
  STEP(runWait);
  FINALIZER(runClearAll);
}
TESTCASE("Upgrade_Api_Before_NR1",
         "Test that upgrading the Api node before the kernel works")
{
  /* Api, then MGMD(s), then NDBDs */
  INITIALIZER(runCheckStarted);
  INITIALIZER(runCreateAllTables);
  VERIFIER(startPostUpgradeChecksApiFirst);
}
POSTUPGRADE("Upgrade_Api_Before_NR1")
{
  INITIALIZER(runCheckStarted);
  INITIALIZER(runPostUpgradeDecideDDL);
  INITIALIZER(runGetTableList);
  STEP(runBasic);
  STEP(runUpgrade_NR1); /* Upgrade kernel nodes using NR1 */
  FINALIZER(runPostUpgradeChecks);
  FINALIZER(runClearAll);
}
TESTCASE("Upgrade_Api_NDBD_MGMD",
         "Test that updating in reverse order works")
{
  INITIALIZER(runCheckStarted);
  INITIALIZER(runCreateAllTables);
  VERIFIER(startPostUpgradeChecksApiFirst);
}
POSTUPGRADE("Upgrade_Api_NDBD_MGMD")
{
  INITIALIZER(runCheckStarted);
  INITIALIZER(runPostUpgradeDecideDDL);
  INITIALIZER(runGetTableList);
  STEP(runBasic);
  STEP(runUpgrade_NdbdFirst);
  FINALIZER(runPostUpgradeChecks);
  FINALIZER(runClearAll);
}
TESTCASE("Upgrade_Mixed_MGMD_API_NDBD",
         "Test that upgrading MGMD/API partially before data nodes works")
{
  INITIALIZER(runCheckStarted);
  INITIALIZER(runCreateAllTables);
  STEP(runUpgrade_NotAllMGMD); /* Upgrade an MGMD */
  STEP(runBasic);
  VERIFIER(startPostUpgradeChecksApiFirst); /* Upgrade Api */
}
POSTUPGRADE("Upgrade_Mixed_MGMD_API_NDBD")
{
  INITIALIZER(runCheckStarted);
  INITIALIZER(runPostUpgradeDecideDDL);
  INITIALIZER(runGetTableList);
  INITIALIZER(runClearAll); /* Clear rows from old-ver basic run */
  STEP(runBasic);
  STEP(runUpgrade_NdbdFirst); /* Upgrade all Ndbds, then MGMDs finally */
  FINALIZER(runPostUpgradeChecks);
  FINALIZER(runClearAll);
}
TESTCASE("Bug14702377",
         "Dirty PK read of non-existent tuple  6.3->7.x hangs"){
  TC_PROPERTY("HalfStartedHold", (Uint32)1);
  INITIALIZER(runCheckStarted);
  INITIALIZER(runCreateOneTable);
  STEP(runUpgrade_Half);
  STEP(runBug14702377);
}
POSTUPGRADE("Bug14702377")
{
  INITIALIZER(runCheckStarted);
  INITIALIZER(runPostUpgradeChecks);
}
TESTCASE("Upgrade_SR_ManyTablesMaxFrag",
         "Check that number of tables has no impact")
{
  TC_PROPERTY("SkipMgmds", Uint32(1)); /* For 7.0.14... */
  TC_PROPERTY("FragmentCount", ~Uint32(0));
  INITIALIZER(runCheckStarted);
  INITIALIZER(runReadVersions);
  INITIALIZER(runSkipIfCannotKeepFS);
  INITIALIZER(createManyTables);
  STEP(runUpgrade_SR);
  VERIFIER(startPostUpgradeChecks);
}
POSTUPGRADE("Upgrade_SR_ManyTablesMaxFrag")
{
  INITIALIZER(runCheckStarted);
  INITIALIZER(runPostUpgradeChecks);
  INITIALIZER(dropManyTables);
}
TESTCASE("Upgrade_NR3_LCP_InProgress",
         "Check that half-cluster upgrade with LCP in progress is ok")
{
  TC_PROPERTY("HalfStartedHold", Uint32(1)); /* Stop half way through */
  INITIALIZER(runCheckStarted);
  STEP(runStartBlockLcp);
  STEP(runUpgrade_NR3);
  /* No need for postUpgrade, and cannot rely on it existing for
   * downgrades...
   * Better solution needed for downgrades where postUpgrade is
   * useful, e.g. RunIfPresentElseIgnore...
   */
  //VERIFIER(startPostUpgradeChecks);
}
//POSTUPGRADE("Upgrade_NR3_LCP_InProgress")
//{
//  INITIALIZER(runCheckStarted);
//  INITIALIZER(runPostUpgradeChecks);
//}
TESTCASE("Upgrade_Newer_LCP_FS_Fail",
         "Try upgrading a data node from any lower version to 7.6.4 and fail."
         "7.6.4 has a newer LCP file system and requires a upgrade with initial."
         "(Bug#27308632)")
{
  INITIALIZER(runCheckStarted);
  INITIALIZER(runReadVersions);
  INITIALIZER(runSkipIfPostCanKeepFS);
  STEP(runUpgradeAndFail);
  // No postupgradecheck required as the upgrade is expected to fail
}
<<<<<<< HEAD
  
NDBT_TESTSUITE_END(testUpgrade)
=======
NDBT_TESTSUITE_END(testUpgrade);
>>>>>>> c84f937b

int main(int argc, const char** argv){
  ndb_init();
  NDBT_TESTSUITE_INSTANCE(testUpgrade);
  testUpgrade.setCreateAllTables(true);
  if (0)
  {
    static char env[100];
    strcpy(env, "API_SIGNAL_LOG=-"); // stdout
    putenv(env);
  }
  createDropEvent_mutex = NdbMutex_Create();
  int ret = testUpgrade.execute(argc, argv);
  NdbMutex_Destroy(createDropEvent_mutex);
  return ret;
}

template class Vector<NodeInfo>;<|MERGE_RESOLUTION|>--- conflicted
+++ resolved
@@ -2258,12 +2258,7 @@
   STEP(runUpgradeAndFail);
   // No postupgradecheck required as the upgrade is expected to fail
 }
-<<<<<<< HEAD
-  
 NDBT_TESTSUITE_END(testUpgrade)
-=======
-NDBT_TESTSUITE_END(testUpgrade);
->>>>>>> c84f937b
 
 int main(int argc, const char** argv){
   ndb_init();
