<<<<<<< HEAD
-- Copyright (c) 2009, 2015, Oracle and/or its affiliates. All rights
=======
-- Copyright (c) 2009, 2016, Oracle and/or its affiliates. All rights
>>>>>>> 5b3c9dae
-- reserved.
--
-- This program is free software; you can redistribute it and/or
-- modify it under the terms of the GNU General Public License
-- as published by the Free Software Foundation; version 2 of
-- the License.
--
-- This program is distributed in the hope that it will be useful,
-- but WITHOUT ANY WARRANTY; without even the implied warranty of
-- MERCHANTABILITY or FITNESS FOR A PARTICULAR PURPOSE. See the
-- GNU General Public License for more details.
--
-- You should have received a copy of the GNU General Public License
-- along with this program; if not, write to the Free Software
-- Foundation, Inc., 51 Franklin St, Fifth Floor, Boston, MA
-- 02110-1301  USA
--
# the first statement is a drop table for the test table
drop table if exists t_basic;
# the second statement is a test; if it succeeds, skip the rest of the file.
select id from t_basic where id = 9999;
# the following statements are delimited by semicolon

DROP TABLE IF EXISTS conversation_summary;
CREATE TABLE conversation_summary (
  source_user_id bigint(11) NOT NULL,
  destination_user_id bigint(11) NOT NULL,
  last_message_user_id bigint(11) NOT NULL,
  text_summary varchar(255) NOT NULL DEFAULT '',
  query_history_id bigint(20) NOT NULL DEFAULT '0',
  answerer_id bigint(11) NOT NULL,
  viewed bit(1) NOT NULL,
  updated_at bigint(20) NOT NULL,
  PRIMARY KEY (source_user_id,destination_user_id,query_history_id),
  KEY IX_updated_at (updated_at)
) ENGINE=ndbcluster;

DROP TABLE IF EXISTS twopk;
CREATE TABLE IF NOT EXISTS twopk (
  id int not null,
  name varchar(30)
) ENGINE = ndbcluster;

DROP TABLE IF EXISTS hashpk;
CREATE TABLE IF NOT EXISTS hashpk (
  id int not null,
  name varchar(30),
    CONSTRAINT PK_hashpk PRIMARY KEY (id) USING HASH  
) ENGINE = ndbcluster;

DROP TABLE IF EXISTS subscriber ;

CREATE TABLE IF NOT EXISTS subscriber (
  imsi   VARCHAR(9) NOT NULL ,
  guti   VARCHAR(10) NOT NULL ,
  mme_s1ap_id   INT NOT NULL ,
  enb_s1ap_id   INT NOT NULL ,
  mme_teid   INT NULL ,
  sgw_teid   VARCHAR(39) NULL ,
  pgw_teid   VARCHAR(39) NULL ,
  imei   VARCHAR(9) NOT NULL ,
  msisdn   VARCHAR(11) NOT NULL ,
  ecm_state   CHAR NULL ,
  emm_state   CHAR NULL ,
  eps_cgi   VARCHAR(7) NULL ,
  global_enb_id   VARCHAR(7) NULL ,
  bearer_id   CHAR NULL ,
  sgw_ip_addr   VARCHAR(34) NULL ,
PRIMARY KEY (  imsi  ) ,
UNIQUE INDEX   imsi_UNIQUE   USING BTREE (  imsi   ASC) ,
UNIQUE INDEX   guti_UNIQUE   USING BTREE (  guti   ASC) ,
UNIQUE INDEX   mme_s1ap_id_UNIQUE   (  mme_s1ap_id   ASC) ,
UNIQUE INDEX   imei_UNIQUE   (  imei   ASC) ,
UNIQUE INDEX   msisdn_UNIQUE   (  msisdn   ASC) )
ENGINE = ndbcluster;

drop table if exists longlongstringpk;
create table longlongstringpk (
 longpk1 bigint not null,
 longpk2 bigint not null,
 stringpk varchar(10) not null,
 stringvalue varchar(10),
        CONSTRAINT PK_longlongstringpk PRIMARY KEY (longpk1, longpk2, stringpk)

) ENGINE=ndbcluster DEFAULT CHARSET=latin1;

drop table if exists bittypes;
create table bittypes (
 id int not null primary key,

 bit1 bit(1),
 bit2 bit(2),
 bit4 bit(4),
 bit8 bit(8),
 bit16 bit(16),
 bit32 bit(32),
 bit64 bit(64)

) ENGINE=ndbcluster DEFAULT CHARSET=latin1;

drop table if exists binarytypes;
create table binarytypes (
 id int not null primary key,

 binary1 binary(1),
 binary2 binary(2),
 binary4 binary(4),
 binary8 binary(8),
 binary16 binary(16),
 binary32 binary(32),
 binary64 binary(64),
 binary128 binary(128)

) ENGINE=ndbcluster DEFAULT CHARSET=latin1;

drop table if exists varbinarytypes;
create table varbinarytypes (
 id int not null primary key,

 binary1 varbinary(1),
 binary2 varbinary(2),
 binary4 varbinary(4),
 binary8 varbinary(8),
 binary16 varbinary(16),
 binary32 varbinary(32),
 binary64 varbinary(64),
 binary128 varbinary(128),
 binary256 varbinary(256),
 binary512 varbinary(512),
 binary1024 varbinary(1024),
 binary2048 varbinary(2048)

) ENGINE=ndbcluster DEFAULT CHARSET=latin1;

drop table if exists binarypk;
create table binarypk (
 id binary(255) primary key not null,
 number int not null,
 name varchar(10) not null
) ENGINE=ndbcluster DEFAULT CHARSET=latin1;

drop table if exists varbinarypk;
create table varbinarypk (
 id varbinary(255) primary key not null,
 number int not null,
 name varchar(10) not null
) ENGINE=ndbcluster DEFAULT CHARSET=latin1;

drop table if exists longvarbinarypk;
create table longvarbinarypk (
 id varbinary(256) primary key not null,
 number int not null,
 name varchar(10) not null
) ENGINE=ndbcluster DEFAULT CHARSET=latin1;

drop table if exists charsetlatin1;
create table charsetlatin1 (
 id int not null primary key,
 smallcolumn varchar(200),
 mediumcolumn varchar(500),
 largecolumn text(10000)

) ENGINE=ndbcluster DEFAULT CHARSET=latin1;
 
drop table if exists charsetbig5;
create table charsetbig5 (
 id int not null primary key,
 smallcolumn varchar(200),
 mediumcolumn varchar(500),
 largecolumn text(10000)

) ENGINE=ndbcluster DEFAULT CHARSET=big5;
 
drop table if exists charsetutf8;
create table charsetutf8 (
 id int not null primary key,
 smallcolumn varchar(200),
 mediumcolumn varchar(500),
 largecolumn text(10000)

) ENGINE=ndbcluster DEFAULT CHARSET=utf8;

drop table if exists charsetswedishutf8;
create table charsetswedishutf8 (
 id int not null primary key,
 swedishcolumn char(4) COLLATE latin1_swedish_ci,
 utfcolumn char(4) COLLATE utf8_general_ci
 
) ENGINE=ndbcluster;
 
drop table if exists charsetsjis;
create table charsetsjis (
 id int not null primary key,
 smallcolumn varchar(200),
 mediumcolumn varchar(500),
 largecolumn text(10000)

) ENGINE=ndbcluster DEFAULT CHARSET=sjis;
 
drop table if exists longintstringpk;
create table longintstringpk (
 longpk bigint not null,
 intpk int not null,
 stringpk varchar(10) not null,
 stringvalue varchar(10),
        CONSTRAINT PK_longlongstringpk PRIMARY KEY (longpk, intpk, stringpk)

) ENGINE=ndbcluster DEFAULT CHARSET=latin1 PARTITION BY KEY(intpk, longpk);

drop table if exists hashonlylongintstringpk;
create table hashonlylongintstringpk (
 longpk bigint not null,
 intpk int not null,
 stringpk varchar(10) not null,
 stringvalue varchar(10),
        CONSTRAINT PK_longlongstringpk PRIMARY KEY (longpk, intpk, stringpk) USING HASH

) ENGINE=ndbcluster DEFAULT CHARSET=latin1 PARTITION BY KEY(intpk, longpk);

drop table if exists longlongstringfk;
create table longlongstringfk (
 longpk1 bigint not null,
 longpk2 bigint not null,
 stringpk varchar(10) not null,
 longfk1 bigint,
 longfk2 bigint,
 stringfk varchar(10),
 stringvalue varchar(10),
        KEY FK_longfk1longfk2stringfk (longfk1, longfk2, stringfk),
        CONSTRAINT PK_longlongstringfk PRIMARY KEY (longpk1, longpk2, stringpk)

) ENGINE=ndbcluster DEFAULT CHARSET=latin1;

drop table if exists longintstringfk;
create table longintstringfk (
 longpk bigint not null,
 intpk int not null,
 stringpk varchar(10) not null,
 longfk bigint,
 intfk int,
 stringfk varchar(10),
 stringvalue varchar(10),
        KEY FK_longfkintfkstringfk (longfk, intfk, stringfk),
        CONSTRAINT PK_longintstringfk PRIMARY KEY (longpk, intpk, stringpk)

) ENGINE=ndbcluster DEFAULT CHARSET=latin1;

drop table if exists a;
CREATE TABLE a (
        id              INT             NOT NULL,
        cint            INT,
        clong           BIGINT,
        cfloat          FLOAT,
        cdouble         DOUBLE,
        cstring         VARCHAR(100),
        CONSTRAINT PK_A_0 PRIMARY KEY (id)
) ENGINE=ndbcluster DEFAULT CHARSET=latin1;

drop table if exists b0;
CREATE TABLE b0 (
        id              INT             NOT NULL,
        cint            INT,
        clong           BIGINT,
        cfloat          FLOAT,
        cdouble         DOUBLE,
        a_id            INT,
        cstring         VARCHAR(100),
        cvarchar_ascii  VARCHAR(100),
        ctext_ascii     TEXT(100),
        cvarchar_ucs2   VARCHAR(100),
        ctext_ucs2      TEXT(100),
        bytes           VARBINARY(202),
        KEY FK_a_id (a_id),
        CONSTRAINT PK_B0_0 PRIMARY KEY (id)
) ENGINE=ndbcluster DEFAULT CHARSET=latin1;

drop table if exists blobtypes;
create table blobtypes (
 id int not null primary key,

 blobbytes blob,
 blobstream blob

) ENGINE=ndbcluster DEFAULT CHARSET=latin1;

drop table if exists bytestype;
create table bytestype (
 id int not null primary key,

 bytes_null_hash varbinary(8),
 bytes_null_btree varbinary(8),
 bytes_null_both varbinary(8),
 bytes_null_none varbinary(8),
key idx_bytes_null_btree (bytes_null_btree),
unique key idx_bytes_null_both (bytes_null_both),
unique key idx_bytes_null_hash (bytes_null_hash) using hash

) ENGINE=ndbcluster DEFAULT CHARSET=latin1;

drop table if exists doubletypes;
create table doubletypes (
 id int not null primary key,

 double_null_hash double,
 double_null_btree double,
 double_null_both double,
 double_null_none double,

 double_not_null_hash double,
 double_not_null_btree double,
 double_not_null_both double,
 double_not_null_none double,
 unique key idx_double_null_hash (double_null_hash) using hash,
 key idx_double_null_btree (double_null_btree),
 unique key idx_double_null_both (double_null_both),

 unique key idx_double_not_null_hash (double_not_null_hash) using hash,
 key idx_double_not_null_btree (double_not_null_btree),
 unique key idx_double_not_null_both (double_not_null_both)

) ENGINE=ndbcluster DEFAULT CHARSET=latin1;

drop table if exists localetypes;
create table localetypes (
 id int not null primary key,

 locale_null_hash varchar(20),
 locale_null_btree varchar(300),
 locale_null_both varchar(20),
 locale_null_none varchar(300),

 locale_not_null_hash varchar(300),
 locale_not_null_btree varchar(20),
 locale_not_null_both varchar(300),
 locale_not_null_none varchar(20),
 unique key idx_locale_null_hash (locale_null_hash) using hash,
 key idx_locale_null_btree (locale_null_btree),
 unique key idx_locale_null_both (locale_null_both),

 unique key idx_locale_not_null_hash (locale_not_null_hash) using hash,
 key idx_locale_not_null_btree (locale_not_null_btree),
 unique key idx_locale_not_null_both (locale_not_null_both)

) ENGINE=ndbcluster DEFAULT CHARSET=latin1;

drop table if exists stringtypes;
create table stringtypes (
 id int not null primary key,

 string_null_hash varchar(20),
 string_null_btree varchar(300),
 string_null_both varchar(20),
 string_null_none varchar(300),

 string_not_null_hash varchar(300) not null default '0',
 string_not_null_btree varchar(20) not null default '0',
 string_not_null_both varchar(300) not null default '0',
 string_not_null_none varchar(20) not null default '0',
 unique key idx_string_null_hash (string_null_hash) using hash,
 key idx_string_null_btree (string_null_btree),
 unique key idx_string_null_both (string_null_both),

 unique key idx_string_not_null_hash (string_not_null_hash) using hash,
 key idx_string_not_null_btree (string_not_null_btree),
 unique key idx_string_not_null_both (string_not_null_both)

) ENGINE=ndbcluster DEFAULT CHARSET=latin1;

drop table if exists floattypes;
create table floattypes (
 id int not null primary key,

 float_null_hash float,
 float_null_btree float,
 float_null_both float,
 float_null_none float,

 float_not_null_hash float,
 float_not_null_btree float,
 float_not_null_both float,
 float_not_null_none float,
 unique key idx_float_null_hash (float_null_hash) using hash,
 key idx_float_null_btree (float_null_btree),
 unique key idx_float_null_both (float_null_both),

 unique key idx_float_not_null_hash (float_not_null_hash) using hash,
 key idx_float_not_null_btree (float_not_null_btree),
 unique key idx_float_not_null_both (float_not_null_both)

) ENGINE=ndbcluster DEFAULT CHARSET=latin1;

drop table if exists t_basic;
create table t_basic (
  id int not null,
  name varchar(32),
  age int,
  magic int not null,
  primary key(id),

  unique key idx_unique_hash_magic (magic) using hash,
  key idx_btree_age (age)
) ENGINE=ndbcluster;

drop table if exists dn2id;
create table dn2id (
 eid bigint(20) unsigned NOT NULL,
 object_classes varchar(100) NOT NULL,
 x_object_classes varchar(100) NOT NULL DEFAULT '',
 a0 varchar(128) NOT NULL DEFAULT '',
 a1 varchar(128) NOT NULL DEFAULT '',
 a2 varchar(128) NOT NULL DEFAULT '',
 a3 varchar(128) NOT NULL DEFAULT '',
 a4 varchar(128) NOT NULL DEFAULT '',
 a5 varchar(128) NOT NULL DEFAULT '',
 a6 varchar(128) NOT NULL DEFAULT '',
 a7 varchar(128) NOT NULL DEFAULT '',
 a8 varchar(128) NOT NULL DEFAULT '',
 a9 varchar(128) NOT NULL DEFAULT '',
 a10 varchar(128) NOT NULL DEFAULT '',
 a11 varchar(128) NOT NULL DEFAULT '',
 a12 varchar(128) NOT NULL DEFAULT '',
 a13 varchar(128) NOT NULL DEFAULT '',
 a14 varchar(128) NOT NULL DEFAULT '',
 a15 varchar(128) NOT NULL DEFAULT '',
 PRIMARY KEY (a0,a1,a2,a3,a4,a5,a6,a7,a8,a9,a10,a11,a12,a13,a14,a15),
 unique key idx_unique_hash_eid (eid) using hash
) ENGINE=ndbcluster DEFAULT CHARSET=latin1;

drop table if exists nullvalues;
create table nullvalues (
 id int not null primary key,
 int_not_null_default_null_value_default int not null default '5',
 int_not_null_default_null_value_exception int not null default '5',
 int_not_null_default_null_value_none int not null default '5',
 int_not_null_no_default_null_value_default int not null,
 int_not_null_no_default_null_value_exception int not null,
 int_not_null_no_default_null_value_none int not null,
 int_null_default_null_value_default int default '5',
 int_null_default_null_value_exception int default '5',
 int_null_default_null_value_none int default '5',
 int_null_no_default_null_value_default int,
 int_null_no_default_null_value_exception int,
 int_null_no_default_null_value_none int,

 long_not_null_default_null_value_default bigint not null default '5',
 long_not_null_default_null_value_exception bigint not null default '5',
 long_not_null_default_null_value_none bigint not null default '5',
 long_not_null_no_default_null_value_default bigint not null,
 long_not_null_no_default_null_value_exception bigint not null,
 long_not_null_no_default_null_value_none bigint not null,
 long_null_default_null_value_default bigint default '5',
 long_null_default_null_value_exception bigint default '5',
 long_null_default_null_value_none bigint default '5',
 long_null_no_default_null_value_default bigint,
 long_null_no_default_null_value_exception bigint,
 long_null_no_default_null_value_none bigint,

 short_not_null_default_null_value_default smallint not null default '5',
 short_not_null_default_null_value_exception smallint not null default '5',
 short_not_null_default_null_value_none smallint not null default '5',
 short_not_null_no_default_null_value_default smallint not null,
 short_not_null_no_default_null_value_exception smallint not null,
 short_not_null_no_default_null_value_none smallint not null,
 short_null_default_null_value_default smallint default '5',
 short_null_default_null_value_exception smallint default '5',
 short_null_default_null_value_none smallint default '5',
 short_null_no_default_null_value_default smallint,
 short_null_no_default_null_value_exception smallint,
 short_null_no_default_null_value_none smallint,

 byte_not_null_default_null_value_default tinyint not null default '5',
 byte_not_null_default_null_value_exception tinyint not null default '5',
 byte_not_null_default_null_value_none tinyint not null default '5',
 byte_not_null_no_default_null_value_default tinyint not null,
 byte_not_null_no_default_null_value_exception tinyint not null,
 byte_not_null_no_default_null_value_none tinyint not null,
 byte_null_default_null_value_default tinyint default '5',
 byte_null_default_null_value_exception tinyint default '5',
 byte_null_default_null_value_none tinyint default '5',
 byte_null_no_default_null_value_default tinyint,
 byte_null_no_default_null_value_exception tinyint,
 byte_null_no_default_null_value_none tinyint,

 string_not_null_default_null_value_default varchar(5) not null default '5',
 string_not_null_default_null_value_exception varchar(5) not null default '5',
 string_not_null_default_null_value_none varchar(5) not null default '5',
 string_not_null_no_default_null_value_default varchar(5) not null,
 string_not_null_no_default_null_value_exception varchar(5) not null,
 string_not_null_no_default_null_value_none varchar(5) not null,
 string_null_default_null_value_default varchar(5) default '5',
 string_null_default_null_value_exception varchar(5) default '5',
 string_null_default_null_value_none varchar(5) default '5',
 string_null_no_default_null_value_default varchar(5),
 string_null_no_default_null_value_exception varchar(5),
 string_null_no_default_null_value_none varchar(5),

 float_not_null_default_null_value_default float not null default '5',
 float_not_null_default_null_value_exception float not null default '5',
 float_not_null_default_null_value_none float not null default '5',
 float_not_null_no_default_null_value_default float not null,
 float_not_null_no_default_null_value_exception float not null,
 float_not_null_no_default_null_value_none float not null,
 float_null_default_null_value_default float default '5',
 float_null_default_null_value_exception float default '5',
 float_null_default_null_value_none float default '5',
 float_null_no_default_null_value_default float,
 float_null_no_default_null_value_exception float,
 float_null_no_default_null_value_none float,

 double_not_null_default_null_value_default double not null default '5',
 double_not_null_default_null_value_exception double not null default '5',
 double_not_null_default_null_value_none double not null default '5',
 double_not_null_no_default_null_value_default double not null,
 double_not_null_no_default_null_value_exception double not null,
 double_not_null_no_default_null_value_none double not null,
 double_null_default_null_value_default double default '5',
 double_null_default_null_value_exception double default '5',
 double_null_default_null_value_none double default '5',
 double_null_no_default_null_value_default double,
 double_null_no_default_null_value_exception double,
 double_null_no_default_null_value_none double

) ENGINE=ndbcluster DEFAULT CHARSET=latin1;

drop table if exists shortpk;
create table shortpk (
 id smallint not null primary key,
 short_null_none smallint,
 short_null_btree smallint,
 short_null_hash smallint,
 short_null_both smallint,
 key idx_short_null_btree (short_null_btree),
 unique key idx_short_null_both (short_null_both),
 unique key idx_short_null_hash (short_null_hash) using hash
 ) ENGINE=ndbcluster DEFAULT CHARSET=latin1;

drop table if exists bytepk;
create table bytepk (
 id tinyint not null primary key,
 byte_null_none tinyint,
 byte_null_btree tinyint,
 byte_null_hash tinyint,
 byte_null_both tinyint,
 key idx_byte_null_btree (byte_null_btree),
 unique key idx_byte_null_both (byte_null_both),
 unique key idx_byte_null_hash (byte_null_hash) using hash
 ) ENGINE=ndbcluster DEFAULT CHARSET=latin1;

drop table if exists allprimitives;
create table allprimitives (
 id int not null primary key,

 int_not_null_hash int not null,
 int_not_null_btree int not null,
 int_not_null_both int not null,
 int_not_null_none int not null,
 int_null_hash int,
 int_null_btree int,
 int_null_both int,
 int_null_none int,

 byte_not_null_hash tinyint not null,
 byte_not_null_btree tinyint not null,
 byte_not_null_both tinyint not null,
 byte_not_null_none tinyint not null,
 byte_null_hash tinyint,
 byte_null_btree tinyint,
 byte_null_both tinyint,
 byte_null_none tinyint,

 short_not_null_hash smallint not null,
 short_not_null_btree smallint not null,
 short_not_null_both smallint not null,
 short_not_null_none smallint not null,
 short_null_hash smallint,
 short_null_btree smallint,
 short_null_both smallint,
 short_null_none smallint,

 long_not_null_hash bigint not null,
 long_not_null_btree bigint not null,
 long_not_null_both bigint not null,
 long_not_null_none bigint not null,
 long_null_hash bigint,
 long_null_btree bigint,
 long_null_both bigint,
 long_null_none bigint,

 unique key idx_int_not_null_hash (int_not_null_hash) using hash,
 key idx_int_not_null_btree (int_not_null_btree),
 unique key idx_int_not_null_both (int_not_null_both),
 unique key idx_int_null_hash (int_null_hash) using hash,
 key idx_int_null_btree (int_null_btree),
 unique key idx_int_null_both (int_null_both),

 unique key idx_byte_not_null_hash (byte_not_null_hash) using hash,
 key idx_byte_not_null_btree (byte_not_null_btree),
 unique key idx_byte_not_null_both (byte_not_null_both),
 unique key idx_byte_null_hash (byte_null_hash) using hash,
 key idx_byte_null_btree (byte_null_btree),
 unique key idx_byte_null_both (byte_null_both),

 unique key idx_short_not_null_hash (short_not_null_hash) using hash,
 key idx_short_not_null_btree (short_not_null_btree),
 unique key idx_short_not_null_both (short_not_null_both),
 unique key idx_short_null_hash (short_null_hash) using hash,
 key idx_short_null_btree (short_null_btree),
 unique key idx_short_null_both (short_null_both),

 unique key idx_long_not_null_hash (long_not_null_hash) using hash,
 key idx_long_not_null_btree (long_not_null_btree),
 unique key idx_long_not_null_both (long_not_null_both),
 unique key idx_long_null_hash (long_null_hash) using hash,
 key idx_long_null_btree (long_null_btree),
 unique key idx_long_null_both (long_null_both)

) ENGINE=ndbcluster DEFAULT CHARSET=latin1;

drop table if exists decimaltypes;
create table decimaltypes (
 id int not null primary key,

 decimal_null_hash decimal(10,5),
 decimal_null_btree decimal(10,5),
 decimal_null_both decimal(10,5),
 decimal_null_none decimal(10,5),

 unique key idx_decimal_null_hash (decimal_null_hash) using hash,
 key idx_decimal_null_btree (decimal_null_btree),
 unique key idx_decimal_null_both (decimal_null_both)

) ENGINE=ndbcluster DEFAULT CHARSET=latin1;

drop table if exists bigintegertypes;
create table bigintegertypes (
 id int not null primary key,

 decimal_null_hash decimal(10),
 decimal_null_btree decimal(10),
 decimal_null_both decimal(10),
 decimal_null_none decimal(10),

 unique key idx_decimal_null_hash (decimal_null_hash) using hash,
 key idx_decimal_null_btree (decimal_null_btree),
 unique key idx_decimal_null_both (decimal_null_both)

) ENGINE=ndbcluster DEFAULT CHARSET=latin1;

drop table if exists timestamptypes;
create table timestamptypes (
 id int not null primary key,

 timestamp_not_null_hash timestamp not null  default '2001-01-01 00:00:00',
 timestamp_not_null_btree timestamp not null default '2001-01-01 00:00:00',
 timestamp_not_null_both timestamp not null  default '2001-01-01 00:00:00',
 timestamp_not_null_none timestamp not null  default '2001-01-01 00:00:00',

 unique key idx_timestamp_not_null_hash (timestamp_not_null_hash) using hash,
 key idx_timestamp_not_null_btree (timestamp_not_null_btree),
 unique key idx_timestamp_not_null_both (timestamp_not_null_both)

) ENGINE=ndbcluster DEFAULT CHARSET=latin1;

drop table if exists timestamp2types;
create table timestamp2types (
 id int not null primary key auto_increment,

 timestampx timestamp    null,
 timestamp0 timestamp(0) null,
 timestamp1 timestamp(1) null,
 timestamp2 timestamp(2) null,
 timestamp3 timestamp(3) null,
 timestamp4 timestamp(4) null,
 timestamp5 timestamp(5) null,
 timestamp6 timestamp(6) null

) ENGINE=ndbcluster DEFAULT CHARSET=latin1;

drop table if exists stringtype;
create table stringtype (
 id int not null primary key,

 string_null_hash varchar(10),
 string_null_btree varchar(10),
 string_null_both varchar(10),
 string_null_none varchar(10),

 unique key idx_string_null_hash (string_null_hash) using hash,
 key idx_string_null_btree (string_null_btree),
 unique key idx_string_null_both (string_null_both)

) ENGINE=ndbcluster DEFAULT CHARSET=latin1;

drop table if exists yeartypes;
create table yeartypes (
 id int not null primary key,

 year_null_hash year,
 year_null_btree year,
 year_null_both year,
 year_null_none year,

 year_not_null_hash year,
 year_not_null_btree year,
 year_not_null_both year,
 year_not_null_none year,

 unique key idx_year_null_hash (year_null_hash) using hash,
 key idx_year_null_btree (year_null_btree),
 unique key idx_year_null_both (year_null_both),

 unique key idx_year_not_null_hash (year_not_null_hash) using hash,
 key idx_year_not_null_btree (year_not_null_btree),
 unique key idx_year_not_null_both (year_not_null_both)

) ENGINE=ndbcluster DEFAULT CHARSET=latin1;

drop table if exists timetypes;
create table timetypes (
 id int not null primary key,

 time_null_hash time,
 time_null_btree time,
 time_null_both time,
 time_null_none time,

 time_not_null_hash time,
 time_not_null_btree time,
 time_not_null_both time,
 time_not_null_none time,

 unique key idx_time_null_hash (time_null_hash) using hash,
 key idx_time_null_btree (time_null_btree),
 unique key idx_time_null_both (time_null_both),

 unique key idx_time_not_null_hash (time_not_null_hash) using hash,
 key idx_time_not_null_btree (time_not_null_btree),
 unique key idx_time_not_null_both (time_not_null_both)

) ENGINE=ndbcluster DEFAULT CHARSET=latin1;

drop table if exists datetypes;
create table datetypes (
 id int not null primary key,

 date_null_hash date,
 date_null_btree date,
 date_null_both date,
 date_null_none date,

 date_not_null_hash date,
 date_not_null_btree date,
 date_not_null_both date,
 date_not_null_none date,

 unique key idx_date_null_hash (date_null_hash) using hash,
 key idx_date_null_btree (date_null_btree),
 unique key idx_date_null_both (date_null_both),

 unique key idx_date_not_null_hash (date_not_null_hash) using hash,
 key idx_date_not_null_btree (date_not_null_btree),
 unique key idx_date_not_null_both (date_not_null_both)

) ENGINE=ndbcluster DEFAULT CHARSET=latin1;

drop table if exists datetimetypes;
create table datetimetypes (
 id int not null primary key,

 datetime_null_hash datetime,
 datetime_null_btree datetime,
 datetime_null_both datetime,
 datetime_null_none datetime,

 datetime_not_null_hash datetime,
 datetime_not_null_btree datetime,
 datetime_not_null_both datetime,
 datetime_not_null_none datetime,

 unique key idx_datetime_null_hash (datetime_null_hash) using hash,
 key idx_datetime_null_btree (datetime_null_btree),
 unique key idx_datetime_null_both (datetime_null_both),

 unique key idx_datetime_not_null_hash (datetime_not_null_hash) using hash,
 key idx_datetime_not_null_btree (datetime_not_null_btree),
 unique key idx_datetime_not_null_both (datetime_not_null_both)

) ENGINE=ndbcluster DEFAULT CHARSET=latin1;

drop table if exists autopkbigint;
create table autopkbigint (
  id bigint primary key auto_increment,
  val bigint
) ENGINE=ndb;

drop table if exists autopkint;
create table autopkint (
  id int primary key auto_increment,
  val int
) ENGINE=ndb;

drop table if exists autopksmallint;
create table autopksmallint (
  id smallint primary key auto_increment,
  val smallint
) ENGINE=ndb;

drop table if exists autopktinyint;
create table autopktinyint (
  id tinyint primary key auto_increment,
  val tinyint
) ENGINE=ndb;

drop table if exists longintstringix;
create table longintstringix (
 id int(11) not null,
 longix bigint(20) not null,
 stringix varchar(10) not null,
 intix int(11) not null,
 stringvalue varchar(10) default null,
 PRIMARY KEY (id),
 KEY idx_long_int_string (longix, intix, stringix)
) ENGINE=ndbcluster DEFAULT CHARSET=latin1;

drop table if exists cassandra_string;
create table cassandra_string (
  id varchar(10),
  c1 varchar(34),
  c2 varchar(34),
  c3 varchar(34),
  c4 varchar(34),
  c5 varchar(34)
) ENGINE=ndbcluster DEFAULT CHARSET=latin1;

drop table if exists cassandra_byte_array;
create table cassandra_byte_array (
  id binary(10) primary key,
  c1 binary(34),
  c2 binary(34),
  c3 binary(34),
  c4 binary(34),
  c5 binary(34)
) ENGINE=ndbcluster DEFAULT CHARSET=latin1;

drop table if exists stress;
create table stress (
  id int not null primary key,
  i0 int not null,
  l0 bigint not null,
  f0 float not null,
  d0 double not null,
  i1 int not null,
  l1 bigint not null,
  f1 float not null,
  d1 double not null,
  i2 int not null,
  l2 bigint not null,
  f2 float not null,
  d2 double not null,
  i3 int not null,
  l3 bigint not null,
  f3 float not null,
  d3 double not null,
  i4 int not null,
  l4 bigint not null,
  f4 float not null,
  d4 double not null,
  i5 int not null,
  l5 bigint not null,
  f5 float not null,
  d5 double not null,
  i6 int not null,
  l6 bigint not null,
  f6 float not null,
  d6 double not null,
  i7 int not null,
  l7 bigint not null,
  f7 float not null,
  d7 double not null,
  i8 int not null,
  l8 bigint not null,
  f8 float not null,
  d8 double not null,
  i9 int not null,
  l9 bigint not null,
  f9 float not null,
  d9 double not null,
  i10 int not null,
  l10 bigint not null,
  f10 float not null,
  d10 double not null,
  i11 int not null,
  l11 bigint not null,
  f11 float not null,
  d11 double not null,
  i12 int not null,
  l12 bigint not null,
  f12 float not null,
  d12 double not null,
  i13 int not null,
  l13 bigint not null,
  f13 float not null,
  d13 double not null,
  i14 int not null,
  l14 bigint not null,
  f14 float not null,
  d14 double not null,
  i15 int not null,
  l15 bigint not null,
  f15 float not null,
  d15 double not null,
  i16 int not null,
  l16 bigint not null,
  f16 float not null,
  d16 double not null,
  i17 int not null,
  l17 bigint not null,
  f17 float not null,
  d17 double not null,
  i18 int not null,
  l18 bigint not null,
  f18 float not null,
  d18 double not null,
  i19 int not null,
  l19 bigint not null,
  f19 float not null,
  d19 double not null
  ) ENGINE=ndbcluster;

create database if not exists test2;
use test2;
drop table if exists t_basic2;
create table t_basic2 (
  id int not null,
  name varchar(32),
  age int,
  magic int not null,
  primary key(id),

  unique key idx_unique_hash_magic (magic) using hash,
  key idx_btree_age (age)
) ENGINE=ndbcluster;
use test;<|MERGE_RESOLUTION|>--- conflicted
+++ resolved
@@ -1,8 +1,4 @@
-<<<<<<< HEAD
--- Copyright (c) 2009, 2015, Oracle and/or its affiliates. All rights
-=======
 -- Copyright (c) 2009, 2016, Oracle and/or its affiliates. All rights
->>>>>>> 5b3c9dae
 -- reserved.
 --
 -- This program is free software; you can redistribute it and/or
