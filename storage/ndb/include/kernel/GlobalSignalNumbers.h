--- conflicted
+++ resolved
@@ -549,19 +549,10 @@
 #define GSN_COPY_DATA_IMPL_REF          424 /* local */
 #define GSN_COPY_DATA_IMPL_CONF         425 /* local */
 
-<<<<<<< HEAD
 #define GSN_DROP_FRAG_REQ               426 /* local */
 #define GSN_DROP_FRAG_REF               427 /* local */
 #define GSN_DROP_FRAG_CONF              428 /* local */
-/* 429 unused */
-=======
-/* 424 unused */
-/* 425 unused */
-/* 426 unused */
-/* 427 unused */
-/* 428 unused */
 #define GSN_LOCAL_ROUTE_ORD             429 /* local */
->>>>>>> 3cf2699b
 /* 430 unused */
 #define GSN_TUPFRAGCONF                 431
 #define GSN_TUPFRAGREF                  432
