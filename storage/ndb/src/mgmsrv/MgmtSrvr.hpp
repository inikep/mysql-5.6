--- conflicted
+++ resolved
@@ -554,20 +554,15 @@
   int match_hostname(const struct sockaddr *, const char *) const;
   int try_alloc(unsigned id,  const char *, enum ndb_mgm_node_type type,
                 const struct sockaddr *client_addr, Uint32 timeout_ms);
-<<<<<<< HEAD
-=======
+
+  BaseString m_version_string;
+  const char* get_version_string(void) const {
+    return m_version_string.c_str();
+  }
 
   bool request_events(NdbNodeBitmask nodes, Uint32 reports_per_node,
                       Uint32 dump_type,
                       Vector<SimpleSignal>& events);
 };
->>>>>>> 7fbc9953
-
-  BaseString m_version_string;
-  const char* get_version_string(void) const {
-    return m_version_string.c_str();
-  }
-
-};
 
 #endif // MgmtSrvr_H