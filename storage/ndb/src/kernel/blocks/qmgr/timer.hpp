--- conflicted
+++ resolved
@@ -72,14 +72,8 @@
   }
 
 private:
-<<<<<<< HEAD
   NDB_TICKS m_start_time;
   Uint64 m_delay;
-=======
-  NDB_TICKS m_current_time;
-  NDB_TICKS m_alarm_time;
-  NDB_TICKS m_delay;
->>>>>>> a9800d0d
 };
 
 #endif