/*
   Copyright (c) 2003, 2015, Oracle and/or its affiliates. All rights reserved.

   This program is free software; you can redistribute it and/or modify
   it under the terms of the GNU General Public License as published by
   the Free Software Foundation; version 2 of the License.

   This program is distributed in the hope that it will be useful,
   but WITHOUT ANY WARRANTY; without even the implied warranty of
   MERCHANTABILITY or FITNESS FOR A PARTICULAR PURPOSE.  See the
   GNU General Public License for more details.

   You should have received a copy of the GNU General Public License
   along with this program; if not, write to the Free Software
   Foundation, Inc., 51 Franklin St, Fifth Floor, Boston, MA 02110-1301  USA
*/

#ifndef DBLQH_H
#define DBLQH_H

#ifndef DBLQH_STATE_EXTRACT
#include <pc.hpp>
#include <ndb_limits.h>
#include <SimulatedBlock.hpp>
#include <SectionReader.hpp>
#include <IntrusiveList.hpp>
#include <DLHashTable.hpp>

#include <NodeBitmask.hpp>
#include <signaldata/NodeRecoveryStatusRep.hpp>
#include <signaldata/LCP.hpp>
#include <signaldata/LqhTransConf.hpp>
#include <signaldata/CreateTab.hpp>
#include <signaldata/LqhFrag.hpp>
#include <signaldata/FsOpenReq.hpp>
#include <signaldata/DropTab.hpp>

// primary key is stored in TUP
#include "../dbtup/Dbtup.hpp"
#include "../dbacc/Dbacc.hpp"
#include "../dbtux/Dbtux.hpp"

class Dbacc;
class Dbtup;
class Dbtux;
class Lgman;
#endif // DBLQH_STATE_EXTRACT

#define JAM_FILE_ID 450

#ifdef DBLQH_C
// Constants
/* ------------------------------------------------------------------------- */
/*       CONSTANTS USED WHEN MASTER REQUESTS STATE OF COPY FRAGMENTS.        */
/* ------------------------------------------------------------------------- */
#define ZCOPY_CLOSING 0
#define ZCOPY_ONGOING 1
#define ZCOPY_ACTIVATION 2
/* ------------------------------------------------------------------------- */
/*       STATES FOR THE VARIABLE GCP_LOG_PART_STATE                          */
/* ------------------------------------------------------------------------- */
#define ZIDLE 0
#define ZWAIT_DISK 1
#define ZON_DISK 2
#define ZACTIVE 1
/* ------------------------------------------------------------------------- */
/*       STATES FOR THE VARIABLE CSR_PHASES_STARTED                          */
/* ------------------------------------------------------------------------- */
#define ZSR_NO_PHASE_STARTED 0
#define ZSR_PHASE1_COMPLETED 1
#define ZSR_PHASE2_COMPLETED 2
#define ZSR_BOTH_PHASES_STARTED 3
/* ------------------------------------------------------------------------- */
/*       THE NUMBER OF PAGES IN A MBYTE, THE TWO LOGARITHM OF THIS.          */
/*       THE NUMBER OF MBYTES IN A LOG FILE.                                 */
/*       THE MAX NUMBER OF PAGES READ/WRITTEN FROM/TO DISK DURING            */
/*       A WRITE OR READ.                                                    */
/* ------------------------------------------------------------------------- */
#define ZNOT_DIRTY 0
#define ZDIRTY 1
#define ZREAD_AHEAD_SIZE 8
/* ------------------------------------------------------------------------- */
/*       CONSTANTS OF THE LOG PAGES                                          */
/* ------------------------------------------------------------------------- */
#define ZPAGE_HEADER_SIZE 32
#define ZPAGE_SIZE 8192
#define ZPAGES_IN_MBYTE 32
#define ZTWOLOG_NO_PAGES_IN_MBYTE 5
#define ZTWOLOG_PAGE_SIZE 13
#define ZMAX_MM_BUFFER_SIZE 32     // Main memory window during log execution

#define ZMAX_PAGES_WRITTEN 8    // Max pages before writing to disk (=> config)
#define ZMIN_READ_BUFFER_SIZE 2       // Minimum number of pages to execute log
#define ZMIN_LOG_PAGES_OPERATION 10   // Minimum no of pages before stopping

#define ZPOS_CHECKSUM 0
#define ZPOS_LOG_LAP 1
#define ZPOS_MAX_GCI_COMPLETED 2
#define ZPOS_MAX_GCI_STARTED 3
#define ZNEXT_PAGE 4
#define ZPREV_PAGE 5
#define ZPOS_VERSION 6
#define ZPOS_NO_LOG_FILES 7
#define ZCURR_PAGE_INDEX 8
#define ZLAST_LOG_PREP_REF 10
#define ZPOS_DIRTY 11
/* A number of debug items written in the page header of all log files */
#define ZPOS_LOG_TIMER 12
#define ZPOS_PAGE_I 13
#define ZPOS_PLACE_WRITTEN_FROM 14
#define ZPOS_PAGE_NO 15
#define ZPOS_PAGE_FILE_NO 16
#define ZPOS_WORD_WRITTEN 17
#define ZPOS_IN_WRITING 18
#define ZPOS_PREV_PAGE_NO 19
#define ZPOS_IN_FREE_LIST 20

/* Specify number of log parts used to enable use of more LQH threads */
#define ZPOS_NO_LOG_PARTS 21

/* ------------------------------------------------------------------------- */
/*       CONSTANTS FOR THE VARIOUS REPLICA AND NODE TYPES.                   */
/* ------------------------------------------------------------------------- */
#define ZPRIMARY_NODE 0
#define ZBACKUP_NODE 1
#define ZSTANDBY_NODE 2
#define ZTC_NODE 3
#define ZLOG_NODE 3
/* ------------------------------------------------------------------------- */
/*       VARIOUS CONSTANTS USED AS FLAGS TO THE FILE MANAGER.                */
/* ------------------------------------------------------------------------- */
#define ZVAR_NO_LOG_PAGE_WORD 1
#define ZLIST_OF_PAIRS 0
#define ZLIST_OF_PAIRS_SYNCH 16
#define ZARRAY_OF_PAGES 1
#define ZLIST_OF_MEM_PAGES 2
#define ZLIST_OF_MEM_PAGES_SYNCH 18
#define ZCLOSE_NO_DELETE 0
#define ZCLOSE_DELETE 1
#define ZPAGE_ZERO 0
/* ------------------------------------------------------------------------- */
/*       THE FOLLOWING CONSTANTS ARE USED TO DESCRIBE THE TYPES OF           */
/*       LOG RECORDS, THE SIZE OF THE VARIOUS LOG RECORD TYPES AND           */
/*       THE POSITIONS WITHIN THOSE LOG RECORDS.                             */
/* ------------------------------------------------------------------------- */
/* ------------------------------------------------------------------------- */
/*       THESE CONSTANTS DESCRIBE THE SIZES OF VARIOUS TYPES OF LOG REORDS.  */
/*       NEXT_LOG_SIZE IS ACTUALLY ONE. THE REASON WE SET IT TO 2 IS TO      */
/*       SIMPLIFY THE CODE SINCE OTHERWISE HAVE TO USE A SPECIAL VERSION     */
/*       OF READ_LOGWORD WHEN READING LOG RECORD TYPE                        */
/*       SINCE NEXT MBYTE TYPE COULD BE THE VERY LAST WORD IN THE MBYTE.     */
/*       BY SETTING IT TO 2 WE ENSURE IT IS NEVER THE VERY LAST WORD         */
/*       IN THE MBYTE.                                                       */
/* ------------------------------------------------------------------------- */
#define ZFD_HEADER_SIZE 3
#define ZFD_MBYTE_SIZE 3
#define ZLOG_HEAD_SIZE 8
#define ZNEXT_LOG_SIZE 2
#define ZABORT_LOG_SIZE 3
#define ZCOMMIT_LOG_SIZE 9
#define ZCOMPLETED_GCI_LOG_SIZE 2
/* ------------------------------------------------------------------------- */
/*       THESE CONSTANTS DESCRIBE THE TYPE OF A LOG RECORD.                  */
/*       THIS IS THE FIRST WORD OF A LOG RECORD.                             */
/* ------------------------------------------------------------------------- */
#define ZNEW_PREP_OP_TYPE 0
#define ZPREP_OP_TYPE 1
#define ZCOMMIT_TYPE 2
#define ZABORT_TYPE 3
#define ZFD_TYPE 4
#define ZFRAG_SPLIT_TYPE 5
#define ZNEXT_LOG_RECORD_TYPE 6
#define ZNEXT_MBYTE_TYPE 7
#define ZCOMPLETED_GCI_TYPE 8
#define ZINVALID_COMMIT_TYPE 9
/* ------------------------------------------------------------------------- */
/*       THE POSITIONS OF LOGGED DATA IN A FILE DESCRIPTOR LOG RECORD HEADER.*/
/*       ALSO THE MAXIMUM NUMBER OF FILE DESCRIPTORS IN A LOG RECORD.        */
/* ------------------------------------------------------------------------- */
#define ZPOS_LOG_TYPE 0
#define ZPOS_NO_FD 1
#define ZPOS_FILE_NO 2
/* ------------------------------------------------------------------------- */
/*       THE POSITIONS WITHIN A PREPARE LOG RECORD AND A NEW PREPARE         */
/*       LOG RECORD.                                                         */
/* ------------------------------------------------------------------------- */
#define ZPOS_HASH_VALUE 2
#define ZPOS_SCHEMA_VERSION 3
#define ZPOS_TRANS_TICKET 4
#define ZPOS_OP_TYPE 5
#define ZPOS_NO_ATTRINFO 6
#define ZPOS_NO_KEYINFO 7
/* ------------------------------------------------------------------------- */
/*       THE POSITIONS WITHIN A COMMIT LOG RECORD.                           */
/* ------------------------------------------------------------------------- */
#define ZPOS_COMMIT_TRANSID1 1
#define ZPOS_COMMIT_TRANSID2 2
#define ZPOS_COMMIT_GCI 3
#define ZPOS_COMMIT_TABLE_REF 4
#define ZPOS_COMMIT_FRAGID 5
#define ZPOS_COMMIT_FILE_NO 6
#define ZPOS_COMMIT_START_PAGE_NO 7
#define ZPOS_COMMIT_START_PAGE_INDEX 8
#define ZPOS_COMMIT_STOP_PAGE_NO 9
/* ------------------------------------------------------------------------- */
/*       THE POSITIONS WITHIN A ABORT LOG RECORD.                            */
/* ------------------------------------------------------------------------- */
#define ZPOS_ABORT_TRANSID1 1
#define ZPOS_ABORT_TRANSID2 2
/* ------------------------------------------------------------------------- */
/*       THE POSITION WITHIN A COMPLETED GCI LOG RECORD.                     */
/* ------------------------------------------------------------------------- */
#define ZPOS_COMPLETED_GCI 1
/* ------------------------------------------------------------------------- */
/*       THE POSITIONS WITHIN A NEW PREPARE LOG RECORD.                      */
/* ------------------------------------------------------------------------- */
#define ZPOS_NEW_PREP_FILE_NO 8
#define ZPOS_NEW_PREP_PAGE_REF 9

#define ZLAST_WRITE_IN_FILE 1
#define ZENFORCE_WRITE 2
/* ------------------------------------------------------------------------- */
/*       CONSTANTS USED AS INPUT TO SUBROUTINE WRITE_LOG_PAGES AMONG OTHERS. */
/* ------------------------------------------------------------------------- */
#define ZNORMAL 0
#define ZINIT 1
/* ------------------------------------------------------------------------- */
/*       CONSTANTS USED BY CONTINUEB TO DEDUCE WHICH CONTINUE SIGNAL IS TO   */
/*       BE EXECUTED AS A RESULT OF THIS CONTINUEB SIGNAL.                   */
/* ------------------------------------------------------------------------- */
#define ZLOG_LQHKEYREQ 0
#define ZPACK_LQHKEYREQ 1
#define ZSEND_ATTRINFO 2
#define ZSR_GCI_LIMITS 3
#define ZSR_LOG_LIMITS 4
#define ZSEND_EXEC_CONF 5
#define ZEXEC_SR 6
#define ZSR_FOURTH_COMP 7
#define ZINIT_FOURTH 8
#define ZTIME_SUPERVISION 9
#define ZSR_PHASE3_START 10
#define ZLQH_TRANS_NEXT 11
#define ZLQH_RELEASE_AT_NODE_FAILURE 12
#define ZSCAN_TC_CONNECT 13
#define ZINITIALISE_RECORDS 14
#define ZINIT_GCP_REC 15
#define ZCHECK_LCP_STOP_BLOCKED 17
#define ZSCAN_MARKERS 18
#define ZOPERATION_EVENT_REP 19
#define ZDROP_TABLE_WAIT_USAGE 20
#define ZENABLE_EXPAND_CHECK 21
#define ZRETRY_TCKEYREF 22
#define ZWAIT_REORG_SUMA_FILTER_ENABLED 23
#define ZREBUILD_ORDERED_INDEXES 24
#define ZWAIT_READONLY 25
#define ZLCP_FRAG_WATCHDOG 26

/* ------------------------------------------------------------------------- */
/*        NODE STATE DURING SYSTEM RESTART, VARIABLES CNODES_SR_STATE        */
/*        AND CNODES_EXEC_SR_STATE.                                          */
/* ------------------------------------------------------------------------- */
#define ZSTART_SR 1
#define ZEXEC_SR_COMPLETED 2
/* ------------------------------------------------------------------------- */
/*       CONSTANTS USED BY NODE STATUS TO DEDUCE THE STATUS OF A NODE.       */
/* ------------------------------------------------------------------------- */
#define ZNODE_UP 0
#define ZNODE_DOWN 1
/* ------------------------------------------------------------------------- */
/*       START PHASES                                                        */
/* ------------------------------------------------------------------------- */
#define ZLAST_START_PHASE 255
#define ZSTART_PHASE1 1
#define ZSTART_PHASE2 2
#define ZSTART_PHASE3 3
#define ZSTART_PHASE4 4
#define ZSTART_PHASE6 6
/* ------------------------------------------------------------------------- */
/*       CONSTANTS USED BY SCAN AND COPY FRAGMENT PROCEDURES                 */
/* ------------------------------------------------------------------------- */
#define ZSTORED_PROC_SCAN 0
#define ZSTORED_PROC_COPY 2
#define ZDELETE_STORED_PROC_ID 3
#define ZWRITE_LOCK 1
#define ZSCAN_FRAG_CLOSED 2
#define ZNUM_RESERVED_TC_CONNECT_RECORDS 3
/* ------------------------------------------------------------------------- */
/*       ERROR CODES ADDED IN VERSION 0.1 AND 0.2                            */
/* ------------------------------------------------------------------------- */
#define ZNOT_FOUND 1             // Not an error code, a return value
#define ZNO_FREE_LQH_CONNECTION 414
#define ZGET_DATAREC_ERROR 418
#define ZGET_ATTRINBUF_ERROR 419
#define ZNO_FREE_FRAGMENTREC 460 // Insert new fragment error code
#define ZTAB_FILE_SIZE 464       // Insert new fragment error code + Start kernel
#define ZNO_ADD_FRAGREC 465      // Insert new fragment error code
/* ------------------------------------------------------------------------- */
/*       ERROR CODES ADDED IN VERSION 0.3                                    */
/* ------------------------------------------------------------------------- */
#define ZTAIL_PROBLEM_IN_LOG_ERROR 410
#define ZGCI_TOO_LOW_ERROR 429        // GCP_SAVEREF error code
#define ZTAB_STATE_ERROR 474          // Insert new fragment error code
#define ZTOO_NEW_GCI_ERROR 479        // LCP Start error
/* ------------------------------------------------------------------------- */
/*       ERROR CODES ADDED IN VERSION 0.4                                    */
/* ------------------------------------------------------------------------- */

#define ZNO_FREE_FRAG_SCAN_REC_ERROR 490 // SCAN_FRAGREF error code
#define ZCOPY_NO_FRAGMENT_ERROR 491      // COPY_FRAGREF error code
#define ZTAKE_OVER_ERROR 499
#define ZTO_OP_STATE_ERROR 631           // Same as in Dbacc.hpp
#define ZCOPY_NODE_ERROR 1204
#define ZTOO_MANY_COPY_ACTIVE_ERROR 1208 // COPY_FRAG and COPY_ACTIVEREF code
#define ZCOPY_ACTIVE_ERROR 1210          // COPY_ACTIVEREF error code
#define ZNO_TC_CONNECT_ERROR 1217        // Simple Read + SCAN
#define ZTRANSPORTER_OVERLOADED_ERROR 1218
/* ------------------------------------------------------------------------- */
/*       ERROR CODES ADDED IN VERSION 1.X                                    */
/* ------------------------------------------------------------------------- */
//#define ZSCAN_BOOK_ACC_OP_ERROR 1219   // SCAN_FRAGREF error code
#define ZFILE_CHANGE_PROBLEM_IN_LOG_ERROR 1220
#define ZTEMPORARY_REDO_LOG_FAILURE 1221
#define ZNO_FREE_MARKER_RECORDS_ERROR 1222
#define ZNODE_SHUTDOWN_IN_PROGRESS 1223
#define ZTOO_MANY_FRAGMENTS 1224
#define ZTABLE_NOT_DEFINED 1225
#define ZDROP_TABLE_IN_PROGRESS 1226
#define ZINVALID_SCHEMA_VERSION 1227
#define ZTABLE_READ_ONLY 1233
#define ZREDO_IO_PROBLEM 1234

/* ------------------------------------------------------------------------- */
/*       ERROR CODES ADDED IN VERSION 2.X                                    */
/* ------------------------------------------------------------------------- */
#define ZNODE_FAILURE_ERROR 400
#define ZBAD_UNLOCK_STATE 416
#define ZBAD_OP_REF 417
/* ------------------------------------------------------------------------- */
/*       ERROR CODES FROM ACC                                                */
/* ------------------------------------------------------------------------- */
#define ZNO_TUPLE_FOUND 626
#define ZTUPLE_ALREADY_EXIST 630
/* ------------------------------------------------------------------------- */
/*       ERROR CODES FROM TUP                                                */
/* ------------------------------------------------------------------------- */
/** 
 * 899 would be returned by an interpreted program such as a scan filter. New
 * such programs should use 626 instead, but 899 will also be supported to 
 * remain backwards compatible. 899 is problematic since it is also used as
 * "Rowid already allocated" (cf. ndberror.c).
 */
#define ZUSER_SEARCH_CONDITION_FALSE_CODE 899
#endif

/** 
 * @class dblqh
 *
 * @section secIntro Introduction
 *
 * Dblqh is the coordinator of the LDM.  Dblqh is responsible for 
 * performing operations on tuples.  It does this job with help of 
 * Dbacc block (that manages the index structures) and Dbtup
 * (that manages the tuples).
 *
 * Dblqh also keeps track of the participants and acts as a coordinator of
 * 2-phase commits.  Logical redo logging is also handled by the Dblqh
 * block.
 *
 * @section secModules Modules
 *
 * The code is partitioned into the following modules:
 * - START / RESTART 
 *   - Start phase 1: Load our block reference and our processor id
 *   - Start phase 2: Initiate all records within the block
 *                    Connect LQH with ACC and TUP.
 *   - Start phase 4: Connect LQH with LQH.  Connect every LQH with 
 *                    every LQH in the database system.           
 *	              If initial start, then create the fragment log files.
 *	              If system restart or node restart, 
 *                    then open the fragment log files and   
 *	              find the end of the log files.
 * - ADD / DELETE FRAGMENT<br>
 *     Used by dictionary to create new fragments and delete old fragments.
 *  - EXECUTION<br>
 *    handles the reception of lqhkeyreq and all processing        
 *    of operations on behalf of this request. 
 *    This does also involve reception of various types of attrinfo 
 *    and keyinfo. 
 *    It also involves communication with ACC and TUP.
 *  - LOG<br>
 *    The log module handles the reading and writing of the log.
 *    It is also responsible for handling system restart. 
 *    It controls the system restart in TUP and ACC as well.
 *  - TRANSACTION<br>
 *    This module handles the commit and the complete phases.
 *  - MODULE TO HANDLE TC FAILURE<br>
 *  - SCAN<br>
 *    This module contains the code that handles a scan of a particular 
 *    fragment.
 *    It operates under the control of TC and orders ACC to 
 *    perform a scan of all tuples in the fragment.
 *    TUP performs the necessary search conditions
 *    to ensure that only valid tuples are returned to the application.
 *  - NODE RECOVERY<br>
 *    Used when a node has failed. 
 *    It performs a copy of a fragment to a new replica of the fragment. 
 *    It does also shut down all connections to the failed node.
 *  - LOCAL CHECKPOINT<br>
 *    Handles execution and control of LCPs
 *    It controls the LCPs in TUP and ACC. 
 *    It also interacts with DIH to control which GCPs are recoverable.
 *  - GLOBAL CHECKPOINT<br>
 *    Helps DIH in discovering when GCPs are recoverable. 
 *    It handles the request gcp_savereq that requests LQH to 
 *    save a particular GCP to disk and respond when completed.  
 *  - FILE HANDLING<br>
 *    With submodules: 
 *    - SIGNAL RECEPTION
 *    - NORMAL OPERATION
 *    - FILE CHANGE
 *    - INITIAL START
 *    - SYSTEM RESTART PHASE ONE
 *    - SYSTEM RESTART PHASE TWO,
 *    - SYSTEM RESTART PHASE THREE
 *    - SYSTEM RESTART PHASE FOUR
 *  - ERROR 
 *  - TEST 
 *  - LOG 
 */
class Dblqh 
#ifndef DBLQH_STATE_EXTRACT
  : public SimulatedBlock
#endif
{
  friend class DblqhProxy;

public:
#ifndef DBLQH_STATE_EXTRACT
  enum LcpCloseState {
    LCP_IDLE = 0,
    LCP_RUNNING = 1,       // LCP is running
    LCP_CLOSE_STARTED = 2  // Completion(closing of files) has started
  };

  enum ExecUndoLogState {
    EULS_IDLE = 0,
    EULS_STARTED = 1,
    EULS_COMPLETED = 2
  };

  struct AddFragRecord {
    enum AddFragStatus {
      FREE = 0,
      ACC_ADDFRAG = 1,
      WAIT_TUP = 3,
      WAIT_TUX = 5,
      WAIT_ADD_ATTR = 6,
      TUP_ATTR_WAIT = 7,
      TUX_ATTR_WAIT = 9
    };
    AddFragStatus addfragStatus;
    UintR fragmentPtr;
    UintR nextAddfragrec;
    UintR accConnectptr;
    UintR tupConnectptr;
    UintR tuxConnectptr;

    CreateTabReq m_createTabReq;
    LqhFragReq m_lqhFragReq;
    LqhAddAttrReq m_addAttrReq;
    DropFragReq m_dropFragReq;
    DropTabReq m_dropTabReq;

    Uint16 addfragErrorCode;
    Uint16 attrSentToTup;
    Uint16 attrReceived;
    Uint16 totalAttrReceived;
    Uint16 fragCopyCreation;
    Uint16 defValNextPos;
    Uint32 defValSectionI;
  };
  typedef Ptr<AddFragRecord> AddFragRecordPtr;
  
  struct ScanRecord {
    ScanRecord() {}
    enum ScanState {
      SCAN_FREE = 0,
      WAIT_NEXT_SCAN_COPY = 1,
      WAIT_NEXT_SCAN = 2,
      WAIT_ACC_COPY = 3,
      WAIT_ACC_SCAN = 4,
      WAIT_SCAN_NEXTREQ = 5,
      WAIT_CLOSE_SCAN = 6,
      WAIT_CLOSE_COPY = 7,
      WAIT_TUPKEY_COPY = 8,
      WAIT_LQHKEY_COPY = 9,
      IN_QUEUE = 10
    };
    enum ScanType {
      ST_IDLE = 0,
      SCAN = 1,
      COPY = 2
    };

    /* A single scan of each fragment can have MAX_PARALLEL_OP_PER_SCAN
     * read operations in progress at one time
     * We must store ACC ptrs for each read operation.  They are stored
     * in SegmentedSections linked in the array below.
     * The main oddity is that the first element of scan_acc_op_ptr is
     * an ACC ptr, but all others are refs to SectionSegments containing
     * ACC ptrs.
     */
    STATIC_CONST( MaxScanAccSegments= (
                 (MAX_PARALLEL_OP_PER_SCAN + SectionSegment::DataLength - 1) /
                 SectionSegment::DataLength) + 1);

    UintR scan_acc_op_ptr[ MaxScanAccSegments ];
    Uint32 scan_acc_index;
    Uint32 scan_acc_segments;
    UintR scanApiOpPtr;
    Local_key m_row_id;
    
    Uint32 m_max_batch_size_rows;
    Uint32 m_max_batch_size_bytes;

    Uint32 m_curr_batch_size_rows;
    Uint32 m_curr_batch_size_bytes;

    Uint32 m_exec_direct_batch_size_words;

    bool check_scan_batch_completed() const;
    
    UintR copyPtr;
    union {
      Uint32 nextPool;
      Uint32 nextList;
    };
    Uint32 prevList;
    Uint32 nextHash;
    Uint32 prevHash;
    bool equal(const ScanRecord & key) const {
      return scanNumber == key.scanNumber && fragPtrI == key.fragPtrI;
    }
    Uint32 hashValue() const {
      return fragPtrI ^ scanNumber;
    }
    
    UintR scanAccPtr;
    UintR scanAiLength;
    UintR scanErrorCounter;
    UintR scanSchemaVersion;
    Uint32 scanTcWaiting; // When the request came from TC, 0 is no request

    /**
     * This is _always_ main table, even in range scan
     *   in which case scanTcrec->fragmentptr is different
     */
    Uint32 fragPtrI;
    UintR scanStoredProcId;
    ScanState scanState;
    UintR scanTcrec;
    ScanType scanType;
    BlockReference scanApiBlockref;
    NodeId scanNodeId;
    Uint16 scanReleaseCounter;
    Uint16 scanNumber;

    // scan source block, block object and function ACC TUX TUP
    BlockReference scanBlockref;
    SimulatedBlock* scanBlock;
    ExecFunction scanFunction_NEXT_SCANREQ;
 
    Uint8 scanCompletedStatus;
    Uint8 scanFlag;
    Uint8 scanLockHold;
    Uint8 scanLockMode;

    Uint8 readCommitted;
    Uint8 rangeScan;
    Uint8 descending;
    Uint8 tupScan;

    Uint8 lcpScan;
    Uint8 scanKeyinfoFlag;
    Uint8 m_last_row;
    Uint8 m_reserved;

    Uint8 statScan;
    Uint8 m_stop_batch;
    Uint8 scan_direct_count;
    Uint8 prioAFlag;
  };
  typedef Ptr<ScanRecord> ScanRecordPtr;

/**
 * Constants for scan_direct_count
 * Mainly used to avoid overextending the stack and to some
 * extent keeping the scheduling rules.
 */
#define ZMAX_SCAN_DIRECT_COUNT 5

  struct Fragrecord {
    Fragrecord() {}

    enum ExecSrStatus {
      IDLE = 0,
      ACTIVE = 2
    };
    /**
     * Possible state transitions are:
     * - FREE -> DEFINED                 Fragment record is allocated
     * - DEFINED -> ACTIVE               Add fragment is completed and 
     *                                   fragment is ready to      
     *                                   receive operations.
     * - DEFINED -> ACTIVE_CREATION      Add fragment is completed and 
     *                                   fragment is ready to      
     *                                   receive operations in parallel 
     *                                   with a copy fragment     
     *                                   which is performed from the 
     *                                   primary replica             
     * - DEFINED -> CRASH_RECOVERING     A fragment is ready to be 
     *                                   recovered from a local        
     *                                   checkpoint on disk
     * - ACTIVE -> REMOVING              A fragment is removed from the node
     * - CRASH_RECOVERING -> ACTIVE      A fragment has been recovered and 
     *                                   are now ready for     
     *                                   operations again.
     * - CRASH_RECOVERING -> REMOVING    Fragment recovery failed or 
     *                                   was cancelled.              
     * - ACTIVE_CREATION -> ACTIVE       A fragment is now copied and now 
     *                                   is a normal fragment   
     * - ACTIVE_CREATION -> REMOVING     Copying of the fragment failed
     * - REMOVING -> FREE                Removing of the fragment is 
     *                                   completed and the fragment  
     *                                   is now free again.
     */
    enum FragStatus {
      FREE = 0,               ///< Fragment record is currently not in use
      FSACTIVE = 1,           ///< Fragment is defined and usable for operations
      DEFINED = 2,            ///< Fragment is defined but not yet usable by 
                              ///< operations
      ACTIVE_CREATION = 3,    ///< Fragment is defined and active but is under 
                              ///< creation by the primary LQH.
      CRASH_RECOVERING = 4,   ///< Fragment is recovering after a crash by 
                              ///< executing the fragment log and so forth. 
                              ///< Will need further breakdown.
      REMOVING = 5            ///< The fragment is currently removed. 
                              ///< Operations are not allowed. 
    };
    enum LogFlag {
      STATE_TRUE = 0,
      STATE_FALSE = 1
    };
    enum SrStatus {
      SS_IDLE = 0,
      SS_STARTED = 1,
      SS_COMPLETED = 2
    };
    enum LcpFlag {
      LCP_STATE_TRUE = 0,
      LCP_STATE_FALSE = 1
    };
    /**
     *        Last GCI for executing the fragment log in this phase.
     */
    UintR execSrLastGci[4];
    /**
     *       Start GCI for executing the fragment log in this phase.
     */
    UintR execSrStartGci[4];
    /**
     *       Requesting user pointer for executing the fragment log in
     *       this phase
     */
    UintR execSrUserptr[4];
    /**
     *       The LCP identifier of the LCP's. 
     *       =0 means that the LCP number has not been stored.
     *       The LCP identifier is supplied by DIH when starting the LCP.   
     */
    UintR lcpId[MAX_LCP_STORED];
    UintR maxGciInLcp;
    /**
     *       This variable contains the maximum global checkpoint 
     *       identifier that exists in a certain local checkpoint. 
     *       Maximum 4 local checkpoints is possible in this release.
     */
    UintR maxGciCompletedInLcp;
    UintR srLastGci[4];
    UintR srStartGci[4];
    /**
     *       The fragment pointers in ACC
     */
    UintR accFragptr;
    /**
     *       The EXEC_SR variables are used to keep track of which fragments  
     *       that are interested in being executed as part of executing the    
     *       fragment loop. 
     *       It is initialised for every phase of executing the 
     *       fragment log (the fragment log can be executed upto four times).  
     *                                                                         
     *       Each execution is capable of executing the log records on four    
     *       fragment replicas.                                                
     */
    /**
     *       Requesting block reference for executing the fragment log
     *       in this phase.
     */
    BlockReference execSrBlockref[4];
    /**
     *       This variable contains references to active scan and copy     
     *       fragment operations on the fragment. 
     *       A maximum of four concurrently active is allowed.
     */

    typedef Bitmask<8> ScanNumberMask; // Max 255 KeyInfo20::ScanNo
    ScanNumberMask m_scanNumberMask;
    DLCList<ScanRecord>::Head m_activeScans;
    DLCFifoList<ScanRecord>::Head m_queuedScans;
    DLCFifoList<ScanRecord>::Head m_queuedTupScans;
    DLCFifoList<ScanRecord>::Head m_queuedAccScans;

    Uint16 srLqhLognode[4];
    /**
     *       The fragment pointers in TUP and TUX
     */
    UintR tupFragptr;
    UintR tuxFragptr;

    /**
     *       This variable keeps track of how many operations that are 
     *       active that have skipped writing the log but not yet committed 
     *       or aborted.  This is used during start of fragment.
     */
    UintR activeTcCounter;

    /**
     *       This status specifies whether this fragment is actively 
     *       engaged in executing the fragment log.
     */
    ExecSrStatus execSrStatus;

    /**
     *       The fragment id of this fragment.
     */
    UintR fragId;

    /**
     *       Status of fragment
     */
    FragStatus fragStatus;

    /**
     * 0 = undefined i.e fragStatus != ACTIVE_CREATION
     * 1 = yes
     * 2 = no
     */
    enum ActiveCreat {
      AC_NORMAL = 0,  // fragStatus != ACTIVE_CREATION
      AC_IGNORED = 1, // Operation that got ignored during NR
      AC_NR_COPY = 2  // Operation that got performed during NR
    };
    Uint8 m_copy_started_state; 

    /**
     *       This flag indicates whether logging is currently activated at 
     *       the fragment.  
     *       During a system restart it is temporarily shut off. 
     *       Some fragments have it permanently shut off. 
     */
    LogFlag logFlag;
    UintR masterPtr;
    /**
     *       This variable contains the maximum global checkpoint identifier 
     *       which was completed when the local checkpoint was started.
     */
    /**
     *       Reference to the next fragment record in a free list of fragment 
     *       records.              
     */
    union {
      Uint32 nextPool;
      Uint32 nextList;
    };
    Uint32 prevList;
    
    /**
     *       The newest GCI that has been committed on fragment             
     */
    UintR newestGci;
    SrStatus srStatus;
    UintR srUserptr;
    /**
     *       The starting global checkpoint of this fragment.
     */
    UintR startGci;
    /**
     *       A reference to the table owning this fragment.
     */
    UintR tabRef;

    /**
     *       The block reference to ACC on the fragment makes it
     *       possible to have different ACC blocks for different
     *       fragments in the future.
     */
    BlockReference accBlockref;

    /**
     *       Ordered index block.
     */
    BlockReference tuxBlockref;
    /**
     *       The master block reference as sent in COPY_ACTIVEREQ.
     */
    BlockReference masterBlockref;
    /**
     *       These variables are used during system restart to recall
     *       from which node to execute the fragment log and which GCI's
     *       this node should start and stop from. Also to remember who
     *       to send the response to when system restart is completed.
     */
    BlockReference srBlockref;
    /**
     *       The block reference to TUP on the fragment makes it
     *       possible to have different TUP blocks for different
     *       fragments in the future.
     */
    BlockReference tupBlockref;
    /**
     *      This state indicates if the fragment will participate in a
     *      checkpoint.  
     *      Temporary tables with Fragrecord::logFlag permanently off
     *      will also have Fragrecord::lcpFlag off.
     */
    LcpFlag lcpFlag;
    /**
     *       Used to ensure that updates started with old
     *       configuration do not arrive here after the copy fragment
     *       has started. 
     *       If they are allowed to arrive after they
     *       could update a record that has already been replicated to
     *       the new node.  This type of arrival should be extremely
     *       rare but we must anyway ensure that no harm is done.
     */
    Uint16 copyNode;
    /**
     * Instance key for fast access.
     */
    Uint16 lqhInstanceKey;
    /**
     *       This variable ensures that only one copy fragment is
     *       active at a time on the fragment.
     */
    Uint8 copyFragState;
    /**
     *       The number of fragment replicas that will execute the log
     *       records in this round of executing the fragment
     *       log.  Maximum four is possible.
     */
    Uint8 execSrNoReplicas;
    /**
     *       This variable contains what type of replica this fragment
     *       is.  Two types are possible:  
     *       - Primary/Backup replica = 0
     *       - Stand-by replica = 1 
     *
     *       It is not possible to distinguish between primary and
     *       backup on a fragment.  
     *       This can only be done per transaction. 
     *       DIH can change from primary to backup without informing
     *       the various replicas about this change.
     */
    Uint8 fragCopy;
    /**
     *       This is the last fragment distribution key that we have
     *       heard of.
     */
    Uint8 fragDistributionKey;
   /**
     *       How many local checkpoints does the fragment contain
     */
    Uint8 srChkpnr;
    Uint8 srNoLognodes;
    /**
     *       Table type.
     */
    Uint8 tableType;
    /**
     *       For ordered index fragment, i-value of corresponding
     *       fragment in primary table.
     */
    UintR tableFragptr;

    /**
     * Log part
     */
    Uint32 m_log_part_ptr_i;
    /**
     * LCP_FRAG_ORD info for the c_queued_lcp_frag_ord queue.
     */
    enum LcpExecutionState
    {
      LCP_QUEUED = 0,
      LCP_EXECUTING = 1,
      LCP_EXECUTED = 2
    };

    /* 
       Usage counters. Except for m_queuedScanCount, these only count 'user' 
       operations, i.e. those directly initiated from the ndbapi, and not
       'internal' operations, such as those used for LCPs.
     */
    struct UsageStat
    {
      // Number of key read operations.
      Uint64 m_readKeyReqCount;

      // Number of inserts.
      Uint64 m_insKeyReqCount;

      // Number of updates.
      Uint64 m_updKeyReqCount;
      /*
        Number of write operations, meaning 'update' if key exists, and 'insert'
        otherwise.
      */
      Uint64 m_writeKeyReqCount;

      // Number of deletes
      Uint64 m_delKeyReqCount;
 
      /*
        Number of key operations refused by the LDM due to either:
        - no matching key for update/delete.
        - key exists already for insert.
        - operation rejected by interpreted program.
      */
      Uint64 m_keyRefCount;

      // Number of attrinfo words in key operations.
      Uint64 m_keyReqAttrWords;

      // Number of keyinfo words in key operations.
      Uint64 m_keyReqKeyWords;

      // Total size of interpeter programs for key operations.
      Uint64 m_keyProgramWords;

      // Number of interpreter instructions executed for key operations.
      Uint64 m_keyInstructionCount;

      // Number of words returned to client due to key operations.
      Uint64 m_keyReqWordsReturned;

      // Number of fragment scans requested.
      Uint64 m_scanFragReqCount;

      /*
        The number of rows examined during scans. Some of these may have been
        rejected by the interpreted program (i.e. a pushed condition), and 
        thus not been returned to the client.
      */
      Uint64 m_scanRowsExamined;

      // Number of scan rows returned to the client.
      Uint64 m_scanRowsReturned;

      // Number of words returned to client due to scans.
      Uint64 m_scanWordsReturned;

      // Total size of interpeter programs for scans.
      Uint64 m_scanProgramWords;

      // Total size of scan bounds (for ordered index scans).
      Uint64 m_scanBoundWords;

      // Number of interpreter instructions executed for scans.
      Uint64 m_scanInstructionCount;

      // Total number of scans queued (including those from internal clients.
      Uint64 m_queuedScanCount;
      
      // Set all counters to zero.
      void init()
      {
        memset(this, 0, sizeof *this);
      }
    };
    Uint32 lcp_frag_ord_lcp_no;
    Uint32 lcp_frag_ord_lcp_id;
    LcpExecutionState lcp_frag_ord_state;
    UsageStat m_useStat;
  };
  typedef Ptr<Fragrecord> FragrecordPtr;
  
  /* $$$$$$$$$$$$$$$$$$$$$$$$$$$$$$$$$$$$$$$$$$$$$$$$$$$$$$$$$$$$$$$$$$$$$$$ */
  /* $$$$$$$                GLOBAL CHECKPOINT RECORD                  $$$$$$ */
  /* $$$$$$$$$$$$$$$$$$$$$$$$$$$$$$$$$$$$$$$$$$$$$$$$$$$$$$$$$$$$$$$$$$$$$$$ */
  /**
   *       This record describes a global checkpoint that is
   *       completed.  It waits for all log records belonging to this
   *       global checkpoint to be saved on disk.
   */
  struct GcpRecord {
    /**
     *       The file number within each log part where the log was
     *       located when gcp_savereq was received. The last record 
     *       belonging to this global checkpoint is certainly before 
     *       this place in the log. We could come even closer but it 
     *       would cost performance and doesn't seem like a good 
     *       idea. This is simple and it works.
     */
    Uint16 gcpFilePtr[NDB_MAX_LOG_PARTS];
    /** 
     *       The page number within the file for each log part.
     */
    Uint16 gcpPageNo[NDB_MAX_LOG_PARTS];
    /**
     *       The word number within the last page that was written for
     *       each log part.
     */
    Uint16 gcpWordNo[NDB_MAX_LOG_PARTS];
    /**
     *       The identity of this global checkpoint.
     */
    UintR gcpId;
    /**
     *       The state of this global checkpoint, one for each log part.
     */
    Uint8 gcpLogPartState[NDB_MAX_LOG_PARTS];
    /**
     *       The sync state of this global checkpoint, one for each
     *       log part.
     */
    Uint8 gcpSyncReady[NDB_MAX_LOG_PARTS];
    /**
     *       User pointer of the sender of gcp_savereq (= master DIH).
     */
    UintR gcpUserptr;
    /**
     *       Block reference of the sender of gcp_savereq 
     *       (= master DIH).
     */
    BlockReference gcpBlockref;
  }; // Size 44 bytes
  typedef Ptr<GcpRecord> GcpRecordPtr;

  struct HostRecord {
    struct PackedWordsContainer lqh_pack[MAX_NDBMT_LQH_THREADS+1];
    struct PackedWordsContainer tc_pack[MAX_NDBMT_TC_THREADS+1];
    Uint8 inPackedList;
    Uint8 nodestatus;
  };
  typedef Ptr<HostRecord> HostRecordPtr;
  
  /* $$$$$$$$$$$$$$$$$$$$$$$$$$$$$$$$$$$$$$$$$$$$$$$$$$$$$$$$$$$$$$$$$$$$$$$ */
  /* $$$$$$               LOCAL CHECKPOINT SUPPORT RECORD            $$$$$$$ */
  /* $$$$$$$$$$$$$$$$$$$$$$$$$$$$$$$$$$$$$$$$$$$$$$$$$$$$$$$$$$$$$$$$$$$$$$$ */
  /**
   *      This record contains the information about an outstanding
   *      request to TUP or ACC. Used for both local checkpoints and
   *      system restart.
   */
  struct LcpLocRecord {
    enum LcpLocstate {
      IDLE = 0,
      WAIT_TUP_PREPLCP = 1,
      WAIT_LCPHOLDOP = 2,
      HOLDOP_READY = 3,
      ACC_WAIT_STARTED = 4,
      ACC_STARTED = 5,
      ACC_COMPLETED = 6,
      TUP_WAIT_STARTED = 7,
      TUP_STARTED = 8,
      TUP_COMPLETED = 9,
      SR_ACC_STARTED = 10,
      SR_TUP_STARTED = 11,
      SR_ACC_COMPLETED = 12,
      SR_TUP_COMPLETED = 13
    };
    LcpLocstate lcpLocstate;
    Uint32 lcpRef;
  }; // 28 bytes
  typedef Ptr<LcpLocRecord> LcpLocRecordPtr;

  /* $$$$$$$$$$$$$$$$$$$$$$$$$$$$$$$$$$$$$$$$$$$$$$$$$$$$$$$$$$$$$$$$$$$$$$$ */
  /* $$$$$$$              LOCAL CHECKPOINT RECORD                    $$$$$$$ */
  /* $$$$$$$$$$$$$$$$$$$$$$$$$$$$$$$$$$$$$$$$$$$$$$$$$$$$$$$$$$$$$$$$$$$$$$$ */
  /** 
   *       This record contains the information about a local
   *       checkpoint that is ongoing. This record is also used as a
   *       system restart record.
   */
  struct LcpRecord {
    LcpRecord() { m_EMPTY_LCP_REQ.clear(); }
    
    enum LcpState {
      LCP_IDLE = 0,
      LCP_COMPLETED = 2,
      LCP_WAIT_FRAGID = 3,
      LCP_WAIT_TUP_PREPLCP = 4,
      LCP_WAIT_HOLDOPS = 5,
      LCP_START_CHKP = 7,
      LCP_SR_WAIT_FRAGID = 8,
      LCP_SR_STARTED = 9,
      LCP_SR_COMPLETED = 10
    };
 
    LcpState lcpState;
    bool firstFragmentFlag;
    bool lastFragmentFlag;

    struct FragOrd {
      Uint32 fragPtrI;
      LcpFragOrd lcpFragOrd;
    };
    FragOrd currentFragment;
    
    bool   reportEmpty;
    NdbNodeBitmask m_EMPTY_LCP_REQ;

    Uint32 m_error;
    Uint32 m_outstanding;

    Uint64 m_no_of_records;
    Uint64 m_no_of_bytes;
  }; // Size 76 bytes
  typedef Ptr<LcpRecord> LcpRecordPtr;

  struct IOTracker
  {
    STATIC_CONST( SAMPLE_TIME = 128 );              // millis
    STATIC_CONST( SLIDING_WINDOW_LEN = 1024 );      // millis
    STATIC_CONST( SLIDING_WINDOW_HISTORY_LEN = 8 );

    void init(Uint32 partNo);
    Uint32 m_log_part_no;
    Uint32 m_current_time;

    /**
     * Keep sliding window of measurement
     */
    Uint32 m_save_pos; // current pos in array
    Uint32 m_save_written_bytes[SLIDING_WINDOW_HISTORY_LEN];
    Uint32 m_save_elapsed_millis[SLIDING_WINDOW_HISTORY_LEN];

    /**
     * Current sum of sliding window
     */
    Uint32 m_curr_elapsed_millis;
    Uint64 m_curr_written_bytes;

    /**
     * Currently outstanding bytes
     */
    Uint64 m_sum_outstanding_bytes;

    /**
     * How many times did we pass lag-threshold
     */
    Uint32 m_lag_cnt;

    /**
     * How many seconds of writes are we lagging
     */
    Uint32 m_lag_in_seconds;

    /**
     * bytes send during current sample
     */
    Uint64 m_sample_sent_bytes;

    /**
     * bytes completed during current sample
     */
    Uint64 m_sample_completed_bytes;

    /**
     * bytes completed since last report
     */
    Uint64 m_redo_written_bytes;

    int tick(Uint32 now, Uint32 maxlag, Uint32 maxlag_cnt);
    void send_io(Uint32 bytes);
    void complete_io(Uint32 bytes);
    Uint32 get_lag_cnt()
    {
      return m_lag_cnt;
    }
    Uint32 get_lag_in_seconds()
    {
      return m_lag_in_seconds;
    }
    Uint64 get_and_reset_redo_written_bytes()
    {
      Uint64 redo_written_bytes = m_redo_written_bytes;
      m_redo_written_bytes = 0;
      return redo_written_bytes;
    }
  };
  bool is_ldm_instance_io_lagging();
  Uint64 report_redo_written_bytes();

  /** 
   * RedoWorkStats
   *
   * Structure for tracking the work performed to recover
   * from redo
   */
  class RedoWorkStats
  {
  public:
    Uint64 m_pagesRead;
    
    Uint64 m_opsPrepared;
    Uint64 m_opsSkipped;
    Uint64 m_opsExecuted;
    Uint64 m_bytesExecuted;
    Uint32 m_gcisExecuted;

    RedoWorkStats()
      :m_pagesRead(0),
       m_opsSkipped(0),
       m_opsExecuted(0),
       m_bytesExecuted(0),
       m_gcisExecuted(0)
      {};
  };

  /**
   * LCPFragWatchdog
   *
   * Structure tracking state of LCP fragment watchdog.
   * This watchdog polls the state of the current LCP fragment
   * scan to ensure that forward progress is maintained at
   * a minimal rate.
   * It only continues running while this LQH instance 
   * thinks a fragment scan is ongoing
   */
  struct LCPFragWatchdog
  {
    STATIC_CONST( PollingPeriodMillis = 10000 ); /* 10s */
    Uint32 WarnElapsedWithNoProgressMillis; /* LCP Warn, milliseconds */
    Uint32 MaxElapsedWithNoProgressMillis;  /* LCP Fail, milliseconds */

    SimulatedBlock* block;
    
    /* Should the watchdog be running? */
    bool scan_running;
    
    /* Is there an active thread? */
    bool thread_active;
    
    /* LCP position and state info from Backup block */
    LcpStatusConf::LcpState lcpState;
    Uint32 tableId;
    Uint32 fragId;
    Uint64 completionStatus;
    Uint32 lcpScannedPages;

    /* Total elapsed milliseconds with no LCP progress observed */ 
    Uint32 elapsedNoProgressMillis; /* milliseconds */
    NDB_TICKS lastChecked;          /* Last time LCP progress checked */

    /* Reinitialise the watchdog */
    void reset();

    /* Handle an LCP Status report */
    void handleLcpStatusRep(LcpStatusConf::LcpState repLcpState,
                            Uint32 repTableId,
                            Uint32 repFragId,
                            Uint64 repCompletionStatus,
                            Uint32 repLcpScannedPages);
  };
  
  LCPFragWatchdog c_lcpFragWatchdog;
    
    
  /* $$$$$$$$$$$$$$$$$$$$$$$$$$$$$$$$$$$$$$$$$$$$$$$$$$$$$$$$$$$$$$$$$$$$$$$$ */
  /* $$$$$$$$$$$$$$$$$$$$$$$$$$$$$$$$$$$$$$$$$$$$$$$$$$$$$$$$$$$$$$$$$$$$$$$$ */
  /*                                                                          */
  /*       THE RECORDS THAT START BY LOG_ ARE A PART OF THE LOG MANAGER.      */
  /*       THESE RECORDS ARE USED TO HANDLE THE FRAGMENT LOG.                 */
  /*                                                                          */
  /* $$$$$$$$$$$$$$$$$$$$$$$$$$$$$$$$$$$$$$$$$$$$$$$$$$$$$$$$$$$$$$$$$$$$$$$$ */
  /* $$$$$$$$$$$$$$$$$$$$$$$$$$$$$$$$$$$$$$$$$$$$$$$$$$$$$$$$$$$$$$$$$$$$$$$$ */
  /* $$$$$$$$$$$$$$$$$$$$$$$$$$$$$$$$$$$$$$$$$$$$$$$$$$$$$$$$$$$$$$$$$$$$$$$$ */
  /* $$$$$$$                       LOG RECORD                         $$$$$$$ */
  /*                                                                          */
  /* $$$$$$$$$$$$$$$$$$$$$$$$$$$$$$$$$$$$$$$$$$$$$$$$$$$$$$$$$$$$$$$$$$$$$$$$ */
  /*       THIS RECORD IS ALIGNED TO BE 256 BYTES.                            */
  /* $$$$$$$$$$$$$$$$$$$$$$$$$$$$$$$$$$$$$$$$$$$$$$$$$$$$$$$$$$$$$$$$$$$$$$$$ */
  /**       
   *       This record describes the current state of a log. 
   *       A log consists of a number of log files. 
   *       These log files are described by the log file record.
   *
   *       There will be 4 sets of log files. 
   *       Different tables will use different log files dependent 
   *       on the table id. 
   *       This  ensures that more than one outstanding request can 
   *       be sent to the file system.
   *       The log file to use is found by performing a very simple hash
   *       function.
   */
  struct LogPartRecord {
    enum LogPartState {
      IDLE = 0,                       ///< Nothing happens at the moment
      ACTIVE = 1,                     ///< An operation is active logging 
      SR_FIRST_PHASE = 2,             ///< Finding the end of the log and 
                                      ///< the information about global 
                                      ///< checkpoints in the log is ongoing.
      SR_FIRST_PHASE_COMPLETED = 3,   ///< First phase completed
      SR_THIRD_PHASE_STARTED = 4,     ///< Executing fragment log is in 3rd ph
      SR_THIRD_PHASE_COMPLETED = 5,
      SR_FOURTH_PHASE_STARTED = 6,    ///< Finding the log tail and head 
                                      ///< is the fourth phase.
      SR_FOURTH_PHASE_COMPLETED = 7
    };
    enum WaitWriteGciLog {
      WWGL_TRUE = 0,
      WWGL_FALSE = 1
    };
    enum LogExecState {
      LES_IDLE = 0,
      LES_SEARCH_STOP = 1,
      LES_SEARCH_START = 2,
      LES_EXEC_LOG = 3,
      LES_EXEC_LOG_NEW_MBYTE = 4,
      LES_EXEC_LOG_NEW_FILE = 5,
      LES_EXEC_LOGREC_FROM_FILE = 6,
      LES_EXEC_LOG_COMPLETED = 7,
      LES_WAIT_READ_EXEC_SR_NEW_MBYTE = 8,
      LES_WAIT_READ_EXEC_SR = 9,
      LES_EXEC_LOG_INVALIDATE = 10
    };

    /**
     *       Is a CONTINUEB(ZLOG_LQHKEYREQ) signal sent and
     *       outstanding. We do not want several instances of this
     *       signal out in the air since that would create multiple
     *       writers of the list.
     */
    UintR LogLqhKeyReqSent;
    /**
     *       Contains the current log file where log records are
     *       written.  During system restart it is used to indicate the
     *       last log file.
     */
    UintR currentLogfile;
    /**
     *       The log file used to execute log records from far behind.
     */
    UintR execSrExecLogFile;
    /**
     *       The currently executing prepare record starts in this log
     *       page. This variable is used to enable that a log record is
     *       executed multiple times in execution of the log.
     */
    UintR execSrLogPage;
    /**
     *       This variable keeps track of the lfo record where the
     *       pages that were read from disk when an operations log
     *       record were not found in the main memory buffer for log
     *       pages.
     */
    UintR execSrLfoRec;
    /**
     *       The starting page number when reading log from far behind.
     */
    UintR execSrStartPageNo;
    /**
     *       The last page number when reading log from far behind.
     */
    UintR execSrStopPageNo;
    /**
     *       Contains a reference to the first log file, file number 0.
     */
    UintR firstLogfile;
    /** 
     *       This variable contains the oldest operation in this log
     *       part which have not been committed yet.
     */
    UintR firstLogTcrec;
    /**
     *       The first reference to a set of 8 pages. These are used
     *       during execution of the log to keep track of which pages
     *       are in memory and which are not.
     */
    UintR firstPageRef;
    /**
     *       This variable contains the global checkpoint record
     *       waiting for disk writes to complete.
     */
    UintR gcprec;
    /**
     *       The last reference to a set of 8 pages.  These are used
     *       during execution of the log to keep track of which pages
     *       are in memory and which are not.
     */
    UintR lastPageRef;

    struct OperationQueue
    {
      void init() { firstElement = lastElement = RNIL;}
      bool isEmpty() const { return firstElement == RNIL; }
      Uint32 firstElement;
      Uint32 lastElement;
    };

    /**
     * operations queued waiting on REDO to prepare
     */
    struct OperationQueue m_log_prepare_queue;

    /**
     * operations queued waiting on REDO to commit/abort
     */
    struct OperationQueue m_log_complete_queue;

    /**
     *       This variable contains the newest operation in this log
     *       part which have not been committed yet.
     */
    UintR lastLogTcrec;
    /**
     *       This variable indicates which was the last mbyte that was
     *       written before the system crashed.  Discovered during
     *       system restart.
     */
    UintR lastLogfile;
    /**
     *       This variable is used to keep track of the state during
     *       the third phase of the system restart, i.e. when
     *       LogPartRecord::logPartState == 
     *       LogPartRecord::SR_THIRD_PHASE_STARTED.
     */
    LogExecState logExecState;
    /**
     *       This variable contains the lap number of this log part.
     */
    UintR logLap;
    /**
     *       This variable contains the place to stop executing the log
     *       in this phase.
     */
    UintR logLastGci;
    /**
     *       This variable contains the place to start executing the
     *       log in this phase.
     */
    UintR logStartGci;
    /**
     *       The latest GCI completed in this log part.
     */
    UintR logPartNewestCompletedGCI;
    /**
     *       The current state of this log part.                               
     */
    LogPartState logPartState;

    /**
     * does current log-part have tail-problem (i.e 410)
     */
    enum {
      P_TAIL_PROBLEM        = 0x1,// 410
      P_REDO_IO_PROBLEM     = 0x2,// 1234
      P_FILE_CHANGE_PROBLEM = 0x4 // 1220
    };
    Uint32 m_log_problems;

    /**
     *       A timer that is set every time a log page is sent to disk.
     *       Ensures that log pages are not kept in main memory for
     *       more than a certain time.
     */
    UintR logPartTimer;
    /**
     *       The current timer which is set by the periodic signal
     *       received by LQH
     */
    UintR logTimer;
    /** 
     *       Contains the number of the log tail file and the mbyte
     *       reference within that file.  This information ensures that
     *       the tail is not overwritten when writing new log records.
     */
    UintR logTailFileNo;
    /**
     *       The TcConnectionrec used during execution of this log part.
     */
    UintR logTcConrec;
    /**
     *       The number of pages that currently resides in the main
     *       memory buffer.  It does not refer pages that are currently
     *       read from the log files.  Only to pages already read
     *       from the log file.
     */
    UintR mmBufferSize;
    /**
     *       Contains the current number of log files in this log part. 
     */
    UintR noLogFiles;
    /**
     *       This variable is used only during execution of a log
     *       record.  It keeps track of in which page record a log
     *       record was started.  It is used then to deduce which
     *       pages that are dirty after that the log records on the
     *       page have been executed.
     *
     *       It is also used to find out where to write the invalidate
     *       command when that is needed.
     */
    UintR prevLogpage;
    union {
      /**
       *       The number of files remaining to gather GCI information
       *       for during system restart.  Only used if number of files
       *       is larger than 60.
       */
      UintR srRemainingFiles;

      /**
       *       The index of the file which we should start loading redo
       *       meta information from after the 'FRONTPAGE' file has been
       *       closed.
       */
      UintR srLastFileIndex;
    };
    /**
     *       The log file where to start executing the log during
     *       system restart.
     */
    UintR startLogfile;
    /**
     *       The last log file in which to execute the log during system 
     *       restart.                    
     */
    UintR stopLogfile;
    /**
     *       This variable keeps track of when we want to write a complete 
     *       gci log record but have been blocked by an ongoing log operation.
     */
    WaitWriteGciLog waitWriteGciLog;
    /**
     *       The currently executing prepare record starts in this index 
     *       in the log page.            
     */
    Uint16 execSrLogPageIndex;
    /**
     *       Which of the four exec_sr's in the fragment is currently executing
     */
    Uint16 execSrExecuteIndex;
    /**
     *       The number of pages executed in the current mbyte. 
     */
    Uint16 execSrPagesExecuted;
    /**
     *       The number of pages read from disk that have arrived and are 
     *       currently awaiting execution of the log.
     */
    Uint16 execSrPagesRead;
    /**
     *       The number of pages read from disk and currently not arrived 
     *       to the block.             
     */
    Uint16 execSrPagesReading;
    /**
     *       This variable refers to the new header file where we will 
     *       start writing the log after a system restart have been completed.
     */
    Uint16 headFileNo;
    /**
     *       This variable refers to the page number within the header file.
     */
    Uint16 headPageNo;
    /**
     *       This variable refers to the index within the new header
     *       page.
     */
    Uint16 headPageIndex;
    /**
     *       This variables indicates which was the last mbyte in the last 
     *       logfile before a system crash. Discovered during system restart.
     */
    Uint16 lastMbyte;
    /**
     *       This variable is used only during execution of a log
     *       record. It keeps track of in which file page a log
     *       record was started.  It is used if it is needed to write a
     *       dirty page to disk during log execution (this happens when
     *       commit records are invalidated).
     */
    Uint16 prevFilepage;
    /**
     *       This is used to save where we were in the execution of log
     *       records when we find a commit record that needs to be
     *       executed.
     *
     *       This variable is also used to remember the index where the
     *       log type was in the log record. It is only used in this
     *       role when finding a commit record that needs to be
     *       invalidated.
     */
    Uint16 savePageIndex;
    Uint16 logTailMbyte;
    /**
     *       The mbyte within the starting log file where to start 
     *       executing the log.                
     */
    Uint16 startMbyte;
    /**
     *       The last mbyte in which to execute the log during system
     *       restart.
     */
    Uint16 stopMbyte;
   /**
     *       This variable refers to the file where invalidation is
     *       occuring during system/node restart.
     */
    Uint16 invalidateFileNo;
    /**
     *       This variable refers to the page where invalidation is
     *       occuring during system/node restart.
     */
    Uint16 invalidatePageNo;
    /**
     *       For MT LQH the log part (0-3).
     */
    Uint16 logPartNo;

    /**
     * Keep track of the first invalid log page found in our search. This
     * enables us to print information about irregular writes of log pages
     * at the end of the REDO log.
     */
    Uint16 endInvalidMByteSearch;
    Uint16 firstInvalidateFileNo;
    Uint16 firstInvalidatePageNo;
    bool firstInvalidatePageFound;
    /**
     * IO tracker...
     */
    struct IOTracker m_io_tracker;
    
    RedoWorkStats m_redoWorkStats;
  }; // Size 164 Bytes
  typedef Ptr<LogPartRecord> LogPartRecordPtr;
  
  /* $$$$$$$$$$$$$$$$$$$$$$$$$$$$$$$$$$$$$$$$$$$$$$$$$$$$$$$$$$$$$$$$$$$$$$$$ */
  /* $$$$$$$                      LOG FILE RECORD                     $$$$$$$ */
  /* $$$$$$$$$$$$$$$$$$$$$$$$$$$$$$$$$$$$$$$$$$$$$$$$$$$$$$$$$$$$$$$$$$$$$$$$ */
  /*       THIS RECORD IS ALIGNED TO BE 288 (256 + 32) BYTES.                 */
  /* $$$$$$$$$$$$$$$$$$$$$$$$$$$$$$$$$$$$$$$$$$$$$$$$$$$$$$$$$$$$$$$$$$$$$$$$ */
  /**
   *              This record contains information about a log file.          
   *              A log file contains log records from several tables and     
   *              fragments of a table. LQH can contain more than             
   *              one log file to ensure faster log processing.               
   *                                                                          
   *              The number of pages to write to disk at a time is           
   *              configurable.                                               
   */
  struct LogFileRecord {
    LogFileRecord() {}

    enum FileChangeState {
      NOT_ONGOING = 0,
      BOTH_WRITES_ONGOING = 1,
      LAST_WRITE_ONGOING = 2,
      FIRST_WRITE_ONGOING = 3,
      WRITE_PAGE_ZERO_ONGOING = 4
    };  
    enum LogFileStatus {
      LFS_IDLE = 0,                     ///< Log file record not in use
      CLOSED = 1,                       ///< Log file closed
      OPENING_INIT = 2,
      OPEN_SR_FRONTPAGE = 3,            ///< Log file opened as part of system
                                        ///< restart.  Open file 0 to find  
                                        ///< the front page of the log part.
      OPEN_SR_LAST_FILE = 4,            ///< Open last log file that was written
                                        ///< before the system restart.  
      OPEN_SR_NEXT_FILE = 5,            ///< Open a log file which is 16 files 
                                        ///< backwards to find the next    
                                        ///< information about GCPs.
      OPEN_EXEC_SR_START = 6,           ///< Log file opened as part of 
                                        ///< executing 
                                        ///< log during system restart. 
      OPEN_EXEC_SR_NEW_MBYTE = 7,
      OPEN_SR_FOURTH_PHASE = 8,
      OPEN_SR_FOURTH_NEXT = 9,
      OPEN_SR_FOURTH_ZERO = 10,
      OPENING_WRITE_LOG = 11,           ///< Log file opened as part of writing 
                                        ///< log during normal operation. 
      OPEN_EXEC_LOG = 12,
      CLOSING_INIT = 13,
      CLOSING_SR = 14,                  ///< Log file closed as part of system 
                                        ///< restart.  Currently trying to  
                                        ///< find where to start executing the 
                                        ///< log
      CLOSING_EXEC_SR = 15,             ///< Log file closed as part of 
                                        ///< executing log during system restart
      CLOSING_EXEC_SR_COMPLETED = 16,
      CLOSING_WRITE_LOG = 17,           ///< Log file closed as part of writing 
                                        ///< log during normal operation. 
      CLOSING_EXEC_LOG = 18,
      OPEN_INIT = 19,
      OPEN = 20,                         ///< Log file open
      OPEN_SR_READ_INVALIDATE_PAGES = 21,
      CLOSE_SR_READ_INVALIDATE_PAGES = 22,
      OPEN_SR_WRITE_INVALIDATE_PAGES = 23,
      CLOSE_SR_WRITE_INVALIDATE_PAGES = 24,
      OPEN_SR_READ_INVALIDATE_SEARCH_FILES = 25,
      CLOSE_SR_READ_INVALIDATE_SEARCH_FILES = 26,
      CLOSE_SR_READ_INVALIDATE_SEARCH_LAST_FILE = 27
#ifndef NO_REDO_OPEN_FILE_CACHE
      ,OPEN_EXEC_LOG_CACHED = 28
      ,CLOSING_EXEC_LOG_CACHED = 29
#endif
      ,CLOSING_SR_FRONTPAGE = 30
    };
    
    /**
     *       When a new mbyte is started in the log we have to find out
     *       how far back in the log we still have prepared operations
     *       which have been neither committed or aborted.  This variable
     *       keeps track of this value for each of the mbytes in this
     *       log file.  This is used in writing down these values in the
     *       header of each log file.  That information is used during
     *       system restart to find the tail of the log.  
     */
    UintR *logLastPrepRef;
    /**
     *       The max global checkpoint completed before the mbyte in the
     *       log file was started.  One variable per mbyte.  
     */
    UintR *logMaxGciCompleted;
    /**
     *       The max global checkpoint started before the mbyte in the log
     *       file was started.  One variable per mbyte.
     */
    UintR *logMaxGciStarted;
    /**
     *       This variable contains the file name as needed by the file 
     *       system when opening the file.
     */
    UintR fileName[4];
    /**
     *       This variable has a reference to the log page which is 
     *       currently in use by the log.     
     */
    UintR currentLogpage;
    /**
     *       The number of the current mbyte in the log file.
     */
    UintR currentMbyte;
    /**
     *       This variable is used when changing files.  It is to find
     *       out when both the last write in the previous file and the
     *       first write in this file has been completed.  After these
     *       writes have completed the variable keeps track of when the
     *       write to page zero in file zero is completed.  
     */
    FileChangeState fileChangeState;
    /**
     *       The number of the file within this log part.
     */
    UintR fileNo;
    /**
     *       This variable shows where to read/write the next pages into
     *       the log.  Used when writing the log during normal operation
     *       and when reading the log during system restart.  It
     *       specifies the page position where each page is 8 kbyte.
     */
    UintR filePosition;
    /**
     *       This contains the file pointer needed by the file system
     *       when reading/writing/closing and synching.  
     */
    UintR fileRef;
    /**
     *       The head of the pages waiting for shipment to disk. 
     *       They are filled with log info. 
     */
    UintR firstFilledPage;
    /**
     *       A list of active read/write operations on the log file.
     *       Operations are always put in last and the first should
     *       always complete first.  
     */
    UintR firstLfo;
    UintR lastLfo;
    /**
     *       The tail of the pages waiting for shipment to disk. 
     *       They are filled with log info.
     */
    UintR lastFilledPage;
    /**
     *       This variable keeps track of the last written page in the
     *       file while writing page zero in file zero when changing log
     *       file.  
     */
    UintR lastPageWritten;
    /**
     *       This variable keeps track of the last written word in the
     *       last page written in the file while writing page zero in
     *       file zero when changing log file.  
     */
    UintR lastWordWritten;
    /**
     *       This variable contains the last word written in the last page.
     */
    LogFileStatus logFileStatus;
    /**
     *       A reference to page zero in this file. 
     *       This page is written before the file is closed.  
     */
    UintR logPageZero;
    /**
     *       This variable contains a reference to the record describing 
     *       this log part.   One of four records (0,1,2 or 3).
     */
    UintR logPartRec;
    /**
     *       Next free log file record or next log file in this log.
     */
    UintR nextLogFile;
    /**
     *       The previous log file.
     */
    UintR prevLogFile;
    /**
     *       The number of remaining words in this mbyte of the log file.
     */
    UintR remainingWordsInMbyte;
    /**
     *       The current file page within the current log file. This is
     *       a reference within the file and not a reference to a log
     *       page record.  It is used to deduce where log records are
     *       written.  Particularly completed gcp records and prepare log
     *       records.  
     */
    Uint16 currentFilepage;
    /**
     *       The number of pages in the list referenced by 
     *       LOG_PAGE_BUFFER.
     */
    Uint16 noLogpagesInBuffer;

#ifndef NO_REDO_OPEN_FILE_CACHE
    Uint32 nextList;
    Uint32 prevList;
#endif
  }; // Size 288 bytes
  typedef Ptr<LogFileRecord> LogFileRecordPtr;
  
  /* $$$$$$$$$$$$$$$$$$$$$$$$$$$$$$$$$$$$$$$$$$$$$$$$$$$$$$$$$$$$$$$$$$$$$$$$ */
  /* $$$$$$$                      LOG OPERATION RECORD                $$$$$$$ */
  /* $$$$$$$$$$$$$$$$$$$$$$$$$$$$$$$$$$$$$$$$$$$$$$$$$$$$$$$$$$$$$$$$$$$$$$$$ */
  /**
   * This record contains a currently active file operation
   * that has started by the log module.
   */
  struct LogFileOperationRecord {
    enum LfoState {
      IDLE = 0,                         ///< Operation is not used at the moment
      INIT_WRITE_AT_END = 1,            ///< Write in file so that it grows to 
                                        ///< 16 Mbyte
      INIT_FIRST_PAGE = 2,              ///< Initialise the first page in a file
      WRITE_GCI_ZERO = 3,
      WRITE_INIT_MBYTE = 4,
      WRITE_DIRTY = 5,
      READ_SR_FRONTPAGE = 6,            ///< Read page zero in file zero during 
                                        ///< system restart               
      READ_SR_LAST_FILE = 7,            ///< Read page zero in last file open 
                                        ///< before system crash            
      READ_SR_NEXT_FILE = 8,            ///< Read 60 files backwards to find 
                                        ///< further information GCPs in page
                                        ///< zero
      READ_SR_LAST_MBYTE = 9,
      READ_EXEC_SR = 10,
      READ_EXEC_LOG = 11,
      READ_SR_FOURTH_PHASE = 12,
      READ_SR_FOURTH_ZERO = 13,
      FIRST_PAGE_WRITE_IN_LOGFILE = 14,
      LAST_WRITE_IN_FILE = 15,
      WRITE_PAGE_ZERO = 16,
      ACTIVE_WRITE_LOG = 17,             ///< A write operation during 
                                        ///< writing of log
      READ_SR_INVALIDATE_PAGES = 18,
      WRITE_SR_INVALIDATE_PAGES = 19,
      WRITE_SR_INVALIDATE_PAGES_UPDATE_PAGE0 = 20
      ,READ_SR_INVALIDATE_SEARCH_FILES = 21
    };
    /**
     * We have to remember the log pages read. 
     * Otherwise we cannot build the linked list after the pages have 
     * arrived to main memory.  
     */
    UintR logPageArray[16];
    /**
     * A list of the pages that are part of this active operation.
     */
    UintR firstLfoPage;
    /**
     * A timer to ensure that records are not lost.
     */
    UintR lfoTimer;
    /**
     * The word number of the last written word in the last during
     * a file write.  
     */
    UintR lfoWordWritten;
    /**
     * This variable contains the state of the log file operation.     
     */
    LfoState lfoState;
    /**
     * The log file that the file operation affects.
     */
    UintR logFileRec;
    /**
     * The log file operations on a file are kept in a linked list.
     */
    UintR nextLfo;
    /**
     * The page number of the first read/written page during a file 
     * read/write.                
     */
    Uint16 lfoPageNo;
    /**
     * The number of pages written or read during an operation to
     * the log file.                
     */
    Uint16 noPagesRw;
  }; // 92 bytes
  typedef Ptr<LogFileOperationRecord> LogFileOperationRecordPtr;
  
  /* $$$$$$$$$$$$$$$$$$$$$$$$$$$$$$$$$$$$$$$$$$$$$$$$$$$$$$$$$$$$$$$$$$$$$$$$ */
  /* $$$$$$$                      LOG PAGE RECORD                     $$$$$$$ */
  /* $$$$$$$$$$$$$$$$$$$$$$$$$$$$$$$$$$$$$$$$$$$$$$$$$$$$$$$$$$$$$$$$$$$$$$$$ */
  /**
   *    These are the 8 k pages used to store log records before storing
   *    them in the file system. 
   *    Since 64 kbyte is sent to disk at a time it is necessary to have   
   *    at least 4*64 kbytes of log pages. 
   *    To handle multiple outstanding requests we need some additional pages. 
   *    Thus we allocate 1 mbyte to ensure that we do not get problems with 
   *    insufficient number of pages.
   */
  struct LogPageRecord {
    /**
     * This variable contains the pages that are sent to disk. 
     *
     * All pages contain a header of 12 words:
     * - WORD 0:  CHECKSUM             Calculated before storing on disk and 
     *                                 checked when read from disk.
     * - WORD 1:  LAP                  How many wraparounds have the log 
     *                                 experienced since initial start of the
     *                                 system.
     * - WORD 2:  MAX_GCI_COMPLETED    Which is the maximum gci which have 
     *                                 completed before this page. This 
     *                                 gci will not be found in this    
     *                                 page and hereafter in the log.
     * - WORD 3:  MAX_GCI_STARTED      The maximum gci which have started 
     *                                 before this page.    
     * - WORD 4:  NEXT_PAGE            Pointer to the next page. 
     *                                 Only used in main memory      
     * - WORD 5:  PREVIOUS_PAGE        Pointer to the previous page. 
     *                                 Currently not used.       
     * - WORD 6:  VERSION              NDB version that wrote the page.
     * - WORD 7:  NO_LOG_FILES         Number of log files in this log part.
     * - WORD 8:  CURRENT PAGE INDEX   This keeps track of where we are in the 
     *                                 page.   
     *                                 This is only used when pages is in 
     *                                 memory.
     * - WORD 9:  OLD PREPARE FILE NO  This keeps track of the oldest prepare 
     *                                 operation still alive (not committed 
     *                                 or aborted) when this mbyte started.
     * - WORD 10: OLD PREPARE PAGE REF File page reference within this file 
     *                                 number.    
     *                                 Page no + Page index.
     *                                 If no prepare was alive then these 
     *                                 values points this mbyte.
     * - WORD 11: DIRTY FLAG            = 0 means not dirty and 
     *                                  = 1 means the page is dirty.    
     *                                 Is used when executing log when 
     *                                 a need to write invalid commit 
     *                                 records arise.
     *
     * The remaining 2036 words are used for log information, i.e.
     * log records.
     *
     * A log record on this page has the following layout:
     * - WORD 0: LOG RECORD TYPE                           
     *     The following types are supported:
     *     - PREPARE OPERATION       An operation not yet committed.
     *     - NEW PREPARE OPERATION   A prepared operation already 
     *                               logged is inserted 
     *                               into the log again so that the
     *                               log tail can be advanced. 
     *                               This can happen when a transaction is 
     *                               committed for a long time.     
     *     - ABORT TRANSACTION       A previously prepared transaction 
     *                               was aborted.  
     *     - COMMIT TRANSACTION      A previously prepared transaction 
     *                               was committed.
     *     - INVALID COMMIT          A previous commit record was 
     *                               invalidated by a   
     *                               subsequent system restart.
     *                               A log record must be invalidated
     *                               in a system restart if it belongs
     *                               to a global checkpoint id which
     *                               is not included in the system
     *                               restart.
     *                               Otherwise it will be included in
     *                               a subsequent system restart since
     *                               it will then most likely belong
     *                               to a global checkpoint id which
     *                               is part of that system
     *                               restart.  
     *                               This is not a correct behaviour
     *                               since this operation is lost in a
     *                               system restart and should not
     *                               reappear at a later system
     *                               restart.
     *     - COMPLETED GCI           A GCI has now been completed.
     *     - FRAGMENT SPLIT          A fragment has been split 
     *                               (not implemented yet)
     *     - FILE DESCRIPTOR         This is always the first log record 
     *                               in a file.
     *                               It is always placed on page 0 after 
     *                               the header.
     *                               It is written when the file is 
     *                               opened and when the file is closed.
     *     - NEXT LOG RECORD         This log record only records where 
     *                               the next log record starts.
     *     - NEXT MBYTE RECORD       This log record specifies that there 
     *                               are no more log records in this mbyte.
     *
     *
     * A FILE DESCRIPTOR log record continues as follows:
     * - WORD 1: NO_LOG_DESCRIPTORS  This defines the number of 
     *                               descriptors of log files that
     *                               will follow hereafter (max 32).
     *                               the log descriptor will describe
     *                               information about
     *                               max_gci_completed,
     *                               max_gci_started and log_lap at
     *                               every 1 mbyte of the log file
     *                               since a log file is 16 mbyte
     *                               always, i need 16 entries in the
     *                               array with max_gci_completed,
     *                               max_gci_started and log_lap. thus
     *                               32 entries per log file
     *                               descriptor (max 32*48 = 1536,
     *                               always fits in page 0).
     * - WORD 2: LAST LOG FILE       The number of the log file currently 
     *                               open.  This is only valid in file 0.
     * - WORD 3 - WORD 18:           MAX_GCI_COMPLETED for every 1 mbyte 
     *                               in this log file.
     * - WORD 19 - WORD 34:          MAX_GCI_STARTED for every 1 mbyte 
     *                               in this log file.
     *
     * Then it continues for NO_LOG_DESCRIPTORS until all subsequent 
     * log files (max 32) have been properly described.
     *
     *
     * A PREPARE OPERATION log record continues as follows:
     * - WORD 1: LOG RECORD SIZE
     * - WORD 2: HASH VALUE                   
     * - WORD 3: SCHEMA VERSION 
     * - WORD 4: OPERATION TYPE
     *            = 0 READ,
     *            = 1 UPDATE,
     *            = 2 INSERT,
     *            = 3 DELETE
     * - WORD 5: NUMBER OF WORDS IN ATTRINFO PART
     * - WORD 6: KEY LENGTH IN WORDS
     * - WORD 7 - (WORD 7 + KEY_LENGTH - 1)                 The tuple key
     * - (WORD 7 + KEY_LENGTH) - 
     *   (WORD 7 + KEY_LENGTH + ATTRINFO_LENGTH - 1)        The attrinfo
     *                                                                  
     * A log record can be spread in several pages in some cases.
     * The next log record always starts immediately after this log record.
     * A log record does however never traverse a 1 mbyte boundary. 
     * This is used to ensure that we can always come back if something 
     * strange occurs in the log file.
     * To ensure this we also have log records which only records 
     * the next log record.
     *
     *
     * A COMMIT TRANSACTION log record continues as follows:
     * - WORD 1: TRANSACTION ID PART 1
     * - WORD 2: TRANSACTION ID PART 2
     * - WORD 3: FRAGMENT ID OF THE OPERATION
     * - WORD 4: TABLE ID OF THE OPERATION
     * - WORD 5: THE FILE NUMBER OF THE PREPARE RECORD
     * - WORD 6: THE STARTING PAGE NUMBER OF THE PREPARE RECORD
     * - WORD 7: THE STARTING PAGE INDEX OF THE PREPARE RECORD
     * - WORD 8: THE STOP PAGE NUMBER OF THE PREPARE RECORD
     * - WORD 9: GLOBAL CHECKPOINT OF THE TRANSACTION
     *
     *
     * An ABORT TRANSACTION log record continues as follows:
     * - WORD 1: TRANSACTION ID PART 1
     * - WORD 2: TRANSACTION ID PART 2 
     *
     * 
     * A COMPLETED CGI log record continues as follows:
     * - WORD 1: THE COMPLETED GCI                                 
     *
     *
     * A NEXT LOG RECORD log record continues as follows:
     * - There is no more information needed. 
     *   The next log record will always refer to the start of the next page.
     *
     * A NEXT MBYTE RECORD log record continues as follows:
     * - There is no more information needed. 
     *   The next mbyte will always refer to the start of the next mbyte.
     */
    UintR logPageWord[8192]; // Size 32 kbytes
  };  
  typedef Ptr<LogPageRecord> LogPageRecordPtr;

  struct PageRefRecord {
    UintR pageRef[8];
    UintR prNext;
    UintR prPrev;
    Uint16 prFileNo;
    Uint16 prPageNo;
  }; // size 44 bytes
  typedef Ptr<PageRefRecord> PageRefRecordPtr;

  struct Tablerec {
    enum TableStatus {
      TABLE_DEFINED = 0,
      NOT_DEFINED = 1,
      ADD_TABLE_ONGOING = 2,
      PREP_DROP_TABLE_DONE = 3,
      DROP_TABLE_WAIT_USAGE = 4,
      DROP_TABLE_WAIT_DONE = 5,
      DROP_TABLE_ACC = 6,
      DROP_TABLE_TUP = 7,
      DROP_TABLE_TUX = 8
      ,TABLE_READ_ONLY = 9
    };
    
    UintR fragrec[MAX_FRAG_PER_LQH];
    Uint16 fragid[MAX_FRAG_PER_LQH];
    /**
     * Status of the table 
     */
    TableStatus tableStatus;
    /**
     * Table type and target table of index.
     */
    Uint16 tableType;
    Uint16 primaryTableId;
    Uint32 schemaVersion;
    Uint8 m_disk_table;

    Uint32 usageCountR; // readers
    Uint32 usageCountW; // writers
  }; // Size 100 bytes
  typedef Ptr<Tablerec> TablerecPtr;
#endif // DBLQH_STATE_EXTRACT
  struct TcConnectionrec {
    enum LogWriteState {
      NOT_STARTED = 0,
      NOT_WRITTEN = 1,
      NOT_WRITTEN_WAIT = 2,
      WRITTEN = 3
    };
    enum AbortState {
      ABORT_IDLE = 0,
      ABORT_ACTIVE = 1,
      NEW_FROM_TC = 2,
      REQ_FROM_TC = 3,
      ABORT_FROM_TC = 4,
      ABORT_FROM_LQH = 5
    };
    enum TransactionState {
      IDLE = 0,

      /* -------------------------------------------------------------------- */
      // Transaction in progress states
      /* -------------------------------------------------------------------- */
      WAIT_ACC = 1,
      WAIT_TUPKEYINFO = 2,
      WAIT_ATTR = 3,
      WAIT_TUP = 4,
      LOG_QUEUED = 6,
      PREPARED = 7,
      LOG_COMMIT_WRITTEN_WAIT_SIGNAL = 8,
      LOG_COMMIT_QUEUED_WAIT_SIGNAL = 9,
      
      /* -------------------------------------------------------------------- */
      // Commit in progress states
      /* -------------------------------------------------------------------- */
      LOG_COMMIT_QUEUED = 11,
      COMMIT_QUEUED = 12,
      COMMITTED = 13,
      WAIT_TUP_COMMIT= 35,
      
      /* -------------------------------------------------------------------- */
      // Abort in progress states
      /* -------------------------------------------------------------------- */
      WAIT_ACC_ABORT = 14,
      ABORT_QUEUED = 15,
      WAIT_AI_AFTER_ABORT = 17,
      LOG_ABORT_QUEUED = 18,
      WAIT_TUP_TO_ABORT = 19,
      
      /* -------------------------------------------------------------------- */
      // Scan in progress states
      /* -------------------------------------------------------------------- */
      WAIT_SCAN_AI = 20,
      SCAN_STATE_USED = 21,
      SCAN_TUPKEY = 30,
      COPY_TUPKEY = 31,

      TC_NOT_CONNECTED = 32,
      PREPARED_RECEIVED_COMMIT = 33, // Temporary state in write commit log
      LOG_COMMIT_WRITTEN = 34        // Temporary state in write commit log
    };
    enum ConnectState {
      DISCONNECTED = 0,
      CONNECTED = 1,
      COPY_CONNECTED = 2,
      LOG_CONNECTED = 3
    };
#ifndef DBLQH_STATE_EXTRACT
    ConnectState connectState;
    UintR copyCountWords;
    Uint32 keyInfoIVal;
    Uint32 attrInfoIVal;
    UintR transid[2];
    AbortState abortState;
    UintR accConnectrec;
    UintR applOprec;
    UintR clientConnectrec;
    UintR tcTimer;
    UintR currReclenAi;
    UintR currTupAiLen;
    UintR fragmentid;
    UintR fragmentptr;
    UintR gci_hi;
    UintR gci_lo;
    UintR hashValue;
    
    UintR logStartFileNo;
    LogWriteState logWriteState;
    UintR nextHashRec;
    UintR nextLogTcrec;
    UintR nextTcLogQueue;
    UintR nextTcConnectrec;
    UintR prevHashRec;
    UintR prevLogTcrec;
    UintR prevTcLogQueue;
    UintR readlenAi;
    UintR reqRef;
    UintR reqinfo;
    UintR schemaVersion;
    UintR storedProcId;
    UintR simpleTcConnect;
    UintR tableref;
    UintR tcOprec;
    UintR hashIndex;
    Uint32 tcHashKeyHi;
    UintR tcScanInfo;
    UintR tcScanRec;
    UintR totReclenAi;
    UintR totSendlenAi;
    UintR tupConnectrec;
    UintR savePointId;
    TransactionState transactionState;
    BlockReference applRef;
    BlockReference clientBlockref;

    BlockReference reqBlockref;
    BlockReference tcBlockref;
    BlockReference tcAccBlockref;
    BlockReference tcTuxBlockref;
    BlockReference tcTupBlockref;
    Uint32 commitAckMarker;
    union {
      Uint32 m_scan_curr_range_no;
      UintR numFiredTriggers;
    };
    Uint32 m_corrFactorLo; // For result correlation for linked operations.
    Uint32 m_corrFactorHi;
    Uint64 lqhKeyReqId;
    Uint16 errorCode;
    Uint16 logStartPageIndex;
    Uint16 logStartPageNo;
    Uint16 logStopPageNo;
    Uint16 nextReplica;
    Uint16 primKeyLen;
    Uint16 save1;
    Uint16 nodeAfterNext[3];

    Uint8 activeCreat;
    Uint8 dirtyOp;
    Uint8 indTakeOver;
    Uint8 lastReplicaNo;
    Uint8 lockType;
    Uint8 nextSeqNoReplica;
    Uint8 opSimple;
    Uint8 opExec;
    Uint8 operation;
    Uint8 m_reorg;
    Uint8 reclenAiLqhkey;
    Uint8 replicaType;
    Uint8 seqNoReplica;
    Uint8 tcNodeFailrec;
    Uint8 m_disk_table;
    Uint8 m_use_rowid;
    Uint8 m_dealloc;
    Uint8 m_fire_trig_pass;
    enum op_flags {
      OP_ISLONGREQ              = 0x1,
      OP_SAVEATTRINFO           = 0x2,
      OP_SCANKEYINFOPOSSAVED    = 0x4,
      OP_DEFERRED_CONSTRAINTS   = 0x8,
      OP_NORMAL_PROTOCOL        = 0x10,
      OP_DISABLE_FK             = 0x20
    };
    Uint32 m_flags;
    Uint32 m_log_part_ptr_i;
    SectionReader::PosInfo scanKeyInfoPos;
    Local_key m_row_id;

    struct {
      Uint32 m_cnt;
      Uint32 m_page_id[2];
      Local_key m_disk_ref[2];
    } m_nr_delete;
<<<<<<< HEAD
=======
    Uint32 accOpPtr; /* for scan lock take over */
>>>>>>> 64c88599
#endif // DBLQH_STATE_EXTRACT
  }; /* p2c: size = 280 bytes */

#ifndef DBLQH_STATE_EXTRACT
  typedef Ptr<TcConnectionrec> TcConnectionrecPtr;

  struct TcNodeFailRecord {
    enum TcFailStatus {
      TC_STATE_TRUE = 0,
      TC_STATE_FALSE = 1,
      TC_STATE_BREAK = 2
    };
    UintR lastNewTcRef;
    UintR newTcRef;
    TcFailStatus tcFailStatus;
    UintR tcRecNow;
    BlockReference lastNewTcBlockref;
    BlockReference newTcBlockref;
    Uint32 lastTakeOverInstanceId;
    Uint32 takeOverInstanceId;
    Uint32 maxInstanceId;
    Uint16 oldNodeId;
  };
  typedef Ptr<TcNodeFailRecord> TcNodeFailRecordPtr;

  struct CommitLogRecord {
    Uint32 startPageNo;
    Uint32 startPageIndex;
    Uint32 stopPageNo;
    Uint32 fileNo;
  };
  //for statistic information about redo log initialization
  Uint32 totalLogFiles;
  Uint32 logFileInitDone;
  Uint32 totallogMBytes;
  Uint32 logMBytesInitDone;

  Uint32 m_startup_report_frequency;
  NDB_TICKS m_last_report_time;
 
public:
  Dblqh(Block_context& ctx, Uint32 instanceNumber = 0);
  virtual ~Dblqh();

  void receive_keyinfo(Signal*, Uint32 * data, Uint32 len);
  void receive_attrinfo(Signal*, Uint32 * data, Uint32 len);

  void execTUPKEYCONF(Signal* signal);
  Uint32 get_scan_api_op_ptr(Uint32 scan_ptr_i);

  Uint32 get_is_scan_prioritised(Uint32 scan_ptr_i);
private:

  BLOCK_DEFINES(Dblqh);

  bool is_prioritised_scan(BlockReference resultRef)
  {
    /**
     * Scans that return data within the same thread to the
     * BACKUP and DBLQH block are always prioritised (LCP
     * scans, Backup scans and node recovery scans.
     */
    NodeId nodeId = refToNode(resultRef);
    Uint32 block = refToMain(resultRef);
    if (nodeId != getOwnNodeId())
      return false;
    if (block == BACKUP ||
        block == DBLQH)
      return true;
    return false;
  }

  void execPACKED_SIGNAL(Signal* signal);
  void execDEBUG_SIG(Signal* signal);
  void execATTRINFO(Signal* signal);
  void execKEYINFO(Signal* signal);
  void execLQHKEYREQ(Signal* signal);
  void execLQHKEYREF(Signal* signal);
  void execCOMMIT(Signal* signal);
  void execCOMPLETE(Signal* signal);
  void execLQHKEYCONF(Signal* signal);
  void execTESTSIG(Signal* signal);
  void execLQH_RESTART_OP(Signal* signal);
  void execCONTINUEB(Signal* signal);
  void execSTART_RECREQ(Signal* signal);
  void execSTART_RECCONF(Signal* signal);
  void execEXEC_FRAGREQ(Signal* signal);
  void execEXEC_FRAGCONF(Signal* signal);
  void execEXEC_FRAGREF(Signal* signal);
  void execSTART_EXEC_SR(Signal* signal);
  void execEXEC_SRREQ(Signal* signal);
  void execEXEC_SRCONF(Signal* signal);
  void execREAD_PSEUDO_REQ(Signal* signal);
  void execSIGNAL_DROPPED_REP(Signal* signal);

  void execDBINFO_SCANREQ(Signal* signal); 
  void execDUMP_STATE_ORD(Signal* signal);
  void execACC_ABORTCONF(Signal* signal);
  void execNODE_FAILREP(Signal* signal);
  void execCHECK_LCP_STOP(Signal* signal);
  void execSEND_PACKED(Signal* signal);
  void execTUP_ATTRINFO(Signal* signal);
  void execREAD_CONFIG_REQ(Signal* signal);

  void execCREATE_TAB_REQ(Signal* signal);
  void execCREATE_TAB_REF(Signal* signal);
  void execCREATE_TAB_CONF(Signal* signal);
  void execLQHADDATTREQ(Signal* signal);
  void execTUP_ADD_ATTCONF(Signal* signal);
  void execTUP_ADD_ATTRREF(Signal* signal);

  void execLQHFRAGREQ(Signal* signal);
  void execACCFRAGCONF(Signal* signal);
  void execACCFRAGREF(Signal* signal);
  void execTUPFRAGCONF(Signal* signal);
  void execTUPFRAGREF(Signal* signal);

  void execDROP_FRAG_REQ(Signal*);
  void execDROP_FRAG_REF(Signal*);
  void execDROP_FRAG_CONF(Signal*);

  void execTAB_COMMITREQ(Signal* signal);
  void execACCSEIZECONF(Signal* signal);
  void execACCSEIZEREF(Signal* signal);
  void execREAD_NODESCONF(Signal* signal);
  void execREAD_NODESREF(Signal* signal);
  void execSTTOR(Signal* signal);
  void execNDB_STTOR(Signal* signal);
  void execTUPSEIZECONF(Signal* signal);
  void execTUPSEIZEREF(Signal* signal);
  void execACCKEYCONF(Signal* signal);
  void execACCKEYREF(Signal* signal);
  void execTUPKEYREF(Signal* signal);
  void execABORT(Signal* signal);
  void execABORTREQ(Signal* signal);
  void execCOMMITREQ(Signal* signal);
  void execCOMPLETEREQ(Signal* signal);
  void execMEMCHECKREQ(Signal* signal);
  void execSCAN_FRAGREQ(Signal* signal);
  void execSCAN_NEXTREQ(Signal* signal);
  void execACC_SCANREF(Signal* signal);
  void execNEXT_SCANCONF(Signal* signal);
  void execNEXT_SCANREF(Signal* signal);
  void execACC_TO_REF(Signal* signal);
  void execCOPY_FRAGREQ(Signal* signal);
  void execCOPY_FRAGREF(Signal* signal);
  void execCOPY_FRAGCONF(Signal* signal);
  void execPREPARE_COPY_FRAG_REQ(Signal* signal);
  void execUPDATE_FRAG_DIST_KEY_ORD(Signal*);
  void execCOPY_ACTIVEREQ(Signal* signal);
  void execLQH_TRANSREQ(Signal* signal);
  void execTRANSID_AI(Signal* signal);
  void execINCL_NODEREQ(Signal* signal);

  void force_lcp(Signal* signal);
  void execLCP_FRAG_ORD(Signal* signal);
  void execEMPTY_LCP_REQ(Signal* signal);
  
  void execSTART_FRAGREQ(Signal* signal);
  void execSTART_RECREF(Signal* signal);

  void execGCP_SAVEREQ(Signal* signal);
  void execSUB_GCP_COMPLETE_REP(Signal* signal);
  void execFSOPENREF(Signal* signal);
  void execFSOPENCONF(Signal* signal);
  void execFSCLOSECONF(Signal* signal);
  void execFSWRITECONF(Signal* signal);
  void execFSWRITEREF(Signal* signal);
  void execFSREADCONF(Signal* signal);
  void execFSREADREF(Signal* signal);
  void execFSWRITEREQ(Signal*);
  void execTIME_SIGNAL(Signal* signal);
  void execFSSYNCCONF(Signal* signal);

  void execALTER_TAB_REQ(Signal* signal);
  void execALTER_TAB_CONF(Signal* signal);

  void execCREATE_TRIG_IMPL_CONF(Signal* signal);
  void execCREATE_TRIG_IMPL_REF(Signal* signal);
  void execCREATE_TRIG_IMPL_REQ(Signal* signal);

  void execDROP_TRIG_IMPL_CONF(Signal* signal);
  void execDROP_TRIG_IMPL_REF(Signal* signal);
  void execDROP_TRIG_IMPL_REQ(Signal* signal);

  void execPREP_DROP_TAB_REQ(Signal* signal);
  void execDROP_TAB_REQ(Signal* signal);
  void execDROP_TAB_REF(Signal*);
  void execDROP_TAB_CONF(Signal*);
  void dropTable_nextStep(Signal*, AddFragRecordPtr);

  void execTUP_DEALLOCREQ(Signal* signal);
  void execLQH_WRITELOG_REQ(Signal* signal);

  void execTUXFRAGCONF(Signal* signal);
  void execTUXFRAGREF(Signal* signal);
  void execTUX_ADD_ATTRCONF(Signal* signal);
  void execTUX_ADD_ATTRREF(Signal* signal);

  void execBUILD_INDX_IMPL_REF(Signal* signal);
  void execBUILD_INDX_IMPL_CONF(Signal* signal);

  void execFIRE_TRIG_REQ(Signal*);

  // Statement blocks

  void sendLOCAL_RECOVERY_COMPLETE_REP(Signal *signal,
                LocalRecoveryCompleteRep::PhaseIds);
  void timer_handling(Signal *signal);
  void init_acc_ptr_list(ScanRecord*);
  bool seize_acc_ptr_list(ScanRecord*, Uint32, Uint32);
  void release_acc_ptr_list(ScanRecord*);
  Uint32 get_acc_ptr_from_scan_record(ScanRecord*, Uint32, bool);
  void set_acc_ptr_in_scan_record(ScanRecord*, Uint32, Uint32);
  void i_get_acc_ptr(ScanRecord*, Uint32*&, Uint32);
  
  void removeTable(Uint32 tableId);
  void sendLCP_COMPLETE_REP(Signal* signal, Uint32 lcpId);
  void sendEMPTY_LCP_CONF(Signal* signal, bool idle);
  void sendLCP_FRAGIDREQ(Signal* signal);
  void sendLCP_FRAG_REP(Signal * signal, const LcpRecord::FragOrd &,
                        const Fragrecord*) const;

  void updatePackedList(Signal* signal, HostRecord * ahostptr, Uint16 hostId);
  void LQHKEY_abort(Signal* signal, int errortype);
  void LQHKEY_error(Signal* signal, int errortype);
  void nextRecordCopy(Signal* signal);
  Uint32 calculateHash(Uint32 tableId, const Uint32* src);
  void checkLcpStopBlockedLab(Signal* signal);
  void sendCommittedTc(Signal* signal, BlockReference atcBlockref);
  void sendCompletedTc(Signal* signal, BlockReference atcBlockref);
  void sendLqhkeyconfTc(Signal* signal, BlockReference atcBlockref);
  void sendCommitLqh(Signal* signal, BlockReference alqhBlockref);
  void sendCompleteLqh(Signal* signal, BlockReference alqhBlockref);
  void sendPackedSignal(Signal* signal,
                        struct PackedWordsContainer * container);
  void cleanUp(Signal* signal);
  void sendAttrinfoLoop(Signal* signal);
  void sendAttrinfoSignal(Signal* signal);
  void sendLqhAttrinfoSignal(Signal* signal);
  Uint32 initScanrec(const class ScanFragReq *,
                     Uint32 aiLen);
  void initScanTc(const class ScanFragReq *,
                  Uint32 transid1,
                  Uint32 transid2,
                  Uint32 fragId,
                  Uint32 nodeId,
                  Uint32 hashHi);
  bool finishScanrec(Signal* signal, ScanRecordPtr &restart);
  void releaseScanrec(Signal* signal);
  void seizeScanrec(Signal* signal);
  Uint32 sendKeyinfo20(Signal* signal, ScanRecord *, TcConnectionrec *);
  void sendTCKEYREF(Signal*, Uint32 dst, Uint32 route, Uint32 cnt);
  void sendScanFragConf(Signal* signal, Uint32 scanCompleted);

  void send_next_NEXT_SCANREQ(Signal* signal,
                              SimulatedBlock* block,
                              ExecFunction f,
                              ScanRecord * const scanPtr);

  void initCopyrec(Signal* signal);
  void initCopyTc(Signal* signal, Operation_t);
  void sendCopyActiveConf(Signal* signal,Uint32 tableId);
  void checkLcpCompleted(Signal* signal);
  void checkLcpHoldop(Signal* signal);
  bool checkLcpStarted(Signal* signal);
  void checkLcpTupprep(Signal* signal);
  void getNextFragForLcp(Signal* signal);
  void sendAccContOp(Signal* signal);
  void sendStartLcp(Signal* signal);
  void setLogTail(Signal* signal, Uint32 keepGci);
  Uint32 remainingLogSize(const LogFileRecordPtr &sltCurrLogFilePtr,
			  const LogPartRecordPtr &sltLogPartPtr);
  bool checkGcpCompleted(Signal* signal, Uint32 pageWritten, Uint32 wordWritten);
  void initFsopenconf(Signal* signal);
  void initFsrwconf(Signal* signal, bool write);
  void initLfo(Signal* signal);
  void initLogfile(Signal* signal, Uint32 fileNo);
  void initLogpage(Signal* signal);
  void openFileRw(Signal* signal, LogFileRecordPtr olfLogFilePtr, bool writeBuffer = true);
  void openLogfileInit(Signal* signal);
  void openNextLogfile(Signal* signal);
  void releaseLfo(Signal* signal);
  void releaseLfoPages(Signal* signal);
  void releaseLogpage(Signal* signal);
  void seizeLfo(Signal* signal);
  void seizeLogfile(Signal* signal);
  void seizeLogpage(Signal* signal);
  void writeFileDescriptor(Signal* signal);
  void writeFileHeaderOpen(Signal* signal, Uint32 type);
  void writeInitMbyte(Signal* signal);
  void writeSinglePage(Signal* signal, Uint32 pageNo,
                       Uint32 wordWritten, Uint32 place,
                       bool sync = true);
  void buildLinkedLogPageList(Signal* signal);
  void changeMbyte(Signal* signal);
  Uint32 checkIfExecLog(Signal* signal);
  void checkNewMbyte(Signal* signal);
  void checkReadExecSr(Signal* signal);
  void checkScanTcCompleted(Signal* signal);
  void closeFile(Signal* signal, LogFileRecordPtr logFilePtr, Uint32 place);
  void completedLogPage(Signal* signal,
                        Uint32 clpType,
                        Uint32 place,
                        bool sync_flag = false);

  void commit_reorg(TablerecPtr tablePtr);
  void wait_reorg_suma_filter_enabled(Signal*);

  void deleteFragrec(Uint32 fragId);
  void deleteTransidHash(Signal* signal);
  void findLogfile(Signal* signal,
                   Uint32 fileNo,
                   LogPartRecordPtr flfLogPartPtr,
                   LogFileRecordPtr* parLogFilePtr);
  void findPageRef(Signal* signal, CommitLogRecord* commitLogRecord);
  int  findTransaction(UintR Transid1, UintR Transid2, UintR TcOprec, UintR hi);
  void getFirstInLogQueue(Signal* signal, Ptr<TcConnectionrec>&dst);
  void remove_from_prepare_log_queue(Signal *signal, TcConnectionrecPtr tcPtr);
  bool getFragmentrec(Signal* signal, Uint32 fragId);
  void initialiseAddfragrec(Signal* signal);
  void initialiseFragrec(Signal* signal);
  void initialiseGcprec(Signal* signal);
  void initialiseLcpRec(Signal* signal);
  void initialiseLfo(Signal* signal);
  void initialiseLogFile(Signal* signal);
  void initialiseLogPage(Signal* signal);
  void initialiseLogPart(Signal* signal);
  void initialisePageRef(Signal* signal);
  void initialiseScanrec(Signal* signal);
  void initialiseTabrec(Signal* signal);
  void initialiseTcrec(Signal* signal);
  void initialiseTcNodeFailRec(Signal* signal);
  void initFragrec(Signal* signal,
                   Uint32 tableId,
                   Uint32 fragId,
                   Uint32 copyType);
  void initFragrecSr(Signal* signal);
  void initGciInLogFileRec(Signal* signal, Uint32 noFdDesc);
  void initLcpSr(Signal* signal,
                 Uint32 lcpNo,
                 Uint32 lcpId,
                 Uint32 tableId,
                 Uint32 fragId,
                 Uint32 fragPtr);
  void initLogpart(Signal* signal);
  void initLogPointers(Signal* signal);
  void initReqinfoExecSr(Signal* signal);
  bool insertFragrec(Signal* signal, Uint32 fragId);
  void linkWaitLog(Signal*, LogPartRecordPtr, LogPartRecord::OperationQueue &);
  void logNextStart(Signal* signal);
  void moveToPageRef(Signal* signal);
  void readAttrinfo(Signal* signal);
  void readCommitLog(Signal* signal, CommitLogRecord* commitLogRecord);
  void readExecLog(Signal* signal);
  void readExecSrNewMbyte(Signal* signal);
  void readExecSr(Signal* signal);
  void readKey(Signal* signal);
  void readLogData(Signal* signal, Uint32 noOfWords, Uint32& sectionIVal);
  void readLogHeader(Signal* signal);
  Uint32 readLogword(Signal* signal);
  Uint32 readLogwordExec(Signal* signal);
  void readSinglePage(Signal* signal, Uint32 pageNo);
  void releaseActiveCopy(Signal* signal);
  void releaseAddfragrec(Signal* signal);
  void releaseFragrec();
  void releaseOprec(Signal* signal);
  void releasePageRef(Signal* signal);
  void releaseMmPages(Signal* signal);
  void releasePrPages(Signal* signal);
  void releaseTcrec(Signal* signal, TcConnectionrecPtr tcConnectptr);
  void releaseTcrecLog(Signal* signal, TcConnectionrecPtr tcConnectptr);
  void removeLogTcrec(Signal* signal);
  void removePageRef(Signal* signal);
  Uint32 returnExecLog(Signal* signal);
  int saveAttrInfoInSection(const Uint32* dataPtr, Uint32 len);
  void seizeAddfragrec(Signal* signal);
  Uint32 seizeSingleSegment();
  Uint32 copyNextRange(Uint32 * dst, TcConnectionrec*);

  void seizeFragmentrec(Signal* signal);
  void seizePageRef(Signal* signal);
  void seizeTcrec();
  void sendAborted(Signal* signal);
  void sendLqhTransconf(Signal* signal, LqhTransConf::OperationStatus);
  void sendTupkey(Signal* signal);
  void startExecSr(Signal* signal);
  void startNextExecSr(Signal* signal);
  void startTimeSupervision(Signal* signal);
  void stepAhead(Signal* signal, Uint32 stepAheadWords);
  void systemError(Signal* signal, int line);
  void writeAbortLog(Signal* signal);
  void writeCommitLog(Signal* signal, LogPartRecordPtr regLogPartPtr);
  void writeCompletedGciLog(Signal* signal);
  void writeDbgInfoPageHeader(LogPageRecordPtr logPagePtr, Uint32 place,
                              Uint32 pageNo, Uint32 wordWritten);
  void writeDirty(Signal* signal, Uint32 place);
  void writeKey(Signal* signal);
  void writeLogHeader(Signal* signal);
  void writeLogWord(Signal* signal, Uint32 data);
  void writeLogWords(Signal* signal, const Uint32* data, Uint32 len);
  void writeNextLog(Signal* signal);
  void errorReport(Signal* signal, int place);
  void warningReport(Signal* signal, int place);
  void invalidateLogAfterLastGCI(Signal *signal);
  Uint32 nextLogFilePtr(Uint32 logFilePtrI);
  void readFileInInvalidate(Signal *signal, int stepNext);
  void writeFileInInvalidate(Signal *signal, int stepPrev);
  bool invalidateCloseFile(Signal*, Ptr<LogPartRecord>, Ptr<LogFileRecord>,
                           LogFileRecord::LogFileStatus status);
  void exitFromInvalidate(Signal* signal);
  Uint32 calcPageCheckSum(LogPageRecordPtr logP);
  Uint32 handleLongTupKey(Signal* signal, Uint32* dataPtr, Uint32 len);

  void rebuildOrderedIndexes(Signal* signal, Uint32 tableId);

  // Generated statement blocks
  void systemErrorLab(Signal* signal, int line);
  void initFourth(Signal* signal);
  void packLqhkeyreqLab(Signal* signal);
  void sendNdbSttorryLab(Signal* signal);
  void execSrCompletedLab(Signal* signal);
  void execLogRecord(Signal* signal);
  void srPhase3Comp(Signal* signal);
  void srLogLimits(Signal* signal);
  void srGciLimits(Signal* signal);
  void srPhase3Start(Signal* signal);
  void checkStartCompletedLab(Signal* signal);
  void continueAbortLab(Signal* signal);
  void abortContinueAfterBlockedLab(Signal* signal);
  void abortCommonLab(Signal* signal);
  void localCommitLab(Signal* signal);
  void abortErrorLab(Signal* signal);
  void continueAfterReceivingAllAiLab(Signal* signal);
  void continueACCKEYCONF(Signal* signal,
                          TcConnectionrec * const regTcPtr,
                          Uint32 localKey1,
                          Uint32 localKey2);
  void abortStateHandlerLab(Signal* signal);
  void writeAttrinfoLab(Signal* signal);
  void scanAttrinfoLab(Signal* signal, Uint32* dataPtr, Uint32 length);
  void abort_scan(Signal* signal, Uint32 scan_ptr_i, Uint32 errcode);
  void localAbortStateHandlerLab(Signal* signal);
  void logLqhkeyreqLab(Signal* signal);
  void logLqhkeyreqLab_problems(Signal* signal);
  void update_log_problem(Signal*, LogPartRecordPtr, Uint32 problem, bool);
  void lqhAttrinfoLab(Signal* signal, Uint32* dataPtr, Uint32 length);
  void rwConcludedAiLab(Signal* signal);
  void aiStateErrorCheckLab(Signal* signal, Uint32* dataPtr, Uint32 length);
  void takeOverErrorLab(Signal* signal);
  void endgettupkeyLab(Signal* signal);
  bool checkTransporterOverloaded(Signal* signal,
                                  const NodeBitmask& all,
                                  const class LqhKeyReq* req);
  void earlyKeyReqAbort(Signal* signal, 
                        const class LqhKeyReq * lqhKeyReq, 
                        bool isLongReq,
                        Uint32 errorCode);
  void logLqhkeyrefLab(Signal* signal);
  void closeCopyLab(Signal* signal);
  void commitReplyLab(Signal* signal);
  void completeUnusualLab(Signal* signal);
  void completeTransNotLastLab(Signal* signal);
  void completedLab(Signal* signal);
  void copyCompletedLab(Signal* signal);
  void completeLcpRoundLab(Signal* signal, Uint32 lcpId);
  void continueAfterLogAbortWriteLab(Signal* signal);
  void sendAttrinfoLab(Signal* signal);
  void sendExecConf(Signal* signal);
  void execSr(Signal* signal);
  void srFourthComp(Signal* signal);
  void timeSup(Signal* signal);
  void closeCopyRequestLab(Signal* signal);
  void closeScanRequestLab(Signal* signal);
  void scanTcConnectLab(Signal* signal, Uint32 startTcCon, Uint32 fragId);
  void initGcpRecLab(Signal* signal);
  void prepareContinueAfterBlockedLab(Signal* signal);
  void commitContinueAfterBlockedLab(Signal* signal);
  void sendExecFragRefLab(Signal* signal);
  void fragrefLab(Signal* signal, Uint32 errorCode, const LqhFragReq* req);
  void abortAddFragOps(Signal* signal);
  void rwConcludedLab(Signal* signal);
  void sendsttorryLab(Signal* signal);
  void initialiseRecordsLab(Signal* signal, Uint32 data, Uint32, Uint32);
  void startphase2Lab(Signal* signal, Uint32 config);
  void startphase3Lab(Signal* signal);
  void startphase6Lab(Signal* signal);
  void moreconnectionsLab(Signal* signal);
  void scanReleaseLocksLab(Signal* signal);
  void closeScanLab(Signal* signal);
  void scanNextLoopLab(Signal* signal);
  void commitReqLab(Signal* signal, Uint32 gci_hi, Uint32 gci_lo);
  void completeTransLastLab(Signal* signal);
  void tupScanCloseConfLab(Signal* signal);
  void tupCopyCloseConfLab(Signal* signal);
  void accScanCloseConfLab(Signal* signal);
  void accCopyCloseConfLab(Signal* signal);
  void nextScanConfScanLab(Signal* signal,
                           ScanRecord * const scanPtr,
                           TcConnectionrec * const regTcPtr,
                           Uint32 fragId,
                           Uint32 accOpPtr);
  void nextScanConfCopyLab(Signal* signal);
  void continueScanNextReqLab(Signal* signal);
  bool keyinfoLab(const Uint32 * src, Uint32 len);
  void copySendTupkeyReqLab(Signal* signal);
  void storedProcConfScanLab(Signal* signal);
  void copyStateFinishedLab(Signal* signal);
  void lcpCompletedLab(Signal* signal);
  void lcpStartedLab(Signal* signal);
  void contChkpNextFragLab(Signal* signal);
  void startLcpRoundLab(Signal* signal);
  void startFragRefLab(Signal* signal);
  void srCompletedLab(Signal* signal);
  void openFileInitLab(Signal* signal);
  void openSrFrontpageLab(Signal* signal);
  void openSrLastFileLab(Signal* signal);
  void openSrNextFileLab(Signal* signal);
  void openExecSrStartLab(Signal* signal);
  void openExecSrNewMbyteLab(Signal* signal);
  void openSrFourthPhaseLab(Signal* signal);
  void openSrFourthZeroSkipInitLab(Signal* signal);
  void openSrFourthZeroLab(Signal* signal);
  void openExecLogLab(Signal* signal);
  void checkInitCompletedLab(Signal* signal);
  void closingSrLab(Signal* signal);
  void closingSrFrontPage(Signal* signal);
  void closeExecSrLab(Signal* signal);
  void execLogComp(Signal* signal);
  void execLogComp_extra_files_closed(Signal* signal);
  void closeWriteLogLab(Signal* signal);
  void closeExecLogLab(Signal* signal);
  void writePageZeroLab(Signal* signal, Uint32 from);
  void lastWriteInFileLab(Signal* signal);
  void initWriteEndLab(Signal* signal);
  void initFirstPageLab(Signal* signal);
  void writeGciZeroLab(Signal* signal);
  void writeDirtyLab(Signal* signal);
  void writeInitMbyteLab(Signal* signal);
  void writeLogfileLab(Signal* signal);
  void firstPageWriteLab(Signal* signal);
  void readSrLastMbyteLab(Signal* signal);
  void readSrLastFileLab(Signal* signal);
  void readSrNextFileLab(Signal* signal);
  void readExecSrLab(Signal* signal);
  void readExecLogLab(Signal* signal);
  void readSrFourthPhaseLab(Signal* signal);
  void readSrFourthZeroLab(Signal* signal);
  void copyLqhKeyRefLab(Signal* signal);
  void restartOperationsLab(Signal* signal);
  void lqhTransNextLab(Signal* signal, TcNodeFailRecordPtr tcNodeFailPtr);
  void restartOperationsAfterStopLab(Signal* signal);
  void startphase1Lab(Signal* signal, Uint32 config, Uint32 nodeId);
  void tupkeyConfLab(Signal* signal, TcConnectionrec * const regTcPtr);
  void copyTupkeyRefLab(Signal* signal);
  void copyTupkeyConfLab(Signal* signal);
  void scanTupkeyConfLab(Signal* signal);
  void scanTupkeyRefLab(Signal* signal);
  void accScanConfScanLab(Signal* signal);
  void accScanConfCopyLab(Signal* signal);
  void scanLockReleasedLab(Signal* signal);
  void openSrFourthNextLab(Signal* signal);
  void closingInitLab(Signal* signal);
  void closeExecSrCompletedLab(Signal* signal);
  void readSrFrontpageLab(Signal* signal);
  
  void sendCreateTabReq(Signal*, AddFragRecordPtr);
  void sendAddAttrReq(Signal* signal);
  void sendAddFragReq(Signal* signal);
  void dropTab_wait_usage(Signal*);
  Uint32 get_table_state_error(Ptr<Tablerec> tabPtr) const;
  void wait_readonly(Signal*);
  int check_tabstate(Signal * signal, const Tablerec * tablePtrP, Uint32 op);

  void remove_commit_marker(TcConnectionrec * const regTcPtr);
  // Initialisation
  void initData();
  void initRecords();
protected:
  virtual bool getParam(const char* name, Uint32* count);
  
private:
  

  bool validate_filter(Signal*);
  bool match_and_print(Signal*, Ptr<TcConnectionrec>);
  void ndbinfo_write_op(Ndbinfo::Row&, TcConnectionrecPtr tcPtr);

  void define_backup(Signal*);
  void execDEFINE_BACKUP_REF(Signal*);
  void execDEFINE_BACKUP_CONF(Signal*);
  void execBACKUP_FRAGMENT_REF(Signal* signal);
  void execBACKUP_FRAGMENT_CONF(Signal* signal);
  void execLCP_PREPARE_REF(Signal* signal);
  void execLCP_PREPARE_CONF(Signal* signal);
  void execEND_LCPREF(Signal* signal);
  void execEND_LCPCONF(Signal* signal);
  Uint32 m_backup_ptr;

  void send_restore_lcp(Signal * signal);
  void execRESTORE_LCP_REF(Signal* signal);
  void execRESTORE_LCP_CONF(Signal* signal);

  /**
   * For periodic redo log file initialization status reporting 
   * and explicit redo log file status reporting
   */
  /* Init at start of redo log file initialization, timers etc... */
  void initReportStatus(Signal* signal);
  /* Check timers for reporting at certain points */
  void checkReportStatus(Signal* signal);
  /* Send redo log file initialization status, invoked either periodically, or explicitly */
  void reportStatus(Signal* signal);
  /* redo log file initialization completed report*/
  void logfileInitCompleteReport(Signal* signal);
 
  void check_send_scan_hb_rep(Signal* signal, ScanRecord*, TcConnectionrec*);

  void unlockError(Signal* signal, Uint32 error);
  void handleUserUnlockRequest(Signal* signal);
  
  void execLCP_STATUS_CONF(Signal* signal);
  void execLCP_STATUS_REF(Signal* signal);

  void startLcpFragWatchdog(Signal* signal);
  void stopLcpFragWatchdog();
  void invokeLcpFragWatchdogThread(Signal* signal);
  void checkLcpFragWatchdog(Signal* signal);
  
  Dbtup* c_tup;
  Dbtux* c_tux;
  Dbacc* c_acc;
  Lgman* c_lgman;

  /**
   * Read primary key from tup
   */
  Uint32 readPrimaryKeys(ScanRecord*, TcConnectionrec*, Uint32 * dst);

  /**
   * Read primary key from operation
   */
public:
  Uint32 readPrimaryKeys(Uint32 opPtrI, Uint32 * dst, bool xfrm);
private:

  void acckeyconf_tupkeyreq(Signal*, TcConnectionrec*, Fragrecord*,
                            Uint32, Uint32, Uint32);
  void acckeyconf_load_diskpage(Signal*,TcConnectionrecPtr,Fragrecord*,
                                Uint32, Uint32);

  void handle_nr_copy(Signal*, Ptr<TcConnectionrec>);
  void exec_acckeyreq(Signal*, Ptr<TcConnectionrec>);
  int compare_key(const TcConnectionrec*, const Uint32 * ptr, Uint32 len);
  void nr_copy_delete_row(Signal*, Ptr<TcConnectionrec>, Local_key*, Uint32);
  Uint32 getKeyInfoWordOrZero(const TcConnectionrec* regTcPtr, 
                              Uint32 offset);
public:
  struct Nr_op_info
  {
    Uint32 m_ptr_i;
    Uint32 m_tup_frag_ptr_i;
    Uint32 m_gci_hi;
    Uint32 m_gci_lo;
    Uint32 m_page_id;
    Local_key m_disk_ref;
  };
  void get_nr_op_info(Nr_op_info*, Uint32 page_id = RNIL);
  void nr_delete_complete(Signal*, Nr_op_info*);
  
public:
  void acckeyconf_load_diskpage_callback(Signal*, Uint32, Uint32);
  
private:
  void next_scanconf_load_diskpage(Signal* signal, 
				   ScanRecord * const scanPtr,
				   Ptr<TcConnectionrec> regTcPtr,
				   Fragrecord* fragPtrP);
  
  void next_scanconf_tupkeyreq(Signal* signal,
                               ScanRecord * const scanPtr,
			       TcConnectionrec * regTcPtr,
			       Fragrecord* fragPtrP,
			       Uint32 disk_page);

public:  
  void next_scanconf_load_diskpage_callback(Signal* signal, Uint32, Uint32);

  void tupcommit_conf_callback(Signal* signal, Uint32 tcPtrI);
private:
  void tupcommit_conf(Signal* signal, TcConnectionrec *,Fragrecord *);

  void mark_end_of_lcp_restore(Signal* signal);
  void log_fragment_copied(Signal* signal);
  
// ----------------------------------------------------------------
// These are variables handling the records. For most records one
// pointer to the array of structs, one pointer-struct, a file size
// and a first free record variable. The pointer struct are temporary
// variables that are kept on the class object since there are often a
// great deal of those variables that exist simultaneously and
// thus no perfect solution of handling them is currently available.
// ----------------------------------------------------------------
/* ------------------------------------------------------------------------- */
/*       POSITIONS WITHIN THE ATTRINBUF AND THE MAX SIZE OF DATA WITHIN AN   */
/*       ATTRINBUF.                                                          */
/* ------------------------------------------------------------------------- */


#define ZADDFRAGREC_FILE_SIZE 1
  AddFragRecord *addFragRecord;
  AddFragRecordPtr addfragptr;
  UintR cfirstfreeAddfragrec;
  UintR caddfragrecFileSize;
  Uint32 c_active_add_frag_ptr_i;

// Configurable
  FragrecordPtr fragptr;
  ArrayPool<Fragrecord> c_fragment_pool;
  RSS_AP_SNAPSHOT(c_fragment_pool);

#define ZGCPREC_FILE_SIZE 1
  GcpRecord *gcpRecord;
  GcpRecordPtr gcpPtr;
  UintR cgcprecFileSize;

// MAX_NDB_NODES is the size of this array
  HostRecord *hostRecord;
  UintR chostFileSize;

#define ZNO_CONCURRENT_LCP 1
  LcpRecord *lcpRecord;
  LcpRecordPtr lcpPtr;
  UintR cfirstfreeLcpLoc;
  UintR clcpFileSize;

  LogPartRecord *logPartRecord;
  LogPartRecordPtr logPartPtr;
  UintR clogPartFileSize;
  Uint32 clogFileSize; // In MBYTE
  /* Max entries for log file:mb meta info in file page zero */
  Uint32 cmaxLogFilesInPageZero; 
  /* Max valid entries for log file:mb meta info in file page zero 
   *  = cmaxLogFilesInPageZero - 1
   * as entry zero (for current file) is invalid.
   */
  Uint32 cmaxValidLogFilesInPageZero;

#if defined VM_TRACE || defined ERROR_INSERT
  Uint32 cmaxLogFilesInPageZero_DUMP;
#endif

// Configurable
  LogFileRecord *logFileRecord;
  LogFileRecordPtr logFilePtr;
  UintR cfirstfreeLogFile;
  UintR clogFileFileSize;

#define ZLFO_MIN_FILE_SIZE 256
// RedoBuffer/32K minimum ZLFO_MIN_FILE_SIZE
  LogFileOperationRecord *logFileOperationRecord;
  LogFileOperationRecordPtr lfoPtr;
  UintR cfirstfreeLfo;
  UintR clfoFileSize;

  LogPageRecord *logPageRecord;
  LogPageRecordPtr logPagePtr;
  UintR cfirstfreeLogPage;
  UintR clogPageFileSize;
  Uint32 clogPageCount;

#define ZPAGE_REF_FILE_SIZE 20
  PageRefRecord *pageRefRecord;
  PageRefRecordPtr pageRefPtr;
  UintR cfirstfreePageRef;
  UintR cpageRefFileSize;

// Configurable
  ArrayPool<ScanRecord> c_scanRecordPool;
  ScanRecordPtr scanptr;
  Uint32 cscanrecFileSize;
  DLList<ScanRecord> m_reserved_scans; // LCP + NR

// Configurable
  Tablerec *tablerec;
  TablerecPtr tabptr;
  UintR ctabrecFileSize;

// Configurable
  TcConnectionrec *tcConnectionrec;
  TcConnectionrecPtr tcConnectptr;
  UintR cfirstfreeTcConrec;
  UintR ctcConnectrecFileSize;
  Uint32 ctcNumFree;

// MAX_NDB_NODES is the size of this array
  TcNodeFailRecord *tcNodeFailRecord;
  UintR ctcNodeFailrecFileSize;

  Uint16 terrorCode;

  Uint32 c_firstInNodeGroup;

// ------------------------------------------------------------------------
// These variables are used to store block state which do not need arrays
// of struct's.
// ------------------------------------------------------------------------
  Uint32 c_lcpId;
  Uint32 cnoOfFragsCheckpointed;
  Uint32 c_last_force_lcp_time;
  Uint32 c_free_mb_force_lcp_limit; // Force lcp when less than this free mb
  Uint32 c_free_mb_tail_problem_limit; // Set TAIL_PROBLEM when less than this..

/* ------------------------------------------------------------------------- */
// cmaxWordsAtNodeRec keeps track of how many words that currently are
// outstanding in a node recovery situation.
/* ------------------------------------------------------------------------- */
  UintR cmaxWordsAtNodeRec;
/* ------------------------------------------------------------------------- */
/*THIS STATE VARIABLE IS ZTRUE IF AN ADD NODE IS ONGOING. ADD NODE MEANS     */
/*THAT CONNECTIONS ARE SET-UP TO THE NEW NODE.                               */
/* ------------------------------------------------------------------------- */
  Uint8 caddNodeState;
/* ------------------------------------------------------------------------- */
/*THIS VARIABLE SPECIFIES WHICH TYPE OF RESTART THAT IS ONGOING              */
/* ------------------------------------------------------------------------- */
  Uint16 cstartType;
/* ------------------------------------------------------------------------- */
/*THIS VARIABLE INDICATES WHETHER AN INITIAL RESTART IS ONGOING OR NOT.      */
/* ------------------------------------------------------------------------- */
  Uint8 cinitialStartOngoing;
/* ------------------------------------------------------------------------- */
/*THIS VARIABLE KEEPS TRACK OF WHEN TUP AND ACC HAVE COMPLETED EXECUTING     */
/*THEIR UNDO LOG.                                                            */
/* ------------------------------------------------------------------------- */
  ExecUndoLogState csrExecUndoLogState;
/* ------------------------------------------------------------------------- */
/*THIS VARIABLE KEEPS TRACK OF WHEN TUP AND ACC HAVE CONFIRMED COMPLETION    */
/*OF A LOCAL CHECKPOINT ROUND.                                               */
/* ------------------------------------------------------------------------- */
  LcpCloseState clcpCompletedState;
/* ------------------------------------------------------------------------- */
/*DURING CONNECTION PROCESSES IN SYSTEM RESTART THESE VARIABLES KEEP TRACK   */
/*OF HOW MANY CONNECTIONS AND RELEASES THAT ARE TO BE PERFORMED.             */
/* ------------------------------------------------------------------------- */
/***************************************************************************>*/
/*THESE VARIABLES CONTAIN INFORMATION USED DURING SYSTEM RESTART.            */
/***************************************************************************>*/
/* ------------------------------------------------------------------------- */
/*THIS VARIABLE IS ZTRUE IF THE SIGNAL START_REC_REQ HAVE BEEN RECEIVED.     */
/*RECEPTION OF THIS SIGNAL INDICATES THAT ALL FRAGMENTS THAT THIS NODE       */
/*SHOULD START HAVE BEEN RECEIVED.                                           */
/* ------------------------------------------------------------------------- */
  enum { 
    SRR_INITIAL                = 0
    ,SRR_START_REC_REQ_ARRIVED = 1
    ,SRR_REDO_COMPLETE         = 2
    ,SRR_FIRST_LCP_DONE        = 3
  } cstartRecReq;
  Uint32 cstartRecReqData;
  
/* ------------------------------------------------------------------------- */
/*THIS VARIABLE KEEPS TRACK OF HOW MANY FRAGMENTS THAT PARTICIPATE IN        */
/*EXECUTING THE LOG. IF ZERO WE DON'T NEED TO EXECUTE THE LOG AT ALL.        */
/* ------------------------------------------------------------------------- */
  Uint32 cnoFragmentsExecSr;

  /**
   * This is no of sent GSN_EXEC_FRAGREQ during this log phase
   */
  Uint32 cnoOutstandingExecFragReq;

/* ------------------------------------------------------------------------- */
/*THIS VARIABLE KEEPS TRACK OF WHICH OF THE FIRST TWO RESTART PHASES THAT    */
/*HAVE COMPLETED.                                                            */
/* ------------------------------------------------------------------------- */
  Uint8 csrPhaseStarted;
/* ------------------------------------------------------------------------- */
/*NUMBER OF PHASES COMPLETED OF EXECUTING THE FRAGMENT LOG.                  */
/* ------------------------------------------------------------------------- */
  Uint8 csrPhasesCompleted;
/* ------------------------------------------------------------------------- */
/*THE BLOCK REFERENCE OF THE MASTER DIH DURING SYSTEM RESTART.               */
/* ------------------------------------------------------------------------- */
  BlockReference cmasterDihBlockref;
/* ------------------------------------------------------------------------- */
/*THIS VARIABLE IS THE HEAD OF A LINKED LIST OF FRAGMENTS WAITING TO BE      */
/*RESTORED FROM DISK.                                                        */
/* ------------------------------------------------------------------------- */
  DLFifoList<Fragrecord> c_lcp_waiting_fragments;  // StartFragReq'ed
  DLFifoList<Fragrecord> c_lcp_restoring_fragments; // Restoring as we speek
  DLFifoList<Fragrecord> c_lcp_complete_fragments;  // Restored
  DLFifoList<Fragrecord> c_queued_lcp_frag_ord;     //Queue for LCP_FRAG_ORDs
  
/* ------------------------------------------------------------------------- */
/*USED DURING SYSTEM RESTART, INDICATES THE OLDEST GCI THAT CAN BE RESTARTED */
/*FROM AFTER THIS SYSTEM RESTART. USED TO FIND THE LOG TAIL.                 */
/* ------------------------------------------------------------------------- */
  UintR crestartOldestGci;
/* ------------------------------------------------------------------------- */
/*USED DURING SYSTEM RESTART, INDICATES THE NEWEST GCI THAT CAN BE RESTARTED */
/*AFTER THIS SYSTEM RESTART. USED TO FIND THE LOG HEAD.                      */
/* ------------------------------------------------------------------------- */
  UintR crestartNewestGci;
/* ------------------------------------------------------------------------- */
/*THE NUMBER OF LOG FILES. SET AS A PARAMETER WHEN NDB IS STARTED.           */
/* ------------------------------------------------------------------------- */
  UintR cnoLogFiles;
/* ------------------------------------------------------------------------- */
/*THESE TWO VARIABLES CONTAIN THE NEWEST GCI RECEIVED IN THE BLOCK AND THE   */
/*NEWEST COMPLETED GCI IN THE BLOCK.                                         */
/* ------------------------------------------------------------------------- */
  UintR cnewestGci;
  UintR cnewestCompletedGci;
/* ------------------------------------------------------------------------- */
/*THIS VARIABLE ONLY PASSES INFORMATION FROM STTOR TO STTORRY = TEMPORARY    */
/* ------------------------------------------------------------------------- */
  Uint16 csignalKey;
/* ------------------------------------------------------------------------- */
/*THIS VARIABLE CONTAINS THE CURRENT START PHASE IN THE BLOCK. IS ZNIL IF    */
/*NO SYSTEM RESTART IS ONGOING.                                              */
/* ------------------------------------------------------------------------- */
  Uint16 cstartPhase;
/* ------------------------------------------------------------------------- */
/*THIS VARIABLE CONTAIN THE CURRENT GLOBAL CHECKPOINT RECORD. IT'S RNIL IF   */
/*NOT A GCP SAVE IS ONGOING.                                                 */
/* ------------------------------------------------------------------------- */
  UintR ccurrentGcprec;
/* ------------------------------------------------------------------------- */
/*THESE VARIABLES ARE USED TO KEEP TRACK OF ALL ACTIVE COPY FRAGMENTS IN LQH.*/
/* ------------------------------------------------------------------------- */
  Uint8 cnoActiveCopy;
  UintR cactiveCopy[4];
/* ------------------------------------------------------------------------- */
/* These variable is used to keep track of what time we have reported so far */
/* in the TIME_SIGNAL handling.                                              */
/* ------------------------------------------------------------------------- */
  NDB_TICKS c_latestTIME_SIGNAL;
  Uint64 c_elapsed_time_millis;

/* ------------------------------------------------------------------------- */
/*THESE VARIABLES CONTAIN THE BLOCK REFERENCES OF THE OTHER NDB BLOCKS.      */
/*ALSO THE BLOCK REFERENCE OF MY OWN BLOCK = LQH                             */
/* ------------------------------------------------------------------------- */
  BlockReference caccBlockref;
  BlockReference ctupBlockref;
  BlockReference ctuxBlockref;
  BlockReference cownref;
  Uint32 cTransactionDeadlockDetectionTimeout;
  UintR cLqhTimeOutCount;
  UintR cLqhTimeOutCheckCount;
  UintR cnoOfLogPages;
/* ------------------------------------------------------------------------- */
/*THIS VARIABLE CONTAINS MY OWN PROCESSOR ID.                                */
/* ------------------------------------------------------------------------- */
  NodeId cownNodeid;

/* ------------------------------------------------------------------------- */
/*THESE VARIABLES CONTAIN INFORMATION ABOUT THE OTHER NODES IN THE SYSTEM    */
/*THESE VARIABLES ARE MOSTLY USED AT SYSTEM RESTART AND ADD NODE TO SET-UP   */
/*AND RELEASE CONNECTIONS TO OTHER NODES IN THE CLUSTER.                     */
/* ------------------------------------------------------------------------- */
/* ------------------------------------------------------------------------- */
/*THIS ARRAY CONTAINS THE PROCESSOR ID'S OF THE NODES THAT ARE ALIVE.        */
/*CNO_OF_NODES SPECIFIES HOW MANY NODES THAT ARE CURRENTLY ALIVE.            */
/*CNODE_VERSION SPECIFIES THE NDB VERSION EXECUTING ON THE NODE.             */
/* ------------------------------------------------------------------------- */
  UintR cpackedListIndex;
  Uint16 cpackedList[MAX_NDB_NODES];
  UintR cnodeData[MAX_NDB_NODES];
  UintR cnodeStatus[MAX_NDB_NODES];
  UintR cnoOfNodes;

  NdbNodeBitmask m_sr_nodes;
  NdbNodeBitmask m_sr_exec_sr_req;
  NdbNodeBitmask m_sr_exec_sr_conf;

/* ------------------------------------------------------------------------- */
/* THIS VARIABLE CONTAINS THE DIRECTORY OF A HASH TABLE OF ALL ACTIVE        */
/* OPERATION IN THE BLOCK. IT IS USED TO BE ABLE TO QUICKLY ABORT AN         */
/* OPERATION WHERE THE CONNECTION WAS LOST DUE TO NODE FAILURES. IT IS       */
/* ACTUALLY USED FOR ALL ABORTS COMMANDED BY TC.                             */
/* ------------------------------------------------------------------------- */
  UintR preComputedRequestInfoMask;
  UintR ctransidHash[1024];
  
  Uint32 c_diskless;
  Uint32 c_o_direct;
  Uint32 m_use_om_init;
  Uint32 c_error_insert_table_id;

#ifndef NO_REDO_PAGE_CACHE
  /***********************************************************
   * MODULE: Redo Page Cache
   *
   *   When running redo, current codes scan log until finding a commit
   *     record (for an operation). The commit record contains a back-pointer
   *     to a prepare-record.
   *
   *   If the prepare record is inside the 512k window that is being read
   *     from redo-log, the access is quick.
   *
   *   But it's not, then the following sequence is performed
   *     [file-open]?[page-read][execute-log-record][file-close]?[release-page]
   *
   *   For big (or long running) transactions this becomes very inefficient
   *
   *   The RedoPageCache changes this so that the pages that are not released
   *     in sequence above, but rather put into a LRU (using RedoBuffer)
   */

  /**
   * This is a "dummy" struct that is used when
   *  putting LogPageRecord-entries into lists/hashes
   */
  struct RedoCacheLogPageRecord
  {
    RedoCacheLogPageRecord() {}
    /**
     * NOTE: These numbers must match page-header definition
     */
    Uint32 header0[15];
    Uint32 m_page_no;
    Uint32 m_file_no;
    Uint32 header1[5];
    Uint32 m_part_no;
    Uint32 nextList;
    Uint32 nextHash;
    Uint32 prevList;
    Uint32 prevHash;
    Uint32 rest[8192-27];

    inline bool equal(const RedoCacheLogPageRecord & p) const {
      return
        (p.m_part_no == m_part_no) &&
        (p.m_page_no == m_page_no) &&
        (p.m_file_no == m_file_no);
    }

    inline Uint32 hashValue() const {
      return (m_part_no << 24) + (m_file_no << 16) + m_page_no;
    }
  };
  struct RedoPageCache
  {
    RedoPageCache() : m_hash(m_pool), m_lru(m_pool),
                      m_hits(0),m_multi_page(0), m_multi_miss(0) {}
    DLHashTable<RedoCacheLogPageRecord> m_hash;
    DLCFifoList<RedoCacheLogPageRecord> m_lru;
    ArrayPool<RedoCacheLogPageRecord> m_pool;
    Uint32 m_hits;
    Uint32 m_multi_page;
    Uint32 m_multi_miss;
  } m_redo_page_cache;

  void evict(RedoPageCache&, Uint32 cnt);
  void do_evict(RedoPageCache&, Ptr<RedoCacheLogPageRecord>);
  void addCachePages(RedoPageCache&,
                     Uint32 partNo,
                     Uint32 startPageNo,
                     LogFileOperationRecord*);
  void release(RedoPageCache&);
#endif

#ifndef NO_REDO_OPEN_FILE_CACHE
  struct RedoOpenFileCache
  {
    RedoOpenFileCache() : m_lru(m_pool), m_hits(0), m_close_cnt(0) {}

    DLCFifoList<LogFileRecord> m_lru;
    ArrayPool<LogFileRecord> m_pool;
    Uint32 m_hits;
    Uint32 m_close_cnt;
  } m_redo_open_file_cache;

  void openFileRw_cache(Signal* signal, LogFileRecordPtr olfLogFilePtr);
  void closeFile_cache(Signal* signal, LogFileRecordPtr logFilePtr, Uint32);
  void release(Signal*, RedoOpenFileCache&);
#endif

public:
  bool is_same_trans(Uint32 opId, Uint32 trid1, Uint32 trid2);
  void get_op_info(Uint32 opId, Uint32 *hash, Uint32* gci_hi, Uint32* gci_lo,
                   Uint32* transId1, Uint32* transId2);
  void accminupdate(Signal*, Uint32 opPtrI, const Local_key*);
  void accremoverow(Signal*, Uint32 opPtrI, const Local_key*);

  /**
   *
   */
  struct CommitAckMarker {
    CommitAckMarker() {}
    Uint32 transid1;
    Uint32 transid2;
    
    Uint32 apiRef;    // Api block ref
    Uint32 apiOprec;  // Connection Object in NDB API
    BlockReference tcRef;
    union { Uint32 nextPool; Uint32 nextHash; };
    Uint32 prevHash;
    Uint32 reference_count;
    bool in_hash;
    bool removed_by_fail_api;

    inline bool equal(const CommitAckMarker & p) const {
      return ((p.transid1 == transid1) && (p.transid2 == transid2));
    }
    
    inline Uint32 hashValue() const {
      return transid1;
    }
  };

  typedef Ptr<CommitAckMarker> CommitAckMarkerPtr;
  ArrayPool<CommitAckMarker>   m_commitAckMarkerPool;
  DLHashTable<CommitAckMarker> m_commitAckMarkerHash;
  typedef DLHashTable<CommitAckMarker>::Iterator CommitAckMarkerIterator;
  void execREMOVE_MARKER_ORD(Signal* signal);
  void scanMarkers(Signal* signal, Uint32 tcNodeFail, Uint32 bucket, Uint32 i);
  bool check_tc_and_update_max_instance(BlockReference ref,
                                        TcNodeFailRecord *tcNodeFailPtr);

  void ndbdFailBlockCleanupCallback(Signal* signal, Uint32 failedNodeID, Uint32 ignoredRc);

  struct MonotonicCounters {
    MonotonicCounters() :
      operations(0) {}

    Uint64 operations;

    Uint32 build_event_rep(Signal* signal) const
    {
      /*
        Read saved value from CONTINUEB, subtract from
        counter and write to EVENT_REP
      */
      struct { const Uint64* ptr; Uint64 old; } vars[] = {
        { &operations, 0 }
      };
      const size_t num = sizeof(vars)/sizeof(vars[0]);

      signal->theData[0] = NDB_LE_OperationReportCounters;

      // Read old values from signal
      for (size_t i = 0; i < num ; i++)
      {
        vars[i].old =
          (signal->theData[1+(2*i)+1] |(Uint64(signal->theData[1+(2*i)])<< 32));
      }

      // Write difference back to signal
      for (size_t i = 0; i < num ; i++)
      {
        signal->theData[1 + i] = (Uint32)(*vars[i].ptr - vars[i].old);
      }
      return 1 + num;
    }

    Uint32 build_continueB(Signal* signal) const
    {
      /* Save current value of counters to CONTINUEB */
      const Uint64* vars[] = { &operations };
      const size_t num = sizeof(vars)/sizeof(vars[0]);

      for (size_t i = 0; i < num ; i++)
      {
        signal->theData[1+i*2] = Uint32(*vars[i] >> 32);
        signal->theData[1+i*2+1] = Uint32(*vars[i]);
      }
      return 1 + num * 2;
    }

  } c_Counters;

  Uint32 c_max_redo_lag;
  Uint32 c_max_redo_lag_counter;
  Uint64 cTotalLqhKeyReqCount;
  Uint32 c_max_parallel_scans_per_frag;

  Uint64 c_keyOverloads;
  
  /* All that apply */
  Uint64 c_keyOverloadsTcNode;
  Uint64 c_keyOverloadsReaderApi;
  Uint64 c_keyOverloadsPeerNode;
  Uint64 c_keyOverloadsSubscriber;
  
  Uint64 c_scanSlowDowns; 
  
  /**
     Startup logging:

     c_fragmentsStarted:
       Total number of fragments started as part of node restart
     c_fragmentsStartedWithCopy:
       Number of fragments started by complete copy where no useful LCP was
       accessible for the fragment.
     c_fragCopyFrag:
       The current fragment id copied
     c_fragCopyTable:
       The current table id copied
     c_fragCopyRowsIns:
       The number of rows inserted in current fragment
     c_fragCopyRowsDel:
       The number of rows deleted in current fragment
     c_fragBytesCopied:
       The number of bytes sent over the wire to copy the current fragment

     c_fragmentCopyStart:
       Time of start of copy fragment
     c_fragmentsCopied:
       Number of fragments copied
     c_totalCopyRowsIns:
       Total number of rows inserted as part of copy process
     c_totalCopyRowsDel:
       Total number of rows deleted as part of copy process
     c_totalBytesCopied:
       Total number of bytes sent over the wire as part of the copy process
  */
  Uint32 c_fragmentsStarted;
  Uint32 c_fragmentsStartedWithCopy;  /* Non trans -> 2PINR */

  Uint32 c_fragCopyFrag;
  Uint32 c_fragCopyTable;
  Uint64 c_fragCopyRowsIns;
  Uint64 c_fragCopyRowsDel;
  Uint64 c_fragBytesCopied;

  Uint64 c_fragmentCopyStart;
  Uint32 c_fragmentsCopied;
  Uint64 c_totalCopyRowsIns;
  Uint64 c_totalCopyRowsDel;
  Uint64 c_totalBytesCopied;

  inline bool getAllowRead() const {
    return getNodeState().startLevel < NodeState::SL_STOPPING_3;
  }

  DLHashTable<ScanRecord> c_scanTakeOverHash;

  inline bool TRACE_OP_CHECK(const TcConnectionrec* regTcPtr);
#ifdef ERROR_INSERT
  void TRACE_OP_DUMP(const TcConnectionrec* regTcPtr, const char * pos);
#endif

#ifdef ERROR_INSERT
  Uint32 c_master_node_id;
#endif

  Uint32 get_node_status(Uint32 nodeId) const;
  bool check_ndb_versions() const;

  void suspendFile(Signal* signal, Uint32 filePtrI, Uint32 millis);
  void suspendFile(Signal* signal, Ptr<LogFileRecord> logFile, Uint32 millis);

  void send_runredo_event(Signal*, LogPartRecord *, Uint32 currgci);

  void sendFireTrigConfTc(Signal* signal, BlockReference ref, Uint32 Tdata[]);
  bool check_fire_trig_pass(Uint32 op, Uint32 pass);
#endif
};

#ifndef DBLQH_STATE_EXTRACT

inline
bool
Dblqh::ScanRecord::check_scan_batch_completed() const
{
  Uint32 max_rows = m_max_batch_size_rows;
  Uint32 max_bytes = m_max_batch_size_bytes;

  return m_stop_batch ||
    (max_rows > 0 && (m_curr_batch_size_rows >= max_rows))  ||
    (max_bytes > 0 && (m_curr_batch_size_bytes >= max_bytes));
}

inline
void
Dblqh::i_get_acc_ptr(ScanRecord* scanP, Uint32* &acc_ptr, Uint32 index)
{
  /* Return ptr to place where acc ptr for operation with given
   * index is stored.
   * If index == 0, it's stored in the ScanRecord, otherwise it's 
   * stored in a segment linked from the ScanRecord.
   */
  if (index == 0) {
    acc_ptr= (Uint32*)&scanP->scan_acc_op_ptr[0];
  } else {
    
    Uint32 segmentIVal, segment, segmentOffset;
    SegmentedSectionPtr segPtr;

    segment= (index + SectionSegment::DataLength -1) / 
      SectionSegment::DataLength;
    segmentOffset= (index - 1) % SectionSegment::DataLength;
    jam();
    ndbassert( segment < ScanRecord::MaxScanAccSegments );

    segmentIVal= scanP->scan_acc_op_ptr[ segment ];
    getSection(segPtr, segmentIVal);

    acc_ptr= &segPtr.p->theData[ segmentOffset ];
  }
}

inline
bool
Dblqh::is_same_trans(Uint32 opId, Uint32 trid1, Uint32 trid2)
{
  TcConnectionrecPtr regTcPtr;  
  regTcPtr.i= opId;
  ptrCheckGuard(regTcPtr, ctcConnectrecFileSize, tcConnectionrec);
  return ((regTcPtr.p->transid[0] == trid1) &&
          (regTcPtr.p->transid[1] == trid2));
}

inline
void
Dblqh::get_op_info(Uint32 opId, Uint32 *hash, Uint32* gci_hi, Uint32* gci_lo,
                   Uint32* transId1, Uint32* transId2)
{
  TcConnectionrecPtr regTcPtr;  
  regTcPtr.i= opId;
  ptrCheckGuard(regTcPtr, ctcConnectrecFileSize, tcConnectionrec);
  *hash = regTcPtr.p->hashValue;
  *gci_hi = regTcPtr.p->gci_hi;
  *gci_lo = regTcPtr.p->gci_lo;
  *transId1 = regTcPtr.p->transid[0];
  *transId2 = regTcPtr.p->transid[1];
}

inline
void
Dblqh::accminupdate(Signal* signal, Uint32 opId, const Local_key* key)
{
  TcConnectionrecPtr regTcPtr;  
  regTcPtr.i= opId;
  ptrCheckGuard(regTcPtr, ctcConnectrecFileSize, tcConnectionrec);
  signal->theData[0] = regTcPtr.p->accConnectrec;
  signal->theData[1] = key->m_page_no;
  signal->theData[2] = key->m_page_idx;
  c_acc->execACCMINUPDATE(signal);

  if (ERROR_INSERTED(5714))
  {
    FragrecordPtr regFragptr;
    regFragptr.i = regTcPtr.p->fragmentptr;
    c_fragment_pool.getPtr(regFragptr);
    if (regFragptr.p->m_copy_started_state == Fragrecord::AC_NR_COPY)
      ndbout << " LK: " << *key;
  }

  if (ERROR_INSERTED(5712) || ERROR_INSERTED(5713))
    ndbout << " LK: " << *key;
  regTcPtr.p->m_row_id = *key;
}

inline
void
Dblqh::accremoverow(Signal* signal, Uint32 opId, const Local_key* key)
{
  TcConnectionrecPtr regTcPtr;
  regTcPtr.i= opId;
  ptrCheckGuard(regTcPtr, ctcConnectrecFileSize, tcConnectionrec);
  c_acc->removerow(regTcPtr.p->accConnectrec, key);
}

inline
bool
Dblqh::TRACE_OP_CHECK(const TcConnectionrec* regTcPtr)
{
  if (ERROR_INSERTED(5714))
  {
    FragrecordPtr regFragptr;
    regFragptr.i = regTcPtr->fragmentptr;
    c_fragment_pool.getPtr(regFragptr);
    return regFragptr.p->m_copy_started_state == Fragrecord::AC_NR_COPY;
  }

  return (ERROR_INSERTED(5712) && 
	  (regTcPtr->operation == ZINSERT ||
	   regTcPtr->operation == ZDELETE)) ||
    ERROR_INSERTED(5713);
}
#endif

#undef JAM_FILE_ID

#endif<|MERGE_RESOLUTION|>--- conflicted
+++ resolved
@@ -2337,10 +2337,7 @@
       Uint32 m_page_id[2];
       Local_key m_disk_ref[2];
     } m_nr_delete;
-<<<<<<< HEAD
-=======
     Uint32 accOpPtr; /* for scan lock take over */
->>>>>>> 64c88599
 #endif // DBLQH_STATE_EXTRACT
   }; /* p2c: size = 280 bytes */
 
