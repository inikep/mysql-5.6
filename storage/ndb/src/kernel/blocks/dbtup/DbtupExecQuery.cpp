/* Copyright (C) 2003 MySQL AB

   This program is free software; you can redistribute it and/or modify
   it under the terms of the GNU General Public License as published by
   the Free Software Foundation; version 2 of the License.

   This program is distributed in the hope that it will be useful,
   but WITHOUT ANY WARRANTY; without even the implied warranty of
   MERCHANTABILITY or FITNESS FOR A PARTICULAR PURPOSE.  See the
   GNU General Public License for more details.

   You should have received a copy of the GNU General Public License
   along with this program; if not, write to the Free Software
   Foundation, Inc., 59 Temple Place, Suite 330, Boston, MA  02111-1307  USA */


#define DBTUP_C
#include <Dblqh.hpp>
#include "Dbtup.hpp"
#include <RefConvert.hpp>
#include <ndb_limits.h>
#include <pc.hpp>
#include <AttributeDescriptor.hpp>
#include "AttributeOffset.hpp"
#include <AttributeHeader.hpp>
#include <Interpreter.hpp>
#include <signaldata/TupCommit.hpp>
#include <signaldata/TupKey.hpp>
#include <signaldata/AttrInfo.hpp>
#include <NdbSqlUtil.hpp>

/* ----------------------------------------------------------------- */
/* -----------       INIT_STORED_OPERATIONREC         -------------- */
/* ----------------------------------------------------------------- */
int Dbtup::initStoredOperationrec(Operationrec* regOperPtr,
                                  KeyReqStruct* req_struct,
                                  Uint32 storedId) 
{
  jam();
  StoredProcPtr storedPtr;
  c_storedProcPool.getPtr(storedPtr, storedId);
  if (storedPtr.i != RNIL) {
    if (storedPtr.p->storedCode == ZSCAN_PROCEDURE) {
      storedPtr.p->storedCounter++;
      regOperPtr->firstAttrinbufrec= storedPtr.p->storedLinkFirst;
      regOperPtr->lastAttrinbufrec= storedPtr.p->storedLinkLast;
      regOperPtr->currentAttrinbufLen= storedPtr.p->storedProcLength;
      req_struct->attrinfo_len= storedPtr.p->storedProcLength;
      return ZOK;
    }
  }
  terrorCode= ZSTORED_PROC_ID_ERROR;
  return terrorCode;
}

void Dbtup::copyAttrinfo(Operationrec * regOperPtr,
                         Uint32* inBuffer)
{
  AttrbufrecPtr copyAttrBufPtr;
  Uint32 RnoOfAttrBufrec= cnoOfAttrbufrec;
  int RbufLen;
  Uint32 RinBufIndex= 0;
  Uint32 Rnext;
  Uint32 Rfirst;
  Uint32 TstoredProcedure= (regOperPtr->storedProcedureId != ZNIL);
  Uint32 RnoFree= cnoFreeAttrbufrec;

//-------------------------------------------------------------------------
// As a prelude to the execution of the TUPKEYREQ we will copy the program
// into the inBuffer to enable easy execution without any complex jumping
// between the buffers. In particular this will make the interpreter less
// complex. Hopefully it does also improve performance.
//-------------------------------------------------------------------------
  copyAttrBufPtr.i= regOperPtr->firstAttrinbufrec;
  while (copyAttrBufPtr.i != RNIL) {
    jam();
    ndbrequire(copyAttrBufPtr.i < RnoOfAttrBufrec);
    ptrAss(copyAttrBufPtr, attrbufrec);
    RbufLen= copyAttrBufPtr.p->attrbuf[ZBUF_DATA_LEN];
    Rnext= copyAttrBufPtr.p->attrbuf[ZBUF_NEXT];
    Rfirst= cfirstfreeAttrbufrec;
    MEMCOPY_NO_WORDS(&inBuffer[RinBufIndex],
                     &copyAttrBufPtr.p->attrbuf[0],
                     RbufLen);
    RinBufIndex += RbufLen;
    if (!TstoredProcedure) {
      copyAttrBufPtr.p->attrbuf[ZBUF_NEXT]= Rfirst;
      cfirstfreeAttrbufrec= copyAttrBufPtr.i;
      RnoFree++;
    }
    copyAttrBufPtr.i= Rnext;
  }
  cnoFreeAttrbufrec= RnoFree;
  if (TstoredProcedure) {
    jam();
    StoredProcPtr storedPtr;
    c_storedProcPool.getPtr(storedPtr, (Uint32)regOperPtr->storedProcedureId);
    ndbrequire(storedPtr.p->storedCode == ZSCAN_PROCEDURE);
    storedPtr.p->storedCounter--;
  }
  // Release the ATTRINFO buffers
  regOperPtr->storedProcedureId= RNIL;
  regOperPtr->firstAttrinbufrec= RNIL;
  regOperPtr->lastAttrinbufrec= RNIL;
}

void Dbtup::handleATTRINFOforTUPKEYREQ(Signal* signal,
                                       const Uint32 *data,
				       Uint32 len,
                                       Operationrec * regOperPtr) 
{
  while(len)
  {
    Uint32 length = len > AttrInfo::DataLength ? AttrInfo::DataLength : len;

    AttrbufrecPtr TAttrinbufptr;
    TAttrinbufptr.i= cfirstfreeAttrbufrec;
    if ((cfirstfreeAttrbufrec < cnoOfAttrbufrec) &&
	(cnoFreeAttrbufrec > MIN_ATTRBUF)) {
      ptrAss(TAttrinbufptr, attrbufrec);
      MEMCOPY_NO_WORDS(&TAttrinbufptr.p->attrbuf[0],
		       data,
		       length);
      Uint32 RnoFree= cnoFreeAttrbufrec;
      Uint32 Rnext= TAttrinbufptr.p->attrbuf[ZBUF_NEXT];
      TAttrinbufptr.p->attrbuf[ZBUF_DATA_LEN]= length;
      TAttrinbufptr.p->attrbuf[ZBUF_NEXT]= RNIL;
      
      AttrbufrecPtr locAttrinbufptr;
      Uint32 RnewLen= regOperPtr->currentAttrinbufLen;
      
      locAttrinbufptr.i= regOperPtr->lastAttrinbufrec;
      cfirstfreeAttrbufrec= Rnext;
      cnoFreeAttrbufrec= RnoFree - 1;
      RnewLen += length;
      regOperPtr->lastAttrinbufrec= TAttrinbufptr.i;
      regOperPtr->currentAttrinbufLen= RnewLen;
      if (locAttrinbufptr.i == RNIL) {
	regOperPtr->firstAttrinbufrec= TAttrinbufptr.i;
      } else {
	jam();
	ptrCheckGuard(locAttrinbufptr, cnoOfAttrbufrec, attrbufrec);
	locAttrinbufptr.p->attrbuf[ZBUF_NEXT]= TAttrinbufptr.i;
      }
      if (RnewLen < ZATTR_BUFFER_SIZE) {
      } else {
	jam();
	set_trans_state(regOperPtr, TRANS_TOO_MUCH_AI);
	return;
      }
    } else if (cnoFreeAttrbufrec <= MIN_ATTRBUF) {
      jam();
      set_trans_state(regOperPtr, TRANS_ERROR_WAIT_TUPKEYREQ);
    } else {
      ndbrequire(false);
    }
    
    len -= length;
    data += length;    
  }
}

void Dbtup::execATTRINFO(Signal* signal) 
{
  Uint32 Rsig0= signal->theData[0];
  Uint32 Rlen= signal->length();
  jamEntry();

  receive_attrinfo(signal, Rsig0, signal->theData+3, Rlen-3);
}
 
void
Dbtup::receive_attrinfo(Signal* signal, Uint32 op, 
			const Uint32* data, Uint32 Rlen)
{ 
  OperationrecPtr regOpPtr;
  regOpPtr.i= op;
  c_operation_pool.getPtr(regOpPtr, op);
  TransState trans_state= get_trans_state(regOpPtr.p);
  if (trans_state == TRANS_IDLE) {
    handleATTRINFOforTUPKEYREQ(signal, data, Rlen, regOpPtr.p);
    return;
  } else if (trans_state == TRANS_WAIT_STORED_PROCEDURE_ATTR_INFO) {
    storedProcedureAttrInfo(signal, regOpPtr.p, data, Rlen, false);
    return;
  }
  switch (trans_state) {
  case TRANS_ERROR_WAIT_STORED_PROCREQ:
    jam();
  case TRANS_TOO_MUCH_AI:
    jam();
  case TRANS_ERROR_WAIT_TUPKEYREQ:
    jam();
    return;	/* IGNORE ATTRINFO IN THOSE STATES, WAITING FOR ABORT SIGNAL */
  case TRANS_DISCONNECTED:
    jam();
  case TRANS_STARTED:
    jam();
  default:
    ndbrequire(false);
  }
}

void
Dbtup::setChecksum(Tuple_header* tuple_ptr,
                   Tablerec* regTabPtr)
{
  tuple_ptr->m_checksum= 0;
  tuple_ptr->m_checksum= calculateChecksum(tuple_ptr, regTabPtr);
}

Uint32
Dbtup::calculateChecksum(Tuple_header* tuple_ptr,
                         Tablerec* regTabPtr)
{
  Uint32 checksum;
  Uint32 i, rec_size, *tuple_header;
  rec_size= regTabPtr->m_offsets[MM].m_fix_header_size;
  tuple_header= tuple_ptr->m_data;
  checksum= 0;
  // includes tupVersion
  //printf("%p - ", tuple_ptr);
  
  for (i= 0; i < rec_size-2; i++) {
    checksum ^= tuple_header[i];
    //printf("%.8x ", tuple_header[i]);
  }
  
  //printf("-> %.8x\n", checksum);

#if 0
  if (var_sized) {
    /*
    if (! req_struct->fix_var_together) {
      jam();
      checksum ^= tuple_header[rec_size];
    }
    */
    jam();
    var_data_part= req_struct->var_data_start;
    vsize_words= calculate_total_var_size(req_struct->var_len_array,
                                          regTabPtr->no_var_attr);
    ndbassert(req_struct->var_data_end >= &var_data_part[vsize_words]);
    for (i= 0; i < vsize_words; i++) {
      checksum ^= var_data_part[i];
    }
  }
#endif
  return checksum;
}

/* ----------------------------------------------------------------- */
/* -----------       INSERT_ACTIVE_OP_LIST            -------------- */
/* ----------------------------------------------------------------- */
bool 
Dbtup::insertActiveOpList(OperationrecPtr regOperPtr,
			  KeyReqStruct* req_struct)
{
  OperationrecPtr prevOpPtr;
  ndbrequire(!regOperPtr.p->op_struct.in_active_list);
  regOperPtr.p->op_struct.in_active_list= true;
  req_struct->prevOpPtr.i= 
    prevOpPtr.i= req_struct->m_tuple_ptr->m_operation_ptr_i;
  regOperPtr.p->prevActiveOp= prevOpPtr.i;
  regOperPtr.p->nextActiveOp= RNIL;
  regOperPtr.p->m_undo_buffer_space= 0;
  req_struct->m_tuple_ptr->m_operation_ptr_i= regOperPtr.i;
  if (prevOpPtr.i == RNIL) {
    set_change_mask_state(regOperPtr.p, USE_SAVED_CHANGE_MASK);
    regOperPtr.p->saved_change_mask[0] = 0;
    regOperPtr.p->saved_change_mask[1] = 0;
    return true;
  } else {
    req_struct->prevOpPtr.p= prevOpPtr.p= c_operation_pool.getPtr(prevOpPtr.i);
    prevOpPtr.p->nextActiveOp= regOperPtr.i;

    regOperPtr.p->op_struct.m_wait_log_buffer= 
      prevOpPtr.p->op_struct.m_wait_log_buffer;
    regOperPtr.p->op_struct.m_load_diskpage_on_commit= 
      prevOpPtr.p->op_struct.m_load_diskpage_on_commit;
    regOperPtr.p->m_undo_buffer_space= prevOpPtr.p->m_undo_buffer_space;
    // start with prev mask (matters only for UPD o UPD)
    set_change_mask_state(regOperPtr.p, get_change_mask_state(prevOpPtr.p));
    regOperPtr.p->saved_change_mask[0] = prevOpPtr.p->saved_change_mask[0];
    regOperPtr.p->saved_change_mask[1] = prevOpPtr.p->saved_change_mask[1];

    prevOpPtr.p->op_struct.m_wait_log_buffer= 0;
    prevOpPtr.p->op_struct.m_load_diskpage_on_commit= 0;

    if(prevOpPtr.p->op_struct.tuple_state == TUPLE_PREPARED)
    {
      Uint32 op= regOperPtr.p->op_struct.op_type;
      Uint32 prevOp= prevOpPtr.p->op_struct.op_type;
      if (prevOp == ZDELETE)
      {
	if(op == ZINSERT)
	{
	  // mark both
	  prevOpPtr.p->op_struct.delete_insert_flag= true;
	  regOperPtr.p->op_struct.delete_insert_flag= true;
	  return true;
	} else {
	  terrorCode= ZTUPLE_DELETED_ERROR;
	  return false;
	}
      } 
      else if(op == ZINSERT && prevOp != ZDELETE)
      {
	terrorCode= ZINSERT_ERROR;
	return false;
      }
      return true;
    }
    else
    {
      terrorCode= ZMUST_BE_ABORTED_ERROR;
      return false;
    }
  }
}

bool
Dbtup::setup_read(KeyReqStruct *req_struct,
		  Operationrec* regOperPtr,
		  Fragrecord* regFragPtr,
		  Tablerec* regTabPtr,
		  bool disk)
{
  OperationrecPtr currOpPtr;
  currOpPtr.i= req_struct->m_tuple_ptr->m_operation_ptr_i;
  if (currOpPtr.i == RNIL)
  {
    if (regTabPtr->need_expand(disk))
      prepare_read(req_struct, regTabPtr, disk);
    return true;
  }

  do {
    Uint32 savepointId= regOperPtr->savepointId;
    bool dirty= req_struct->dirty_op;
    
    c_operation_pool.getPtr(currOpPtr);
    bool sameTrans= c_lqh->is_same_trans(currOpPtr.p->userpointer,
					 req_struct->trans_id1,
					 req_struct->trans_id2);
    /**
     * Read committed in same trans reads latest copy
     */
    if(dirty && !sameTrans)
    {
      savepointId= 0;
    }
    else if(sameTrans)
    {
      // Use savepoint even in read committed mode
      dirty= false;
    }

    OperationrecPtr prevOpPtr = currOpPtr;  
    bool found= false;
    while(true) 
    {
      if (savepointId > currOpPtr.p->savepointId) {
	found= true;
	break;
      }
      if (currOpPtr.p->is_first_operation()){
	break;
      }
      prevOpPtr= currOpPtr;
      currOpPtr.i = currOpPtr.p->prevActiveOp;
      c_operation_pool.getPtr(currOpPtr);
    }
    
    Uint32 currOp= currOpPtr.p->op_struct.op_type;
    
    if((found && currOp == ZDELETE) || 
       ((dirty || !found) && currOp == ZINSERT))
    {
      terrorCode= ZTUPLE_DELETED_ERROR;
      break;
    }
    
    if(dirty || !found)
    {
      
    }
    else
    {
      req_struct->m_tuple_ptr= (Tuple_header*)
	c_undo_buffer.get_ptr(&currOpPtr.p->m_copy_tuple_location);
    }      

    if (regTabPtr->need_expand(disk))
      prepare_read(req_struct, regTabPtr, disk);
    
#if 0
    ndbout_c("reading copy");
    Uint32 *var_ptr = fixed_ptr+regTabPtr->var_offset;
    req_struct->m_tuple_ptr= fixed_ptr;
    req_struct->fix_var_together= true;  
    req_struct->var_len_array= (Uint16*)var_ptr;
    req_struct->var_data_start= var_ptr+regTabPtr->var_array_wsize;
    Uint32 var_sz32= init_var_pos_array((Uint16*)var_ptr,
					req_struct->var_pos_array,
					regTabPtr->no_var_attr);
    req_struct->var_data_end= var_ptr+regTabPtr->var_array_wsize + var_sz32;
#endif
    return true;
  } while(0);
  
  return false;
}

int
Dbtup::load_diskpage(Signal* signal, 
		     Uint32 opRec, Uint32 fragPtrI, 
		     Uint32 local_key, Uint32 flags)
{
  c_operation_pool.getPtr(operPtr, opRec);
  fragptr.i= fragPtrI;
  ptrCheckGuard(fragptr, cnoOfFragrec, fragrecord);
  
  Operationrec *  regOperPtr= operPtr.p;
  Fragrecord * regFragPtr= fragptr.p;
  
  tabptr.i = regFragPtr->fragTableId;
  ptrCheckGuard(tabptr, cnoOfTablerec, tablerec);
  Tablerec* regTabPtr = tabptr.p;
  
  if(local_key == ~(Uint32)0)
  {
    jam();
    regOperPtr->op_struct.m_wait_log_buffer= 1;
    regOperPtr->op_struct.m_load_diskpage_on_commit= 1;
    return 1;
  }
  
  jam();
  Uint32 page_idx= local_key & MAX_TUPLES_PER_PAGE;
  Uint32 frag_page_id= local_key >> MAX_TUPLES_BITS;
  regOperPtr->m_tuple_location.m_page_no= getRealpid(regFragPtr,
						     frag_page_id);
  regOperPtr->m_tuple_location.m_page_idx= page_idx;
  
  PagePtr page_ptr;
  Uint32* tmp= get_ptr(&page_ptr, &regOperPtr->m_tuple_location, regTabPtr);
  Tuple_header* ptr= (Tuple_header*)tmp;
  
  int res= 1;
  Uint32 opPtr= ptr->m_operation_ptr_i;
  if(ptr->m_header_bits & Tuple_header::DISK_PART)
  {
    Page_cache_client::Request req;
    memcpy(&req.m_page, ptr->get_disk_ref_ptr(regTabPtr), sizeof(Local_key));
    req.m_callback.m_callbackData= opRec;
    req.m_callback.m_callbackFunction= 
      safe_cast(&Dbtup::disk_page_load_callback);

#ifdef ERROR_INSERT
    if (ERROR_INSERTED(4022))
    {
      flags |= Page_cache_client::DELAY_REQ;
      req.m_delay_until_time = NdbTick_CurrentMillisecond()+(Uint64)3000;
    }
#endif
    
    if((res= m_pgman.get_page(signal, req, flags)) > 0)
    {
      //ndbout_c("in cache");
      // In cache
    } 
    else if(res == 0)
    {
      //ndbout_c("waiting for callback");
      // set state
    }
    else 
    {
      // Error
    }
  }

  switch(flags & 7)
  {
  case ZREAD:
  case ZREAD_EX:
    break;
  case ZDELETE:
  case ZUPDATE:
  case ZINSERT:
  case ZWRITE:
    regOperPtr->op_struct.m_wait_log_buffer= 1;
    regOperPtr->op_struct.m_load_diskpage_on_commit= 1;
  }
  return res;
}

void
Dbtup::disk_page_load_callback(Signal* signal, Uint32 opRec, Uint32 page_id)
{
  c_operation_pool.getPtr(operPtr, opRec);
  c_lqh->acckeyconf_load_diskpage_callback(signal, 
					   operPtr.p->userpointer, page_id);
}

int
Dbtup::load_diskpage_scan(Signal* signal, 
			  Uint32 opRec, Uint32 fragPtrI, 
			  Uint32 local_key, Uint32 flags)
{
  c_operation_pool.getPtr(operPtr, opRec);
  fragptr.i= fragPtrI;
  ptrCheckGuard(fragptr, cnoOfFragrec, fragrecord);
  
  Operationrec *  regOperPtr= operPtr.p;
  Fragrecord * regFragPtr= fragptr.p;
  
  tabptr.i = regFragPtr->fragTableId;
  ptrCheckGuard(tabptr, cnoOfTablerec, tablerec);
  Tablerec* regTabPtr = tabptr.p;
  
  jam();
  Uint32 page_idx= local_key & MAX_TUPLES_PER_PAGE;
  Uint32 frag_page_id= local_key >> MAX_TUPLES_BITS;
  regOperPtr->m_tuple_location.m_page_no= getRealpid(regFragPtr,
						     frag_page_id);
  regOperPtr->m_tuple_location.m_page_idx= page_idx;
  regOperPtr->op_struct.m_load_diskpage_on_commit= 0;
  
  PagePtr page_ptr;
  Uint32* tmp= get_ptr(&page_ptr, &regOperPtr->m_tuple_location, regTabPtr);
  Tuple_header* ptr= (Tuple_header*)tmp;
  
  int res= 1;
  Uint32 opPtr= ptr->m_operation_ptr_i;
  if(ptr->m_header_bits & Tuple_header::DISK_PART)
  {
    Page_cache_client::Request req;
    memcpy(&req.m_page, ptr->get_disk_ref_ptr(regTabPtr), sizeof(Local_key));
    req.m_callback.m_callbackData= opRec;
    req.m_callback.m_callbackFunction= 
      safe_cast(&Dbtup::disk_page_load_scan_callback);
    
    if((res= m_pgman.get_page(signal, req, flags)) > 0)
    {
      // ndbout_c("in cache");
      // In cache
    } 
    else if(res == 0)
    {
      //ndbout_c("waiting for callback");
      // set state
    }
    else 
    {
      // Error
    }
  }
  return res;
}

void
Dbtup::disk_page_load_scan_callback(Signal* signal, 
				    Uint32 opRec, Uint32 page_id)
{
  c_operation_pool.getPtr(operPtr, opRec);
  c_lqh->next_scanconf_load_diskpage_callback(signal, 
					      operPtr.p->userpointer, page_id);
}

void Dbtup::execTUPKEYREQ(Signal* signal) 
{
   TupKeyReq * tupKeyReq= (TupKeyReq *)signal->getDataPtr();
   KeyReqStruct req_struct;
   Uint32 sig1, sig2, sig3, sig4;

   Uint32 RoperPtr= tupKeyReq->connectPtr;
   Uint32 Rfragptr= tupKeyReq->fragPtr;

   Uint32 RnoOfFragrec= cnoOfFragrec;
   Uint32 RnoOfTablerec= cnoOfTablerec;

   jamEntry();
   fragptr.i= Rfragptr;

   ndbrequire(Rfragptr < RnoOfFragrec);

   c_operation_pool.getPtr(operPtr, RoperPtr);
   ptrAss(fragptr, fragrecord);

   Uint32 TrequestInfo= tupKeyReq->request;

   Operationrec *  regOperPtr= operPtr.p;
   Fragrecord * regFragPtr= fragptr.p;

   tabptr.i = regFragPtr->fragTableId;
   ptrCheckGuard(tabptr, RnoOfTablerec, tablerec);
   Tablerec* regTabPtr = tabptr.p;

   req_struct.signal= signal;
   req_struct.dirty_op= TrequestInfo & 1;
   req_struct.interpreted_exec= (TrequestInfo >> 10) & 1;
   req_struct.no_fired_triggers= 0;
   req_struct.read_length= 0;
   req_struct.max_attr_id_updated= 0;
   req_struct.no_changed_attrs= 0;
   req_struct.last_row= false;
   req_struct.changeMask.clear();

   if (unlikely(get_trans_state(regOperPtr) != TRANS_IDLE))
   {
     TUPKEY_abort(signal, 39);
     return;
   }

 /* ----------------------------------------------------------------- */
 // Operation is ZREAD when we arrive here so no need to worry about the
 // abort process.
 /* ----------------------------------------------------------------- */
 /* -----------    INITIATE THE OPERATION RECORD       -------------- */
 /* ----------------------------------------------------------------- */
   Uint32 Rstoredid= tupKeyReq->storedProcedure;

   regOperPtr->fragmentPtr= Rfragptr;
   regOperPtr->op_struct.op_type= (TrequestInfo >> 6) & 0xf;
   regOperPtr->op_struct.delete_insert_flag = false;
   regOperPtr->storedProcedureId= Rstoredid;

   regOperPtr->m_copy_tuple_location.setNull();
   regOperPtr->tupVersion= ZNIL;

   sig1= tupKeyReq->savePointId;
   sig2= tupKeyReq->primaryReplica;
   sig3= tupKeyReq->keyRef2;
   
   regOperPtr->savepointId= sig1;
   regOperPtr->op_struct.primary_replica= sig2;
   Uint32 pageidx = regOperPtr->m_tuple_location.m_page_idx= sig3;

   sig1= tupKeyReq->opRef;
   sig2= tupKeyReq->tcOpIndex;
   sig3= tupKeyReq->coordinatorTC;
   sig4= tupKeyReq->keyRef1;

   req_struct.tc_operation_ptr= sig1;
   req_struct.TC_index= sig2;
   req_struct.TC_ref= sig3;
   Uint32 pageid = req_struct.frag_page_id= sig4;
   req_struct.m_use_rowid = (TrequestInfo >> 11) & 1;

   sig1= tupKeyReq->attrBufLen;
   sig2= tupKeyReq->applRef;
   sig3= tupKeyReq->transId1;
   sig4= tupKeyReq->transId2;

   Uint32 disk_page= tupKeyReq->disk_page;
   
   req_struct.log_size= sig1;
   req_struct.attrinfo_len= sig1;
   req_struct.rec_blockref= sig2;
   req_struct.trans_id1= sig3;
   req_struct.trans_id2= sig4;
   req_struct.m_disk_page_ptr.i= disk_page;

   sig1 = tupKeyReq->m_row_id_page_no;
   sig2 = tupKeyReq->m_row_id_page_idx;

   req_struct.m_row_id.m_page_no = sig1;
   req_struct.m_row_id.m_page_idx = sig2;
   
   Uint32 Roptype = regOperPtr->op_struct.op_type;

   if (Rstoredid != ZNIL) {
     ndbrequire(initStoredOperationrec(regOperPtr,
				       &req_struct,
				       Rstoredid) == ZOK);
   }

   copyAttrinfo(regOperPtr, &cinBuffer[0]);
   
   Uint32 localkey = (pageid << MAX_TUPLES_BITS) + pageidx;
   if (Roptype == ZINSERT && localkey == ~ (Uint32) 0)
   {
     // No tuple allocatated yet
     goto do_insert;
   }

   /**
    * Get pointer to tuple
    */
   regOperPtr->m_tuple_location.m_page_no= getRealpid(regFragPtr, 
						      req_struct.frag_page_id);
   
   setup_fixed_part(&req_struct, regOperPtr, regTabPtr);
   
   /**
    * Check operation
    */
   if (Roptype == ZREAD) {
     jam();
     
     if (setup_read(&req_struct, regOperPtr, regFragPtr, regTabPtr, 
		    disk_page != RNIL))
     {
       if(handleReadReq(signal, regOperPtr, regTabPtr, &req_struct) != -1) 
       {
	 req_struct.log_size= 0;
	 sendTUPKEYCONF(signal, &req_struct, regOperPtr);
	 /* ---------------------------------------------------------------- */
	 // Read Operations need not to be taken out of any lists. 
	 // We also do not need to wait for commit since there is no changes 
	 // to commit. Thus we
	 // prepare the operation record already now for the next operation.
	 // Write operations have set the state to STARTED above indicating 
	 // that they are waiting for the Commit or Abort decision.
	 /* ---------------------------------------------------------------- */
	 set_trans_state(regOperPtr, TRANS_IDLE);
	 regOperPtr->currentAttrinbufLen= 0;
       }
       return;
     }
     tupkeyErrorLab(signal);
     return;
   }
   
   if(insertActiveOpList(operPtr, &req_struct))
   {
     if(Roptype == ZINSERT)
     {
       jam();
   do_insert:
       if (handleInsertReq(signal, operPtr,
			   fragptr, regTabPtr, &req_struct) == -1) 
       {
	 return;
       }
       if (!regTabPtr->tuxCustomTriggers.isEmpty()) 
       {
	 jam();
	 if (executeTuxInsertTriggers(signal,
				      regOperPtr,
				      regFragPtr,
				      regTabPtr) != 0) {
	   jam();
           /*
            * TUP insert succeeded but add of TUX entries failed.  All
            * TUX changes have been rolled back at this point.
            *
            * We will abort via tupkeyErrorLab() as usual.  This routine
            * however resets the operation to ZREAD.  The TUP_ABORTREQ
            * arriving later cannot then undo the insert.
            *
            * Therefore we call TUP_ABORTREQ already now.  Diskdata etc
            * should be in memory and timeslicing cannot occur.  We must
            * skip TUX abort triggers since TUX is already aborted.
            */
           signal->theData[0] = operPtr.i;
           do_tup_abortreq(signal, ZSKIP_TUX_TRIGGERS);
	   tupkeyErrorLab(signal);
	   return;
	 }
       }
       checkImmediateTriggersAfterInsert(&req_struct,
					 regOperPtr,
					 regTabPtr);
       set_change_mask_state(regOperPtr, SET_ALL_MASK);
       sendTUPKEYCONF(signal, &req_struct, regOperPtr);
       return;
     }

     if (Roptype == ZUPDATE) {
       jam();
       if (handleUpdateReq(signal, regOperPtr,
			   regFragPtr, regTabPtr, &req_struct, disk_page != RNIL) == -1) {
	 return;
       }
       // If update operation is done on primary, 
       // check any after op triggers
       terrorCode= 0;
       if (!regTabPtr->tuxCustomTriggers.isEmpty()) {
	 jam();
	 if (executeTuxUpdateTriggers(signal,
				      regOperPtr,
				      regFragPtr,
				      regTabPtr) != 0) {
	   jam();
           /*
            * See insert case.
            */
           signal->theData[0] = operPtr.i;
           do_tup_abortreq(signal, ZSKIP_TUX_TRIGGERS);
	   tupkeyErrorLab(signal);
	   return;
	 }
       }
       checkImmediateTriggersAfterUpdate(&req_struct,
					 regOperPtr,
					 regTabPtr);
       // XXX use terrorCode for now since all methods are void
       if (terrorCode != 0) 
       {
	 tupkeyErrorLab(signal);
	 return;
       }
       update_change_mask_info(&req_struct, regOperPtr);
       sendTUPKEYCONF(signal, &req_struct, regOperPtr);
       return;
     } 
     else if(Roptype == ZDELETE)
     {
       jam();
       if (handleDeleteReq(signal, regOperPtr,
			   regFragPtr, regTabPtr, 
			   &req_struct,
			   disk_page != RNIL) == -1) {
	 return;
       }
       /*
	* TUX doesn't need to check for triggers at delete since entries in
	* the index are kept until commit time.
	*/

       /*
	* Secondary index triggers fire on the primary after a delete.
	*/
       checkImmediateTriggersAfterDelete(&req_struct,
					 regOperPtr, 
					 regTabPtr);
       set_change_mask_state(regOperPtr, DELETE_CHANGES);
       req_struct.log_size= 0;
       sendTUPKEYCONF(signal, &req_struct, regOperPtr);
       return;
     }
     else
     {
       ndbrequire(false); // Invalid op type
     }
   }

   tupkeyErrorLab(signal);
 }

void
Dbtup::setup_fixed_part(KeyReqStruct* req_struct,
			Operationrec* regOperPtr,
			Tablerec* regTabPtr)
{
  PagePtr page_ptr;
  Uint32* ptr= get_ptr(&page_ptr, &regOperPtr->m_tuple_location, regTabPtr);
  req_struct->m_page_ptr = page_ptr;
  req_struct->m_tuple_ptr = (Tuple_header*)ptr;
  
  ndbassert(regOperPtr->op_struct.op_type == ZINSERT || (! (req_struct->m_tuple_ptr->m_header_bits & Tuple_header::FREE)));
  
  req_struct->check_offset[MM]= regTabPtr->get_check_offset(MM);
  req_struct->check_offset[DD]= regTabPtr->get_check_offset(DD);
  
  Uint32 num_attr= regTabPtr->m_no_of_attributes;
  Uint32 descr_start= regTabPtr->tabDescriptor;
  TableDescriptor *tab_descr= &tableDescriptor[descr_start];
  ndbrequire(descr_start + (num_attr << ZAD_LOG_SIZE) <= cnoOfTabDescrRec);
  req_struct->attr_descr= tab_descr; 
}

 /* ---------------------------------------------------------------- */
 /* ------------------------ CONFIRM REQUEST ----------------------- */
 /* ---------------------------------------------------------------- */
 void Dbtup::sendTUPKEYCONF(Signal* signal,
			    KeyReqStruct *req_struct,
			    Operationrec * regOperPtr)
{
  TupKeyConf * tupKeyConf= (TupKeyConf *)signal->getDataPtrSend();  
  
  Uint32 Rcreate_rowid = req_struct->m_use_rowid;
  Uint32 RuserPointer= regOperPtr->userpointer;
  Uint32 RnoFiredTriggers= req_struct->no_fired_triggers;
  Uint32 log_size= req_struct->log_size;
  Uint32 read_length= req_struct->read_length;
  Uint32 last_row= req_struct->last_row;
  
  set_trans_state(regOperPtr, TRANS_STARTED);
  set_tuple_state(regOperPtr, TUPLE_PREPARED);
  tupKeyConf->userPtr= RuserPointer;
  tupKeyConf->readLength= read_length;
  tupKeyConf->writeLength= log_size;
  tupKeyConf->noFiredTriggers= RnoFiredTriggers;
  tupKeyConf->lastRow= last_row;
  tupKeyConf->rowid = Rcreate_rowid;
  
  EXECUTE_DIRECT(DBLQH, GSN_TUPKEYCONF, signal,
		 TupKeyConf::SignalLength);
  
}


#define MAX_READ (sizeof(signal->theData) > MAX_MESSAGE_SIZE ? MAX_MESSAGE_SIZE : sizeof(signal->theData))

/* ---------------------------------------------------------------- */
/* ----------------------------- READ  ---------------------------- */
/* ---------------------------------------------------------------- */
int Dbtup::handleReadReq(Signal* signal,
                         Operationrec* regOperPtr,
                         Tablerec* regTabPtr,
                         KeyReqStruct* req_struct)
{
  Uint32 *dst;
  Uint32 dstLen, start_index;
  const BlockReference sendBref= req_struct->rec_blockref;
  if ((regTabPtr->m_bits & Tablerec::TR_Checksum) &&
      (calculateChecksum(req_struct->m_tuple_ptr, regTabPtr) != 0)) {
    jam();
    ndbout_c("here2");
    terrorCode= ZTUPLE_CORRUPTED_ERROR;
    tupkeyErrorLab(signal);
    return -1;
  }

  const Uint32 node = refToNode(sendBref);
  if(node != 0 && node != getOwnNodeId()) {
    start_index= 25;
  } else {
    jam();
    /**
     * execute direct
     */
    start_index= 3;
  }
  dst= &signal->theData[start_index];
  dstLen= (MAX_READ / 4) - start_index;
  if (!req_struct->interpreted_exec) {
    jam();
    int ret = readAttributes(req_struct,
			     &cinBuffer[0],
			     req_struct->attrinfo_len,
			     dst,
			     dstLen,
			     false);
    if (likely(ret != -1)) {
/* ------------------------------------------------------------------------- */
// We have read all data into coutBuffer. Now send it to the API.
/* ------------------------------------------------------------------------- */
      jam();
      Uint32 TnoOfDataRead= (Uint32) ret;
      req_struct->read_length= TnoOfDataRead;
      sendReadAttrinfo(signal, req_struct, TnoOfDataRead, regOperPtr);
      return 0;
    }
  } else {
    jam();
    if (likely(interpreterStartLab(signal, req_struct) != -1)) {
      return 0;
    }
    return -1;
  }

  jam();
  tupkeyErrorLab(signal);
  return -1;
}

/* ---------------------------------------------------------------- */
/* ---------------------------- UPDATE ---------------------------- */
/* ---------------------------------------------------------------- */
int Dbtup::handleUpdateReq(Signal* signal,
                           Operationrec* operPtrP,
                           Fragrecord* regFragPtr,
                           Tablerec* regTabPtr,
                           KeyReqStruct* req_struct,
			   bool disk) 
{
  Uint32 *dst;
  Tuple_header *base= req_struct->m_tuple_ptr, *org;
  if ((dst= c_undo_buffer.alloc_copy_tuple(&operPtrP->m_copy_tuple_location,
					   regTabPtr->total_rec_size)) == 0)
  {
    terrorCode= ZMEM_NOMEM_ERROR;
    goto error;
  }

  Uint32 tup_version;
  if(operPtrP->is_first_operation())
  {
    org= req_struct->m_tuple_ptr;
    tup_version= org->get_tuple_version();
  }
  else
  {
    Operationrec* prevOp= req_struct->prevOpPtr.p;
    tup_version= prevOp->tupVersion;
    org= (Tuple_header*)c_undo_buffer.get_ptr(&prevOp->m_copy_tuple_location);
  }

  /**
   * Check consistency before update/delete
   */
  req_struct->m_tuple_ptr= org;
  if ((regTabPtr->m_bits & Tablerec::TR_Checksum) &&
      (calculateChecksum(req_struct->m_tuple_ptr, regTabPtr) != 0)) 
  {
    terrorCode= ZTUPLE_CORRUPTED_ERROR;
    goto error;
  }

  req_struct->m_tuple_ptr= (Tuple_header*)dst;

  union {
    Uint32 sizes[4];
    Uint64 cmp[2];
  };
  
  disk = disk || (org->m_header_bits & Tuple_header::DISK_INLINE);
  if (regTabPtr->need_expand(disk))
  {
    expand_tuple(req_struct, sizes, org, regTabPtr, disk);
    if(disk && operPtrP->m_undo_buffer_space == 0)
    {
      operPtrP->op_struct.m_wait_log_buffer = 1;
      operPtrP->op_struct.m_load_diskpage_on_commit = 1;
      Uint32 sz= operPtrP->m_undo_buffer_space= 
	(sizeof(Dbtup::Disk_undo::Update) >> 2) + sizes[DD] - 1;
      
      terrorCode= c_lgman->alloc_log_space(regFragPtr->m_logfile_group_id,
					   sz);
      if(unlikely(terrorCode))
      {
	operPtrP->m_undo_buffer_space= 0;
	goto error;
      }
    }
  }
  else
  {
    memcpy(dst, org, 4*regTabPtr->m_offsets[MM].m_fix_header_size);
  }
  
  tup_version= (tup_version + 1) & ZTUP_VERSION_MASK;
  operPtrP->tupVersion= tup_version;
  
  if (!req_struct->interpreted_exec) {
    jam();
    int retValue = updateAttributes(req_struct,
				    &cinBuffer[0],
				    req_struct->attrinfo_len);
    if (unlikely(retValue == -1))
      goto error;
  } else {
    jam();
    if (unlikely(interpreterStartLab(signal, req_struct) == -1))
      return -1;
  }
  
  if (regTabPtr->need_shrink())
  {  
    shrink_tuple(req_struct, sizes+2, regTabPtr, disk);
    if (cmp[0] != cmp[1] && handle_size_change_after_update(req_struct,
							    base,
							    operPtrP,
							    regFragPtr,
							    regTabPtr,
							    sizes)) {
      goto error;
    }
  }
  
  req_struct->m_tuple_ptr->set_tuple_version(tup_version);
  if (regTabPtr->m_bits & Tablerec::TR_Checksum) {
    jam();
    setChecksum(req_struct->m_tuple_ptr, regTabPtr);
  }
  return 0;
  
error:
  tupkeyErrorLab(signal);  
  return -1;
}

/* ---------------------------------------------------------------- */
/* ----------------------------- INSERT --------------------------- */
/* ---------------------------------------------------------------- */
void
Dbtup::prepare_initial_insert(KeyReqStruct *req_struct, 
			      Operationrec* regOperPtr,
			      Tablerec* regTabPtr)
{
  Uint32 disk_undo = regTabPtr->m_no_of_disk_attributes ? 
    sizeof(Dbtup::Disk_undo::Alloc) >> 2 : 0;
  regOperPtr->nextActiveOp= RNIL;
  regOperPtr->prevActiveOp= RNIL;
  regOperPtr->op_struct.in_active_list= true;
  regOperPtr->m_undo_buffer_space= disk_undo; 
  
  req_struct->check_offset[MM]= regTabPtr->get_check_offset(MM);
  req_struct->check_offset[DD]= regTabPtr->get_check_offset(DD);
  
  Uint32 num_attr= regTabPtr->m_no_of_attributes;
  Uint32 descr_start= regTabPtr->tabDescriptor;
  Uint32 order_desc= regTabPtr->m_real_order_descriptor;
  TableDescriptor *tab_descr= &tableDescriptor[descr_start];
  ndbrequire(descr_start + (num_attr << ZAD_LOG_SIZE) <= cnoOfTabDescrRec);
  req_struct->attr_descr= tab_descr; 
  Uint16* order= (Uint16*)&tableDescriptor[order_desc];

  const Uint32 cnt1= regTabPtr->m_attributes[MM].m_no_of_varsize;
  const Uint32 cnt2= regTabPtr->m_attributes[DD].m_no_of_varsize;
  Uint32 *ptr= req_struct->m_tuple_ptr->get_end_of_fix_part_ptr(regTabPtr);

  if(cnt1)
  {
    KeyReqStruct::Var_data* dst= &req_struct->m_var_data[MM];
    dst->m_data_ptr= (char*)(((Uint16*)ptr)+cnt1+1);
    dst->m_offset_array_ptr= req_struct->var_pos_array;
    dst->m_var_len_offset= cnt1;
    dst->m_max_var_offset= regTabPtr->m_offsets[MM].m_max_var_offset;
    // Disk part is 32-bit aligned
    ptr= ALIGN_WORD(dst->m_data_ptr+regTabPtr->m_offsets[MM].m_max_var_offset);
    order += regTabPtr->m_attributes[MM].m_no_of_fixsize;
    Uint32 pos= 0;
    Uint16 *pos_ptr = req_struct->var_pos_array;
    Uint16 *len_ptr = pos_ptr + cnt1;
    for(Uint32 i= 0; i<cnt1; i++)
    {
      * pos_ptr++ = pos;
      * len_ptr++ = pos;
      pos += AttributeDescriptor::getSizeInBytes(tab_descr[*order++].tabDescr);
    }
  } 

  req_struct->m_disk_ptr= (Tuple_header*)ptr;
  
  ndbrequire(cnt2 == 0);
  
  // Set all null bits
  memset(req_struct->m_tuple_ptr->m_null_bits+
	 regTabPtr->m_offsets[MM].m_null_offset, 0xFF, 
	 4*regTabPtr->m_offsets[MM].m_null_words);
  memset(req_struct->m_disk_ptr->m_null_bits+
	 regTabPtr->m_offsets[DD].m_null_offset, 0xFF, 
	 4*regTabPtr->m_offsets[DD].m_null_words);
  req_struct->m_tuple_ptr->m_header_bits= 
    disk_undo ? (Tuple_header::DISK_ALLOC | Tuple_header::DISK_INLINE) : 0;
}

int Dbtup::handleInsertReq(Signal* signal,
                           Ptr<Operationrec> regOperPtr,
                           Ptr<Fragrecord> fragPtr,
                           Tablerec* regTabPtr,
                           KeyReqStruct *req_struct)
{
  Uint32 tup_version = 1;
  Fragrecord* regFragPtr = fragPtr.p;
  Uint32 *dst, *ptr= 0;
  Tuple_header *base= req_struct->m_tuple_ptr, *org= base;
  Tuple_header *tuple_ptr;
    
  bool disk = regTabPtr->m_no_of_disk_attributes > 0;
  bool mem_insert = regOperPtr.p->is_first_operation();
  bool disk_insert = mem_insert && disk;
  bool varsize = regTabPtr->m_attributes[MM].m_no_of_varsize;
  bool rowid = req_struct->m_use_rowid;
  Uint32 real_page_id = regOperPtr.p->m_tuple_location.m_page_no;
  Uint32 frag_page_id = req_struct->frag_page_id;

  union {
    Uint32 sizes[4];
    Uint64 cmp[2];
  };

  if (ERROR_INSERTED(4014))
  {
    dst = 0;
    goto undo_buffer_error;
  }

  dst= c_undo_buffer.alloc_copy_tuple(&regOperPtr.p->m_copy_tuple_location,
				      regTabPtr->total_rec_size);
  if (unlikely(dst == 0))
  {
    goto undo_buffer_error;
  }
  tuple_ptr= req_struct->m_tuple_ptr= (Tuple_header*)dst;

  if(mem_insert)
  {
    jam();
    prepare_initial_insert(req_struct, regOperPtr.p, regTabPtr);
  }
  else
  {
    Operationrec* prevOp= req_struct->prevOpPtr.p;
    ndbassert(prevOp->op_struct.op_type == ZDELETE);
    tup_version= prevOp->tupVersion + 1;
    
    if(!prevOp->is_first_operation())
      org= (Tuple_header*)c_undo_buffer.get_ptr(&prevOp->m_copy_tuple_location);
    if (regTabPtr->need_expand())
      expand_tuple(req_struct, sizes, org, regTabPtr, !disk_insert);
    else
      memcpy(dst, org, 4*regTabPtr->m_offsets[MM].m_fix_header_size);
  }
  
  if (disk_insert)
  {
    int res;
    
    if (ERROR_INSERTED(4015))
    {
      terrorCode = 1501;
      goto log_space_error;
    }

    res= c_lgman->alloc_log_space(regFragPtr->m_logfile_group_id,
				  regOperPtr.p->m_undo_buffer_space);
    if(unlikely(res))
    {
      terrorCode= res;
      goto log_space_error;
    }
  }
  
  regOperPtr.p->tupVersion= tup_version & ZTUP_VERSION_MASK;
  tuple_ptr->set_tuple_version(tup_version);

  if (ERROR_INSERTED(4016))
  {
    terrorCode = ZAI_INCONSISTENCY_ERROR;
    goto update_error;
  }

  if(unlikely(updateAttributes(req_struct, &cinBuffer[0], 
			       req_struct->attrinfo_len) == -1))
  {
    goto update_error;
  }

  if (ERROR_INSERTED(4017))
  {
    goto null_check_error;
  }
  if (unlikely(checkNullAttributes(req_struct, regTabPtr) == false))
  {
    goto null_check_error;
  }
  
  if (regTabPtr->need_shrink())
  {  
    shrink_tuple(req_struct, sizes+2, regTabPtr, true);
  }

  if (ERROR_INSERTED(4025))
  {
    goto mem_error;
  }

  if (ERROR_INSERTED(4026))
  {
    CLEAR_ERROR_INSERT_VALUE;
    goto mem_error;
  }

  if (ERROR_INSERTED(4027) && (rand() % 100) > 25)
  {
    goto mem_error;
  }
 
  if (ERROR_INSERTED(4028) && (rand() % 100) > 25)
  {
    CLEAR_ERROR_INSERT_VALUE;
    goto mem_error;
  }
  
  /**
   * Alloc memory
   */
  if(mem_insert)
  {
    if (!rowid)
    {
      if (ERROR_INSERTED(4018))
      {
	goto mem_error;
      }

      if (!varsize)
      {
	jam();
	ptr= alloc_fix_rec(regFragPtr,
			   regTabPtr,
			   &regOperPtr.p->m_tuple_location,
			   &frag_page_id);
      } 
      else 
      {
	jam();
	regOperPtr.p->m_tuple_location.m_file_no= sizes[2+MM];
	ptr= alloc_var_rec(regFragPtr, regTabPtr,
			   sizes[2+MM],
			   &regOperPtr.p->m_tuple_location,
			   &frag_page_id);
      }
      if (unlikely(ptr == 0))
      {
	goto mem_error;
      }
      req_struct->m_use_rowid = true;
    }
    else
    {
      regOperPtr.p->m_tuple_location = req_struct->m_row_id;
      if (ERROR_INSERTED(4019))
      {
	terrorCode = ZROWID_ALLOCATED;
	goto alloc_rowid_error;
      }
      
      if (!varsize)
      {
	jam();
	ptr= alloc_fix_rowid(regFragPtr,
			     regTabPtr,
			     &regOperPtr.p->m_tuple_location,
			     &frag_page_id);
      } 
      else 
      {
	jam();
	regOperPtr.p->m_tuple_location.m_file_no= sizes[2+MM];
	ptr= alloc_var_rowid(regFragPtr, regTabPtr,
			     sizes[2+MM],
			     &regOperPtr.p->m_tuple_location,
			     &frag_page_id);
      }
      if (unlikely(ptr == 0))
      {
	jam();
	goto alloc_rowid_error;
      }
    }
    real_page_id = regOperPtr.p->m_tuple_location.m_page_no;
    regOperPtr.p->m_tuple_location.m_page_no= frag_page_id;
    c_lqh->accminupdate(signal,
			regOperPtr.p->userpointer,
			&regOperPtr.p->m_tuple_location);
    
    base = (Tuple_header*)ptr;
    base->m_operation_ptr_i= regOperPtr.i;
    base->m_header_bits= Tuple_header::ALLOC | 
      (varsize ? Tuple_header::CHAINED_ROW : 0);
    regOperPtr.p->m_tuple_location.m_page_no = real_page_id;
  }
  else 
  {
    int ret;
    if (ERROR_INSERTED(4020))
    {
      goto size_change_error;
    }

    if (regTabPtr->need_shrink() && cmp[0] != cmp[1] &&
	unlikely(ret = handle_size_change_after_update(req_struct,
						       base,
						       regOperPtr.p,
						       regFragPtr,
						       regTabPtr,
						       sizes)))
    {
      goto size_change_error;
    }
    req_struct->m_use_rowid = false;
    base->m_header_bits &= ~(Uint32)Tuple_header::FREE;
  }

  base->m_header_bits |= Tuple_header::ALLOC & 
    (regOperPtr.p->is_first_operation() ? ~0 : 1);
  
  if (disk_insert)
  {
    Local_key tmp;
    Uint32 size= regTabPtr->m_attributes[DD].m_no_of_varsize == 0 ? 
      1 : sizes[2+DD];
    
    if (ERROR_INSERTED(4021))
    {
      terrorCode = 1601;
      goto disk_prealloc_error;
    }
    
    int ret= disk_page_prealloc(signal, fragPtr, &tmp, size);
    if (unlikely(ret < 0))
    {
      terrorCode = -ret;
      goto disk_prealloc_error;
    }
    
    regOperPtr.p->op_struct.m_disk_preallocated= 1;
    tmp.m_page_idx= size;
    memcpy(tuple_ptr->get_disk_ref_ptr(regTabPtr), &tmp, sizeof(tmp));
    
    /**
     * Set ref from disk to mm
     */
    Local_key ref = regOperPtr.p->m_tuple_location;
    ref.m_page_no = frag_page_id;
    
    Tuple_header* disk_ptr= req_struct->m_disk_ptr;
    disk_ptr->m_header_bits = 0;
    disk_ptr->m_base_record_ref= ref.ref();
  }
  
  if (regTabPtr->m_bits & Tablerec::TR_Checksum) 
  {
    jam();
    setChecksum(req_struct->m_tuple_ptr, regTabPtr);
  }
  return 0;
  
size_change_error:
  jam();
  terrorCode = ZMEM_NOMEM_ERROR;
  goto exit_error;
  
undo_buffer_error:
  jam();
  terrorCode= ZMEM_NOMEM_ERROR;
  regOperPtr.p->m_undo_buffer_space = 0;
  if (mem_insert)
    regOperPtr.p->m_tuple_location.setNull();
  regOperPtr.p->m_copy_tuple_location.setNull();
  tupkeyErrorLab(signal);  
  return -1;
  
null_check_error:
  jam();
  terrorCode= ZNO_ILLEGAL_NULL_ATTR;
  goto update_error;

mem_error:
  jam();
  terrorCode= ZMEM_NOMEM_ERROR;
  goto update_error;

log_space_error:
  jam();
  regOperPtr.p->m_undo_buffer_space = 0;
alloc_rowid_error:
  jam();
update_error:
  jam();
  if (mem_insert)
  {
    regOperPtr.p->op_struct.in_active_list = false;
    regOperPtr.p->m_tuple_location.setNull();
  }
exit_error:
  tupkeyErrorLab(signal);
  return -1;

disk_prealloc_error:
  base->m_header_bits |= Tuple_header::FREED;
  goto exit_error;
}

/* ---------------------------------------------------------------- */
/* ---------------------------- DELETE ---------------------------- */
/* ---------------------------------------------------------------- */
int Dbtup::handleDeleteReq(Signal* signal,
                           Operationrec* regOperPtr,
                           Fragrecord* regFragPtr,
                           Tablerec* regTabPtr,
                           KeyReqStruct *req_struct,
			   bool disk)
{
  // delete must set but not increment tupVersion
  if (!regOperPtr->is_first_operation())
  {
    Operationrec* prevOp= req_struct->prevOpPtr.p;
    regOperPtr->tupVersion= prevOp->tupVersion;
    // make copy since previous op is committed before this one
    const Uint32* org = c_undo_buffer.get_ptr(&prevOp->m_copy_tuple_location);
    Uint32* dst = c_undo_buffer.alloc_copy_tuple(
        &regOperPtr->m_copy_tuple_location, regTabPtr->total_rec_size);
    if (dst == 0) {
      terrorCode = ZMEM_NOMEM_ERROR;
      goto error;
    }
    memcpy(dst, org, regTabPtr->total_rec_size << 2);
  } 
  else 
  {
    regOperPtr->tupVersion= req_struct->m_tuple_ptr->get_tuple_version();
    if(regTabPtr->m_no_of_disk_attributes)
    {
      Uint32 sz;
      if(regTabPtr->m_attributes[DD].m_no_of_varsize)
      {
	/**
	 * Need to have page in memory to read size 
	 *   to alloc undo space
	 */
	abort();
      }
      else
	sz= (sizeof(Dbtup::Disk_undo::Free) >> 2) + 
	  regTabPtr->m_offsets[DD].m_fix_header_size - 1;
      
      regOperPtr->m_undo_buffer_space= sz;
      
      int res;
      if((res= c_lgman->alloc_log_space(regFragPtr->m_logfile_group_id, 
					sz)))
      {
	terrorCode= res;
	regOperPtr->m_undo_buffer_space= 0;
	goto error;
      }
      
    }
  }
  if (req_struct->attrinfo_len == 0)
  {
    return 0;
  }

  if (setup_read(req_struct, regOperPtr, regFragPtr, regTabPtr, disk))
  {
    return handleReadReq(signal, regOperPtr, regTabPtr, req_struct);
  }

error:
  tupkeyErrorLab(signal);
  return -1;
}

bool
Dbtup::checkNullAttributes(KeyReqStruct * req_struct,
                           Tablerec* regTabPtr)
{
// Implement checking of updating all not null attributes in an insert here.
  Bitmask<MAXNROFATTRIBUTESINWORDS> attributeMask;  
  /* 
   * The idea here is maybe that changeMask is not-null attributes
   * and must contain notNullAttributeMask.  But:
   *
   * 1. changeMask has all bits set on insert
   * 2. not-null is checked in each UpdateFunction
   * 3. the code below does not work except trivially due to 1.
   *
   * XXX remove or fix
   */
  attributeMask.clear();
  attributeMask.bitOR(req_struct->changeMask);
  attributeMask.bitAND(regTabPtr->notNullAttributeMask);
  attributeMask.bitXOR(regTabPtr->notNullAttributeMask);
  if (!attributeMask.isclear()) {
    return false;
  }
  return true;
}

/* ---------------------------------------------------------------- */
/* THIS IS THE START OF THE INTERPRETED EXECUTION OF UPDATES. WE    */
/* START BY LINKING ALL ATTRINFO'S IN A DOUBLY LINKED LIST (THEY ARE*/
/* ALREADY IN A LINKED LIST). WE ALLOCATE A REGISTER MEMORY (EQUAL  */
/* TO AN ATTRINFO RECORD). THE INTERPRETER GOES THROUGH FOUR  PHASES*/
/* DURING THE FIRST PHASE IT IS ONLY ALLOWED TO READ ATTRIBUTES THAT*/
/* ARE SENT TO THE CLIENT APPLICATION. DURING THE SECOND PHASE IT IS*/
/* ALLOWED TO READ FROM ATTRIBUTES INTO REGISTERS, TO UPDATE        */
/* ATTRIBUTES BASED ON EITHER A CONSTANT VALUE OR A REGISTER VALUE, */
/* A DIVERSE SET OF OPERATIONS ON REGISTERS ARE AVAILABLE AS WELL.  */
/* IT IS ALSO POSSIBLE TO PERFORM JUMPS WITHIN THE INSTRUCTIONS THAT*/
/* BELONGS TO THE SECOND PHASE. ALSO SUBROUTINES CAN BE CALLED IN   */
/* THIS PHASE. THE THIRD PHASE IS TO AGAIN READ ATTRIBUTES AND      */
/* FINALLY THE FOURTH PHASE READS SELECTED REGISTERS AND SEND THEM  */
/* TO THE CLIENT APPLICATION.                                       */
/* THERE IS A FIFTH REGION WHICH CONTAINS SUBROUTINES CALLABLE FROM */
/* THE INTERPRETER EXECUTION REGION.                                */
/* THE FIRST FIVE WORDS WILL GIVE THE LENGTH OF THE FIVEE REGIONS   */
/*                                                                  */
/* THIS MEANS THAT FROM THE APPLICATIONS POINT OF VIEW THE DATABASE */
/* CAN HANDLE SUBROUTINE CALLS WHERE THE CODE IS SENT IN THE REQUEST*/
/* THE RETURN PARAMETERS ARE FIXED AND CAN EITHER BE GENERATED      */
/* BEFORE THE EXECUTION OF THE ROUTINE OR AFTER.                    */
/*                                                                  */
/* IN LATER VERSIONS WE WILL ADD MORE THINGS LIKE THE POSSIBILITY   */
/* TO ALLOCATE MEMORY AND USE THIS AS LOCAL STORAGE. IT IS ALSO     */
/* IMAGINABLE TO HAVE SPECIAL ROUTINES THAT CAN PERFORM CERTAIN     */
/* OPERATIONS ON BLOB'S DEPENDENT ON WHAT THE BLOB REPRESENTS.      */
/*                                                                  */
/*                                                                  */
/*       -----------------------------------------                  */
/*       +   INITIAL READ REGION                 +                  */
/*       -----------------------------------------                  */
/*       +   INTERPRETED EXECUTE  REGION         +                  */
/*       -----------------------------------------                  */
/*       +   FINAL UPDATE REGION                 +                  */
/*       -----------------------------------------                  */
/*       +   FINAL READ REGION                   +                  */
/*       -----------------------------------------                  */
/*       +   SUBROUTINE REGION                   +                  */
/*       -----------------------------------------                  */
/* ---------------------------------------------------------------- */
/* ---------------------------------------------------------------- */
/* ----------------- INTERPRETED EXECUTION  ----------------------- */
/* ---------------------------------------------------------------- */
int Dbtup::interpreterStartLab(Signal* signal,
                               KeyReqStruct *req_struct)
{
  Operationrec *  const regOperPtr= operPtr.p;
  int TnoDataRW;
  Uint32 RtotalLen, start_index, dstLen;
  Uint32 *dst;

  Uint32 RinitReadLen= cinBuffer[0];
  Uint32 RexecRegionLen= cinBuffer[1];
  Uint32 RfinalUpdateLen= cinBuffer[2];
  Uint32 RfinalRLen= cinBuffer[3];
  Uint32 RsubLen= cinBuffer[4];

  Uint32 RattrinbufLen= req_struct->attrinfo_len;
  const BlockReference sendBref= req_struct->rec_blockref;

  const Uint32 node = refToNode(sendBref);
  if(node != 0 && node != getOwnNodeId()) {
    start_index= 25;
  } else {
    jam();
    /**
     * execute direct
     */
    start_index= 3;
  }
  dst= &signal->theData[start_index];
  dstLen= (MAX_READ / 4) - start_index;
  
  RtotalLen= RinitReadLen;
  RtotalLen += RexecRegionLen;
  RtotalLen += RfinalUpdateLen;
  RtotalLen += RfinalRLen;
  RtotalLen += RsubLen;

  Uint32 RattroutCounter= 0;
  Uint32 RinstructionCounter= 5;
  Uint32 RlogSize= 0;
  if (((RtotalLen + 5) == RattrinbufLen) &&
      (RattrinbufLen >= 5) &&
      (RattrinbufLen < ZATTR_BUFFER_SIZE)) {
    /* ---------------------------------------------------------------- */
    // We start by checking consistency. We must have the first five
    // words of the ATTRINFO to give us the length of the regions. The
    // size of these regions must be the same as the total ATTRINFO
    // length and finally the total length must be within the limits.
    /* ---------------------------------------------------------------- */

    if (RinitReadLen > 0) {
      jam();
      /* ---------------------------------------------------------------- */
      // The first step that can be taken in the interpreter is to read
      // data of the tuple before any updates have been applied.
      /* ---------------------------------------------------------------- */
      TnoDataRW= readAttributes(req_struct,
				 &cinBuffer[5],
				 RinitReadLen,
				 &dst[0],
				 dstLen,
                                 false);
      if (TnoDataRW != -1) {
	RattroutCounter= TnoDataRW;
	RinstructionCounter += RinitReadLen;
      } else {
	jam();
	tupkeyErrorLab(signal);
	return -1;
      }
    }
    if (RexecRegionLen > 0) {
      jam();
      /* ---------------------------------------------------------------- */
      // The next step is the actual interpreted execution. This executes
      // a register-based virtual machine which can read and write attributes
      // to and from registers.
      /* ---------------------------------------------------------------- */
      Uint32 RsubPC= RinstructionCounter + RfinalUpdateLen + RfinalRLen;     
      TnoDataRW= interpreterNextLab(signal,
                                     req_struct,
				     &clogMemBuffer[0],
				     &cinBuffer[RinstructionCounter],
				     RexecRegionLen,
				     &cinBuffer[RsubPC],
				     RsubLen,
				     &coutBuffer[0],
				     sizeof(coutBuffer) / 4);
      if (TnoDataRW != -1) {
	RinstructionCounter += RexecRegionLen;
	RlogSize= TnoDataRW;
      } else {
	jam();
	/**
	 * TUPKEY REF is sent from within interpreter
	 */
	return -1;
      }
    }
    if (RfinalUpdateLen > 0) {
      jam();
      /* ---------------------------------------------------------------- */
      // We can also apply a set of updates without any conditions as part
      // of the interpreted execution.
      /* ---------------------------------------------------------------- */
      if (regOperPtr->op_struct.op_type == ZUPDATE) {
	TnoDataRW= updateAttributes(req_struct,
				     &cinBuffer[RinstructionCounter],
				     RfinalUpdateLen);
	if (TnoDataRW != -1) {
	  MEMCOPY_NO_WORDS(&clogMemBuffer[RlogSize],
			   &cinBuffer[RinstructionCounter],
			   RfinalUpdateLen);
	  RinstructionCounter += RfinalUpdateLen;
	  RlogSize += RfinalUpdateLen;
	} else {
	  jam();
	  tupkeyErrorLab(signal);
	  return -1;
	}
      } else {
	return TUPKEY_abort(signal, 19);
      }
    }
    if (RfinalRLen > 0) {
      jam();
      /* ---------------------------------------------------------------- */
      // The final action is that we can also read the tuple after it has
      // been updated.
      /* ---------------------------------------------------------------- */
      TnoDataRW= readAttributes(req_struct,
				 &cinBuffer[RinstructionCounter],
				 RfinalRLen,
				 &dst[RattroutCounter],
				 (dstLen - RattroutCounter),
                                 false);
      if (TnoDataRW != -1) {
	RattroutCounter += TnoDataRW;
      } else {
	jam();
	tupkeyErrorLab(signal);
	return -1;
      }
    }
    req_struct->log_size= RlogSize;
    req_struct->read_length= RattroutCounter;
    sendReadAttrinfo(signal, req_struct, RattroutCounter, regOperPtr);
    if (RlogSize > 0) {
      sendLogAttrinfo(signal, RlogSize, regOperPtr);
    }
    return 0;
  } else {
    return TUPKEY_abort(signal, 22);
  }
}

/* ---------------------------------------------------------------- */
/*       WHEN EXECUTION IS INTERPRETED WE NEED TO SEND SOME ATTRINFO*/
/*       BACK TO LQH FOR LOGGING AND SENDING TO BACKUP AND STANDBY  */
/*       NODES.                                                     */
/*       INPUT:  LOG_ATTRINFOPTR         WHERE TO FETCH DATA FROM   */
/*               TLOG_START              FIRST INDEX TO LOG         */
/*               TLOG_END                LAST INDEX + 1 TO LOG      */
/* ---------------------------------------------------------------- */
void Dbtup::sendLogAttrinfo(Signal* signal,
                            Uint32 TlogSize,
                            Operationrec *  const regOperPtr)

{
  Uint32 TbufferIndex= 0;
  signal->theData[0]= regOperPtr->userpointer;
  while (TlogSize > 22) {
    MEMCOPY_NO_WORDS(&signal->theData[3],
                     &clogMemBuffer[TbufferIndex],
                     22);
    EXECUTE_DIRECT(DBLQH, GSN_TUP_ATTRINFO, signal, 25);
    TbufferIndex += 22;
    TlogSize -= 22;
  }
  MEMCOPY_NO_WORDS(&signal->theData[3],
                   &clogMemBuffer[TbufferIndex],
                   TlogSize);
  EXECUTE_DIRECT(DBLQH, GSN_TUP_ATTRINFO, signal, 3 + TlogSize);
}

inline
Uint32 
brancher(Uint32 TheInstruction, Uint32 TprogramCounter)
{         
  Uint32 TbranchDirection= TheInstruction >> 31;
  Uint32 TbranchLength= (TheInstruction >> 16) & 0x7fff;
  TprogramCounter--;
  if (TbranchDirection == 1) {
    jam();
    /* ---------------------------------------------------------------- */
    /*       WE JUMP BACKWARDS.                                         */
    /* ---------------------------------------------------------------- */
    return (TprogramCounter - TbranchLength);
  } else {
    jam();
    /* ---------------------------------------------------------------- */
    /*       WE JUMP FORWARD.                                           */
    /* ---------------------------------------------------------------- */
    return (TprogramCounter + TbranchLength);
  }
}

int Dbtup::interpreterNextLab(Signal* signal,
                              KeyReqStruct* req_struct,
                              Uint32* logMemory,
                              Uint32* mainProgram,
                              Uint32 TmainProgLen,
                              Uint32* subroutineProg,
                              Uint32 TsubroutineLen,
			      Uint32 * tmpArea,
			      Uint32 tmpAreaSz)
{
  register Uint32* TcurrentProgram= mainProgram;
  register Uint32 TcurrentSize= TmainProgLen;
  register Uint32 RnoOfInstructions= 0;
  register Uint32 TprogramCounter= 0;
  register Uint32 theInstruction;
  register Uint32 theRegister;
  Uint32 TdataWritten= 0;
  Uint32 RstackPtr= 0;
  union {
    Uint32 TregMemBuffer[32];
    Uint64 Tdummy[16];
  };
  Uint32 TstackMemBuffer[32];

  /* ---------------------------------------------------------------- */
  // Initialise all 8 registers to contain the NULL value.
  // In this version we can handle 32 and 64 bit unsigned integers.
  // They are handled as 64 bit values. Thus the 32 most significant
  // bits are zeroed for 32 bit values.
  /* ---------------------------------------------------------------- */
  TregMemBuffer[0]= 0;
  TregMemBuffer[4]= 0;
  TregMemBuffer[8]= 0;
  TregMemBuffer[12]= 0;
  TregMemBuffer[16]= 0;
  TregMemBuffer[20]= 0;
  TregMemBuffer[24]= 0;
  TregMemBuffer[28]= 0;
  Uint32 tmpHabitant= ~0;

  while (RnoOfInstructions < 8000) {
    /* ---------------------------------------------------------------- */
    /* EXECUTE THE NEXT INTERPRETER INSTRUCTION.                        */
    /* ---------------------------------------------------------------- */
    RnoOfInstructions++;
    theInstruction= TcurrentProgram[TprogramCounter];
    theRegister= Interpreter::getReg1(theInstruction) << 2;
    if (TprogramCounter < TcurrentSize) {
      TprogramCounter++;
      switch (Interpreter::getOpCode(theInstruction)) {
      case Interpreter::READ_ATTR_INTO_REG:
	jam();
	/* ---------------------------------------------------------------- */
	// Read an attribute from the tuple into a register.
	// While reading an attribute we allow the attribute to be an array
	// as long as it fits in the 64 bits of the register.
	/* ---------------------------------------------------------------- */
	{
	  Uint32 theAttrinfo= theInstruction;
	  int TnoDataRW= readAttributes(req_struct,
				     &theAttrinfo,
				     (Uint32)1,
				     &TregMemBuffer[theRegister],
				     (Uint32)3,
                                     false);
	  if (TnoDataRW == 2) {
	    /* ------------------------------------------------------------- */
	    // Two words read means that we get the instruction plus one 32 
	    // word read. Thus we set the register to be a 32 bit register.
	    /* ------------------------------------------------------------- */
	    TregMemBuffer[theRegister]= 0x50;
            // arithmetic conversion if big-endian
            * (Int64*)(TregMemBuffer+theRegister+2)= TregMemBuffer[theRegister+1];
	  } else if (TnoDataRW == 3) {
	    /* ------------------------------------------------------------- */
	    // Three words read means that we get the instruction plus two 
	    // 32 words read. Thus we set the register to be a 64 bit register.
	    /* ------------------------------------------------------------- */
	    TregMemBuffer[theRegister]= 0x60;
            TregMemBuffer[theRegister+3]= TregMemBuffer[theRegister+2];
            TregMemBuffer[theRegister+2]= TregMemBuffer[theRegister+1];
	  } else if (TnoDataRW == 1) {
	    /* ------------------------------------------------------------- */
	    // One word read means that we must have read a NULL value. We set
	    // the register to indicate a NULL value.
	    /* ------------------------------------------------------------- */
	    TregMemBuffer[theRegister]= 0;
	    TregMemBuffer[theRegister + 2]= 0;
	    TregMemBuffer[theRegister + 3]= 0;
	  } else if (TnoDataRW == -1) {
	    jam();
	    tupkeyErrorLab(signal);
	    return -1;
	  } else {
	    /* ------------------------------------------------------------- */
	    // Any other return value from the read attribute here is not 
	    // allowed and will lead to a system crash.
	    /* ------------------------------------------------------------- */
	    ndbrequire(false);
	  }
	  break;
	}

      case Interpreter::WRITE_ATTR_FROM_REG:
	jam();
	{
	  Uint32 TattrId= theInstruction >> 16;
	  Uint32 TattrDescrIndex= tabptr.p->tabDescriptor +
	    (TattrId << ZAD_LOG_SIZE);
	  Uint32 TattrDesc1= tableDescriptor[TattrDescrIndex].tabDescr;
	  Uint32 TregType= TregMemBuffer[theRegister];

	  /* --------------------------------------------------------------- */
	  // Calculate the number of words of this attribute.
	  // We allow writes into arrays as long as they fit into the 64 bit
	  // register size.
	  /* --------------------------------------------------------------- */
          Uint32 TattrNoOfWords = AttributeDescriptor::getSizeInWords(TattrDesc1);
	  Uint32 Toptype = operPtr.p->op_struct.op_type;
	  Uint32 TdataForUpdate[3];
	  Uint32 Tlen;

	  AttributeHeader& ah= AttributeHeader::init(&TdataForUpdate[0], 
						      TattrId,
                                                      TattrNoOfWords << 2);
	  TdataForUpdate[1]= TregMemBuffer[theRegister + 2];
	  TdataForUpdate[2]= TregMemBuffer[theRegister + 3];
	  Tlen= TattrNoOfWords + 1;
	  if (Toptype == ZUPDATE) {
	    if (TattrNoOfWords <= 2) {
              if (TattrNoOfWords == 1) {
                // arithmetic conversion if big-endian
                TdataForUpdate[1] = *(Int64*)&TregMemBuffer[theRegister + 2];
                TdataForUpdate[2] = 0;
              }
	      if (TregType == 0) {
		/* --------------------------------------------------------- */
		// Write a NULL value into the attribute
		/* --------------------------------------------------------- */
		ah.setNULL();
		Tlen= 1;
	      }
	      int TnoDataRW= updateAttributes(req_struct,
					   &TdataForUpdate[0],
					   Tlen);
	      if (TnoDataRW != -1) {
		/* --------------------------------------------------------- */
		// Write the written data also into the log buffer so that it 
		// will be logged.
		/* --------------------------------------------------------- */
		logMemory[TdataWritten + 0]= TdataForUpdate[0];
		logMemory[TdataWritten + 1]= TdataForUpdate[1];
		logMemory[TdataWritten + 2]= TdataForUpdate[2];
		TdataWritten += Tlen;
	      } else {
		tupkeyErrorLab(signal);
		return -1;
	      }
	    } else {
	      return TUPKEY_abort(signal, 15);
	    }
	  } else {
	    return TUPKEY_abort(signal, 16);
	  }
	  break;
	}

      case Interpreter::LOAD_CONST_NULL:
	jam();
	TregMemBuffer[theRegister]= 0;	/* NULL INDICATOR */
	break;

      case Interpreter::LOAD_CONST16:
	jam();
	TregMemBuffer[theRegister]= 0x50;	/* 32 BIT UNSIGNED CONSTANT */
	* (Int64*)(TregMemBuffer+theRegister+2)= theInstruction >> 16;
	break;

      case Interpreter::LOAD_CONST32:
	jam();
	TregMemBuffer[theRegister]= 0x50;	/* 32 BIT UNSIGNED CONSTANT */
	* (Int64*)(TregMemBuffer+theRegister+2)= * 
	  (TcurrentProgram+TprogramCounter);
	TprogramCounter++;
	break;

      case Interpreter::LOAD_CONST64:
	jam();
	TregMemBuffer[theRegister]= 0x60;	/* 64 BIT UNSIGNED CONSTANT */
        TregMemBuffer[theRegister + 2 ]= * (TcurrentProgram +
                                             TprogramCounter++);
        TregMemBuffer[theRegister + 3 ]= * (TcurrentProgram +
                                             TprogramCounter++);
	break;

      case Interpreter::ADD_REG_REG:
	jam();
	{
	  Uint32 TrightRegister= Interpreter::getReg2(theInstruction) << 2;
	  Uint32 TdestRegister= Interpreter::getReg3(theInstruction) << 2;

	  Uint32 TrightType= TregMemBuffer[TrightRegister];
	  Int64 Tright0= * (Int64*)(TregMemBuffer + TrightRegister + 2);
	  

	  Uint32 TleftType= TregMemBuffer[theRegister];
	  Int64 Tleft0= * (Int64*)(TregMemBuffer + theRegister + 2);
         
	  if ((TleftType | TrightType) != 0) {
	    Uint64 Tdest0= Tleft0 + Tright0;
	    * (Int64*)(TregMemBuffer+TdestRegister+2)= Tdest0;
	    TregMemBuffer[TdestRegister]= 0x60;
	  } else {
	    return TUPKEY_abort(signal, 20);
	  }
	  break;
	}

      case Interpreter::SUB_REG_REG:
	jam();
	{
	  Uint32 TrightRegister= Interpreter::getReg2(theInstruction) << 2;
	  Uint32 TdestRegister= Interpreter::getReg3(theInstruction) << 2;

	  Uint32 TrightType= TregMemBuffer[TrightRegister];
	  Int64 Tright0= * (Int64*)(TregMemBuffer + TrightRegister + 2);
	  
	  Uint32 TleftType= TregMemBuffer[theRegister];
	  Int64 Tleft0= * (Int64*)(TregMemBuffer + theRegister + 2);
         
	  if ((TleftType | TrightType) != 0) {
	    Int64 Tdest0= Tleft0 - Tright0;
	    * (Int64*)(TregMemBuffer+TdestRegister+2)= Tdest0;
	    TregMemBuffer[TdestRegister]= 0x60;
	  } else {
	    return TUPKEY_abort(signal, 20);
	  }
	  break;
	}

      case Interpreter::BRANCH:
	TprogramCounter= brancher(theInstruction, TprogramCounter);
	break;

      case Interpreter::BRANCH_REG_EQ_NULL:
	if (TregMemBuffer[theRegister] != 0) {
	  jam();
	  continue;
	} else {
	  jam();
	  TprogramCounter= brancher(theInstruction, TprogramCounter);
	}
	break;

      case Interpreter::BRANCH_REG_NE_NULL:
	if (TregMemBuffer[theRegister] == 0) {
	  jam();
	  continue;
	} else {
	  jam();
	  TprogramCounter= brancher(theInstruction, TprogramCounter);
	}
	break;


      case Interpreter::BRANCH_EQ_REG_REG:
	{
	  Uint32 TrightRegister= Interpreter::getReg2(theInstruction) << 2;

	  Uint32 TleftType= TregMemBuffer[theRegister];
	  Uint32 Tleft0= TregMemBuffer[theRegister + 2];
	  Uint32 Tleft1= TregMemBuffer[theRegister + 3];

	  Uint32 TrightType= TregMemBuffer[TrightRegister];
	  Uint32 Tright0= TregMemBuffer[TrightRegister + 2];
	  Uint32 Tright1= TregMemBuffer[TrightRegister + 3];
	  if ((TrightType | TleftType) != 0) {
	    jam();
	    if ((Tleft0 == Tright0) && (Tleft1 == Tright1)) {
	      TprogramCounter= brancher(theInstruction, TprogramCounter);
	    }
	  } else {
	    return TUPKEY_abort(signal, 23);
	  }
	  break;
	}

      case Interpreter::BRANCH_NE_REG_REG:
	{
	  Uint32 TrightRegister= Interpreter::getReg2(theInstruction) << 2;

	  Uint32 TleftType= TregMemBuffer[theRegister];
	  Uint32 Tleft0= TregMemBuffer[theRegister + 2];
	  Uint32 Tleft1= TregMemBuffer[theRegister + 3];

	  Uint32 TrightType= TregMemBuffer[TrightRegister];
	  Uint32 Tright0= TregMemBuffer[TrightRegister + 2];
	  Uint32 Tright1= TregMemBuffer[TrightRegister + 3];
	  if ((TrightType | TleftType) != 0) {
	    jam();
	    if ((Tleft0 != Tright0) || (Tleft1 != Tright1)) {
	      TprogramCounter= brancher(theInstruction, TprogramCounter);
	    }
	  } else {
	    return TUPKEY_abort(signal, 24);
	  }
	  break;
	}

      case Interpreter::BRANCH_LT_REG_REG:
	{
	  Uint32 TrightRegister= Interpreter::getReg2(theInstruction) << 2;

	  Uint32 TrightType= TregMemBuffer[TrightRegister];
	  Int64 Tright0= * (Int64*)(TregMemBuffer + TrightRegister + 2);
	  
	  Uint32 TleftType= TregMemBuffer[theRegister];
	  Int64 Tleft0= * (Int64*)(TregMemBuffer + theRegister + 2);
         

	  if ((TrightType | TleftType) != 0) {
	    jam();
	    if (Tleft0 < Tright0) {
	      TprogramCounter= brancher(theInstruction, TprogramCounter);
	    }
	  } else {
	    return TUPKEY_abort(signal, 24);
	  }
	  break;
	}

      case Interpreter::BRANCH_LE_REG_REG:
	{
	  Uint32 TrightRegister= Interpreter::getReg2(theInstruction) << 2;

	  Uint32 TrightType= TregMemBuffer[TrightRegister];
	  Int64 Tright0= * (Int64*)(TregMemBuffer + TrightRegister + 2);
	  
	  Uint32 TleftType= TregMemBuffer[theRegister];
	  Int64 Tleft0= * (Int64*)(TregMemBuffer + theRegister + 2);
	  

	  if ((TrightType | TleftType) != 0) {
	    jam();
	    if (Tleft0 <= Tright0) {
	      TprogramCounter= brancher(theInstruction, TprogramCounter);
	    }
	  } else {
	    return TUPKEY_abort(signal, 26);
	  }
	  break;
	}

      case Interpreter::BRANCH_GT_REG_REG:
	{
	  Uint32 TrightRegister= Interpreter::getReg2(theInstruction) << 2;

	  Uint32 TrightType= TregMemBuffer[TrightRegister];
	  Int64 Tright0= * (Int64*)(TregMemBuffer + TrightRegister + 2);
	  
	  Uint32 TleftType= TregMemBuffer[theRegister];
	  Int64 Tleft0= * (Int64*)(TregMemBuffer + theRegister + 2);
	  

	  if ((TrightType | TleftType) != 0) {
	    jam();
	    if (Tleft0 > Tright0){
	      TprogramCounter= brancher(theInstruction, TprogramCounter);
	    }
	  } else {
	    return TUPKEY_abort(signal, 27);
	  }
	  break;
	}

      case Interpreter::BRANCH_GE_REG_REG:
	{
	  Uint32 TrightRegister= Interpreter::getReg2(theInstruction) << 2;

	  Uint32 TrightType= TregMemBuffer[TrightRegister];
	  Int64 Tright0= * (Int64*)(TregMemBuffer + TrightRegister + 2);
	  
	  Uint32 TleftType= TregMemBuffer[theRegister];
	  Int64 Tleft0= * (Int64*)(TregMemBuffer + theRegister + 2);
	  

	  if ((TrightType | TleftType) != 0) {
	    jam();
	    if (Tleft0 >= Tright0){
	      TprogramCounter= brancher(theInstruction, TprogramCounter);
	    }
	  } else {
	    return TUPKEY_abort(signal, 28);
	  }
	  break;
	}

      case Interpreter::BRANCH_ATTR_OP_ARG:{
	jam();
	Uint32 cond = Interpreter::getBinaryCondition(theInstruction);
	Uint32 ins2 = TcurrentProgram[TprogramCounter];
	Uint32 attrId = Interpreter::getBranchCol_AttrId(ins2) << 16;
	Uint32 argLen = Interpreter::getBranchCol_Len(ins2);

	if(tmpHabitant != attrId){
	  Int32 TnoDataR = readAttributes(req_struct,
					  &attrId, 1,
					  tmpArea, tmpAreaSz,
                                          false);
	  
	  if (TnoDataR == -1) {
	    jam();
	    tupkeyErrorLab(signal);
	    return -1;
	  }
	  tmpHabitant= attrId;
	}

        // get type
	attrId >>= 16;
	Uint32 TattrDescrIndex = tabptr.p->tabDescriptor +
	  (attrId << ZAD_LOG_SIZE);
	Uint32 TattrDesc1 = tableDescriptor[TattrDescrIndex].tabDescr;
	Uint32 TattrDesc2 = tableDescriptor[TattrDescrIndex+1].tabDescr;
	Uint32 typeId = AttributeDescriptor::getType(TattrDesc1);
	void * cs = 0;
	if(AttributeOffset::getCharsetFlag(TattrDesc2))
	{
	  Uint32 pos = AttributeOffset::getCharsetPos(TattrDesc2);
	  cs = tabptr.p->charsetArray[pos];
	}
	const NdbSqlUtil::Type& sqlType = NdbSqlUtil::getType(typeId);

        // get data
	AttributeHeader ah(tmpArea[0]);
        const char* s1 = (char*)&tmpArea[1];
        const char* s2 = (char*)&TcurrentProgram[TprogramCounter+1];
        // fixed length in 5.0
	Uint32 attrLen = AttributeDescriptor::getSizeInBytes(TattrDesc1);

	bool r1_null = ah.isNULL();
	bool r2_null = argLen == 0;
	int res1;
        if (cond != Interpreter::LIKE &&
            cond != Interpreter::NOT_LIKE) {
          if (r1_null || r2_null) {
            // NULL==NULL and NULL<not-NULL
            res1 = r1_null && r2_null ? 0 : r1_null ? -1 : 1;
          } else {
	    jam();
	    if (unlikely(sqlType.m_cmp == 0))
	    {
	      return TUPKEY_abort(signal, 40);
	    }
            res1 = (*sqlType.m_cmp)(cs, s1, attrLen, s2, argLen, true);
          }
	} else {
          if (r1_null || r2_null) {
            // NULL like NULL is true (has no practical use)
            res1 =  r1_null && r2_null ? 0 : -1;
          } else {
	    jam();
	    if (unlikely(sqlType.m_like == 0))
	    {
	      return TUPKEY_abort(signal, 40);
	    }
            res1 = (*sqlType.m_like)(cs, s1, attrLen, s2, argLen);
          }
        }

        int res = 0;
        switch ((Interpreter::BinaryCondition)cond) {
        case Interpreter::EQ:
          res = (res1 == 0);
          break;
        case Interpreter::NE:
          res = (res1 != 0);
          break;
        // note the condition is backwards
        case Interpreter::LT:
          res = (res1 > 0);
          break;
        case Interpreter::LE:
          res = (res1 >= 0);
          break;
        case Interpreter::GT:
          res = (res1 < 0);
          break;
        case Interpreter::GE:
          res = (res1 <= 0);
          break;
        case Interpreter::LIKE:
          res = (res1 == 0);
          break;
        case Interpreter::NOT_LIKE:
          res = (res1 == 1);
          break;
	  // XXX handle invalid value
        }
#ifdef TRACE_INTERPRETER
	ndbout_c("cond=%u attr(%d)='%.*s'(%d) str='%.*s'(%d) res1=%d res=%d",
		 cond, attrId >> 16,
                 attrLen, s1, attrLen, argLen, s2, argLen, res1, res);
#endif
        if (res)
          TprogramCounter = brancher(theInstruction, TprogramCounter);
        else 
	{
          Uint32 tmp = ((argLen + 3) >> 2) + 1;
          TprogramCounter += tmp;
        }
	break;
      }
	
      case Interpreter::BRANCH_ATTR_EQ_NULL:{
	jam();
	Uint32 ins2= TcurrentProgram[TprogramCounter];
	Uint32 attrId= Interpreter::getBranchCol_AttrId(ins2) << 16;
	
	if (tmpHabitant != attrId){
	  Int32 TnoDataR= readAttributes(req_struct,
					  &attrId, 1,
					  tmpArea, tmpAreaSz,
                                          false);
	  
	  if (TnoDataR == -1) {
	    jam();
	    tupkeyErrorLab(signal);
	    return -1;
	  }
	  tmpHabitant= attrId;
	}
	
	AttributeHeader ah(tmpArea[0]);
	if (ah.isNULL()){
	  TprogramCounter= brancher(theInstruction, TprogramCounter);
	} else {
	  TprogramCounter ++;
	}
	break;
      }

      case Interpreter::BRANCH_ATTR_NE_NULL:{
	jam();
	Uint32 ins2= TcurrentProgram[TprogramCounter];
	Uint32 attrId= Interpreter::getBranchCol_AttrId(ins2) << 16;
	
	if (tmpHabitant != attrId){
	  Int32 TnoDataR= readAttributes(req_struct,
					  &attrId, 1,
					  tmpArea, tmpAreaSz,
                                          false);
	  
	  if (TnoDataR == -1) {
	    jam();
	    tupkeyErrorLab(signal);
	    return -1;
	  }
	  tmpHabitant= attrId;
	}
	
	AttributeHeader ah(tmpArea[0]);
	if (ah.isNULL()){
	  TprogramCounter ++;
	} else {
	  TprogramCounter= brancher(theInstruction, TprogramCounter);
	}
	break;
      }
	
      case Interpreter::EXIT_OK:
	jam();
#ifdef TRACE_INTERPRETER
	ndbout_c(" - exit_ok");
#endif
	return TdataWritten;

      case Interpreter::EXIT_OK_LAST:
	jam();
#ifdef TRACE_INTERPRETER
	ndbout_c(" - exit_ok_last");
#endif
	req_struct->last_row= true;
	return TdataWritten;
	
      case Interpreter::EXIT_REFUSE:
	jam();
#ifdef TRACE_INTERPRETER
	ndbout_c(" - exit_nok");
#endif
	terrorCode= theInstruction >> 16;
	return TUPKEY_abort(signal, 29);

      case Interpreter::CALL:
	jam();
	RstackPtr++;
	if (RstackPtr < 32) {
	  TstackMemBuffer[RstackPtr]= TprogramCounter + 1;
	  TprogramCounter= theInstruction >> 16;
	  if (TprogramCounter < TsubroutineLen) {
	    TcurrentProgram= subroutineProg;
	    TcurrentSize= TsubroutineLen;
	  } else {
	    return TUPKEY_abort(signal, 30);
	  }
	} else {
	  return TUPKEY_abort(signal, 31);
	}
	break;

      case Interpreter::RETURN:
	jam();
	if (RstackPtr > 0) {
	  TprogramCounter= TstackMemBuffer[RstackPtr];
	  RstackPtr--;
	  if (RstackPtr == 0) {
	    jam();
	    /* ------------------------------------------------------------- */
	    // We are back to the main program.
	    /* ------------------------------------------------------------- */
	    TcurrentProgram= mainProgram;
	    TcurrentSize= TmainProgLen;
	  }
	} else {
	  return TUPKEY_abort(signal, 32);
	}
	break;

      default:
	return TUPKEY_abort(signal, 33);
      }
    } else {
      return TUPKEY_abort(signal, 34);
    }
  }
  return TUPKEY_abort(signal, 35);
}

/**
 * expand_var_part - copy packed variable attributes to fully expanded size
 * 
 * dst:        where to start writing attribute data
 * dst_off_ptr where to write attribute offsets
 * src         pointer to packed attributes
 * tabDesc     array of attribute descriptors (used for getting max size)
 * no_of_attr  no of atributes to expand
 */
Uint32*
expand_var_part(Dbtup::KeyReqStruct::Var_data *dst, 
		const Uint32* src, 
		const Uint32 * tabDesc, 
		const Uint16* order)
{
  char* dst_ptr= dst->m_data_ptr;
  Uint32 no_attr= dst->m_var_len_offset;
  Uint16* dst_off_ptr= dst->m_offset_array_ptr;
  Uint16* dst_len_ptr= dst_off_ptr + no_attr;
  const Uint16* src_off_ptr= (const Uint16*)src;
  const char* src_ptr= (const char*)(src_off_ptr + no_attr + 1);
  
  Uint16 tmp= *src_off_ptr++, next_pos, len, max_len, dst_off= 0;
  for(Uint32 i = 0; i<no_attr; i++)
  {
    next_pos= *src_off_ptr++;
    len= next_pos - tmp;
    
    *dst_off_ptr++ = dst_off; 
    *dst_len_ptr++ = dst_off + len;
    memcpy(dst_ptr, src_ptr, len);
    src_ptr += len;
    
    max_len= AttributeDescriptor::getSizeInBytes(tabDesc[* order++]);
    dst_ptr += max_len; // Max size
    dst_off += max_len;
    
    tmp= next_pos;
  }
  
  return ALIGN_WORD(dst_ptr);
}

void
Dbtup::expand_tuple(KeyReqStruct* req_struct, 
		    Uint32 sizes[2],
		    Tuple_header* src, 
		    const Tablerec* tabPtrP,
		    bool disk)
{
  Uint32 bits= src->m_header_bits;
  Tuple_header* ptr= req_struct->m_tuple_ptr;
  
  Uint16 dd_tot= tabPtrP->m_no_of_disk_attributes;
  Uint16 mm_vars= tabPtrP->m_attributes[MM].m_no_of_varsize;
  Uint32 fix_size= tabPtrP->m_offsets[MM].m_fix_header_size;
  Uint32 order_desc= tabPtrP->m_real_order_descriptor;

  Uint32 *dst_ptr= ptr->get_end_of_fix_part_ptr(tabPtrP);
  const Uint32 *disk_ref= src->get_disk_ref_ptr(tabPtrP);
  const Uint32 *src_ptr= src->get_end_of_fix_part_ptr(tabPtrP);
  const Var_part_ref* var_ref = src->get_var_part_ref_ptr(tabPtrP);
  const Uint32 *desc= (Uint32*)req_struct->attr_descr;
  const Uint16 *order = (Uint16*)(&tableDescriptor[order_desc]);
  order += tabPtrP->m_attributes[MM].m_no_of_fixsize;
  
  if(mm_vars)
  {

    Uint32 step; // in bytes
    const Uint32 *src_data= src_ptr;
    KeyReqStruct::Var_data* dst= &req_struct->m_var_data[MM];
    if(bits & Tuple_header::CHAINED_ROW)
    {
      Ptr<Page> var_page;
      src_data= get_ptr(&var_page, *var_ref);
      step= 4;
      sizes[MM]= (2 + (mm_vars << 1) + ((Uint16*)src_data)[mm_vars] + 3) >> 2;
      req_struct->m_varpart_page_ptr = var_page;
    }
    else
    {
      step= (2 + (mm_vars << 1) + ((Uint16*)src_ptr)[mm_vars]);
      sizes[MM]= (step + 3) >> 2;
      req_struct->m_varpart_page_ptr = req_struct->m_page_ptr;
    }
    dst->m_data_ptr= (char*)(((Uint16*)dst_ptr)+mm_vars+1);
    dst->m_offset_array_ptr= req_struct->var_pos_array;
    dst->m_var_len_offset= mm_vars;
    dst->m_max_var_offset= tabPtrP->m_offsets[MM].m_max_var_offset;
    
    dst_ptr= expand_var_part(dst, src_data, desc, order);
    ndbassert(dst_ptr == ALIGN_WORD(dst->m_data_ptr + dst->m_max_var_offset));
    ndbassert((UintPtr(src_ptr) & 3) == 0);
    src_ptr = ALIGN_WORD(((char*)src_ptr)+step);
    
    sizes[MM] += fix_size;
    memcpy(ptr, src, 4*fix_size);
  } 
  else 
  {
    sizes[MM]= 1;
    memcpy(ptr, src, 4*fix_size);
  }

  src->m_header_bits= bits & 
    ~(Uint32)(Tuple_header::MM_SHRINK | Tuple_header::MM_GROWN);
  
  sizes[DD]= 0;
  if(disk && dd_tot)
  {
    const Uint16 dd_vars= tabPtrP->m_attributes[DD].m_no_of_varsize;
    order += mm_vars;
    
    if(bits & Tuple_header::DISK_INLINE)
    {
      // Only on copy tuple
      ndbassert((bits & Tuple_header::CHAINED_ROW) == 0);
    }
    else
    {
      Local_key key;
      memcpy(&key, disk_ref, sizeof(key));
      key.m_page_no= req_struct->m_disk_page_ptr.i;
      src_ptr= get_dd_ptr(&req_struct->m_disk_page_ptr, &key, tabPtrP);
    }
    bits |= Tuple_header::DISK_INLINE;

    // Fix diskpart
    req_struct->m_disk_ptr= (Tuple_header*)dst_ptr;
    memcpy(dst_ptr, src_ptr, 4*tabPtrP->m_offsets[DD].m_fix_header_size);
    sizes[DD] = tabPtrP->m_offsets[DD].m_fix_header_size;
    
    ndbassert(! (req_struct->m_disk_ptr->m_header_bits & Tuple_header::FREE));
    
    ndbrequire(dd_vars == 0);
  }
  
  ptr->m_header_bits= (bits & ~(Uint32)(Tuple_header::CHAINED_ROW));
}

void
Dbtup::prepare_read(KeyReqStruct* req_struct, 
		    Tablerec* tabPtrP, bool disk)
{
  Tuple_header* ptr= req_struct->m_tuple_ptr;
  
  Uint32 bits= ptr->m_header_bits;
  Uint16 dd_tot= tabPtrP->m_no_of_disk_attributes;
  Uint16 mm_vars= tabPtrP->m_attributes[MM].m_no_of_varsize;
  
  const Uint32 *src_ptr= ptr->get_end_of_fix_part_ptr(tabPtrP);
  const Uint32 *disk_ref= ptr->get_disk_ref_ptr(tabPtrP);
  const Var_part_ref* var_ref = ptr->get_var_part_ref_ptr(tabPtrP);
  if(mm_vars)
  {
    const Uint32 *src_data= src_ptr;
    KeyReqStruct::Var_data* dst= &req_struct->m_var_data[MM];
    if(bits & Tuple_header::CHAINED_ROW)
    {
#if VM_TRACE
      
#endif
      src_data= get_ptr(* var_ref);
    }
    dst->m_data_ptr= (char*)(((Uint16*)src_data)+mm_vars+1);
    dst->m_offset_array_ptr= (Uint16*)src_data;
    dst->m_var_len_offset= 1;
    dst->m_max_var_offset= ((Uint16*)src_data)[mm_vars];
    
    // disk part start after varsize (aligned)
    src_ptr = ALIGN_WORD(dst->m_data_ptr + dst->m_max_var_offset);
  } 
  
  if(disk && dd_tot)
  {
    const Uint16 dd_vars= tabPtrP->m_attributes[DD].m_no_of_varsize;
    
    if(bits & Tuple_header::DISK_INLINE)
    {
      // Only on copy tuple
      ndbassert((bits & Tuple_header::CHAINED_ROW) == 0);
    }
    else
    {
      // XXX
      Local_key key;
      memcpy(&key, disk_ref, sizeof(key));
      key.m_page_no= req_struct->m_disk_page_ptr.i;
      src_ptr= get_dd_ptr(&req_struct->m_disk_page_ptr, &key, tabPtrP);
    }
    // Fix diskpart
    req_struct->m_disk_ptr= (Tuple_header*)src_ptr;
    ndbassert(! (req_struct->m_disk_ptr->m_header_bits & Tuple_header::FREE));
    ndbrequire(dd_vars == 0);
  }
}

void
Dbtup::shrink_tuple(KeyReqStruct* req_struct, Uint32 sizes[2],
		    const Tablerec* tabPtrP, bool disk)
{
  ndbassert(tabPtrP->need_shrink());
  Tuple_header* ptr= req_struct->m_tuple_ptr;
  
  Uint16 dd_tot= tabPtrP->m_no_of_disk_attributes;
  Uint16 mm_vars= tabPtrP->m_attributes[MM].m_no_of_varsize;
  Uint16 dd_vars= tabPtrP->m_attributes[DD].m_no_of_varsize;
  
  Uint32 *dst_ptr= ptr->get_end_of_fix_part_ptr(tabPtrP);
  Uint16* src_off_ptr= req_struct->var_pos_array;

  sizes[MM] = 1;
  sizes[DD] = 0;
  if(mm_vars)
  {
    Uint16* dst_off_ptr= (Uint16*)dst_ptr;
    char*  dst_data_ptr= (char*)(dst_off_ptr + mm_vars + 1);
    char*  src_data_ptr= dst_data_ptr;
    Uint32 off= 0;
    for(Uint32 i= 0; i<mm_vars; i++)
    {
      const char* data_ptr= src_data_ptr + *src_off_ptr;
      Uint32 len= src_off_ptr[mm_vars] - *src_off_ptr;
      * dst_off_ptr++= off;
      memmove(dst_data_ptr, data_ptr, len);
      off += len;
      src_off_ptr++;
      dst_data_ptr += len;
    }
    *dst_off_ptr= off;
    ndbassert(dst_data_ptr <= ((char*)ptr) + 8192);
    ndbassert((UintPtr(ptr) & 3) == 0);
    sizes[MM]= (dst_data_ptr + 3 - ((char*)ptr)) >> 2;

    dst_ptr = ALIGN_WORD(dst_data_ptr);
  }
  
  if(disk && dd_tot)
  {
    Uint32 * src_ptr = (Uint32*)req_struct->m_disk_ptr;
    req_struct->m_disk_ptr = (Tuple_header*)dst_ptr;
    ndbrequire(dd_vars == 0);
    sizes[DD] = tabPtrP->m_offsets[DD].m_fix_header_size;
    memmove(dst_ptr, src_ptr, 4*tabPtrP->m_offsets[DD].m_fix_header_size);
  }
}

void
Dbtup::validate_page(Tablerec* regTabPtr, Var_page* p)
{
  Uint32 mm_vars= regTabPtr->m_attributes[MM].m_no_of_varsize;
  Uint32 fix_sz= regTabPtr->m_offsets[MM].m_fix_header_size + 
    Tuple_header::HeaderSize;
    
  if(mm_vars == 0)
    return;
  
  for(Uint32 F= 0; F<MAX_FRAG_PER_NODE; F++)
  {
    FragrecordPtr fragPtr;

    if((fragPtr.i = regTabPtr->fragrec[F]) == RNIL)
      continue;

    ptrCheckGuard(fragPtr, cnoOfFragrec, fragrecord);
    for(Uint32 P= 0; P<fragPtr.p->noOfPages; P++)
    {
      Uint32 real= getRealpid(fragPtr.p, P);
      Var_page* page= (Var_page*)c_page_pool.getPtr(real);

      for(Uint32 i=1; i<page->high_index; i++)
      {
	Uint32 idx= page->get_index_word(i);
	Uint32 len = (idx & Var_page::LEN_MASK) >> Var_page::LEN_SHIFT;
	if(!(idx & Var_page::FREE) && !(idx & Var_page::CHAIN))
	{
	  Tuple_header *ptr= (Tuple_header*)page->get_ptr(i);
	  Uint32 *part= ptr->get_end_of_fix_part_ptr(regTabPtr);
	  if(ptr->m_header_bits & Tuple_header::CHAINED_ROW)
	  {
	    ndbassert(len == fix_sz + 1);
	    Local_key tmp; tmp.assref(*part);
	    Ptr<Page> tmpPage;
	    part= get_ptr(&tmpPage, *(Var_part_ref*)part);
	    len= ((Var_page*)tmpPage.p)->get_entry_len(tmp.m_page_idx);
	    Uint32 sz= ((mm_vars + 1) << 1) + (((Uint16*)part)[mm_vars]);
	    ndbassert(len >= ((sz + 3) >> 2));
	  } 
	  else
	  {
	    Uint32 sz= ((mm_vars + 1) << 1) + (((Uint16*)part)[mm_vars]);
	    ndbassert(len >= ((sz+3)>>2)+fix_sz);
	  }
	  if(ptr->m_operation_ptr_i != RNIL)
	  {
	    c_operation_pool.getPtr(ptr->m_operation_ptr_i);
	  }
	} 
	else if(!(idx & Var_page::FREE))
	{
	  /**
	   * Chain
	   */
	  Uint32 *part= page->get_ptr(i);
	  Uint32 sz= ((mm_vars + 1) << 1) + (((Uint16*)part)[mm_vars]);
	  ndbassert(len >= ((sz + 3) >> 2));
	} 
	else 
	{
	  
	}
      }
      if(p == 0 && page->high_index > 1)
	page->reorg((Var_page*)ctemp_page);
    }
  }
  
  if(p == 0)
  {
    validate_page(regTabPtr, (Var_page*)1);
  }
}

int
Dbtup::handle_size_change_after_update(KeyReqStruct* req_struct,
				       Tuple_header* org,
				       Operationrec* regOperPtr,
				       Fragrecord* regFragPtr,
				       Tablerec* regTabPtr,
				       Uint32 sizes[4])
{
  ndbrequire(sizes[1] == sizes[3]);
  //ndbout_c("%d %d %d %d", sizes[0], sizes[1], sizes[2], sizes[3]);
  if(0)
    printf("%p %d %d - handle_size_change_after_update ",
	   req_struct->m_tuple_ptr,
	   regOperPtr->m_tuple_location.m_page_no,
	   regOperPtr->m_tuple_location.m_page_idx);
  
  Uint32 bits= org->m_header_bits;
  Uint32 copy_bits= req_struct->m_tuple_ptr->m_header_bits;
  Uint32 fix_sz = regTabPtr->m_offsets[MM].m_fix_header_size;
  
  if(sizes[MM] == sizes[2+MM])
    ;
  else if(sizes[MM] > sizes[2+MM])
  {
    if(0) ndbout_c("shrink");
    copy_bits |= Tuple_header::MM_SHRINK;
  }
  else
  {
    if(0) printf("grow - ");
    Ptr<Page> pagePtr = req_struct->m_varpart_page_ptr;
    Var_page* pageP= (Var_page*)pagePtr.p;
    Uint32 idx, alloc, needed;
    Var_part_ref *refptr = org->get_var_part_ref_ptr(regTabPtr);
    ndbassert(bits & Tuple_header::CHAINED_ROW);

    Local_key ref;
    refptr->copyout(&ref);
    idx= ref.m_page_idx;
    if (! (copy_bits & Tuple_header::CHAINED_ROW))
    {
      c_page_pool.getPtr(pagePtr, ref.m_page_no);
      pageP = (Var_page*)pagePtr.p;
    }
    alloc= pageP->get_entry_len(idx);
#ifdef VM_TRACE
    if(!pageP->get_entry_chain(idx))
      ndbout << *pageP << endl;
#endif
    ndbassert(pageP->get_entry_chain(idx));
    needed= sizes[2+MM] - fix_sz;
    
    if(needed <= alloc)
    {
      //ndbassert(!regOperPtr->is_first_operation());
      if (0) ndbout_c(" no grow");
      return 0;
    }
    copy_bits |= Tuple_header::MM_GROWN;
    if (unlikely(realloc_var_part(regFragPtr, regTabPtr, pagePtr, 
				  refptr, alloc, needed)))
      return -1;
  }
  req_struct->m_tuple_ptr->m_header_bits = copy_bits;
  return 0;
}

int
Dbtup::nr_update_gci(Uint32 fragPtrI, const Local_key* key, Uint32 gci)
{
  FragrecordPtr fragPtr;
  fragPtr.i= fragPtrI;
  ptrCheckGuard(fragPtr, cnoOfFragrec, fragrecord);
  TablerecPtr tablePtr;
  tablePtr.i= fragPtr.p->fragTableId;
  ptrCheckGuard(tablePtr, cnoOfTablerec, tablerec);

  if (tablePtr.p->m_bits & Tablerec::TR_RowGCI)
  {
    Local_key tmp = *key;
    PagePtr page_ptr;

<<<<<<< HEAD
    int ret;
    if (tablePtr.p->m_attributes[MM].m_no_of_varsize)
    {
      const Uint32 XXX = Tuple_header::HeaderSize+Var_part_ref::SZ32;
      tablePtr.p->m_offsets[MM].m_fix_header_size += XXX;
      ret = alloc_page(tablePtr.p, fragPtr.p, &page_ptr, tmp.m_page_no);
      tablePtr.p->m_offsets[MM].m_fix_header_size -= XXX;
    } 
    else
    {
      ret = alloc_page(tablePtr.p, fragPtr.p, &page_ptr, tmp.m_page_no);  
    }
=======
    int ret = alloc_page(tablePtr.p, fragPtr.p, &page_ptr, tmp.m_page_no);
>>>>>>> 7c7f5104

    if (ret)
      return -1;
    
    Tuple_header* ptr = (Tuple_header*)
      ((Fix_page*)page_ptr.p)->get_ptr(tmp.m_page_idx, 0);
    
    ndbrequire(ptr->m_header_bits & Tuple_header::FREE);
    *ptr->get_mm_gci(tablePtr.p) = gci;
  }
  return 0;
}

int
Dbtup::nr_read_pk(Uint32 fragPtrI, 
		  const Local_key* key, Uint32* dst, bool& copy)
{
  
  FragrecordPtr fragPtr;
  fragPtr.i= fragPtrI;
  ptrCheckGuard(fragPtr, cnoOfFragrec, fragrecord);
  TablerecPtr tablePtr;
  tablePtr.i= fragPtr.p->fragTableId;
  ptrCheckGuard(tablePtr, cnoOfTablerec, tablerec);

  Local_key tmp = *key;
  Uint32 pages = fragPtr.p->noOfPages;
  
  
  PagePtr page_ptr;
  int ret = alloc_page(tablePtr.p, fragPtr.p, &page_ptr, tmp.m_page_no);
  if (ret)
    return -1;
  
  KeyReqStruct req_struct;
  Uint32* ptr= ((Fix_page*)page_ptr.p)->get_ptr(key->m_page_idx, 0);
  
  req_struct.m_page_ptr = page_ptr;
  req_struct.m_tuple_ptr = (Tuple_header*)ptr;
  Uint32 bits = req_struct.m_tuple_ptr->m_header_bits;

  ret = 0;
  copy = false;
  if (! (bits & Tuple_header::FREE))
  {
    if (bits & Tuple_header::ALLOC)
    {
      Uint32 opPtrI= req_struct.m_tuple_ptr->m_operation_ptr_i;
      Operationrec* opPtrP= c_operation_pool.getPtr(opPtrI);
      ndbassert(!opPtrP->m_copy_tuple_location.isNull());
      req_struct.m_tuple_ptr= (Tuple_header*)
	c_undo_buffer.get_ptr(&opPtrP->m_copy_tuple_location);
      copy = true;
    }
    req_struct.check_offset[MM]= tablePtr.p->get_check_offset(MM);
    req_struct.check_offset[DD]= tablePtr.p->get_check_offset(DD);
    
    Uint32 num_attr= tablePtr.p->m_no_of_attributes;
    Uint32 descr_start= tablePtr.p->tabDescriptor;
    TableDescriptor *tab_descr= &tableDescriptor[descr_start];
    ndbrequire(descr_start + (num_attr << ZAD_LOG_SIZE) <= cnoOfTabDescrRec);
    req_struct.attr_descr= tab_descr; 

    if (tablePtr.p->need_expand())
      prepare_read(&req_struct, tablePtr.p, false);
    
    const Uint32* attrIds= &tableDescriptor[tablePtr.p->readKeyArray].tabDescr;
    const Uint32 numAttrs= tablePtr.p->noOfKeyAttr;
    // read pk attributes from original tuple
    
    // new globals
    tabptr= tablePtr;
    fragptr= fragPtr;
    operPtr.i= RNIL;
    operPtr.p= NULL;
    
    // do it
    ret = readAttributes(&req_struct,
			 attrIds,
			 numAttrs,
			 dst,
			 ZNIL, false);
    
    // done
    if (likely(ret != -1)) {
      // remove headers
      Uint32 n= 0;
      Uint32 i= 0;
      while (n < numAttrs) {
	const AttributeHeader ah(dst[i]);
	Uint32 size= ah.getDataSize();
	ndbrequire(size != 0);
	for (Uint32 j= 0; j < size; j++) {
	  dst[i + j - n]= dst[i + j + 1];
	}
	n+= 1;
	i+= 1 + size;
      }
      ndbrequire((int)i == ret);
      ret -= numAttrs;
    } else {
      return terrorCode ? (-(int)terrorCode) : -1;
    }
  }
    
  if (tablePtr.p->m_bits & Tablerec::TR_RowGCI)
  {
    dst[ret] = *req_struct.m_tuple_ptr->get_mm_gci(tablePtr.p);
  }
  else
  {
    dst[ret] = 0;
  }
  return ret;
}

#include <signaldata/TuxMaint.hpp>

int
Dbtup::nr_delete(Signal* signal, Uint32 senderData,
		 Uint32 fragPtrI, const Local_key* key, Uint32 gci)
{
  FragrecordPtr fragPtr;
  fragPtr.i= fragPtrI;
  ptrCheckGuard(fragPtr, cnoOfFragrec, fragrecord);
  TablerecPtr tablePtr;
  tablePtr.i= fragPtr.p->fragTableId;
  ptrCheckGuard(tablePtr, cnoOfTablerec, tablerec);

  Local_key tmp = * key;
  tmp.m_page_no= getRealpid(fragPtr.p, tmp.m_page_no); 
  
  PagePtr pagePtr;
  Tuple_header* ptr= (Tuple_header*)get_ptr(&pagePtr, &tmp, tablePtr.p);

  if (!tablePtr.p->tuxCustomTriggers.isEmpty()) 
  {
    jam();
    TuxMaintReq* req = (TuxMaintReq*)signal->getDataPtrSend();
    req->tableId = fragPtr.p->fragTableId;
    req->fragId = fragPtr.p->fragmentId;
    req->pageId = tmp.m_page_no;
    req->pageIndex = tmp.m_page_idx;
    req->tupVersion = ptr->get_tuple_version();
    req->opInfo = TuxMaintReq::OpRemove;
    removeTuxEntries(signal, tablePtr.p);
  }
  
  Local_key disk;
  memcpy(&disk, ptr->get_disk_ref_ptr(tablePtr.p), sizeof(disk));
  
  if (tablePtr.p->m_attributes[MM].m_no_of_varsize)
  {
    jam();
    free_var_rec(fragPtr.p, tablePtr.p, &tmp, pagePtr);
  } else {
    jam();
    free_fix_rec(fragPtr.p, tablePtr.p, &tmp, (Fix_page*)pagePtr.p);
  }

  if (tablePtr.p->m_no_of_disk_attributes)
  {
    jam();

    Uint32 sz = (sizeof(Dbtup::Disk_undo::Free) >> 2) + 
      tablePtr.p->m_offsets[DD].m_fix_header_size - 1;
    
    int res = c_lgman->alloc_log_space(fragPtr.p->m_logfile_group_id, sz);
    ndbrequire(res == 0);
    
    /**
     * 1) alloc log buffer
     * 2) get page
     * 3) get log buffer
     * 4) delete tuple
     */
    Page_cache_client::Request preq;
    preq.m_page = disk;
    preq.m_callback.m_callbackData = senderData;
    preq.m_callback.m_callbackFunction =
      safe_cast(&Dbtup::nr_delete_page_callback);
    int flags = Page_cache_client::COMMIT_REQ;
    
#ifdef ERROR_INSERT
    if (ERROR_INSERTED(4023) || ERROR_INSERTED(4024))
    {
      int rnd = rand() % 100;
      int slp = 0;
      if (ERROR_INSERTED(4024))
      {
	slp = 3000;
      }
      else if (rnd > 90)
      {
	slp = 3000;
      }
      else if (rnd > 70)
      {
	slp = 100;
      }
      
      ndbout_c("rnd: %d slp: %d", rnd, slp);
      
      if (slp)
      {
	flags |= Page_cache_client::DELAY_REQ;
	preq.m_delay_until_time = NdbTick_CurrentMillisecond()+(Uint64)slp;
      }
    }
#endif
    
    res = m_pgman.get_page(signal, preq, flags);
    if (res == 0)
    {
      goto timeslice;
    }
    else if (unlikely(res == -1))
    {
      return -1;
    }

    PagePtr disk_page = *(PagePtr*)&m_pgman.m_ptr;
    disk_page_set_dirty(disk_page);

    preq.m_callback.m_callbackFunction =
      safe_cast(&Dbtup::nr_delete_log_buffer_callback);      
    Logfile_client lgman(this, c_lgman, fragPtr.p->m_logfile_group_id);
    res= lgman.get_log_buffer(signal, sz, &preq.m_callback);
    switch(res){
    case 0:
      signal->theData[2] = disk_page.i;
      goto timeslice;
    case -1:
      ndbrequire("NOT YET IMPLEMENTED" == 0);
      break;
    }

    if (0) ndbout << "DIRECT DISK DELETE: " << disk << endl;
    disk_page_free(signal, tablePtr.p, fragPtr.p,
		   &disk, *(PagePtr*)&disk_page, gci);
    return 0;
  }
  
  return 0;

timeslice:
  memcpy(signal->theData, &disk, sizeof(disk));
  return 1;
}

void
Dbtup::nr_delete_page_callback(Signal* signal, 
			       Uint32 userpointer, Uint32 page_id)
{
  Ptr<GlobalPage> gpage;
  m_global_page_pool.getPtr(gpage, page_id);
  PagePtr pagePtr= *(PagePtr*)&gpage;
  disk_page_set_dirty(pagePtr);
  Dblqh::Nr_op_info op;
  op.m_ptr_i = userpointer;
  op.m_disk_ref.m_page_no = pagePtr.p->m_page_no;
  op.m_disk_ref.m_file_no = pagePtr.p->m_file_no;
  c_lqh->get_nr_op_info(&op, page_id);

  Ptr<Fragrecord> fragPtr;
  fragPtr.i= op.m_tup_frag_ptr_i;
  ptrCheckGuard(fragPtr, cnoOfFragrec, fragrecord);

  Ptr<Tablerec> tablePtr;
  tablePtr.i = fragPtr.p->fragTableId;
  ptrCheckGuard(tablePtr, cnoOfTablerec, tablerec);
  
  Uint32 sz = (sizeof(Dbtup::Disk_undo::Free) >> 2) + 
    tablePtr.p->m_offsets[DD].m_fix_header_size - 1;
  
  Callback cb;
  cb.m_callbackData = userpointer;
  cb.m_callbackFunction =
    safe_cast(&Dbtup::nr_delete_log_buffer_callback);      
  Logfile_client lgman(this, c_lgman, fragPtr.p->m_logfile_group_id);
  int res= lgman.get_log_buffer(signal, sz, &cb);
  switch(res){
  case 0:
    return;
  case -1:
    ndbrequire("NOT YET IMPLEMENTED" == 0);
    break;
  }
    
  if (0) ndbout << "PAGE CALLBACK DISK DELETE: " << op.m_disk_ref << endl;
  disk_page_free(signal, tablePtr.p, fragPtr.p,
		 &op.m_disk_ref, pagePtr, op.m_gci);
  
  c_lqh->nr_delete_complete(signal, &op);
  return;
}

void
Dbtup::nr_delete_log_buffer_callback(Signal* signal, 
				    Uint32 userpointer, 
				    Uint32 unused)
{
  Dblqh::Nr_op_info op;
  op.m_ptr_i = userpointer;
  c_lqh->get_nr_op_info(&op, RNIL);
  
  Ptr<Fragrecord> fragPtr;
  fragPtr.i= op.m_tup_frag_ptr_i;
  ptrCheckGuard(fragPtr, cnoOfFragrec, fragrecord);

  Ptr<Tablerec> tablePtr;
  tablePtr.i = fragPtr.p->fragTableId;
  ptrCheckGuard(tablePtr, cnoOfTablerec, tablerec);

  Ptr<GlobalPage> gpage;
  m_global_page_pool.getPtr(gpage, op.m_page_id);
  PagePtr pagePtr= *(PagePtr*)&gpage;

  /**
   * reset page no
   */
  if (0) ndbout << "LOGBUFFER CALLBACK DISK DELETE: " << op.m_disk_ref << endl;
  
  disk_page_free(signal, tablePtr.p, fragPtr.p,
		 &op.m_disk_ref, pagePtr, op.m_gci);
  
  c_lqh->nr_delete_complete(signal, &op);
}<|MERGE_RESOLUTION|>--- conflicted
+++ resolved
@@ -2852,22 +2852,7 @@
     Local_key tmp = *key;
     PagePtr page_ptr;
 
-<<<<<<< HEAD
-    int ret;
-    if (tablePtr.p->m_attributes[MM].m_no_of_varsize)
-    {
-      const Uint32 XXX = Tuple_header::HeaderSize+Var_part_ref::SZ32;
-      tablePtr.p->m_offsets[MM].m_fix_header_size += XXX;
-      ret = alloc_page(tablePtr.p, fragPtr.p, &page_ptr, tmp.m_page_no);
-      tablePtr.p->m_offsets[MM].m_fix_header_size -= XXX;
-    } 
-    else
-    {
-      ret = alloc_page(tablePtr.p, fragPtr.p, &page_ptr, tmp.m_page_no);  
-    }
-=======
     int ret = alloc_page(tablePtr.p, fragPtr.p, &page_ptr, tmp.m_page_no);
->>>>>>> 7c7f5104
 
     if (ret)
       return -1;
