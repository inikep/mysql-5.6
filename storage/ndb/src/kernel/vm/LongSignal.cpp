/* Copyright (c) 2008, 2016, Oracle and/or its affiliates. All rights reserved.

   This program is free software; you can redistribute it and/or modify
   it under the terms of the GNU General Public License as published by
   the Free Software Foundation; version 2 of the License.

   This program is distributed in the hope that it will be useful,
   but WITHOUT ANY WARRANTY; without even the implied warranty of
   MERCHANTABILITY or FITNESS FOR A PARTICULAR PURPOSE.  See the
   GNU General Public License for more details.

   You should have received a copy of the GNU General Public License
   along with this program; if not, write to the Free Software
   Foundation, Inc., 51 Franklin Street, Fifth Floor, Boston, MA 02110-1301, USA */

#include "LongSignal.hpp"
#include "LongSignalImpl.hpp"
#include <EventLogger.hpp>

extern EventLogger * g_eventLogger;

#define JAM_FILE_ID 262

// Static function.
void 
<<<<<<< HEAD
SectionSegmentPool::handleOutOfSegments(ArrayPool<SectionSegment>& pool)
=======
SectionSegmentPool::handleOutOfSegments(SectionSegment_basepool& pool)
>>>>>>> 0920cfc8
{
  g_eventLogger
    ->warning("The long message buffer is out of free elements. This may "
              "cause the data node to crash. Consider increasing the buffer "
              "size via the LongMessageBuffer configuration parameter. The "
              "current size of this pool is %lu bytes. You may also check "
              "the state of this buffer via the ndbinfo.memoryusage table.", 
              static_cast<unsigned long>
              (pool.getSize() * sizeof(SectionSegment)));
};

/**
 * verifySection
 * Assertion method to check that a segmented section is constructed
 * 'properly' where 'properly' is loosly defined.
 */
bool
verifySection(Uint32 firstIVal, SectionSegmentPool& thePool)
{
  if (firstIVal == RNIL)
    return true;

  /* Get first section ptr (With assertions in getPtr) */
  SectionSegment* first= thePool.getPtr(firstIVal);

  assert(first != NULL);
  Uint32 totalSize= first->m_sz;
#ifdef VM_TRACE
  Uint32 lastSegIVal= first->m_lastSegment;
#endif

  /* Hmm, need to be careful of length == 0
   * Nature abhors a segmented section with length 0
   */
  //assert(totalSize != 0);
  assert(lastSegIVal != RNIL); /* Should never be == RNIL */
  /* We ignore m_ownerRef */

  if (totalSize <= SectionSegment::DataLength)
  {
    /* 1 segment */
    assert(first->m_lastSegment == firstIVal);
    // m_nextSegment not always set to RNIL on last segment
    //assert(first->m_nextSegment == RNIL);
  }
  else
  {
    /* > 1 segment */
    assert(first->m_nextSegment != RNIL);
    assert(first->m_lastSegment != firstIVal);
    Uint32 currIVal= firstIVal;
    SectionSegment* curr= first;

    /* Traverse segments to where we think the end should be */
    while (totalSize > SectionSegment::DataLength)
    {
      currIVal= curr->m_nextSegment;
      curr= thePool.getPtr(currIVal);
      totalSize-= SectionSegment::DataLength;
      /* Ignore m_ownerRef, m_sz, m_lastSegment of intermediate
       * Segments
       */
    }

    /* Once we are here, we are on the last Segment of this Section
     * Check that last segment is as stated in the first segment
     */
    assert(currIVal == lastSegIVal);
    // m_nextSegment not always set properly on last segment
    //assert(curr->m_nextSegment == RNIL);
    /* Ignore m_ownerRef, m_sz, m_lastSegment of last segment */
  }

  return true;
}

void
copy(Uint32 * & insertPtr,
     class SectionSegmentPool & thePool, const SegmentedSectionPtr & _ptr){

  Uint32 len = _ptr.sz;
  SectionSegment * ptrP = _ptr.p;

  assert(verifySection(_ptr.i, thePool));

  while(len > 60){
    memcpy(insertPtr, &ptrP->theData[0], 4 * 60);
    len -= 60;
    insertPtr += 60;
    ptrP = thePool.getPtr(ptrP->m_nextSegment);
  }
  memcpy(insertPtr, &ptrP->theData[0], 4 * len);
  insertPtr += len;
}

void
copy(Uint32 * dst, SegmentedSectionPtr src){
  copy(dst, g_sectionSegmentPool, src);
}

/* Copy variant which takes an IVal */
void
copy(Uint32* dst, Uint32 srcFirstIVal)
{
  SegmentedSectionPtr p;
  getSection(p, srcFirstIVal);

  copy(dst, p);
}

void
print(SectionSegment * s, Uint32 len, FILE* out){
  for(Uint32 i = 0; i<len; i++){
    fprintf(out, "H\'0x%.8x ", s->theData[i]);
    if(((i + 1) % 6) == 0)
      fprintf(out, "\n");
  }
}

void
print(SegmentedSectionPtr ptr, FILE* out){

  ptr.p = g_sectionSegmentPool.getPtr(ptr.i);
  Uint32 len = ptr.p->m_sz;

  fprintf(out, "ptr.i = %d(%p) ptr.sz = %d(%d)\n", ptr.i, ptr.p, len, ptr.sz);
  while(len > SectionSegment::DataLength){
    print(ptr.p, SectionSegment::DataLength, out);

    len -= SectionSegment::DataLength;
    fprintf(out, "ptr.i = %d\n", ptr.p->m_nextSegment);
    ptr.p = g_sectionSegmentPool.getPtr(ptr.p->m_nextSegment);
  }

  print(ptr.p, len, out);
  fprintf(out, "\n");
}

bool
dupSection(SPC_ARG Uint32& copyFirstIVal, Uint32 srcFirstIVal)
{
  assert(verifySection(srcFirstIVal));

  SectionSegment* p= g_sectionSegmentPool.getPtr(srcFirstIVal);
  Uint32 sz= p->m_sz;
  copyFirstIVal= RNIL;
  bool ok= true;

  /* Duplicate bulk of section */
  while (sz > SectionSegment::DataLength)
  {
    ok= appendToSection(SPC_CACHE_ARG copyFirstIVal, &p->theData[0],
                        SectionSegment::DataLength);
    if (!ok)
      break;

    sz-= SectionSegment::DataLength;
    srcFirstIVal= p->m_nextSegment;
    p= g_sectionSegmentPool.getPtr(srcFirstIVal);
  }

  /* Duplicate last segment */
  if (ok && (sz > 0))
    ok= appendToSection(SPC_CACHE_ARG copyFirstIVal, &p->theData[0], sz);

  if (unlikely(!ok))
  {
    releaseSection(SPC_CACHE_ARG copyFirstIVal);
    copyFirstIVal= RNIL;
    return false;
  }

  assert(verifySection(copyFirstIVal));
  return true;
}

bool ErrorImportActive = false;
extern Uint32 ErrorMaxSegmentsToSeize;

/**
 * appendToSection
 * Append supplied words to the chain of section segments
 * indicated by the first section passed.
 * If the passed IVal == RNIL then a section will be seized
 * and the IVal will be updated to indicate the first IVal
 * section in the chain
 * Sections are made up of linked SectionSegment objects
 * where :
 *   - The first SectionSegment's m_sz is the size of the
 *     whole section
 *   - The first SectionSegment's m_lastSegment refers to
 *     the last segment in the section
 *   - Each SectionSegment's m_nextSegment refers to the
 *     next segment in the section, *except* for the last
 *     SectionSegment's which is RNIL
 *   - Each SectionSegment except the first does not use
 *     its m_sz or m_nextSegment members.
 */
bool
appendToSection(SPC_ARG Uint32& firstSegmentIVal, const Uint32* src, Uint32 len)
{
  Ptr<SectionSegment> firstPtr, currPtr;

  if (len == 0)
    return true;

  Uint32 remain= SectionSegment::DataLength;
  Uint32 segmentLen= 0;

#ifdef NDB_DEBUG_RES_OWNERSHIP
  const Uint32 owner = getResOwner();
#else
  const Uint32 owner = 0;
#endif

  if (firstSegmentIVal == RNIL)
  {
#ifdef ERROR_INSERT
    /* Simulate running out of segments */
    if (ErrorImportActive)
    {
      if (ErrorMaxSegmentsToSeize == 0)
      {
        ndbout_c("append exhausted on first segment");
        return false;
      }
    }
#endif
    /* First data to be added to this section */
    bool result= g_sectionSegmentPool.seize(SPC_SEIZE_ARG firstPtr);

    if (!result)
      return false;

    firstPtr.p->m_sz= 0;
    firstPtr.p->m_ownerRef= owner;
    firstSegmentIVal= firstPtr.i;

    currPtr= firstPtr;
  }
  else
  {
    /* Section has at least one segment with data already */
    g_sectionSegmentPool.getPtr(firstPtr, firstSegmentIVal);
    g_sectionSegmentPool.getPtr(currPtr, firstPtr.p->m_lastSegment);

    Uint32 existingLen= firstPtr.p->m_sz;
    assert(existingLen > 0);
    segmentLen= existingLen % SectionSegment::DataLength;

    /* If existingLen %  SectionSegment::DataLength == 0
     * we assume that the last segment is full
     */
    segmentLen= segmentLen == 0 ?
      SectionSegment::DataLength :
      segmentLen;

    remain= SectionSegment::DataLength - segmentLen;
  }

  firstPtr.p->m_sz+= len;

#ifdef ERROR_INSERT
  Uint32 remainSegs= (Uint32) ErrorMaxSegmentsToSeize - 1;
#endif

  while(len > remain) {
    /* Fill this segment, and link in another one
     * Note that we can memcpy to a bad address with size 0
     */
    memcpy(&currPtr.p->theData[segmentLen], src, remain << 2);
    src += remain;
    len -= remain;
    Ptr<SectionSegment> prevPtr= currPtr;

#ifdef ERROR_INSERT
    /* Simulate running out of segments */
    if (ErrorImportActive)
    {
      if (0 == remainSegs--)
      {
        ndbout_c("Append exhausted on segment %d", ErrorMaxSegmentsToSeize);
        firstPtr.p->m_lastSegment= prevPtr.i;
        firstPtr.p->m_sz-= len;
        return false;
      }
    }
#endif
    bool result = g_sectionSegmentPool.seize(SPC_SEIZE_ARG currPtr);
    if (!result)
    {
      /* Failed, ensure segment list is consistent for
       * freeing later
       */
      firstPtr.p->m_lastSegment= prevPtr.i;
      firstPtr.p->m_sz-= len;
      return false;
    }
    prevPtr.p->m_nextSegment = currPtr.i;
    currPtr.p->m_sz= 0;
    currPtr.p->m_ownerRef= owner;

    segmentLen= 0;
    remain= SectionSegment::DataLength;
  }

  /* Data fits in the current last segment */
  firstPtr.p->m_lastSegment= currPtr.i;
  currPtr.p->m_nextSegment= RNIL;
  memcpy(&currPtr.p->theData[segmentLen], src, len << 2);

  return true;
}
bool
import(SPC_ARG Ptr<SectionSegment> & first, const Uint32 * src, Uint32 len){

#ifdef ERROR_INSERT
  /* Simulate running out of segments */
  if (ErrorImportActive)
  {
    if (ErrorMaxSegmentsToSeize == 0)
    {
      ndbout_c("Import exhausted on first segment");
      return false;
    }
  }
#endif

#ifdef NDB_DEBUG_RES_OWNERSHIP
  const Uint32 owner = getResOwner();
#else
  const Uint32 owner = 0;
#endif

  first.p = 0;
  if(g_sectionSegmentPool.seize(SPC_SEIZE_ARG first)){
    ;
  } else {
    ndbout_c("No Segmented Sections for import");
    return false;
  }

  first.p->m_sz = len;
  first.p->m_ownerRef = owner;

  Ptr<SectionSegment> currPtr = first;

#ifdef ERROR_INSERT
  Uint32 remainSegs= (Uint32) ErrorMaxSegmentsToSeize - 1;
#endif

  while(len > SectionSegment::DataLength){
    memcpy(&currPtr.p->theData[0], src, 4 * SectionSegment::DataLength);
    src += SectionSegment::DataLength;
    len -= SectionSegment::DataLength;
    Ptr<SectionSegment> prevPtr = currPtr;

#ifdef ERROR_INSERT
    /* Simulate running out of segments */
    if (ErrorImportActive)
    {
      if (0 == remainSegs--)
      {
        ndbout_c("Import exhausted on segment %d", 
                 ErrorMaxSegmentsToSeize);
        first.p->m_lastSegment= prevPtr.i;
        first.p->m_sz-= len;
        prevPtr.p->m_nextSegment = RNIL;
        return false;
      }
    }
#endif

    if(g_sectionSegmentPool.seize(SPC_SEIZE_ARG currPtr)){
      prevPtr.p->m_nextSegment = currPtr.i;
      currPtr.p->m_ownerRef = owner;
      ;
    } else {
      /* Leave segment chain in ok condition for release */
      first.p->m_lastSegment = prevPtr.i;
      first.p->m_sz-= len;
      prevPtr.p->m_nextSegment = RNIL;
      ndbout_c("Not enough Segmented Sections during import");
      return false;
    }
  }

  first.p->m_lastSegment = currPtr.i;
  currPtr.p->m_nextSegment = RNIL;
  memcpy(&currPtr.p->theData[0], src, 4 * len);

  assert(verifySection(first.i));
  return true;
}

void
release(SPC_ARG SegmentedSectionPtr & ptr)
{
  g_sectionSegmentPool.releaseList(SPC_SEIZE_ARG
                                   relSz(ptr.sz),
				   ptr.i,
				   ptr.p->m_lastSegment);
}

void
releaseSection(SPC_ARG Uint32 firstSegmentIVal)
{
  if (firstSegmentIVal != RNIL)
  {
    SectionSegment* p = g_sectionSegmentPool.getPtr(firstSegmentIVal);

    g_sectionSegmentPool.releaseList(SPC_SEIZE_ARG
                                     relSz(p->m_sz),
                                     firstSegmentIVal,
                                     p->m_lastSegment);
  }
}

bool
writeToSection(Uint32 firstSegmentIVal, Uint32 offset,
               const Uint32* src,
               Uint32 len)
{
  Ptr<SectionSegment> segPtr;

  if (len == 0)
    return true;

  if (firstSegmentIVal == RNIL)
  {
    return false;
  }
  else
  {
    /* Section has at least one segment with data already */
    g_sectionSegmentPool.getPtr(segPtr, firstSegmentIVal);

    Uint32 existingLen= segPtr.p->m_sz;

    assert(existingLen > 0);
    if (offset >= existingLen)
      return false;         /* No sparse sections or extension */
    if (len > (existingLen - offset))
      return false;         /* Would be extending beyond current length */

    /* Advance through segments to the one containing the start offset */
    while (offset >= SectionSegment::DataLength)
    {
      g_sectionSegmentPool.getPtr(segPtr, segPtr.p->m_nextSegment);
      offset-= SectionSegment::DataLength;
    }

    /* Now overwrite the words */
    while (true)
    {
      Uint32 wordsToCopy = MIN(len,
                               SectionSegment::DataLength - offset);
      memcpy(&segPtr.p->theData[offset], src, (wordsToCopy << 2));
      src+= wordsToCopy;
      len-= wordsToCopy;

      if (!len)
      {
        return true;
      }

      offset = 0;
      g_sectionSegmentPool.getPtr(segPtr, segPtr.p->m_nextSegment);
    }
  }
}

#ifdef NDB_DEBUG_RES_OWNERSHIP

void setResOwner(Uint32 id)
{
  NdbThread_SetTlsKey(NDB_THREAD_TLS_RES_OWNER, (void*) ((UintPtr)id));
}

Uint32 getResOwner()
{
  return (Uint32) ((UintPtr) NdbThread_GetTlsKey(NDB_THREAD_TLS_RES_OWNER));
}

#endif

/** 
 * #undef is needed since this file is included by LongSignal_nonmt.cpp
 * and LongSignal_mt.cpp
 */
#undef JAM_FILE_ID<|MERGE_RESOLUTION|>--- conflicted
+++ resolved
@@ -23,11 +23,7 @@
 
 // Static function.
 void 
-<<<<<<< HEAD
-SectionSegmentPool::handleOutOfSegments(ArrayPool<SectionSegment>& pool)
-=======
 SectionSegmentPool::handleOutOfSegments(SectionSegment_basepool& pool)
->>>>>>> 0920cfc8
 {
   g_eventLogger
     ->warning("The long message buffer is out of free elements. This may "
