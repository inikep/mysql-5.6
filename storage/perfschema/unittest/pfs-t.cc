--- conflicted
+++ resolved
@@ -1,8 +1,4 @@
-<<<<<<< HEAD
-/* Copyright (c) 2008, 2016, Oracle and/or its affiliates. All rights reserved.
-=======
 /* Copyright (c) 2008, 2017, Oracle and/or its affiliates. All rights reserved.
->>>>>>> 33fa37f4
 
   This program is free software; you can redistribute it and/or modify
   it under the terms of the GNU General Public License as published by
@@ -1390,12 +1386,8 @@
   ok(socket_A1 != NULL, "instrumented");
   /* Socket thread owner has not been set */
   socket_locker= psi->start_socket_wait(&socket_state, socket_A1, PSI_SOCKET_SEND, 12, "foo.cc", 12);
-<<<<<<< HEAD
-  ok(socket_locker == NULL, "no locker (no thread owner)");
-=======
   ok(socket_locker != NULL, "locker (owner not used)");
   psi->end_socket_wait(socket_locker, 10);
->>>>>>> 33fa37f4
 
   /* Pretend the running thread is not instrumented */
   /* ---------------------------------------------- */
