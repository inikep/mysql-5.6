--- conflicted
+++ resolved
@@ -68,563 +68,6 @@
 }
 
 #ifndef UNIV_HOTBACKUP
-<<<<<<< HEAD
-=======
-#ifdef UNIV_BLOB_DEBUG
-# include "srv0srv.h"
-# include "ut0rbt.h"
-
-/** TRUE when messages about index->blobs modification are enabled. */
-static ibool btr_blob_dbg_msg;
-
-/** Issue a message about an operation on index->blobs.
-@param op	operation
-@param b	the entry being subjected to the operation
-@param ctx	the context of the operation */
-#define btr_blob_dbg_msg_issue(op, b, ctx)			\
-	fprintf(stderr, op " %u:%u:%u->%u %s(%u,%u,%u)\n",	\
-		(b)->ref_page_no, (b)->ref_heap_no,		\
-		(b)->ref_field_no, (b)->blob_page_no, ctx,	\
-		(b)->owner, (b)->always_owner, (b)->del)
-
-/** Insert to index->blobs a reference to an off-page column.
-@param index	the index tree
-@param b	the reference
-@param ctx	context (for logging) */
-
-void
-btr_blob_dbg_rbt_insert(
-/*====================*/
-	dict_index_t*		index,	/*!< in/out: index tree */
-	const btr_blob_dbg_t*	b,	/*!< in: the reference */
-	const char*		ctx)	/*!< in: context (for logging) */
-{
-	if (btr_blob_dbg_msg) {
-		btr_blob_dbg_msg_issue("insert", b, ctx);
-	}
-	mutex_enter(&index->blobs_mutex);
-	rbt_insert(index->blobs, b, b);
-	mutex_exit(&index->blobs_mutex);
-}
-
-/** Remove from index->blobs a reference to an off-page column.
-@param index	the index tree
-@param b	the reference
-@param ctx	context (for logging) */
-
-void
-btr_blob_dbg_rbt_delete(
-/*====================*/
-	dict_index_t*		index,	/*!< in/out: index tree */
-	const btr_blob_dbg_t*	b,	/*!< in: the reference */
-	const char*		ctx)	/*!< in: context (for logging) */
-{
-	if (btr_blob_dbg_msg) {
-		btr_blob_dbg_msg_issue("delete", b, ctx);
-	}
-	mutex_enter(&index->blobs_mutex);
-	ut_a(rbt_delete(index->blobs, b));
-	mutex_exit(&index->blobs_mutex);
-}
-
-/**************************************************************//**
-Comparator for items (btr_blob_dbg_t) in index->blobs.
-The key in index->blobs is (ref_page_no, ref_heap_no, ref_field_no).
-@return negative, 0 or positive if *a<*b, *a=*b, *a>*b */
-static
-int
-btr_blob_dbg_cmp(
-/*=============*/
-	const void*	a,	/*!< in: first btr_blob_dbg_t to compare */
-	const void*	b)	/*!< in: second btr_blob_dbg_t to compare */
-{
-	const btr_blob_dbg_t*	aa = static_cast<const btr_blob_dbg_t*>(a);
-	const btr_blob_dbg_t*	bb = static_cast<const btr_blob_dbg_t*>(b);
-
-	ut_ad(aa != NULL);
-	ut_ad(bb != NULL);
-
-	if (aa->ref_page_no != bb->ref_page_no) {
-		return(aa->ref_page_no < bb->ref_page_no ? -1 : 1);
-	}
-	if (aa->ref_heap_no != bb->ref_heap_no) {
-		return(aa->ref_heap_no < bb->ref_heap_no ? -1 : 1);
-	}
-	if (aa->ref_field_no != bb->ref_field_no) {
-		return(aa->ref_field_no < bb->ref_field_no ? -1 : 1);
-	}
-	return(0);
-}
-
-/**************************************************************//**
-Add a reference to an off-page column to the index->blobs map. */
-
-void
-btr_blob_dbg_add_blob(
-/*==================*/
-	const rec_t*	rec,		/*!< in: clustered index record */
-	ulint		field_no,	/*!< in: off-page column number */
-	ulint		page_no,	/*!< in: start page of the column */
-	dict_index_t*	index,		/*!< in/out: index tree */
-	const char*	ctx)		/*!< in: context (for logging) */
-{
-	btr_blob_dbg_t	b;
-	const page_t*	page	= page_align(rec);
-
-	ut_a(index->blobs);
-
-	b.blob_page_no = page_no;
-	b.ref_page_no = page_get_page_no(page);
-	b.ref_heap_no = page_rec_get_heap_no(rec);
-	b.ref_field_no = field_no;
-	ut_a(b.ref_field_no >= index->n_uniq);
-	b.always_owner = b.owner = TRUE;
-	b.del = FALSE;
-	ut_a(!rec_get_deleted_flag(rec, page_is_comp(page)));
-	btr_blob_dbg_rbt_insert(index, &b, ctx);
-}
-
-/**************************************************************//**
-Add to index->blobs any references to off-page columns from a record.
-@return number of references added */
-
-ulint
-btr_blob_dbg_add_rec(
-/*=================*/
-	const rec_t*	rec,	/*!< in: record */
-	dict_index_t*	index,	/*!< in/out: index */
-	const ulint*	offsets,/*!< in: offsets */
-	const char*	ctx)	/*!< in: context (for logging) */
-{
-	ulint		count	= 0;
-	ulint		i;
-	btr_blob_dbg_t	b;
-	ibool		del;
-
-	ut_ad(rec_offs_validate(rec, index, offsets));
-
-	if (!rec_offs_any_extern(offsets)) {
-		return(0);
-	}
-
-	b.ref_page_no = page_get_page_no(page_align(rec));
-	b.ref_heap_no = page_rec_get_heap_no(rec);
-	del = (rec_get_deleted_flag(rec, rec_offs_comp(offsets)) != 0);
-
-	for (i = 0; i < rec_offs_n_fields(offsets); i++) {
-		if (rec_offs_nth_extern(offsets, i)) {
-			ulint		len;
-			const byte*	field_ref = rec_get_nth_field(
-				rec, offsets, i, &len);
-
-			ut_a(len != UNIV_SQL_NULL);
-			ut_a(len >= BTR_EXTERN_FIELD_REF_SIZE);
-			field_ref += len - BTR_EXTERN_FIELD_REF_SIZE;
-
-			if (!memcmp(field_ref, field_ref_zero,
-				    BTR_EXTERN_FIELD_REF_SIZE)) {
-				/* the column has not been stored yet */
-				continue;
-			}
-
-			b.ref_field_no = i;
-			b.blob_page_no = mach_read_from_4(
-				field_ref + BTR_EXTERN_PAGE_NO);
-			ut_a(b.ref_field_no >= index->n_uniq);
-			b.always_owner = b.owner
-				= !(field_ref[BTR_EXTERN_LEN]
-				    & BTR_EXTERN_OWNER_FLAG);
-			b.del = del;
-
-			btr_blob_dbg_rbt_insert(index, &b, ctx);
-			count++;
-		}
-	}
-
-	return(count);
-}
-
-/**************************************************************//**
-Display the references to off-page columns.
-This function is to be called from a debugger,
-for example when a breakpoint on ut_dbg_assertion_failed is hit. */
-
-void
-btr_blob_dbg_print(
-/*===============*/
-	const dict_index_t*	index)	/*!< in: index tree */
-{
-	const ib_rbt_node_t*	node;
-
-	if (!index->blobs) {
-		return;
-	}
-
-	/* We intentionally do not acquire index->blobs_mutex here.
-	This function is to be called from a debugger, and the caller
-	should make sure that the index->blobs_mutex is held. */
-
-	for (node = rbt_first(index->blobs);
-	     node != NULL; node = rbt_next(index->blobs, node)) {
-		const btr_blob_dbg_t*	b
-			= rbt_value(btr_blob_dbg_t, node);
-		fprintf(stderr, "%u:%u:%u->%u%s%s%s\n",
-			b->ref_page_no, b->ref_heap_no, b->ref_field_no,
-			b->blob_page_no,
-			b->owner ? "" : "(disowned)",
-			b->always_owner ? "" : "(has disowned)",
-			b->del ? "(deleted)" : "");
-	}
-}
-
-/**************************************************************//**
-Remove from index->blobs any references to off-page columns from a record.
-@return number of references removed */
-
-ulint
-btr_blob_dbg_remove_rec(
-/*====================*/
-	const rec_t*	rec,	/*!< in: record */
-	dict_index_t*	index,	/*!< in/out: index */
-	const ulint*	offsets,/*!< in: offsets */
-	const char*	ctx)	/*!< in: context (for logging) */
-{
-	ulint		i;
-	ulint		count	= 0;
-	btr_blob_dbg_t	b;
-
-	ut_ad(rec_offs_validate(rec, index, offsets));
-
-	if (!rec_offs_any_extern(offsets)) {
-		return(0);
-	}
-
-	b.ref_page_no = page_get_page_no(page_align(rec));
-	b.ref_heap_no = page_rec_get_heap_no(rec);
-
-	for (i = 0; i < rec_offs_n_fields(offsets); i++) {
-		if (rec_offs_nth_extern(offsets, i)) {
-			ulint		len;
-			const byte*	field_ref = rec_get_nth_field(
-				rec, offsets, i, &len);
-
-			ut_a(len != UNIV_SQL_NULL);
-			ut_a(len >= BTR_EXTERN_FIELD_REF_SIZE);
-			field_ref += len - BTR_EXTERN_FIELD_REF_SIZE;
-
-			b.ref_field_no = i;
-			b.blob_page_no = mach_read_from_4(
-				field_ref + BTR_EXTERN_PAGE_NO);
-
-			switch (b.blob_page_no) {
-			case 0:
-				/* The column has not been stored yet.
-				The BLOB pointer must be all zero.
-				There cannot be a BLOB starting at
-				page 0, because page 0 is reserved for
-				the tablespace header. */
-				ut_a(!memcmp(field_ref, field_ref_zero,
-					     BTR_EXTERN_FIELD_REF_SIZE));
-				/* fall through */
-			case FIL_NULL:
-				/* the column has been freed already */
-				continue;
-			}
-
-			btr_blob_dbg_rbt_delete(index, &b, ctx);
-			count++;
-		}
-	}
-
-	return(count);
-}
-
-/**************************************************************//**
-Check that there are no references to off-page columns from or to
-the given page. Invoked when freeing or clearing a page.
-@return TRUE when no orphan references exist */
-
-ibool
-btr_blob_dbg_is_empty(
-/*==================*/
-	dict_index_t*	index,		/*!< in: index */
-	ulint		page_no)	/*!< in: page number */
-{
-	const ib_rbt_node_t*	node;
-	ibool			success	= TRUE;
-
-	if (!index->blobs) {
-		return(success);
-	}
-
-	mutex_enter(&index->blobs_mutex);
-
-	for (node = rbt_first(index->blobs);
-	     node != NULL; node = rbt_next(index->blobs, node)) {
-		const btr_blob_dbg_t*	b
-			= rbt_value(btr_blob_dbg_t, node);
-
-		if (b->ref_page_no != page_no && b->blob_page_no != page_no) {
-			continue;
-		}
-
-		fprintf(stderr,
-			"InnoDB: orphan BLOB ref%s%s%s %u:%u:%u->%u\n",
-			b->owner ? "" : "(disowned)",
-			b->always_owner ? "" : "(has disowned)",
-			b->del ? "(deleted)" : "",
-			b->ref_page_no, b->ref_heap_no, b->ref_field_no,
-			b->blob_page_no);
-
-		if (b->blob_page_no != page_no || b->owner || !b->del) {
-			success = FALSE;
-		}
-	}
-
-	mutex_exit(&index->blobs_mutex);
-	return(success);
-}
-
-/**************************************************************//**
-Count and process all references to off-page columns on a page.
-@return number of references processed */
-
-ulint
-btr_blob_dbg_op(
-/*============*/
-	const page_t*		page,	/*!< in: B-tree leaf page */
-	const rec_t*		rec,	/*!< in: record to start from
-					(NULL to process the whole page) */
-	dict_index_t*		index,	/*!< in/out: index */
-	const char*		ctx,	/*!< in: context (for logging) */
-	const btr_blob_dbg_op_f	op)	/*!< in: operation on records */
-{
-	ulint		count	= 0;
-	mem_heap_t*	heap	= NULL;
-	ulint		offsets_[REC_OFFS_NORMAL_SIZE];
-	ulint*		offsets	= offsets_;
-	rec_offs_init(offsets_);
-
-	ut_a(fil_page_get_type(page) == FIL_PAGE_INDEX);
-	ut_a(!rec || page_align(rec) == page);
-
-	if (!index->blobs || !page_is_leaf(page)
-	    || !dict_index_is_clust(index)) {
-		return(0);
-	}
-
-	if (rec == NULL) {
-		rec = page_get_infimum_rec(page);
-	}
-
-	do {
-		offsets = rec_get_offsets(rec, index, offsets,
-					  ULINT_UNDEFINED, &heap);
-		count += op(rec, index, offsets, ctx);
-		rec = page_rec_get_next_const(rec);
-	} while (!page_rec_is_supremum(rec));
-
-	if (heap) {
-		mem_heap_free(heap);
-	}
-
-	return(count);
-}
-
-/**************************************************************//**
-Count and add to index->blobs any references to off-page columns
-from records on a page.
-@return number of references added */
-
-ulint
-btr_blob_dbg_add(
-/*=============*/
-	const page_t*	page,	/*!< in: rewritten page */
-	dict_index_t*	index,	/*!< in/out: index */
-	const char*	ctx)	/*!< in: context (for logging) */
-{
-	btr_blob_dbg_assert_empty(index, page_get_page_no(page));
-
-	return(btr_blob_dbg_op(page, NULL, index, ctx, btr_blob_dbg_add_rec));
-}
-
-/**************************************************************//**
-Count and remove from index->blobs any references to off-page columns
-from records on a page.
-Used when reorganizing a page, before copying the records.
-@return number of references removed */
-
-ulint
-btr_blob_dbg_remove(
-/*================*/
-	const page_t*	page,	/*!< in: b-tree page */
-	dict_index_t*	index,	/*!< in/out: index */
-	const char*	ctx)	/*!< in: context (for logging) */
-{
-	ulint	count;
-
-	count = btr_blob_dbg_op(page, NULL, index, ctx,
-				btr_blob_dbg_remove_rec);
-
-	/* Check that no references exist. */
-	btr_blob_dbg_assert_empty(index, page_get_page_no(page));
-
-	return(count);
-}
-
-/**************************************************************//**
-Restore in index->blobs any references to off-page columns
-Used when page reorganize fails due to compressed page overflow. */
-
-void
-btr_blob_dbg_restore(
-/*=================*/
-	const page_t*	npage,	/*!< in: page that failed to compress  */
-	const page_t*	page,	/*!< in: copy of original page */
-	dict_index_t*	index,	/*!< in/out: index */
-	const char*	ctx)	/*!< in: context (for logging) */
-{
-	ulint	removed;
-	ulint	added;
-
-	ut_a(page_get_page_no(npage) == page_get_page_no(page));
-	ut_a(page_get_space_id(npage) == page_get_space_id(page));
-
-	removed = btr_blob_dbg_remove(npage, index, ctx);
-	added = btr_blob_dbg_add(page, index, ctx);
-	ut_a(added == removed);
-}
-
-/**************************************************************//**
-Modify the 'deleted' flag of a record. */
-
-void
-btr_blob_dbg_set_deleted_flag(
-/*==========================*/
-	const rec_t*		rec,	/*!< in: record */
-	dict_index_t*		index,	/*!< in/out: index */
-	const ulint*		offsets,/*!< in: rec_get_offs(rec, index) */
-	ibool			del)	/*!< in: TRUE=deleted, FALSE=exists */
-{
-	const ib_rbt_node_t*	node;
-	btr_blob_dbg_t		b;
-	btr_blob_dbg_t*		c;
-	ulint			i;
-
-	ut_ad(rec_offs_validate(rec, index, offsets));
-	ut_a(dict_index_is_clust(index));
-	ut_a(del == !!del);/* must be FALSE==0 or TRUE==1 */
-
-	if (!rec_offs_any_extern(offsets) || !index->blobs) {
-
-		return;
-	}
-
-	b.ref_page_no = page_get_page_no(page_align(rec));
-	b.ref_heap_no = page_rec_get_heap_no(rec);
-
-	for (i = 0; i < rec_offs_n_fields(offsets); i++) {
-		if (rec_offs_nth_extern(offsets, i)) {
-			ulint		len;
-			const byte*	field_ref = rec_get_nth_field(
-				rec, offsets, i, &len);
-
-			ut_a(len != UNIV_SQL_NULL);
-			ut_a(len >= BTR_EXTERN_FIELD_REF_SIZE);
-			field_ref += len - BTR_EXTERN_FIELD_REF_SIZE;
-
-			b.ref_field_no = i;
-			b.blob_page_no = mach_read_from_4(
-				field_ref + BTR_EXTERN_PAGE_NO);
-
-			switch (b.blob_page_no) {
-			case 0:
-				ut_a(memcmp(field_ref, field_ref_zero,
-					    BTR_EXTERN_FIELD_REF_SIZE));
-				/* page number 0 is for the
-				page allocation bitmap */
-			case FIL_NULL:
-				/* the column has been freed already */
-				ut_error;
-			}
-
-			mutex_enter(&index->blobs_mutex);
-			node = rbt_lookup(index->blobs, &b);
-			ut_a(node);
-
-			c = rbt_value(btr_blob_dbg_t, node);
-			/* The flag should be modified. */
-			c->del = del;
-			if (btr_blob_dbg_msg) {
-				b = *c;
-				mutex_exit(&index->blobs_mutex);
-				btr_blob_dbg_msg_issue("del_mk", &b, "");
-			} else {
-				mutex_exit(&index->blobs_mutex);
-			}
-		}
-	}
-}
-
-/**************************************************************//**
-Change the ownership of an off-page column. */
-
-void
-btr_blob_dbg_owner(
-/*===============*/
-	const rec_t*		rec,	/*!< in: record */
-	dict_index_t*		index,	/*!< in/out: index */
-	const ulint*		offsets,/*!< in: rec_get_offs(rec, index) */
-	ulint			i,	/*!< in: ith field in rec */
-	ibool			own)	/*!< in: TRUE=owned, FALSE=disowned */
-{
-	const ib_rbt_node_t*	node;
-	btr_blob_dbg_t		b;
-	const byte*		field_ref;
-	ulint			len;
-
-	ut_ad(rec_offs_validate(rec, index, offsets));
-	ut_a(rec_offs_nth_extern(offsets, i));
-
-	field_ref = rec_get_nth_field(rec, offsets, i, &len);
-	ut_a(len != UNIV_SQL_NULL);
-	ut_a(len >= BTR_EXTERN_FIELD_REF_SIZE);
-	field_ref += len - BTR_EXTERN_FIELD_REF_SIZE;
-
-	b.ref_page_no = page_get_page_no(page_align(rec));
-	b.ref_heap_no = page_rec_get_heap_no(rec);
-	b.ref_field_no = i;
-	b.owner = !(field_ref[BTR_EXTERN_LEN] & BTR_EXTERN_OWNER_FLAG);
-	b.blob_page_no = mach_read_from_4(field_ref + BTR_EXTERN_PAGE_NO);
-
-	ut_a(b.owner == own);
-
-	mutex_enter(&index->blobs_mutex);
-	node = rbt_lookup(index->blobs, &b);
-	/* row_ins_clust_index_entry_by_modify() invokes
-	btr_cur_unmark_extern_fields() also for the newly inserted
-	references, which are all zero bytes until the columns are stored.
-	The node lookup must fail if and only if that is the case. */
-	ut_a(!memcmp(field_ref, field_ref_zero, BTR_EXTERN_FIELD_REF_SIZE)
-	     == !node);
-
-	if (node) {
-		btr_blob_dbg_t*	c = rbt_value(btr_blob_dbg_t, node);
-		/* Some code sets ownership from TRUE to TRUE.
-		We do not allow changing ownership from FALSE to FALSE. */
-		ut_a(own || c->owner);
-
-		c->owner = own;
-		if (!own) {
-			c->always_owner = FALSE;
-		}
-	}
-
-	mutex_exit(&index->blobs_mutex);
-}
-#endif /* UNIV_BLOB_DEBUG */
-
->>>>>>> 07238125
 /*
 Latching strategy of the InnoDB B-tree
 --------------------------------------
@@ -4201,15 +3644,9 @@
 /************************************************************//**
 Checks the size and number of fields in a record based on the definition of
 the index.
-<<<<<<< HEAD
 @return	true if ok */
-UNIV_INTERN
+
 bool
-=======
-@return	TRUE if ok */
-
-ibool
->>>>>>> 07238125
 btr_index_rec_validate(
 /*===================*/
 	const rec_t*		rec,		/*!< in: index record */
