--- conflicted
+++ resolved
@@ -65,20 +65,6 @@
 #include "pars0sym.h"
 #include "que0que.h"
 #include "rem0cmp.h"
-<<<<<<< HEAD
-#include "fts0fts.h"
-#include "fts0types.h"
-#include "srv0mon.h"
-#include "srv0start.h"
-#include "lock0lock.h"
-#include "dict0priv.h"
-#include "row0upd.h"
-#include "row0mysql.h"
-#include "row0merge.h"
-#include "row0log.h"
-#include "srv0space.h"
-#include "sync0sync.h"
-=======
 #include "row0log.h"
 #include "row0merge.h"
 #include "row0mysql.h"
@@ -87,7 +73,6 @@
 #include "srv0start.h"
 #include "sync0sync.h"
 #include "trx0undo.h"
->>>>>>> a9800d0d
 
 /** the dictionary system */
 dict_sys_t*	dict_sys	= NULL;
@@ -211,20 +196,6 @@
 FILE*	dict_foreign_err_file		= NULL;
 /* mutex protecting the foreign and unique error buffers */
 ib_mutex_t	dict_foreign_err_mutex;
-<<<<<<< HEAD
-
-/******************************************************************//**
-Makes all characters in a NUL-terminated UTF-8 string lower case. */
-
-void
-dict_casedn_str(
-/*============*/
-	char*	a)	/*!< in/out: string to put in lower case */
-{
-	innobase_casedn_str(a);
-}
-=======
->>>>>>> a9800d0d
 
 /********************************************************************//**
 Checks if the database name in two table names is the same.
@@ -303,14 +274,6 @@
 @param[in]	table		table whose stats to lock
 @param[in]	latch_mode	RW_S_LATCH or RW_X_LATCH */
 
-<<<<<<< HEAD
-/**********************************************************************//**
-Lock the appropriate latch to protect a given table's statistics.
-table->id is used to pick the corresponding latch from a global array of
-latches. */
-
-=======
->>>>>>> a9800d0d
 void
 dict_table_stats_lock(
 	dict_table_t*	table,
@@ -340,14 +303,9 @@
 	}
 }
 
-<<<<<<< HEAD
-/**********************************************************************//**
-Unlock the latch that has been locked by dict_table_stats_lock() */
-=======
 /** Unlock the latch that has been locked by dict_table_stats_lock().
 @param[in]	table		table whose stats to unlock
 @param[in]	latch_mode	RW_S_LATCH or RW_X_LATCH */
->>>>>>> a9800d0d
 
 void
 dict_table_stats_unlock(
@@ -902,18 +860,8 @@
 	UT_LIST_INIT(dict_sys->table_LRU, &dict_table_t::table_LRU);
 	UT_LIST_INIT(dict_sys->table_non_LRU, &dict_table_t::table_LRU);
 
-<<<<<<< HEAD
-	dict_sys = static_cast<dict_sys_t*>(ut_zalloc(sizeof(*dict_sys)));
-
-	UT_LIST_INIT(dict_sys->table_LRU, &dict_table_t::table_LRU);
-	UT_LIST_INIT(dict_sys->table_non_LRU, &dict_table_t::table_LRU);
-
 	mutex_create("dict_sys", &dict_sys->mutex);
 
-=======
-	mutex_create("dict_sys", &dict_sys->mutex);
-
->>>>>>> a9800d0d
 	dict_sys->table_hash = hash_create(
 		buf_pool_get_curr_size()
 		/ (DICT_POOL_PER_TABLE_HASH * UNIV_WORD_SIZE));
@@ -930,14 +878,6 @@
 		ut_a(dict_foreign_err_file);
 
 		mutex_create("dict_foreign_err", &dict_foreign_err_mutex);
-<<<<<<< HEAD
-	}
-
-	for (i = 0; i < DICT_TABLE_STATS_LATCHES_SIZE; i++) {
-		rw_lock_create(dict_table_stats_key,
-			       &dict_table_stats_latches[i], SYNC_INDEX_TREE);
-=======
->>>>>>> a9800d0d
 	}
 }
 
@@ -1013,20 +953,10 @@
 				mutex_exit(&dict_sys->mutex);
 			}
 
-<<<<<<< HEAD
-			ut_print_timestamp(stderr);
-
-			fprintf(stderr, "  InnoDB: table ");
-			ut_print_name(stderr, NULL, TRUE, table->name);
-			fprintf(stderr, "is corrupted. Please drop the table "
-				"and recreate\n");
-
-=======
 			ib_logf(IB_LOG_LEVEL_INFO,
 				"Table %s is corrupted. Please drop the table"
 				" and recreate",
 				ut_get_name(NULL, TRUE, table->name).c_str());
->>>>>>> a9800d0d
 			DBUG_RETURN(NULL);
 		}
 
@@ -1467,11 +1397,7 @@
 		bool		exists;
 		char*		filepath;
 
-<<<<<<< HEAD
-		ut_ad(!Tablespace::is_system_tablespace(table->space));
-=======
 		ut_ad(!is_system_tablespace(table->space));
->>>>>>> a9800d0d
 
 		/* Make sure the data_dir_path is set. */
 		dict_get_and_save_data_dir_path(table, true);
@@ -1505,11 +1431,7 @@
 
 		ut_free(filepath);
 
-<<<<<<< HEAD
-	} else if (!Tablespace::is_system_tablespace(table->space)) {
-=======
 	} else if (!is_system_tablespace(table->space)) {
->>>>>>> a9800d0d
 		char*	new_path = NULL;
 
 		if (table->dir_path_of_temp_table != NULL) {
@@ -1546,11 +1468,7 @@
 		if (new_path) {
 
 			ut_free(new_path);
-<<<<<<< HEAD
-			fil_delete_link_file(success ? old_name : new_name);
-=======
 			RemoteDatafile::delete_link_file(success ? old_name : new_name);
->>>>>>> a9800d0d
 		}
 
 		if (!success) {
@@ -5223,193 +5141,6 @@
 }
 
 /**********************************************************************//**
-<<<<<<< HEAD
-Prints info of a foreign key constraint. */
-static
-void
-dict_foreign_print_low(
-/*===================*/
-	dict_foreign_t*	foreign)	/*!< in: foreign key constraint */
-{
-	ulint	i;
-
-	ut_ad(mutex_own(&(dict_sys->mutex)));
-
-	fprintf(stderr, "  FOREIGN KEY CONSTRAINT %s: %s (",
-		foreign->id, foreign->foreign_table_name);
-
-	for (i = 0; i < foreign->n_fields; i++) {
-		fprintf(stderr, " %s", foreign->foreign_col_names[i]);
-	}
-
-	fprintf(stderr, " )\n"
-		"             REFERENCES %s (",
-		foreign->referenced_table_name);
-
-	for (i = 0; i < foreign->n_fields; i++) {
-		fprintf(stderr, " %s", foreign->referenced_col_names[i]);
-	}
-
-	fputs(" )\n", stderr);
-}
-
-/**********************************************************************//**
-Prints a table data. */
-
-void
-dict_table_print(
-/*=============*/
-	dict_table_t*	table)	/*!< in: table */
-{
-	dict_index_t*	index;
-	dict_foreign_t*	foreign;
-	ulint		i;
-
-	ut_ad(mutex_own(&(dict_sys->mutex)));
-
-	dict_table_stats_lock(table, RW_X_LATCH);
-
-	if (!table->stat_initialized) {
-		dict_stats_update_transient(table);
-	}
-
-	fprintf(stderr,
-		"--------------------------------------\n"
-		"TABLE: name %s, id %llu, flags %lx, columns %lu,"
-		" indexes %lu, appr.rows " UINT64PF "\n"
-		"  COLUMNS: ",
-		table->name,
-		(ullint) table->id,
-		(ulong) table->flags,
-		(ulong) table->n_cols,
-		(ulong) UT_LIST_GET_LEN(table->indexes),
-		table->stat_n_rows);
-
-	for (i = 0; i < (ulint) table->n_cols; i++) {
-		dict_col_print_low(table, dict_table_get_nth_col(table, i));
-		fputs("; ", stderr);
-	}
-
-	putc('\n', stderr);
-
-	index = UT_LIST_GET_FIRST(table->indexes);
-
-	while (index != NULL) {
-		dict_index_print_low(index);
-		index = UT_LIST_GET_NEXT(indexes, index);
-	}
-
-	table->stat_initialized = FALSE;
-
-	dict_table_stats_unlock(table, RW_X_LATCH);
-
-	foreign = UT_LIST_GET_FIRST(table->foreign_list);
-
-	while (foreign != NULL) {
-		dict_foreign_print_low(foreign);
-		foreign = UT_LIST_GET_NEXT(foreign_list, foreign);
-	}
-
-	foreign = UT_LIST_GET_FIRST(table->referenced_list);
-
-	while (foreign != NULL) {
-		dict_foreign_print_low(foreign);
-		foreign = UT_LIST_GET_NEXT(referenced_list, foreign);
-	}
-}
-
-/**********************************************************************//**
-Prints a column data. */
-static
-void
-dict_col_print_low(
-/*===============*/
-	const dict_table_t*	table,	/*!< in: table */
-	const dict_col_t*	col)	/*!< in: column */
-{
-	dtype_t	type;
-
-	ut_ad(mutex_own(&(dict_sys->mutex)));
-
-	dict_col_copy_type(col, &type);
-	fprintf(stderr, "%s: ", dict_table_get_col_name(table,
-							dict_col_get_no(col)));
-
-	dtype_print(&type);
-}
-
-/**********************************************************************//**
-Prints an index data. */
-static
-void
-dict_index_print_low(
-/*=================*/
-	dict_index_t*	index)	/*!< in: index */
-{
-	ib_int64_t	n_vals;
-	ulint		i;
-
-	ut_a(index->table->stat_initialized);
-
-	ut_ad(mutex_own(&(dict_sys->mutex)));
-
-	if (index->n_user_defined_cols > 0) {
-		n_vals = index->stat_n_diff_key_vals[
-			index->n_user_defined_cols - 1];
-	} else {
-		n_vals = index->stat_n_diff_key_vals[0];
-	}
-
-	fprintf(stderr,
-		"  INDEX: name %s, id %llu, fields %lu/%lu,"
-		" uniq %lu, type %lu\n"
-		"   root page %lu, appr.key vals %lu,"
-		" leaf pages %lu, size pages %lu\n"
-		"   FIELDS: ",
-		index->name,
-		(ullint) index->id,
-		(ulong) index->n_user_defined_cols,
-		(ulong) index->n_fields,
-		(ulong) index->n_uniq,
-		(ulong) index->type,
-		(ulong) index->page,
-		(ulong) n_vals,
-		(ulong) index->stat_n_leaf_pages,
-		(ulong) index->stat_index_size);
-
-	for (i = 0; i < index->n_fields; i++) {
-		dict_field_print_low(dict_index_get_nth_field(index, i));
-	}
-
-	putc('\n', stderr);
-
-#ifdef UNIV_BTR_PRINT
-	btr_print_size(index);
-
-	btr_print_index(index, 7);
-#endif /* UNIV_BTR_PRINT */
-}
-
-/**********************************************************************//**
-Prints a field data. */
-static
-void
-dict_field_print_low(
-/*=================*/
-	const dict_field_t*	field)	/*!< in: field */
-{
-	ut_ad(mutex_own(&(dict_sys->mutex)));
-
-	fprintf(stderr, " %s", field->name);
-
-	if (field->prefix_len != 0) {
-		fprintf(stderr, "(%lu)", (ulong) field->prefix_len);
-	}
-}
-
-/**********************************************************************//**
-=======
->>>>>>> a9800d0d
 Outputs info on a foreign key of a table in a format suitable for
 CREATE TABLE. */
 
@@ -6191,19 +5922,6 @@
 		/* we found a column with the same name on j'th position,
 		compare column types and flags */
 
-<<<<<<< HEAD
-		dtype_sql_name((unsigned) req_schema->columns[i].mtype,
-			       (unsigned) req_schema->columns[i].prtype_mask,
-			       (unsigned) req_schema->columns[i].len,
-			       req_type, sizeof(req_type));
-
-		dtype_sql_name(table->cols[j].mtype,
-			       table->cols[j].prtype,
-			       table->cols[j].len,
-			       actual_type, sizeof(actual_type));
-
-=======
->>>>>>> a9800d0d
 		/* check length for exact match */
 		if (req_schema->columns[i].len != table->cols[j].len) {
 
@@ -6312,14 +6030,8 @@
 	db[db_len] = '\0';
 
 	strconvert(
-<<<<<<< HEAD
-		&my_charset_filename, db,
-		system_charset_info, db_utf8, (uint) db_utf8_size,
-		&errors);
-=======
 		&my_charset_filename, db, system_charset_info,
 		db_utf8, static_cast<uint>(db_utf8_size), &errors);
->>>>>>> a9800d0d
 
 	/* convert each # to @0023 in table name and store the result in buf */
 	const char*	table = dict_remove_db_name(db_and_table);
@@ -6344,13 +6056,8 @@
 
 	errors = 0;
 	strconvert(
-<<<<<<< HEAD
-		&my_charset_filename, buf,
-		system_charset_info, table_utf8, (uint) table_utf8_size,
-=======
 		&my_charset_filename, buf, system_charset_info,
 		table_utf8, static_cast<uint>(table_utf8_size),
->>>>>>> a9800d0d
 		&errors);
 
 	if (errors != 0) {
