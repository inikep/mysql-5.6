--- conflicted
+++ resolved
@@ -5820,7 +5820,6 @@
   while (buf_LRU_scan_and_free_block(buf_pool, true)) {
   }
 
-<<<<<<< HEAD
   mutex_enter(&buf_pool->LRU_list_mutex);
 
   ut_ad(UT_LIST_GET_LEN(buf_pool->LRU) == 0);
@@ -5834,186 +5833,6 @@
 
   buf_pool->stat.reset();
   buf_refresh_io_stats(buf_pool);
-=======
-#ifdef UNIV_IBUF_COUNT_DEBUG
-				ut_a(buf_page_get_io_fix(&block->page)
-				     == BUF_IO_READ
-				     || !ibuf_count_get(block->page.id));
-#endif
-				switch (buf_page_get_io_fix(&block->page)) {
-				case BUF_IO_NONE:
-					break;
-
-				case BUF_IO_WRITE:
-					switch (buf_page_get_flush_type(
-							&block->page)) {
-					case BUF_FLUSH_LRU:
-						n_lru_flush++;
-						goto assert_s_latched;
-					case BUF_FLUSH_SINGLE_PAGE:
-						n_page_flush++;
-assert_s_latched:
-						ut_a(rw_lock_is_locked(
-							     &block->lock,
-								     RW_LOCK_S)
-						     || rw_lock_is_locked(
-								&block->lock,
-								RW_LOCK_SX));
-						break;
-					case BUF_FLUSH_LIST:
-						n_list_flush++;
-						break;
-					default:
-						ut_error;
-					}
-
-					break;
-
-				case BUF_IO_READ:
-
-					ut_a(rw_lock_is_locked(&block->lock,
-							       RW_LOCK_X));
-					break;
-
-				case BUF_IO_PIN:
-					break;
-				}
-
-				n_lru++;
-				break;
-
-			case BUF_BLOCK_NOT_USED:
-				n_free++;
-				break;
-
-			case BUF_BLOCK_READY_FOR_USE:
-			case BUF_BLOCK_MEMORY:
-			case BUF_BLOCK_REMOVE_HASH:
-				/* do nothing */
-				break;
-			}
-
-			buf_page_mutex_exit(block);
-		}
-	}
-
-	mutex_enter(&buf_pool->zip_mutex);
-
-	/* Check clean compressed-only blocks. */
-
-	for (b = UT_LIST_GET_FIRST(buf_pool->zip_clean); b;
-	     b = UT_LIST_GET_NEXT(list, b)) {
-		ut_a(buf_page_get_state(b) == BUF_BLOCK_ZIP_PAGE);
-		switch (buf_page_get_io_fix(b)) {
-		case BUF_IO_NONE:
-		case BUF_IO_PIN:
-			/* All clean blocks should be I/O-unfixed. */
-			break;
-		case BUF_IO_READ:
-			/* In buf_LRU_free_page(), we temporarily set
-			b->io_fix = BUF_IO_READ for a newly allocated
-			control block in order to prevent
-			buf_page_get_gen() from decompressing the block. */
-			break;
-		default:
-			ut_error;
-			break;
-		}
-
-		/* It is OK to read oldest_modification here because
-		we have acquired buf_pool->zip_mutex above which acts
-		as the 'block->mutex' for these bpages. */
-		ut_a(!b->oldest_modification);
-		ut_a(buf_page_hash_get_low(buf_pool, b->id) == b);
-		n_lru++;
-		n_zip++;
-	}
-
-	/* Check dirty blocks. */
-
-	buf_flush_list_mutex_enter(buf_pool);
-	for (b = UT_LIST_GET_FIRST(buf_pool->flush_list); b;
-	     b = UT_LIST_GET_NEXT(list, b)) {
-		ut_ad(b->in_flush_list);
-		ut_a(b->oldest_modification);
-		n_flush++;
-
-		switch (buf_page_get_state(b)) {
-		case BUF_BLOCK_ZIP_DIRTY:
-			n_lru++;
-			n_zip++;
-			switch (buf_page_get_io_fix(b)) {
-			case BUF_IO_NONE:
-			case BUF_IO_READ:
-			case BUF_IO_PIN:
-				break;
-			case BUF_IO_WRITE:
-				switch (buf_page_get_flush_type(b)) {
-				case BUF_FLUSH_LRU:
-					n_lru_flush++;
-					break;
-				case BUF_FLUSH_SINGLE_PAGE:
-					n_page_flush++;
-					break;
-				case BUF_FLUSH_LIST:
-					n_list_flush++;
-					break;
-				default:
-					ut_error;
-				}
-				break;
-			}
-			break;
-		case BUF_BLOCK_FILE_PAGE:
-			/* uncompressed page */
-			break;
-		case BUF_BLOCK_POOL_WATCH:
-		case BUF_BLOCK_ZIP_PAGE:
-		case BUF_BLOCK_NOT_USED:
-		case BUF_BLOCK_READY_FOR_USE:
-		case BUF_BLOCK_MEMORY:
-		case BUF_BLOCK_REMOVE_HASH:
-			ut_error;
-			break;
-		}
-		ut_a(buf_page_hash_get_low(buf_pool, b->id) == b);
-	}
-
-	ut_a(UT_LIST_GET_LEN(buf_pool->flush_list) == n_flush);
-
-	hash_unlock_x_all(buf_pool->page_hash);
-	buf_flush_list_mutex_exit(buf_pool);
-
-	mutex_exit(&buf_pool->zip_mutex);
-
-	if (buf_pool->curr_size == buf_pool->old_size
-	    && n_lru + n_free > buf_pool->curr_size + n_zip) {
-
-		ib::fatal() << "n_LRU " << n_lru << ", n_free " << n_free
-			<< ", pool " << buf_pool->curr_size
-			<< " zip " << n_zip << ". Aborting...";
-	}
-
-	ut_a(UT_LIST_GET_LEN(buf_pool->LRU) == n_lru);
-	if (buf_pool->curr_size == buf_pool->old_size
-	    && UT_LIST_GET_LEN(buf_pool->free) != n_free) {
-
-		ib::fatal() << "Free list len "
-			<< UT_LIST_GET_LEN(buf_pool->free)
-			<< ", free blocks " << n_free << ". Aborting...";
-	}
-
-	ut_a(buf_pool->n_flush[BUF_FLUSH_LIST] == n_list_flush);
-	ut_a(buf_pool->n_flush[BUF_FLUSH_LRU] == n_lru_flush);
-	ut_a(buf_pool->n_flush[BUF_FLUSH_SINGLE_PAGE] == n_page_flush);
-
-	buf_pool_mutex_exit(buf_pool);
-
-	buf_LRU_validate_instance(buf_pool);
-	ut_a(buf_flush_validate(buf_pool));
-
-	return(TRUE);
->>>>>>> 798280b2
 }
 
 /** Invalidates the file pages in the buffer pool when an archive recovery is
@@ -6210,7 +6029,7 @@
 
   mutex_exit(&buf_pool->flush_state_mutex);
 
-  ut_a(buf_LRU_validate());
+  buf_LRU_validate_instance(buf_pool);
   ut_a(buf_flush_validate(buf_pool));
 
   return (TRUE);
