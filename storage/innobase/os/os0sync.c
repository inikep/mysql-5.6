/*****************************************************************************

Copyright (c) 1995, 2009, Innobase Oy. All Rights Reserved.

This program is free software; you can redistribute it and/or modify it under
the terms of the GNU General Public License as published by the Free Software
Foundation; version 2 of the License.

This program is distributed in the hope that it will be useful, but WITHOUT
ANY WARRANTY; without even the implied warranty of MERCHANTABILITY or FITNESS
FOR A PARTICULAR PURPOSE. See the GNU General Public License for more details.

You should have received a copy of the GNU General Public License along with
this program; if not, write to the Free Software Foundation, Inc., 59 Temple
Place, Suite 330, Boston, MA 02111-1307 USA

*****************************************************************************/

/**************************************************//**
@file os/os0sync.c
The interface to the operating system
synchronization primitives.

Created 9/6/1995 Heikki Tuuri
*******************************************************/

#include "os0sync.h"
#ifdef UNIV_NONINL
#include "os0sync.ic"
#endif

#ifdef __WIN__
#include <windows.h>
#endif

#include "ut0mem.h"
#include "srv0start.h"
#include "srv0srv.h"

/* Type definition for an operating system mutex struct */
struct os_mutex_struct{
	os_event_t	event;	/*!< Used by sync0arr.c for queing threads */
	void*		handle;	/*!< OS handle to mutex */
	ulint		count;	/*!< we use this counter to check
				that the same thread does not
				recursively lock the mutex: we
				do not assume that the OS mutex
				supports recursive locking, though
				NT seems to do that */
	UT_LIST_NODE_T(os_mutex_str_t) os_mutex_list;
				/* list of all 'slow' OS mutexes created */
};

/** Mutex protecting counts and the lists of OS mutexes and events */
UNIV_INTERN os_mutex_t	os_sync_mutex;
/** TRUE if os_sync_mutex has been initialized */
static ibool		os_sync_mutex_inited	= FALSE;
/** TRUE when os_sync_free() is being executed */
static ibool		os_sync_free_called	= FALSE;

/** This is incremented by 1 in os_thread_create and decremented by 1 in
os_thread_exit */
UNIV_INTERN ulint	os_thread_count		= 0;

/** The list of all events created */
static UT_LIST_BASE_NODE_T(os_event_struct_t)	os_event_list;

/** The list of all OS 'slow' mutexes */
static UT_LIST_BASE_NODE_T(os_mutex_str_t)	os_mutex_list;

UNIV_INTERN ulint	os_event_count		= 0;
UNIV_INTERN ulint	os_mutex_count		= 0;
UNIV_INTERN ulint	os_fast_mutex_count	= 0;

/* The number of microsecnds in a second. */
static const ulint MICROSECS_IN_A_SECOND = 1000000;

/* Because a mutex is embedded inside an event and there is an
event embedded inside a mutex, on free, this generates a recursive call.
This version of the free event function doesn't acquire the global lock */
static void os_event_free_internal(os_event_t	event);

/* On Windows (Vista and later), load function pointers for condition
variable handling. Those functions are not available in prior versions,
so we have to use them via runtime loading, as long as we support XP. */
static void os_cond_module_init(void);

#ifdef __WIN__
/* Prototypes and function pointers for condition variable functions */
typedef VOID (WINAPI* InitializeConditionVariableProc)
	     (PCONDITION_VARIABLE ConditionVariable);
static InitializeConditionVariableProc initialize_condition_variable;

typedef BOOL (WINAPI* SleepConditionVariableCSProc)
	     (PCONDITION_VARIABLE ConditionVariable,
	      PCRITICAL_SECTION CriticalSection,
	      DWORD dwMilliseconds);
static SleepConditionVariableCSProc sleep_condition_variable;

typedef VOID (WINAPI* WakeAllConditionVariableProc)
	     (PCONDITION_VARIABLE ConditionVariable);
static WakeAllConditionVariableProc wake_all_condition_variable;

typedef VOID (WINAPI* WakeConditionVariableProc)
	     (PCONDITION_VARIABLE ConditionVariable);
static WakeConditionVariableProc wake_condition_variable;
#endif

/*********************************************************//**
Initialitze condition variable */
UNIV_INLINE
void
os_cond_init(
/*=========*/
	os_cond_t*	cond)	/*!< in: condition variable. */
{
	ut_a(cond);

#ifdef __WIN__
	ut_a(initialize_condition_variable != NULL);
	initialize_condition_variable(cond);
#else
	ut_a(pthread_cond_init(cond, NULL) == 0);
#endif
}

/*********************************************************//**
Do a timed wait on condition variable.
@return TRUE if timed out, FALSE otherwise */
UNIV_INLINE
ibool
os_cond_wait_timed(
/*===============*/
	os_cond_t*		cond,		/*!< in: condition variable. */
	os_fast_mutex_t*	mutex,		/*!< in: fast mutex */
#ifndef __WIN__
	const struct timespec*	abstime		/*!< in: timeout */
#else
	DWORD			time_in_ms	/*!< in: timeout in
						milliseconds*/
#endif /* !__WIN__ */
)
{
#ifdef __WIN__
	BOOL	ret;
	DWORD	err;

	ut_a(sleep_condition_variable != NULL);

	ret = sleep_condition_variable(cond, mutex, time_in_ms);

	if (!ret) {
		err = GetLastError();
		/* From http://msdn.microsoft.com/en-us/library/ms686301%28VS.85%29.aspx,
		"Condition variables are subject to spurious wakeups
		(those not associated with an explicit wake) and stolen wakeups
		(another thread manages to run before the woken thread)."
		Check for both types of timeouts.
		Conditions are checked by the caller.*/
		if ((err == WAIT_TIMEOUT) || (err == ERROR_TIMEOUT)) {
			return(TRUE);
		}
	}

	ut_a(ret);

	return(FALSE);
#else
	int	ret;

	ret = pthread_cond_timedwait(cond, mutex, abstime);

	switch (ret) {
	case 0:
	case ETIMEDOUT:
	/* We play it safe by checking for EINTR even though
	according to the POSIX documentation it can't return EINTR. */
	case EINTR:
		break;

	default:
		fprintf(stderr, "  InnoDB: pthread_cond_timedwait() returned: "
				"%d: abstime={%lu,%lu}\n",
<<<<<<< HEAD
				ret, abstime->tv_sec, abstime->tv_nsec);
=======
			       	ret, (ulong) abstime->tv_sec, (ulong) abstime->tv_nsec);
>>>>>>> 9677b72a
		ut_error;
	}

	return(ret == ETIMEDOUT);
#endif
}
/*********************************************************//**
Wait on condition variable */
UNIV_INLINE
void
os_cond_wait(
/*=========*/
	os_cond_t*		cond,	/*!< in: condition variable. */
	os_fast_mutex_t*	mutex)	/*!< in: fast mutex */
{
	ut_a(cond);
	ut_a(mutex);

#ifdef __WIN__
	ut_a(sleep_condition_variable != NULL);
	ut_a(sleep_condition_variable(cond, mutex, INFINITE));
#else
	ut_a(pthread_cond_wait(cond, mutex) == 0);
#endif
}

/*********************************************************//**
Wakes all threads  waiting for condition variable */
UNIV_INLINE
void
os_cond_broadcast(
/*==============*/
	os_cond_t*	cond)	/*!< in: condition variable. */
{
	ut_a(cond);

#ifdef __WIN__
	ut_a(wake_all_condition_variable != NULL);
	wake_all_condition_variable(cond);
#else
	ut_a(pthread_cond_broadcast(cond) == 0);
#endif
}

/*********************************************************//**
Wakes one thread waiting for condition variable */
UNIV_INLINE
void
os_cond_signal(
/*==========*/
	os_cond_t*	cond)	/*!< in: condition variable. */
{
	ut_a(cond);

#ifdef __WIN__
	ut_a(wake_condition_variable != NULL);
	wake_condition_variable(cond);
#else
	ut_a(pthread_cond_signal(cond) == 0);
#endif
}

/*********************************************************//**
Destroys condition variable */
UNIV_INLINE
void
os_cond_destroy(
/*============*/
	os_cond_t*	cond)	/*!< in: condition variable. */
{
#ifdef __WIN__
	/* Do nothing */
#else
	ut_a(pthread_cond_destroy(cond) == 0);
#endif
}

/*********************************************************//**
On Windows (Vista and later), load function pointers for condition variable
handling. Those functions are not available in prior versions, so we have to
use them via runtime loading, as long as we support XP. */
static
void
os_cond_module_init(void)
/*=====================*/
{
#ifdef __WIN__
	HMODULE		h_dll;

	if (!srv_use_native_conditions)
		return;

	h_dll = GetModuleHandle("kernel32");

	initialize_condition_variable = (InitializeConditionVariableProc)
			 GetProcAddress(h_dll, "InitializeConditionVariable");
	sleep_condition_variable = (SleepConditionVariableCSProc)
			  GetProcAddress(h_dll, "SleepConditionVariableCS");
	wake_all_condition_variable = (WakeAllConditionVariableProc)
			     GetProcAddress(h_dll, "WakeAllConditionVariable");
	wake_condition_variable = (WakeConditionVariableProc)
			 GetProcAddress(h_dll, "WakeConditionVariable");

	/* When using native condition variables, check function pointers */
	ut_a(initialize_condition_variable);
	ut_a(sleep_condition_variable);
	ut_a(wake_all_condition_variable);
	ut_a(wake_condition_variable);
#endif
}

/*********************************************************//**
Initializes global event and OS 'slow' mutex lists. */
UNIV_INTERN
void
os_sync_init(void)
/*==============*/
{
	UT_LIST_INIT(os_event_list);
	UT_LIST_INIT(os_mutex_list);

	os_sync_mutex = NULL;
	os_sync_mutex_inited = FALSE;

	/* Now for Windows only */
	os_cond_module_init();

	os_sync_mutex = os_mutex_create();

	os_sync_mutex_inited = TRUE;
}

/*********************************************************//**
Frees created events and OS 'slow' mutexes. */
UNIV_INTERN
void
os_sync_free(void)
/*==============*/
{
	os_event_t	event;
	os_mutex_t	mutex;

	os_sync_free_called = TRUE;
	event = UT_LIST_GET_FIRST(os_event_list);

	while (event) {

		os_event_free(event);

		event = UT_LIST_GET_FIRST(os_event_list);
	}

	mutex = UT_LIST_GET_FIRST(os_mutex_list);

	while (mutex) {
		if (mutex == os_sync_mutex) {
			/* Set the flag to FALSE so that we do not try to
			reserve os_sync_mutex any more in remaining freeing
			operations in shutdown */
			os_sync_mutex_inited = FALSE;
		}

		os_mutex_free(mutex);

		mutex = UT_LIST_GET_FIRST(os_mutex_list);
	}
	os_sync_free_called = FALSE;
}

/*********************************************************//**
Creates an event semaphore, i.e., a semaphore which may just have two
states: signaled and nonsignaled. The created event is manual reset: it
must be reset explicitly by calling sync_os_reset_event.
@return	the event handle */
UNIV_INTERN
os_event_t
os_event_create(
/*============*/
	const char*	name)	/*!< in: the name of the event, if NULL
				the event is created without a name */
{
	os_event_t	event;

#ifdef __WIN__
	if(!srv_use_native_conditions) {

		event = ut_malloc(sizeof(struct os_event_struct));

		event->handle = CreateEvent(NULL,
					    TRUE,
					    FALSE,
					    (LPCTSTR) name);
		if (!event->handle) {
			fprintf(stderr,
				"InnoDB: Could not create a Windows event"
				" semaphore; Windows error %lu\n",
				(ulong) GetLastError());
		}
	} else /* Windows with condition variables */
#endif

	{
		UT_NOT_USED(name);

		event = ut_malloc(sizeof(struct os_event_struct));

		os_fast_mutex_init(&(event->os_mutex));

		os_cond_init(&(event->cond_var));

		event->is_set = FALSE;

		/* We return this value in os_event_reset(), which can then be
		be used to pass to the os_event_wait_low(). The value of zero
		is reserved in os_event_wait_low() for the case when the
		caller does not want to pass any signal_count value. To
		distinguish between the two cases we initialize signal_count
		to 1 here. */
		event->signal_count = 1;
	}

	/* The os_sync_mutex can be NULL because during startup an event
	can be created [ because it's embedded in the mutex/rwlock ] before
	this module has been initialized */
	if (os_sync_mutex != NULL) {
		os_mutex_enter(os_sync_mutex);
	}

	/* Put to the list of events */
	UT_LIST_ADD_FIRST(os_event_list, os_event_list, event);

	os_event_count++;

	if (os_sync_mutex != NULL) {
		os_mutex_exit(os_sync_mutex);
	}

	return(event);
}

/**********************************************************//**
Sets an event semaphore to the signaled state: lets waiting threads
proceed. */
UNIV_INTERN
void
os_event_set(
/*=========*/
	os_event_t	event)	/*!< in: event to set */
{
	ut_a(event);

#ifdef __WIN__
	if (!srv_use_native_conditions) {
		ut_a(SetEvent(event->handle));
		return;
	}
#endif

	ut_a(event);

	os_fast_mutex_lock(&(event->os_mutex));

	if (event->is_set) {
		/* Do nothing */
	} else {
		event->is_set = TRUE;
		event->signal_count += 1;
		os_cond_broadcast(&(event->cond_var));
	}

	os_fast_mutex_unlock(&(event->os_mutex));
}

/**********************************************************//**
Resets an event semaphore to the nonsignaled state. Waiting threads will
stop to wait for the event.
The return value should be passed to os_even_wait_low() if it is desired
that this thread should not wait in case of an intervening call to
os_event_set() between this os_event_reset() and the
os_event_wait_low() call. See comments for os_event_wait_low().
@return	current signal_count. */
UNIV_INTERN
ib_int64_t
os_event_reset(
/*===========*/
	os_event_t	event)	/*!< in: event to reset */
{
	ib_int64_t	ret = 0;

	ut_a(event);

#ifdef __WIN__
	if(!srv_use_native_conditions) {
		ut_a(ResetEvent(event->handle));
		return(0);
	}
#endif

	os_fast_mutex_lock(&(event->os_mutex));

	if (!event->is_set) {
		/* Do nothing */
	} else {
		event->is_set = FALSE;
	}
	ret = event->signal_count;

	os_fast_mutex_unlock(&(event->os_mutex));
	return(ret);
}

/**********************************************************//**
Frees an event object, without acquiring the global lock. */
static
void
os_event_free_internal(
/*===================*/
	os_event_t	event)	/*!< in: event to free */
{
#ifdef __WIN__
	if(!srv_use_native_conditions) {
		ut_a(event);
		ut_a(CloseHandle(event->handle));
	} else
#endif
	{
		ut_a(event);

		/* This is to avoid freeing the mutex twice */
		os_fast_mutex_free(&(event->os_mutex));

		os_cond_destroy(&(event->cond_var));
	}

	/* Remove from the list of events */
	UT_LIST_REMOVE(os_event_list, os_event_list, event);

	os_event_count--;

	ut_free(event);
}

/**********************************************************//**
Frees an event object. */
UNIV_INTERN
void
os_event_free(
/*==========*/
	os_event_t	event)	/*!< in: event to free */

{
	ut_a(event);
#ifdef __WIN__
	if(!srv_use_native_conditions){
		ut_a(CloseHandle(event->handle));
	} else /*Windows with condition variables */
#endif
	{
		os_fast_mutex_free(&(event->os_mutex));

		os_cond_destroy(&(event->cond_var));
	}

	/* Remove from the list of events */
	os_mutex_enter(os_sync_mutex);

	UT_LIST_REMOVE(os_event_list, os_event_list, event);

	os_event_count--;

	os_mutex_exit(os_sync_mutex);

	ut_free(event);
}

/**********************************************************//**
Waits for an event object until it is in the signaled state. If
srv_shutdown_state == SRV_SHUTDOWN_EXIT_THREADS this also exits the
waiting thread when the event becomes signaled (or immediately if the
event is already in the signaled state).

Typically, if the event has been signalled after the os_event_reset()
we'll return immediately because event->is_set == TRUE.
There are, however, situations (e.g.: sync_array code) where we may
lose this information. For example:

thread A calls os_event_reset()
thread B calls os_event_set()   [event->is_set == TRUE]
thread C calls os_event_reset() [event->is_set == FALSE]
thread A calls os_event_wait()  [infinite wait!]
thread C calls os_event_wait()  [infinite wait!]

Where such a scenario is possible, to avoid infinite wait, the
value returned by os_event_reset() should be passed in as
reset_sig_count. */
UNIV_INTERN
void
os_event_wait_low(
/*==============*/
	os_event_t	event,		/*!< in: event to wait */
	ib_int64_t	reset_sig_count)/*!< in: zero or the value
					returned by previous call of
					os_event_reset(). */
{
	ib_int64_t	old_signal_count;

#ifdef __WIN__
	if(!srv_use_native_conditions) {
		DWORD	err;

		ut_a(event);

		UT_NOT_USED(reset_sig_count);

		/* Specify an infinite wait */
		err = WaitForSingleObject(event->handle, INFINITE);

		ut_a(err == WAIT_OBJECT_0);

		if (srv_shutdown_state == SRV_SHUTDOWN_EXIT_THREADS) {
			os_thread_exit(NULL);
		}
		return;
	}
#endif

	os_fast_mutex_lock(&(event->os_mutex));

	if (reset_sig_count) {
		old_signal_count = reset_sig_count;
	} else {
		old_signal_count = event->signal_count;
	}

	for (;;) {
		if (event->is_set == TRUE
		    || event->signal_count != old_signal_count) {

			os_fast_mutex_unlock(&(event->os_mutex));

			if (srv_shutdown_state == SRV_SHUTDOWN_EXIT_THREADS) {

				os_thread_exit(NULL);
			}
			/* Ok, we may return */

			return;
		}

		os_cond_wait(&(event->cond_var), &(event->os_mutex));

		/* Solaris manual said that spurious wakeups may occur: we
		have to check if the event really has been signaled after
		we came here to wait */
	}
}

/**********************************************************//**
Waits for an event object until it is in the signaled state or
a timeout is exceeded.
@return	0 if success, OS_SYNC_TIME_EXCEEDED if timeout was exceeded */
UNIV_INTERN
ulint
os_event_wait_time_low(
/*===================*/
	os_event_t	event,			/*!< in: event to wait */
	ulint		time_in_usec,		/*!< in: timeout in
						microseconds, or
						OS_SYNC_INFINITE_TIME */
	ib_int64_t	reset_sig_count)	/*!< in: zero or the value
						returned by previous call of
						os_event_reset(). */

{
	ibool		timed_out;
	ib_int64_t	old_signal_count;

#ifdef __WIN__
	DWORD		time_in_ms;

	if (!srv_use_native_conditions) {
		DWORD	err;

		ut_a(event);

		if (time_in_usec != OS_SYNC_INFINITE_TIME) {
			time_in_ms = time_in_usec / 1000;
			err = WaitForSingleObject(event->handle, time_in_ms);
		} else {
			err = WaitForSingleObject(event->handle, INFINITE);
		}

		if (err == WAIT_OBJECT_0) {
			return(0);
		} else if ((err == WAIT_TIMEOUT) || (err == ERROR_TIMEOUT)) {
			return(OS_SYNC_TIME_EXCEEDED);
		}

		ut_error;
		/* Dummy value to eliminate compiler warning. */
		return(42);
	} else {
		ut_a(sleep_condition_variable != NULL);

		if (time_in_usec != OS_SYNC_INFINITE_TIME) {
			time_in_ms = time_in_usec / 1000;
		} else {
			time_in_ms = INFINITE;
		}
	}
#else
	struct timespec	abstime;

	if (time_in_usec != OS_SYNC_INFINITE_TIME) {
		struct timeval	tv;
		int		ret;
		ulint		sec;
		ulint		usec;

		ret = ut_usectime(&sec, &usec);
		ut_a(ret == 0);

		tv.tv_sec = sec;
		tv.tv_usec = usec;

		tv.tv_usec += time_in_usec;

		if ((ulint) tv.tv_usec >= MICROSECS_IN_A_SECOND) {
			tv.tv_sec += time_in_usec / MICROSECS_IN_A_SECOND;
			tv.tv_usec %= MICROSECS_IN_A_SECOND;
		}

		abstime.tv_sec  = tv.tv_sec;
		abstime.tv_nsec = tv.tv_usec * 1000;
	} else {
		abstime.tv_nsec = 999999999;
		abstime.tv_sec = (time_t) ULINT_MAX;
	}

	ut_a(abstime.tv_nsec <= 999999999);

#endif /* __WIN__ */

	os_fast_mutex_lock(&event->os_mutex);

	if (reset_sig_count) {
		old_signal_count = reset_sig_count;
	} else {
		old_signal_count = event->signal_count;
	}

	do {
		if (event->is_set == TRUE
		    || event->signal_count != old_signal_count) {

			break;
		}

		timed_out = os_cond_wait_timed(
			&event->cond_var, &event->os_mutex,
#ifndef __WIN__
			&abstime
#else
			time_in_ms
#endif /* !__WIN__ */
		);

	} while (!timed_out);

	os_fast_mutex_unlock(&event->os_mutex);

	if (srv_shutdown_state == SRV_SHUTDOWN_EXIT_THREADS) {

		os_thread_exit(NULL);
	}

	return(timed_out ? OS_SYNC_TIME_EXCEEDED : 0);
}

/*********************************************************//**
Creates an operating system mutex semaphore. Because these are slow, the
mutex semaphore of InnoDB itself (mutex_t) should be used where possible.
@return	the mutex handle */
UNIV_INTERN
os_mutex_t
os_mutex_create(void)
/*=================*/
{
	os_fast_mutex_t*	mutex;
	os_mutex_t		mutex_str;

	mutex = ut_malloc(sizeof(os_fast_mutex_t));

	os_fast_mutex_init(mutex);
	mutex_str = ut_malloc(sizeof(os_mutex_str_t));

	mutex_str->handle = mutex;
	mutex_str->count = 0;
	mutex_str->event = os_event_create(NULL);

	if (UNIV_LIKELY(os_sync_mutex_inited)) {
		/* When creating os_sync_mutex itself we cannot reserve it */
		os_mutex_enter(os_sync_mutex);
	}

	UT_LIST_ADD_FIRST(os_mutex_list, os_mutex_list, mutex_str);

	os_mutex_count++;

	if (UNIV_LIKELY(os_sync_mutex_inited)) {
		os_mutex_exit(os_sync_mutex);
	}

	return(mutex_str);
}

/**********************************************************//**
Acquires ownership of a mutex semaphore. */
UNIV_INTERN
void
os_mutex_enter(
/*===========*/
	os_mutex_t	mutex)	/*!< in: mutex to acquire */
{
	os_fast_mutex_lock(mutex->handle);

	(mutex->count)++;

	ut_a(mutex->count == 1);
}

/**********************************************************//**
Releases ownership of a mutex. */
UNIV_INTERN
void
os_mutex_exit(
/*==========*/
	os_mutex_t	mutex)	/*!< in: mutex to release */
{
	ut_a(mutex);

	ut_a(mutex->count == 1);

	(mutex->count)--;
	os_fast_mutex_unlock(mutex->handle);
}

/**********************************************************//**
Frees a mutex object. */
UNIV_INTERN
void
os_mutex_free(
/*==========*/
	os_mutex_t	mutex)	/*!< in: mutex to free */
{
	ut_a(mutex);

	if (UNIV_LIKELY(!os_sync_free_called)) {
		os_event_free_internal(mutex->event);
	}

	if (UNIV_LIKELY(os_sync_mutex_inited)) {
		os_mutex_enter(os_sync_mutex);
	}

	UT_LIST_REMOVE(os_mutex_list, os_mutex_list, mutex);

	os_mutex_count--;

	if (UNIV_LIKELY(os_sync_mutex_inited)) {
		os_mutex_exit(os_sync_mutex);
	}

	os_fast_mutex_free(mutex->handle);
	ut_free(mutex->handle);
	ut_free(mutex);
}

/*********************************************************//**
Initializes an operating system fast mutex semaphore. */
UNIV_INTERN
void
os_fast_mutex_init(
/*===============*/
	os_fast_mutex_t*	fast_mutex)	/*!< in: fast mutex */
{
#ifdef __WIN__
	ut_a(fast_mutex);

	InitializeCriticalSection((LPCRITICAL_SECTION) fast_mutex);
#else
	ut_a(0 == pthread_mutex_init(fast_mutex, MY_MUTEX_INIT_FAST));
#endif
	if (UNIV_LIKELY(os_sync_mutex_inited)) {
		/* When creating os_sync_mutex itself (in Unix) we cannot
		reserve it */

		os_mutex_enter(os_sync_mutex);
	}

	os_fast_mutex_count++;

	if (UNIV_LIKELY(os_sync_mutex_inited)) {
		os_mutex_exit(os_sync_mutex);
	}
}

/**********************************************************//**
Acquires ownership of a fast mutex. */
UNIV_INTERN
void
os_fast_mutex_lock(
/*===============*/
	os_fast_mutex_t*	fast_mutex)	/*!< in: mutex to acquire */
{
#ifdef __WIN__
	EnterCriticalSection((LPCRITICAL_SECTION) fast_mutex);
#else
	pthread_mutex_lock(fast_mutex);
#endif
}

/**********************************************************//**
Releases ownership of a fast mutex. */
UNIV_INTERN
void
os_fast_mutex_unlock(
/*=================*/
	os_fast_mutex_t*	fast_mutex)	/*!< in: mutex to release */
{
#ifdef __WIN__
	LeaveCriticalSection(fast_mutex);
#else
	pthread_mutex_unlock(fast_mutex);
#endif
}

/**********************************************************//**
Frees a mutex object. */
UNIV_INTERN
void
os_fast_mutex_free(
/*===============*/
	os_fast_mutex_t*	fast_mutex)	/*!< in: mutex to free */
{
#ifdef __WIN__
	ut_a(fast_mutex);

	DeleteCriticalSection((LPCRITICAL_SECTION) fast_mutex);
#else
	int	ret;

	ret = pthread_mutex_destroy(fast_mutex);

	if (UNIV_UNLIKELY(ret != 0)) {
		ut_print_timestamp(stderr);
		fprintf(stderr,
			"  InnoDB: error: return value %lu when calling\n"
			"InnoDB: pthread_mutex_destroy().\n", (ulint)ret);
		fprintf(stderr,
			"InnoDB: Byte contents of the pthread mutex at %p:\n",
			(void*) fast_mutex);
		ut_print_buf(stderr, fast_mutex, sizeof(os_fast_mutex_t));
		putc('\n', stderr);
	}
#endif
	if (UNIV_LIKELY(os_sync_mutex_inited)) {
		/* When freeing the last mutexes, we have
		already freed os_sync_mutex */

		os_mutex_enter(os_sync_mutex);
	}

	ut_ad(os_fast_mutex_count > 0);
	os_fast_mutex_count--;

	if (UNIV_LIKELY(os_sync_mutex_inited)) {
		os_mutex_exit(os_sync_mutex);
	}
}<|MERGE_RESOLUTION|>--- conflicted
+++ resolved
@@ -181,11 +181,7 @@
 	default:
 		fprintf(stderr, "  InnoDB: pthread_cond_timedwait() returned: "
 				"%d: abstime={%lu,%lu}\n",
-<<<<<<< HEAD
-				ret, abstime->tv_sec, abstime->tv_nsec);
-=======
 			       	ret, (ulong) abstime->tv_sec, (ulong) abstime->tv_nsec);
->>>>>>> 9677b72a
 		ut_error;
 	}
 
