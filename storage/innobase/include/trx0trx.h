--- conflicted
+++ resolved
@@ -70,7 +70,6 @@
 /** Set flush observer for the transaction
 @param[in,out]	trx		transaction struct
 @param[in]	observer	flush observer */
-<<<<<<< HEAD
 void trx_set_flush_observer(trx_t *trx, FlushObserver *observer);
 
 /** Set detailed error message for the transaction. */
@@ -82,9 +81,10 @@
     trx_t *trx,  /*!< in: transaction struct */
     FILE *file); /*!< in: file to read message from */
 /** Retrieves the error_info field from a trx.
- @return the error info */
+ @return the error index */
 UNIV_INLINE
-const dict_index_t *trx_get_error_info(const trx_t *trx); /*!< in: trx object */
+const dict_index_t *trx_get_error_index(
+    const trx_t *trx); /*!< in: trx object */
 /** Creates a transaction object for MySQL.
  @return own: transaction object */
 trx_t *trx_allocate_for_mysql(void);
@@ -98,53 +98,6 @@
 /** Free and initialize a transaction object instantiated during recovery.
 @param[in,out]	trx	transaction object to free and initialize */
 void trx_free_resurrected(trx_t *trx);
-=======
-void
-trx_set_flush_observer(
-	trx_t*		trx,
-	FlushObserver*	observer);
-
-/******************************************************************//**
-Set detailed error message for the transaction. */
-void
-trx_set_detailed_error(
-/*===================*/
-	trx_t*		trx,	/*!< in: transaction struct */
-	const char*	msg);	/*!< in: detailed error message */
-/*************************************************************//**
-Set detailed error message for the transaction from a file. Note that the
-file is rewinded before reading from it. */
-void
-trx_set_detailed_error_from_file(
-/*=============================*/
-	trx_t*	trx,	/*!< in: transaction struct */
-	FILE*	file);	/*!< in: file to read message from */
-/****************************************************************//**
-Retrieves the index causing the error from a trx.
-@return the error info */
-UNIV_INLINE
-const dict_index_t*
-trx_get_error_index(
-/*===============*/
-	const trx_t*	trx);	/*!< in: trx object */
-/********************************************************************//**
-Creates a transaction object for MySQL.
-@return own: transaction object */
-trx_t*
-trx_allocate_for_mysql(void);
-/*========================*/
-/********************************************************************//**
-Creates a transaction object for background operations by the master thread.
-@return own: transaction object */
-trx_t*
-trx_allocate_for_background(void);
-/*=============================*/
-
-/** Frees and initialize a transaction object instantinated during recovery.
-@param trx trx object to free and initialize during recovery */
-void
-trx_free_resurrected(trx_t* trx);
->>>>>>> 066b6fdd
 
 /** Free a transaction that was allocated by background or user threads.
 @param[in,out]	trx	transaction object to free */
@@ -1040,7 +993,6 @@
   in consistent read */
   /*------------------------------*/
 #ifdef UNIV_DEBUG
-<<<<<<< HEAD
   /** The following two fields are mutually exclusive. */
   /* @{ */
 
@@ -1050,84 +1002,30 @@
   UT_LIST_NODE_T(trx_t)
   mysql_trx_list; /*!< list of transactions created for
                   MySQL; protected by trx_sys->mutex */
-=======
-	bool		in_mysql_trx_list;
-					/*!< true if in
-					trx_sys->mysql_trx_list */
-#endif /* UNIV_DEBUG */
-	/*------------------------------*/
-	dberr_t		error_state;	/*!< 0 if no error, otherwise error
-					number; NOTE That ONLY the thread
-					doing the transaction is allowed to
-					set this field: this is NOT protected
-					by any mutex */
-	const dict_index_t*error_index;	/*!< if the error number indicates a
-					duplicate key error, a pointer to
-					the problematic index is stored here */
-	ulint		error_key_num;	/*!< if the index creation fails to a
-					duplicate key error, a mysql key
-					number of that index is stored here */
-	sess_t*		sess;		/*!< session of the trx, NULL if none */
-	que_t*		graph;		/*!< query currently run in the session,
-					or NULL if none; NOTE that the query
-					belongs to the session, and it can
-					survive over a transaction commit, if
-					it is a stored procedure with a COMMIT
-					WORK statement, for instance */
-	/*------------------------------*/
-	UT_LIST_BASE_NODE_T(trx_named_savept_t)
-			trx_savepoints;	/*!< savepoints set with SAVEPOINT ...,
-					oldest first */
-	/*------------------------------*/
-	UndoMutex	undo_mutex;	/*!< mutex protecting the fields in this
-					section (down to undo_no_arr), EXCEPT
-					last_sql_stat_start, which can be
-					accessed only when we know that there
-					cannot be any activity in the undo
-					logs! */
-	undo_no_t	undo_no;	/*!< next undo log record number to
-					assign; since the undo log is
-					private for a transaction, this
-					is a simple ascending sequence
-					with no gaps; thus it represents
-					the number of modified/inserted
-					rows in a transaction */
-	ulint		undo_rseg_space;
-					/*!< space id where last undo record
-					was written */
-	trx_savept_t	last_sql_stat_start;
-					/*!< undo_no when the last sql statement
-					was started: in case of an error, trx
-					is rolled back down to this undo
-					number; see note at undo_mutex! */
-	trx_rsegs_t	rsegs;		/* rollback segments for undo logging */
-	undo_no_t	roll_limit;	/*!< least undo number to undo during
-					a partial rollback; 0 otherwise */
->>>>>>> 066b6fdd
 #ifdef UNIV_DEBUG
   bool in_mysql_trx_list;
   /*!< true if in
   trx_sys->mysql_trx_list */
 #endif /* UNIV_DEBUG */
   /*------------------------------*/
-  dberr_t error_state;            /*!< 0 if no error, otherwise error
-                                  number; NOTE That ONLY the thread
-                                  doing the transaction is allowed to
-                                  set this field: this is NOT protected
-                                  by any mutex */
-  const dict_index_t *error_info; /*!< if the error number indicates a
-                                  duplicate key error, a pointer to
-                                  the problematic index is stored here */
-  ulint error_key_num;            /*!< if the index creation fails to a
-                                  duplicate key error, a mysql key
-                                  number of that index is stored here */
-  sess_t *sess;                   /*!< session of the trx, NULL if none */
-  que_t *graph;                   /*!< query currently run in the session,
-                                  or NULL if none; NOTE that the query
-                                  belongs to the session, and it can
-                                  survive over a transaction commit, if
-                                  it is a stored procedure with a COMMIT
-                                  WORK statement, for instance */
+  dberr_t error_state;             /*!< 0 if no error, otherwise error
+                                   number; NOTE That ONLY the thread
+                                   doing the transaction is allowed to
+                                   set this field: this is NOT protected
+                                   by any mutex */
+  const dict_index_t *error_index; /*!< if the error number indicates a
+                                   duplicate key error, a pointer to
+                                   the problematic index is stored here */
+  ulint error_key_num;             /*!< if the index creation fails to a
+                                   duplicate key error, a mysql key
+                                   number of that index is stored here */
+  sess_t *sess;                    /*!< session of the trx, NULL if none */
+  que_t *graph;                    /*!< query currently run in the session,
+                                   or NULL if none; NOTE that the query
+                                   belongs to the session, and it can
+                                   survive over a transaction commit, if
+                                   it is a stored procedure with a COMMIT
+                                   WORK statement, for instance */
   /*------------------------------*/
   UT_LIST_BASE_NODE_T(trx_named_savept_t)
   trx_savepoints; /*!< savepoints set with SAVEPOINT ...,
