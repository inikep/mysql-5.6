/*****************************************************************************

Copyright (c) 2000, 2017, Oracle and/or its affiliates. All Rights Reserved.

This program is free software; you can redistribute it and/or modify it under
the terms of the GNU General Public License as published by the Free Software
Foundation; version 2 of the License.

This program is distributed in the hope that it will be useful, but WITHOUT
ANY WARRANTY; without even the implied warranty of MERCHANTABILITY or FITNESS
FOR A PARTICULAR PURPOSE. See the GNU General Public License for more details.

You should have received a copy of the GNU General Public License along with
this program; if not, write to the Free Software Foundation, Inc.,
51 Franklin Street, Suite 500, Boston, MA 02110-1335 USA

*****************************************************************************/

/* The InnoDB handler: the interface between MySQL and InnoDB. */

#include "handler.h"
#include "my_compiler.h"
#include "my_dbug.h"
#include "my_inttypes.h"
#include "trx0trx.h"

/** "GEN_CLUST_INDEX" is the name reserved for InnoDB default
system clustered index when there is no primary key. */
extern const char innobase_index_reserve_name[];

extern thread_local dd::Object_id thread_local_dd_space_id;

/* Structure defines translation table between mysql index and InnoDB
index structures */
struct innodb_idx_translate_t {

	ulint		index_count;	/*!< number of valid index entries
					in the index_mapping array */

	ulint		array_size;	/*!< array size of index_mapping */

	dict_index_t**	index_mapping;	/*!< index pointer array directly
					maps to index in InnoDB from MySQL
					array index */
};

/** InnoDB table share */
typedef struct st_innobase_share {
	const char*	table_name;	/*!< InnoDB table name */
	uint		use_count;	/*!< reference count,
					incremented in get_share()
					and decremented in
					free_share() */
	void*		table_name_hash;
					/*!< hash table chain node */
	innodb_idx_translate_t
			idx_trans_tbl;	/*!< index translation table between
					MySQL and InnoDB */
} INNOBASE_SHARE;

/** Prebuilt structures in an InnoDB table handle used within MySQL */
struct row_prebuilt_t;

namespace dd { namespace cache { class Dictionary_client; } }

/** The class defining a handle to an InnoDB table */
class ha_innobase: public handler
{
public:
	ha_innobase(handlerton* hton, TABLE_SHARE* table_arg);
	~ha_innobase();

	row_type get_real_row_type(const HA_CREATE_INFO *create_info) const;

	/** Get the row type from the storage engine.  If this method returns
	ROW_TYPE_NOT_USED, the information in HA_CREATE_INFO should be used.
	This method has been added to handle upgrade scenario. It will be
	removed in the future. */
	row_type get_row_type_for_upgrade() const;

	const char* table_type() const;

	enum ha_key_alg get_default_index_algorithm() const
	{ return HA_KEY_ALG_BTREE; }

	/** Check if SE supports specific key algorithm. */
	bool is_index_algorithm_supported(enum ha_key_alg key_alg) const
	{
		/* This method is never used for FULLTEXT or SPATIAL keys.
		We rely on handler::ha_table_flags() to check if such keys
		are supported. */
		DBUG_ASSERT(key_alg != HA_KEY_ALG_FULLTEXT
			    && key_alg != HA_KEY_ALG_RTREE);
		return key_alg == HA_KEY_ALG_BTREE;
	}

	Table_flags table_flags() const;

	ulong index_flags(uint idx, uint part, bool all_parts) const;

	uint max_supported_keys() const;

	uint max_supported_key_length() const;

	uint max_supported_key_part_length() const;

	int open(
		const char *name,
		int,
		uint open_flags,
		const dd::Table *table_def);

	/** Opens dictionary table object using table name. For partition, we need to
	try alternative lower/upper case names to support moving data files across
	platforms.
	@param[in]	table_name	name of the table/partition
	@param[in]	norm_name	normalized name of the table/partition
	@param[in]	is_partition	if this is a partition of a table
	@param[in]	ignore_err	error to ignore for loading dictionary object
	@return dictionary table object or NULL if not found */
	static dict_table_t* open_dict_table(
	const char*		table_name,
	const char*		norm_name,
	bool			is_partition,
	dict_err_ignore_t	ignore_err);

	handler* clone(const char *name, MEM_ROOT *mem_root);

	int close(void);

	double scan_time();

	double read_time(uint index, uint ranges, ha_rows rows);

	longlong get_memory_buffer_size() const;

	int write_row(uchar * buf);

	int update_row(const uchar * old_data, uchar * new_data);

	int delete_row(const uchar * buf);

	/** Delete all rows from the table.
	@retval HA_ERR_WRONG_COMMAND if the table is transactional
	@retval 0 on success */
	int delete_all_rows();

	bool was_semi_consistent_read();

	void try_semi_consistent_read(bool yes);

	void unlock_row();

	int index_init(uint index, bool sorted);

	int index_end();

	int index_read(
		uchar*			buf,
		const uchar*		key,
		uint			key_len,
		ha_rkey_function	find_flag);

	int index_read_last(uchar * buf, const uchar * key, uint key_len);

	int index_next(uchar * buf);

	int index_next_same(uchar * buf, const uchar *key, uint keylen);

	int index_prev(uchar * buf);

	int index_first(uchar * buf);

	int index_last(uchar * buf);

	int rnd_init(bool scan);

	int rnd_end();

	int rnd_next(uchar *buf);

	int rnd_pos(uchar * buf, uchar *pos);

	int ft_init();

	void ft_end();

	FT_INFO* ft_init_ext(uint flags, uint inx, String* key);

	FT_INFO* ft_init_ext_with_hints(
		uint			inx,
		String*			key,
		Ft_hints*		hints);

	int ft_read(uchar* buf);

	void position(const uchar *record);

	int info(uint);

	int enable_indexes(uint mode);

	int disable_indexes(uint mode);

	int analyze(THD* thd,HA_CHECK_OPT* check_opt);

	int optimize(THD* thd,HA_CHECK_OPT* check_opt);

<<<<<<< HEAD
	int discard_or_import_tablespace(my_bool discard, dd::Table* table_def);
=======
	int discard_or_import_tablespace(
		my_bool		discard,
		dd::Table*	table_def);
>>>>>>> 7e114949

	int extra(ha_extra_function operation);

	int reset();

	int external_lock(THD *thd, int lock_type);

	/** MySQL calls this function at the start of each SQL statement
	inside LOCK TABLES. Inside LOCK TABLES the "::external_lock" method
	does not work to mark SQL statement borders. Note also a special case:
	if a temporary table is created inside LOCK TABLES, MySQL has not
	called external_lock() at all on that table.
	MySQL-5.0 also calls this before each statement in an execution of a
	stored procedure. To make the execution more deterministic for
	binlogging, MySQL-5.0 locks all tables involved in a stored procedure
	with full explicit table locks (thd_in_lock_tables(thd) holds in
	store_lock()) before executing the procedure.
	@param[in]	thd		handle to the user thread
	@param[in]	lock_type	lock type
	@return 0 or error code */
	int start_stmt(THD *thd, thr_lock_type lock_type);

	void position(uchar *record);

	virtual int records(ha_rows* num_rows);

	ha_rows records_in_range(
		uint			inx,
		key_range*		min_key,
		key_range*		max_key);

	ha_rows estimate_rows_upper_bound();

	void update_create_info(HA_CREATE_INFO* create_info);

	/** Get storage-engine private data for a data dictionary table.
	@param[in,out]	dd_table	data dictionary table definition
	@param[in]	dd_version	data dictionary version
	@retval		true		an error occurred
	@retval		false		success */
	bool get_se_private_data(
		dd::Table*	dd_table,
		uint		dd_version);

<<<<<<< HEAD
	/** Add hidden columns and indexes to an InnoDB table definition.
	@param[in,out]	dd_table	data dictionary cache object
	@return	error number
	@retval	0 on success */
	int get_extra_columns_and_keys(
		const HA_CREATE_INFO*,
		const List<Create_field>*,
		const KEY*,
		uint,
		dd::Table*	dd_table);
=======
	/** Create an InnoDB table.
	@param[in]	name		table name in filename-safe encoding
	@param[in]	form		table structure
	@param[in]	create_info	more information
	@param[in,out]	table_def	dd::Table describing table to be created.
	Can be adjusted by SE, the changes will be saved into data-dictionary at
	statement commit time.
	@param[in]	file_per_table	whether to create a tablespace too
	@return error number
	@retval 0 on success */
	int create(
		const char*		name,
		TABLE*			form,
		HA_CREATE_INFO*		create_info,
		dd::Table*		table_def,
		bool			file_per_table);
>>>>>>> 7e114949

	/** Create an InnoDB table.
	@param[in]	name		table name in filename-safe encoding
	@param[in]	form		table structure
	@param[in]	create_info	more information on the table
	@param[in,out]	table_def	dd::Table describing table to be created.
	Can be adjusted by SE, the changes will be saved into data-dictionary at
	statement commit time.
	@return error number
	@retval 0 on success */
	int create(
		const char*		name,
		TABLE*			form,
		HA_CREATE_INFO*		create_info,
		dd::Table*		table_def);

	/** Drop a table.
	@param[in]	name		table name
	@param[in]	table_def	dd::Table describing table to
	be dropped
	@return	error number
	@retval 0 on success */
	int delete_table(
		const char*		name,
		const dd::Table*	table_def);
protected:
<<<<<<< HEAD
	/** Dropping a table.
=======
	/** Drop a table.
>>>>>>> 7e114949
	@param[in]	name		table name
	@param[in]	table_def	dd::Table describing table to
	be dropped
	@param[in]	sqlcom	type of operation that the DROP is part of
	@return	error number
	@retval 0 on success */
	int delete_table(
		const char*		name,
		const dd::Table*	table_def,
		enum enum_sql_command	sqlcom);
public:
	/** DROP and CREATE an InnoDB table.
	@param[in,out]	table_def	dd::Table describing table to be
	truncated. Can be adjusted by SE, the changes will be saved into
	the data-dictionary at statement commit time.
	@return	error number
	@retval 0 on success */
	int truncate(dd::Table *table_def);

	int rename_table(const char* from, const char* to,
<<<<<<< HEAD
		const dd::Table *from_table,
		dd::Table *to_table);
=======
		const dd::Table *from_table_def,
		dd::Table *to_table_def);
>>>>>>> 7e114949

	int check(THD* thd, HA_CHECK_OPT* check_opt);

	char* get_foreign_key_create_info();

	int get_foreign_key_list(THD *thd, List<FOREIGN_KEY_INFO> *f_key_list);

	int get_parent_foreign_key_list(
		THD*			thd,
		List<FOREIGN_KEY_INFO>*	f_key_list);

	int get_cascade_foreign_key_table_list(
		THD*				thd,
		List<st_handler_tablename>*	fk_table_list);

	bool can_switch_engines();

	uint referenced_by_foreign_key();

	void free_foreign_key_create_info(char* str);

	uint lock_count(void) const;

	THR_LOCK_DATA** store_lock(
		THD*			thd,
		THR_LOCK_DATA**		to,
		thr_lock_type		lock_type);

	void init_table_handle_for_HANDLER();

        virtual void get_auto_increment(
		ulonglong		offset,
		ulonglong		increment,
		ulonglong		nb_desired_values,
		ulonglong*		first_value,
		ulonglong*		nb_reserved_values);

	virtual bool get_error_message(int error, String *buf);

	virtual bool get_foreign_dup_key(char*, uint, char*, uint);

	uint8 table_cache_type();

	/**
	Ask handler about permission to cache table during query registration
	*/
	my_bool register_query_cache_table(
		THD*			thd,
		char*			table_key,
		size_t			key_length,
		qc_engine_callback*	call_back,
		ulonglong*		engine_data);

	bool primary_key_is_clustered() const;

	int cmp_ref(const uchar* ref1, const uchar* ref2) const;

	/** On-line ALTER TABLE interface @see handler0alter.cc @{ */

	/** Check if InnoDB supports a particular alter table in-place
	@param altered_table TABLE object for new version of table.
	@param ha_alter_info Structure describing changes to be done
	by ALTER TABLE and holding data used during in-place alter.

	@retval HA_ALTER_INPLACE_NOT_SUPPORTED Not supported
	@retval HA_ALTER_INPLACE_NO_LOCK Supported
	@retval HA_ALTER_INPLACE_SHARED_LOCK_AFTER_PREPARE
		Supported, but requires lock during main phase and
		exclusive lock during prepare phase.
	@retval HA_ALTER_INPLACE_NO_LOCK_AFTER_PREPARE
		Supported, prepare phase requires exclusive lock.  */
	enum_alter_inplace_result check_if_supported_inplace_alter(
		TABLE*			altered_table,
		Alter_inplace_info*	ha_alter_info);

	/** Allows InnoDB to update internal structures with concurrent
	writes blocked (provided that check_if_supported_inplace_alter()
	did not return HA_ALTER_INPLACE_NO_LOCK).
	This will be invoked before inplace_alter_table().

	@param[in]	altered_table	TABLE object for new version of table.
	@param[in,out]	ha_alter_info	Structure describing changes to be done
	by ALTER TABLE and holding data used during in-place alter.
	@param old_table_def dd::Table object describing old version
	of the table.
	@param new_table_def dd::Table object for the new version of the
	table. Can be adjusted by this call. Changes to the table
	definition will be persisted in the data-dictionary at statement
	commit time.

<<<<<<< HEAD
	@retval true Failure, false Success */
=======
	@retval true Failure
	@retval false Success
	*/
>>>>>>> 7e114949
	bool prepare_inplace_alter_table(
		TABLE*			altered_table,
		Alter_inplace_info*	ha_alter_info,
		const dd::Table*	old_table_def,
		dd::Table*		new_table_def);

	/** Alter the table structure in-place with operations
	specified using HA_ALTER_FLAGS and Alter_inplace_information.
	The level of concurrency allowed during this operation depends
	on the return value from check_if_supported_inplace_alter().

	@param[in]	altered_table	TABLE object for new version of table.
	@param[in,out]	ha_alter_info	Structure describing changes to be done
	by ALTER TABLE and holding data used during in-place alter.
	@param old_table_def dd::Table object describing old version
	of the table.
	@param new_table_def dd::Table object for the new version of the
	table. Can be adjusted by this call. Changes to the table
	definition will be persisted in the data-dictionary at statement
	commit time.

<<<<<<< HEAD
	@retval true Failure, false Success */
=======
	@retval true Failure
	@retval false Success
	*/
>>>>>>> 7e114949
	bool inplace_alter_table(
		TABLE*			altered_table,
		Alter_inplace_info*	ha_alter_info,
		const dd::Table*	old_table_def,
		dd::Table*		new_table_def);

	/** Commit or rollback the changes made during
	prepare_inplace_alter_table() and inplace_alter_table() inside
	the storage engine. Note that the allowed level of concurrency
	during this operation will be the same as for
	inplace_alter_table() and thus might be higher than during
	prepare_inplace_alter_table(). (E.g concurrent writes were
	blocked during prepare, but might not be during commit).

	@param[in]	altered_table	TABLE object for new version of table.
	@param[in,out]	ha_alter_info	Structure describing changes to be done
	by ALTER TABLE and holding data used during in-place alter.
	@param commit true => Commit, false => Rollback.
	@param old_table_def dd::Table object describing old version
	of the table.
	@param new_table_def dd::Table object for the new version of the
	table. Can be adjusted by this call. Changes to the table
	definition will be persisted in the data-dictionary at statement
	commit time.
<<<<<<< HEAD
	@retval true Failure, false Success */
=======
	@retval true Failure
	@retval false Success
	*/
>>>>>>> 7e114949
	bool commit_inplace_alter_table(
		TABLE*			altered_table,
		Alter_inplace_info*	ha_alter_info,
		bool			commit,
		const dd::Table*	old_table_def,
		dd::Table*		new_table_def);
	/** @} */

	bool check_if_incompatible_data(
		HA_CREATE_INFO*		info,
		uint			table_changes);

private:

	/** @name Multi Range Read interface @{ */

	/** Initialize multi range read @see DsMrr_impl::dsmrr_init
	@param seq
	@param seq_init_param
	@param n_ranges
	@param mode
	@param buf */
	int multi_range_read_init(
		RANGE_SEQ_IF*		seq,
		void*			seq_init_param,
		uint			n_ranges,
		uint			mode,
		HANDLER_BUFFER*		buf);

	/** Process next multi range read @see DsMrr_impl::dsmrr_next
	@param range_info */
	int multi_range_read_next(char** range_info);

	/** Initialize multi range read and get information.
	@see ha_myisam::multi_range_read_info_const
	@see DsMrr_impl::dsmrr_info_const
	@param keyno
	@param seq
	@param seq_init_param
	@param n_ranges
	@param bufsz
	@param flags
	@param cost */
	ha_rows multi_range_read_info_const(
		uint			keyno,
		RANGE_SEQ_IF*		seq,
		void*			seq_init_param,
		uint			n_ranges,
		uint*			bufsz,
		uint*			flags,
		Cost_estimate*		cost);

	/** Initialize multi range read and get information.
	@see DsMrr_impl::dsmrr_info
	@param keyno
	@param n_ranges
	@param keys
	@param bufsz
	@param flags
	@param cost */
	ha_rows multi_range_read_info(
		uint			keyno,
		uint			n_ranges,
		uint			keys,
		uint*			bufsz,
		uint*			flags,
		Cost_estimate*		cost);

	/** Attempt to push down an index condition.
	@param[in] keyno MySQL key number
	@param[in] idx_cond Index condition to be checked
	@return idx_cond if pushed; NULL if not pushed */
	Item* idx_cond_push(uint keyno, Item* idx_cond);
	/* @} */

private:
	void update_thd();

	int change_active_index(uint keynr);

	dberr_t innobase_lock_autoinc();

	dberr_t innobase_set_max_autoinc(ulonglong auto_inc);

	dberr_t innobase_get_autoinc(ulonglong* value);

	void innobase_initialize_autoinc();

	/** Resets a query execution 'template'.
	@see build_template() */
	void reset_template();

	/** Write Row Interface optimized for Intrinsic table. */
	int intrinsic_table_write_row(uchar* record);

	/** Find out if a Record_buffer is wanted by this handler, and what is
	the maximum buffer size the handler wants.

	@param[out] max_rows gets set to the maximum number of records to
		    allocate space for in the buffer
	@retval true   if the handler wants a buffer
	@retval false  if the handler does not want a buffer */
	virtual bool is_record_buffer_wanted(ha_rows* const max_rows) const;

protected:
	void update_thd(THD* thd);

	int general_fetch(uchar* buf, uint direction, uint match_mode);

	virtual dict_index_t* innobase_get_index(uint keynr);

	/** Builds a 'template' to the prebuilt struct.

	The template is used in fast retrieval of just those column
	values MySQL needs in its processing.
	@param whole_row true if access is needed to a whole row,
	false if accessing individual fields is enough */
	void build_template(bool whole_row);

	/** Returns statistics information of the table to the MySQL
	interpreter, in various fields of the handle object.
	@param[in]	flag		what information is requested
	@param[in]	is_analyze	True if called from "::analyze()"
	@return HA_ERR_* error code or 0 */
	virtual int info_low(uint flag, bool is_analyze);

	/**
	MySQL calls this method at the end of each statement. This method
	exists for readability only, called from reset(). The name reset()
	doesn't give any clue that it is called at the end of a statement. */
	int end_stmt();

	/** Create an InnoDB table.
	@param[in]	name		table name in filename-safe encoding
	@param[in]	form		table structure
	@param[in]	create_info	more information
	@param[in,out]	dd_table	data dictionary cache object
	@param[in]	file_per_table	whether to create a tablespace too
	@return	error number
	@retval	0 on success */
	template<typename Table>
	int create_table_impl(
		const char*		name,
		TABLE*			form,
		HA_CREATE_INFO*		create_info,
		Table*			dd_tab,
		bool			file_per_table);

	/** Implementation of dropping a table.
	@param[in]	name		table name
	@param[in,out]	dd_table	data dictionary table
	@param[in]	sqlcom		type of operation that the DROP
					is part of
	@return	error number
	@retval	0 on success */
	template<typename Table>
        int delete_table_impl(
		const char*		name,
		const Table*		dd_table,
		enum enum_sql_command	sqlcom);

	/** Renames an InnoDB table.
	@param[in,out]	thd		THD object
	@param[in,out]	trx		transaction
	@param[in]	from		old name of the table
	@param[in]	to		new name of the table
	@param[in]	from_table	dd::Table or dd::Partition of the table
	with old name
	@param[in,out]	to_table	dd::Table or dd::Partition of the table
	with new name
	@return DB_SUCCESS or error code */
	template<typename Table>
	dberr_t
	rename_table_impl(
		THD*			thd,
		trx_t*			trx,
		const char*		from,
		const char*		to,
		const Table*		from_table,
		Table*			to_table);

	/** Implementation of prepare_inplace_alter_table()
	@param[in]	altered_table	TABLE object for new version of table.
	@param[in,out]	ha_alter_info	Structure describing changes to be done
	by ALTER TABLE and holding data used during in-place alter.
	@param[in]	old_dd_tab	dd::Table object representing old
	version of the table
	@param[in,out]	new_dd_tab	dd::Table object representing new
	version of the table
	@retval	true Failure
	@retval	false Success */
	template<typename Table>
	bool
	prepare_inplace_alter_table_impl(
		TABLE*			altered_table,
		Alter_inplace_info*	ha_alter_info,
		const Table*		old_dd_tab,
		Table*			new_dd_tab);

	/** Implementation of inplace_alter_table()
	@param[in]	altered_table	TABLE object for new version of table.
	@param[in,out]	ha_alter_info	Structure describing changes to be done
	by ALTER TABLE and holding data used during in-place alter.
	@param[in]	old_dd_tab	dd::Table object representing old
	version of the table
	@param[in,out]	new_dd_tab	dd::Table object representing new
	version of the table
	@retval	true Failure
	@retval	false Success */
	template<typename Table>
	bool
	inplace_alter_table_impl(
		TABLE*			altered_table,
		Alter_inplace_info*	ha_alter_info,
		const Table*		old_dd_tab,
		Table*			new_dd_tab);

	/** Implementation of commit_inplace_alter_table()
	@param[in]	altered_table	TABLE object for new version of table.
	@param[in,out]	ha_alter_info	Structure describing changes to be done
	by ALTER TABLE and holding data used during in-place alter.
	@param[in]	commit		True to commit or false to rollback.
	@param[1n]	old_dd_tab      Table object describing old version
	of the table.
	@param[in]      new_dd_tab	Table object for the new version of the
	table. Can be adjusted by this call. Changes to the table definition
	will be persisted in the data-dictionary at statement version of it.
	@retval	true Failure
	@retval	false Success */
	template<typename Table>
	bool
	commit_inplace_alter_table_impl(
		TABLE*			altered_table,
		Alter_inplace_info*	ha_alter_info,
		bool			commit,
		const Table*		old_dd_tab,
		Table*			new_dd_tab);

	/** The multi range read session object */
	DsMrr_impl		m_ds_mrr;

	/** Save CPU time with prebuilt/cached data structures */
	row_prebuilt_t*		m_prebuilt;

	/** Thread handle of the user currently using the handler;
	this is set in external_lock function */
	THD*			m_user_thd;

	/** information for MySQL table locking */
	INNOBASE_SHARE*		m_share;

	/** buffer used in updates */
	uchar*			m_upd_buf;

	/** the size of upd_buf in bytes */
	ulint			m_upd_buf_size;

	/** Flags that specificy the handler instance (table) capability. */
	Table_flags		m_int_table_flags;

	/** this is set to 1 when we are starting a table scan but have
	not yet fetched any row, else false */
	bool			m_start_of_scan;

	/*!< match mode of the latest search: ROW_SEL_EXACT,
	ROW_SEL_EXACT_PREFIX, or undefined */
	uint			m_last_match_mode;

	/** this field is used to remember the original select_lock_type that
	was decided in ha_innodb.cc,":: store_lock()", "::external_lock()",
	etc. */
	ulint			m_stored_select_lock_type;

	/** If mysql has locked with external_lock() */
	bool                    m_mysql_has_locked;
};

struct trx_t;

extern const struct _ft_vft ft_vft_result;

/** Structure Returned by ha_innobase::ft_init_ext() */
typedef struct new_ft_info
{
	struct _ft_vft		*please;
	struct _ft_vft_ext	*could_you;
	row_prebuilt_t*		ft_prebuilt;
	fts_result_t*		ft_result;
} NEW_FT_INFO;

/** Allocates an InnoDB transaction for a MySQL handler object for DML.
@param[in]	hton	Innobase handlerton.
@param[in]	thd	MySQL thd (connection) object.
@param[in]	trx	transaction to register. */
void
innobase_register_trx(
	handlerton*	hton,
	THD*		thd,
	trx_t*		trx);

/**
Allocates an InnoDB transaction for a MySQL handler object.
@return InnoDB transaction handle */
trx_t*
innobase_trx_allocate(
	MYSQL_THD	thd);	/*!< in: user thread handle */

/** Gets the InnoDB transaction handle for a MySQL handler object, creates
an InnoDB transaction struct if the corresponding MySQL thread struct still
lacks one.
@param[in]	thd	MySQL thd (connection) object
@return InnoDB transaction handle */
trx_t*
check_trx_exists(
	THD*	thd);

/** Match index columns between MySQL and InnoDB.
This function checks whether the index column information
is consistent between KEY info from mysql and that from innodb index.
@param[in]	key_info	Index info from mysql
@param[in]	index_info	Index info from InnoDB
@return true if all column types match. */
bool
innobase_match_index_columns(
	const KEY*		key_info,
	const dict_index_t*	index_info);

/*********************************************************************//**
This function checks each index name for a table against reserved
system default primary index name 'GEN_CLUST_INDEX'. If a name
matches, this function pushes an warning message to the client,
and returns true.
@return true if the index name matches the reserved name */
bool
innobase_index_name_is_reserved(
	THD*			thd,		/*!< in/out: MySQL connection */
	const KEY*		key_info,	/*!< in: Indexes to be
						created */
	ulint			num_of_keys)	/*!< in: Number of indexes to
						be created. */
	MY_ATTRIBUTE((warn_unused_result));

/** Check if the explicit tablespace targeted is file_per_table.
@param[in]	create_info	Metadata for the table to create.
@return true if the table is intended to use a file_per_table tablespace. */
UNIV_INLINE
bool
tablespace_is_file_per_table(
	const HA_CREATE_INFO*	create_info)
{
	return(create_info->tablespace != NULL
	       && (0 == strcmp(create_info->tablespace,
			       dict_sys_t::file_per_table_name)));
}

/** Check if table will be explicitly put in an existing shared general
or system tablespace.
@param[in]	create_info	Metadata for the table to create.
@return true if the table will use a shared general or system tablespace. */
UNIV_INLINE
bool
tablespace_is_shared_space(
const HA_CREATE_INFO*	create_info)
{
	return(create_info->tablespace != NULL
		&& create_info->tablespace[0] != '\0'
		&& (0 != strcmp(create_info->tablespace,
		dict_sys_t::file_per_table_name)));
}

/** Check if table will be explicitly put in a general tablespace.
@param[in]	create_info	Metadata for the table to create.
@return true if the table will use a general tablespace. */
UNIV_INLINE
bool
tablespace_is_general_space(
const HA_CREATE_INFO*	create_info)
{
	return(create_info->tablespace != NULL
		&& create_info->tablespace[0] != '\0'
		&& (0 != strcmp(create_info->tablespace,
				dict_sys_t::file_per_table_name))
		&& (0 != strcmp(create_info->tablespace,
				dict_sys_t::temp_space_name))
		&& (0 != strcmp(create_info->tablespace,
				dict_sys_t::sys_space_name)));
}

/** Parse hint for table and its indexes, and update the information
in dictionary.
@param[in]	thd		Connection thread
@param[in,out]	table		Target table
@param[in]	table_share	Table definition */
void
innobase_parse_hint_from_comment(
	THD*			thd,
	dict_table_t*		table,
	const TABLE_SHARE*	table_share);

/** Class for handling create table information. */
class create_table_info_t
{
public:
	/** Constructor.
	Used in two ways:
	- all but file_per_table is used, when creating the table.
	- all but name/path is used, when validating options and using flags. */
	create_table_info_t(
		THD*		thd,
		TABLE*		form,
		HA_CREATE_INFO*	create_info,
		char*		table_name,
		char*		remote_path,
		char*		tablespace,
		bool		file_per_table)
	:m_thd(thd),
	m_form(form),
	m_create_info(create_info),
	m_table_name(table_name),
	m_remote_path(remote_path),
	m_tablespace(tablespace),
	m_innodb_file_per_table(file_per_table)
	{}

	/** Initialize the object. */
	int initialize();

	/** Set m_tablespace_type. */
	void set_tablespace_type(bool table_being_altered_is_file_per_table);

	/** Create the internal innodb table.
	@param[in]	dd_table	dd::Table
	@return 0 or error number */
	int create_table(const dd::Table*	dd_table);

	/** Update the internal data dictionary. */
	int create_table_update_dict();

	/** Update the global data dictionary.
	@tparam		Table	dd::Table or dd::Partition
	@param[in]	table	table object
	@return	0		On success
	@retval	error number	On failure*/
	template<typename Table>
	int create_table_update_global_dd(Table* dd_table);

	/** Validates the create options. Checks that the options
	KEY_BLOCK_SIZE, ROW_FORMAT, DATA DIRECTORY, TEMPORARY & TABLESPACE
	are compatible with each other and other settings.
	These CREATE OPTIONS are not validated here unless innodb_strict_mode
	is on. With strict mode, this function will report each problem it
	finds using a custom message with error code
	ER_ILLEGAL_HA_CREATE_OPTION, not its built-in message.
	@return NULL if valid, string name of bad option if not. */
	const char* create_options_are_invalid();

	/** Validate DATA DIRECTORY option. */
	bool create_option_data_directory_is_valid();
	/** Validate TABLESPACE option. */
	bool create_option_tablespace_is_valid();

	/** Validate COMPRESSION option. */
	bool create_option_compression_is_valid();

	/** Prepare to create a table. */
	int prepare_create_table(const char* name);

	void allocate_trx();

	/** Determines InnoDB table flags.
	If strict_mode=OFF, this will adjust the flags to what should be assumed.
	@retval true if successful, false if error */
	bool innobase_table_flags();

	/** Set flags and append '/' to remote path if necessary. */
	void set_remote_path_flags();

	/** Get table flags. */
	ulint flags() const
	{ return(m_flags); }

	/** Get table flags2. */
	ulint flags2() const
	{ return(m_flags2); }

	/** Get trx. */
	trx_t* trx() const
	{ return(m_trx); }

	/** Return table name. */
	const char* table_name() const
	{ return(m_table_name); }

	THD* thd() const
	{ return(m_thd); }

	inline bool is_intrinsic_temp_table() const
	{
		/* DICT_TF2_INTRINSIC implies DICT_TF2_TEMPORARY */
		ut_ad(!(m_flags2 & DICT_TF2_INTRINSIC)
		      || (m_flags2 & DICT_TF2_TEMPORARY));
		return((m_flags2 & DICT_TF2_INTRINSIC) != 0);
	}

	/** Normalizes a table name string.
	A normalized name consists of the database name catenated to '/' and
	table name. An example: test/mytable. On Windows normalization puts
	both the database name and the table name always to lower case if
	"set_lower_case" is set to true.
	@param[in,out]	norm_name	Buffer to return the normalized name in.
	@param[in]	name		Table name string.
	@param[in]	set_lower_case	True if we want to set name to lower
					case. */
	static void normalize_table_name_low(
		char*           norm_name,
		const char*     name,
		ibool           set_lower_case);

	static void dd_tablespace_set_name(
		dd::Tablespace*	dd_space,
		space_id_t	space);

	static bool create_dd_tablespace(
		dd::cache::Dictionary_client*	dd_client,
		THD*				thd,
		const char*			dd_space_name,
		space_id_t			space_id,
		ulint				flags,
		const char*			filename,
		dd::Object_id&			dd_space_id);

	static void set_table_options(
		dd::Table&	dd_table,
		dict_table_t*	table);

private:
	/** Parses the table name into normal name and either temp path or
	remote path if needed.*/
	int
	parse_table_name(
		const char*	name);

	/** Create the internal innodb table definition. */
	int create_table_def();

	/** Initialize the autoinc of this table if necessary, which should
	be called before we flush logs, so autoinc counter can be persisted. */
	void initialize_autoinc();

	/** Connection thread handle. */
	THD*		m_thd;

	/** InnoDB transaction handle. */
	trx_t*		m_trx;

	/** Information on table columns and indexes. */
	const TABLE*	m_form;

	/** Create options. */
	HA_CREATE_INFO*	m_create_info;

	/** Table name */
	char*		m_table_name;
	/** Remote path (DATA DIRECTORY) or zero length-string */
	char*		m_remote_path;
	/** Tablespace name or zero length-string. */
	char*		m_tablespace;

	/** Local copy of srv_file_per_table. */
	bool		m_innodb_file_per_table;

	/** Allow file_per_table for this table either because:
	1) the setting innodb_file_per_table=on,
	2) it was explicitly requested by tablespace=innodb_file_per_table.
	3) the table being altered is currently file_per_table */
	bool		m_allow_file_per_table;

	/** After all considerations, this shows whether we will actually
	create a table and tablespace using file-per-table. */
	bool		m_use_file_per_table;

	/** Using DATA DIRECTORY */
	bool		m_use_data_dir;

	/** Using a Shared General Tablespace */
	bool		m_use_shared_space;

	/** Table flags */
	ulint		m_flags;

	/** Table flags2 */
	ulint		m_flags2;
};

/**
Initialize the table FTS stopword list
@return TRUE if success */
ibool
innobase_fts_load_stopword(
/*=======================*/
	dict_table_t*	table,		/*!< in: Table has the FTS */
	trx_t*		trx,		/*!< in: transaction */
	THD*		thd)		/*!< in: current thread */
	MY_ATTRIBUTE((warn_unused_result));

/** Some defines for innobase_fts_check_doc_id_index() return value */
enum fts_doc_id_index_enum {
	FTS_INCORRECT_DOC_ID_INDEX,
	FTS_EXIST_DOC_ID_INDEX,
	FTS_NOT_EXIST_DOC_ID_INDEX
};

/**
Check whether the table has a unique index with FTS_DOC_ID_INDEX_NAME
on the Doc ID column.
@return the status of the FTS_DOC_ID index */
fts_doc_id_index_enum
innobase_fts_check_doc_id_index(
	const dict_table_t*	table,		/*!< in: table definition */
	const TABLE*		altered_table,	/*!< in: MySQL table
						that is being altered */
	ulint*			fts_doc_col_no)	/*!< out: The column number for
						Doc ID */
	MY_ATTRIBUTE((warn_unused_result));

/**
Check whether the table has a unique index with FTS_DOC_ID_INDEX_NAME
on the Doc ID column in MySQL create index definition.
@return FTS_EXIST_DOC_ID_INDEX if there exists the FTS_DOC_ID index,
FTS_INCORRECT_DOC_ID_INDEX if the FTS_DOC_ID index is of wrong format */
fts_doc_id_index_enum
innobase_fts_check_doc_id_index_in_def(
	ulint		n_key,		/*!< in: Number of keys */
	const KEY*	key_info)	/*!< in: Key definitions */
	MY_ATTRIBUTE((warn_unused_result));

/**
Copy table flags from MySQL's TABLE_SHARE into an InnoDB table object.
Those flags are stored in .frm file and end up in the MySQL table object,
but are frequently used inside InnoDB so we keep their copies into the
InnoDB table object. */
void
innobase_copy_frm_flags_from_table_share(
	dict_table_t*		innodb_table,	/*!< in/out: InnoDB table */
	const TABLE_SHARE*	table_share);	/*!< in: table share */

/** Set up base columns for virtual column
@param[in]	table	the InnoDB table
@param[in]	field	MySQL field
@param[in,out]	v_col	virtual column to be set up */
void
innodb_base_col_setup(
	dict_table_t*	table,
	const Field*	field,
	dict_v_col_t*	v_col);

/** Set up base columns for stored column
@param[in]	table	InnoDB table
@param[in]	field	MySQL field
@param[in,out]	s_col	stored column */
void
innodb_base_col_setup_for_stored(
	const dict_table_t*	table,
	const Field*		field,
	dict_s_col_t*		s_col);

/** whether this ia stored column */
#define innobase_is_s_fld(field) ((field)->gcol_info && (field)->stored_in_db)

/** whether this is a computed virtual column */
#define innobase_is_v_fld(field) ((field)->gcol_info && !(field)->stored_in_db)

/** Always normalize table name to lower case on Windows */
#ifdef _WIN32
#define normalize_table_name(norm_name, name)           \
	create_table_info_t::normalize_table_name_low(norm_name, name, TRUE)
#else
#define normalize_table_name(norm_name, name)           \
	create_table_info_t::normalize_table_name_low(norm_name, name, FALSE)
#endif /* _WIN32 */

/** Obtain the InnoDB transaction of a MySQL thread.
@param[in,out]	thd	MySQL thread handler.
@return reference to transaction pointer */
trx_t*& thd_to_trx(THD*	thd);

/** Note that a transaction has been registered with MySQL.
@param[in]	trx	Transaction.
@return true if transaction is registered with MySQL 2PC coordinator */
inline
bool
trx_is_registered_for_2pc(
	const trx_t*	trx)
{
	return(trx->is_registered == 1);
}

/** Converts an InnoDB error code to a MySQL error code.
Also tells to MySQL about a possible transaction rollback inside InnoDB caused
by a lock wait timeout or a deadlock.
@param[in]	error	InnoDB error code.
@param[in]	flags	InnoDB table flags or 0.
@param[in]	thd	MySQL thread or NULL.
@return MySQL error code */
int
convert_error_code_to_mysql(
	dberr_t	error,
	ulint	flags,
	THD*	thd);

/** Converts a search mode flag understood by MySQL to a flag understood
by InnoDB.
@param[in]	find_flag	MySQL search mode flag.
@return	InnoDB search mode flag. */
page_cur_mode_t
convert_search_mode_to_innobase(
	enum ha_rkey_function	find_flag);

/** Commits a transaction in an InnoDB database.
@param[in]	trx	Transaction handle. */
void
innobase_commit_low(
	trx_t*	trx);

extern my_bool	innobase_stats_on_metadata;

/** Calculate Record Per Key value.
Need to exclude the NULL value if innodb_stats_method is set to "nulls_ignored"
@param[in]	index	InnoDB index.
@param[in]	i	The column we are calculating rec per key.
@param[in]	records	Estimated total records.
@return estimated record per key value */
rec_per_key_t
innodb_rec_per_key(
	const dict_index_t*	index,
	ulint		i,
	ha_rows		records);

/** Build template for the virtual columns and their base columns
@param[in]	table		MySQL TABLE
@param[in]	ib_table	InnoDB dict_table_t
@param[in,out]	s_templ		InnoDB template structure
@param[in]	add_v		new virtual columns added along with
				add index call
@param[in]	locked		true if innobase_share_mutex is held
@param[in]	share_tbl_name	original MySQL table name */
void
innobase_build_v_templ(
	const TABLE*		table,
	const dict_table_t*	ib_table,
	dict_vcol_templ_t*	s_templ,
	const dict_add_v_col_t*	add_v,
	bool			locked,
	const char*		share_tbl_name);

/** callback used by MySQL server layer to initialized
the table virtual columns' template
@param[in]	table		MySQL TABLE
@param[in,out]	ib_table	InnoDB dict_table_t */
void
innobase_build_v_templ_callback(
        const TABLE*	table,
        void*		ib_table);

/** Callback function definition, used by MySQL server layer to initialized
the table virtual columns' template */
typedef void (*my_gcolumn_templatecallback_t)(const TABLE*, void*);

/** Create metadata for implicit tablespace
@param[in,out]	dd_client	data dictionary client
@param[in,out]	thd		THD
@param[in,out]	dd_space	tablespace metadata
@param[in]	space		InnoDB tablespace ID
@param[in]	filename	tablespace filename
@param[in,out]	dd_space_id	dd tablespace id
@retval	false	on success
@retval	true	on failure */
bool
innobase_create_implicit_dd_tablespace(
	dd::cache::Dictionary_client*	dd_client,
	THD*				thd,
	space_id_t			space,
	const char*			filename,
	dd::Object_id&			dd_space_id);

template<typename Table>
void
innobase_write_dd_table(
	dd::Object_id		dd_space_id,
	Table*			dd_table,
	const dict_table_t*	table);

template<typename Index>
void
innobase_write_dd_index(
	dd::Object_id		dd_space_id,
	Index*			dd_index,
	const dict_index_t*	index);

void
innobase_adjust_fts_doc_id_index_order(
	const dd::Table&	dd_table,
	dict_table_t*		table);<|MERGE_RESOLUTION|>--- conflicted
+++ resolved
@@ -206,13 +206,7 @@
 
 	int optimize(THD* thd,HA_CHECK_OPT* check_opt);
 
-<<<<<<< HEAD
 	int discard_or_import_tablespace(my_bool discard, dd::Table* table_def);
-=======
-	int discard_or_import_tablespace(
-		my_bool		discard,
-		dd::Table*	table_def);
->>>>>>> 7e114949
 
 	int extra(ha_extra_function operation);
 
@@ -257,7 +251,6 @@
 		dd::Table*	dd_table,
 		uint		dd_version);
 
-<<<<<<< HEAD
 	/** Add hidden columns and indexes to an InnoDB table definition.
 	@param[in,out]	dd_table	data dictionary cache object
 	@return	error number
@@ -268,7 +261,7 @@
 		const KEY*,
 		uint,
 		dd::Table*	dd_table);
-=======
+
 	/** Create an InnoDB table.
 	@param[in]	name		table name in filename-safe encoding
 	@param[in]	form		table structure
@@ -283,23 +276,6 @@
 		const char*		name,
 		TABLE*			form,
 		HA_CREATE_INFO*		create_info,
-		dd::Table*		table_def,
-		bool			file_per_table);
->>>>>>> 7e114949
-
-	/** Create an InnoDB table.
-	@param[in]	name		table name in filename-safe encoding
-	@param[in]	form		table structure
-	@param[in]	create_info	more information on the table
-	@param[in,out]	table_def	dd::Table describing table to be created.
-	Can be adjusted by SE, the changes will be saved into data-dictionary at
-	statement commit time.
-	@return error number
-	@retval 0 on success */
-	int create(
-		const char*		name,
-		TABLE*			form,
-		HA_CREATE_INFO*		create_info,
 		dd::Table*		table_def);
 
 	/** Drop a table.
@@ -312,11 +288,7 @@
 		const char*		name,
 		const dd::Table*	table_def);
 protected:
-<<<<<<< HEAD
-	/** Dropping a table.
-=======
 	/** Drop a table.
->>>>>>> 7e114949
 	@param[in]	name		table name
 	@param[in]	table_def	dd::Table describing table to
 	be dropped
@@ -337,13 +309,8 @@
 	int truncate(dd::Table *table_def);
 
 	int rename_table(const char* from, const char* to,
-<<<<<<< HEAD
 		const dd::Table *from_table,
 		dd::Table *to_table);
-=======
-		const dd::Table *from_table_def,
-		dd::Table *to_table_def);
->>>>>>> 7e114949
 
 	int check(THD* thd, HA_CHECK_OPT* check_opt);
 
@@ -434,13 +401,9 @@
 	definition will be persisted in the data-dictionary at statement
 	commit time.
 
-<<<<<<< HEAD
-	@retval true Failure, false Success */
-=======
 	@retval true Failure
 	@retval false Success
 	*/
->>>>>>> 7e114949
 	bool prepare_inplace_alter_table(
 		TABLE*			altered_table,
 		Alter_inplace_info*	ha_alter_info,
@@ -462,13 +425,9 @@
 	definition will be persisted in the data-dictionary at statement
 	commit time.
 
-<<<<<<< HEAD
-	@retval true Failure, false Success */
-=======
 	@retval true Failure
 	@retval false Success
 	*/
->>>>>>> 7e114949
 	bool inplace_alter_table(
 		TABLE*			altered_table,
 		Alter_inplace_info*	ha_alter_info,
@@ -493,13 +452,9 @@
 	table. Can be adjusted by this call. Changes to the table
 	definition will be persisted in the data-dictionary at statement
 	commit time.
-<<<<<<< HEAD
-	@retval true Failure, false Success */
-=======
 	@retval true Failure
 	@retval false Success
 	*/
->>>>>>> 7e114949
 	bool commit_inplace_alter_table(
 		TABLE*			altered_table,
 		Alter_inplace_info*	ha_alter_info,
