--- conflicted
+++ resolved
@@ -24,7 +24,7 @@
 *******************************************************/
 
 #include <mysqld_error.h>
-#include <sql_acl.h>                            // PROCESS_ACL
+#include <sql_acl.h>				// PROCESS_ACL
 
 #include <m_ctype.h>
 #include <hash.h>
@@ -125,11 +125,7 @@
 /*======================*/
 	THD*		thd,	/*!< in: thread */
 	TABLE_LIST*	tables,	/*!< in/out: tables to fill */
-<<<<<<< HEAD
-	Item*		cond);	/*!< in: condition (not used) */
-=======
-	COND*		);	/*!< in: condition (not used) */
->>>>>>> fcf9dcfe
+	Item*		);	/*!< in: condition (not used) */
 
 /*******************************************************************//**
 Unbind a dynamic INFORMATION_SCHEMA table.
@@ -1114,11 +1110,7 @@
 /*======================*/
 	THD*		thd,	/*!< in: thread */
 	TABLE_LIST*	tables,	/*!< in/out: tables to fill */
-<<<<<<< HEAD
-	Item*		cond)	/*!< in: condition (not used) */
-=======
-	COND*		)	/*!< in: condition (not used) */
->>>>>>> fcf9dcfe
+	Item*		)	/*!< in: condition (not used) */
 {
 	const char*		table_name;
 	int			ret;
@@ -1278,11 +1270,7 @@
 /*=============*/
 	THD*		thd,	/*!< in: thread */
 	TABLE_LIST*	tables,	/*!< in/out: tables to fill */
-<<<<<<< HEAD
-	Item*		cond,	/*!< in: condition (ignored) */
-=======
-	COND*		,	/*!< in: condition (ignored) */
->>>>>>> fcf9dcfe
+	Item*		,	/*!< in: condition (ignored) */
 	ibool		reset)	/*!< in: TRUE=reset cumulated counts */
 {
 	TABLE*	table	= (TABLE *) tables->table;
@@ -1542,7 +1530,7 @@
 	 STRUCT_FLD(value,		0),
 	 STRUCT_FLD(field_flags,	0),
 	 STRUCT_FLD(old_name,		"Total Duration of Relocations,"
-		    			" in Seconds"),
+					" in Seconds"),
 	 STRUCT_FLD(open_method,	SKIP_OPEN_TABLE)},
 
 	END_OF_ST_FIELD_INFO
@@ -1558,11 +1546,7 @@
 /*================*/
 	THD*		thd,	/*!< in: thread */
 	TABLE_LIST*	tables,	/*!< in/out: tables to fill */
-<<<<<<< HEAD
-	Item*		cond,	/*!< in: condition (ignored) */
-=======
-	COND*		,	/*!< in: condition (ignored) */
->>>>>>> fcf9dcfe
+	Item*		,	/*!< in: condition (ignored) */
 	ibool		reset)	/*!< in: TRUE=reset cumulated counts */
 {
 	int		status = 0;
@@ -1946,7 +1930,7 @@
 i_s_metrics_fill(
 /*=============*/
 	THD*		thd,		/*!< in: thread */
-	TABLE*		table_to_fill)  /*!< in/out: fill this table */
+	TABLE*		table_to_fill)	/*!< in/out: fill this table */
 {
 	int		count;
 	Field**		fields;
@@ -2134,15 +2118,9 @@
 int
 i_s_metrics_fill_table(
 /*===================*/
-<<<<<<< HEAD
-	THD*		thd,    /*!< in: thread */
-	TABLE_LIST*	tables, /*!< in/out: tables to fill */
-	Item*		cond)   /*!< in: condition (not used) */
-=======
 	THD*		thd,	/*!< in: thread */
 	TABLE_LIST*	tables,	/*!< in/out: tables to fill */
-	COND*		)	/*!< in: condition (not used) */
->>>>>>> fcf9dcfe
+	Item*		)	/*!< in: condition (not used) */
 {
 	DBUG_ENTER("i_s_metrics_fill_table");
 
@@ -2304,7 +2282,7 @@
 /*=====================*/
 	THD*		thd,		/*!< in: thread */
 	dict_table_t*	table,		/*!< in: table */
-	TABLE*		table_to_fill)  /*!< in/out: fill this table */
+	TABLE*		table_to_fill)	/*!< in/out: fill this table */
 {
 	Field**		fields;
 
@@ -2334,9 +2312,9 @@
 int
 i_s_sys_tables_fill_table(
 /*======================*/
-	THD*		thd,    /*!< in: thread */
-	TABLE_LIST*	tables, /*!< in/out: tables to fill */
-	Item*		cond)   /*!< in: condition (not used) */
+	THD*		thd,	/*!< in: thread */
+	TABLE_LIST*	tables,	/*!< in/out: tables to fill */
+	Item*		)	/*!< in: condition (not used) */
 {
         btr_pcur_t	pcur;
 	const rec_t*	rec;
@@ -2406,7 +2384,7 @@
 int
 innodb_sys_tables_init(
 /*===================*/
-        void*   p)      /*!< in/out: table schema object */
+        void*   p)	/*!< in/out: table schema object */
 {
         ST_SCHEMA_TABLE*        schema;
 
@@ -2566,7 +2544,7 @@
 /*=========================*/
 	THD*		thd,		/*!< in: thread */
 	dict_table_t*	table,		/*!< in: table */
-	TABLE*		table_to_fill)  /*!< in/out: fill this table */
+	TABLE*		table_to_fill)	/*!< in/out: fill this table */
 {
 	Field**		fields;
 
@@ -2615,9 +2593,9 @@
 int
 i_s_sys_tables_fill_table_stats(
 /*============================*/
-	THD*		thd,    /*!< in: thread */
-	TABLE_LIST*	tables, /*!< in/out: tables to fill */
-	Item*		cond)   /*!< in: condition (not used) */
+	THD*		thd,	/*!< in: thread */
+	TABLE_LIST*	tables,	/*!< in/out: tables to fill */
+	Item*		)	/*!< in: condition (not used) */
 {
         btr_pcur_t	pcur;
 	const rec_t*	rec;
@@ -2681,7 +2659,7 @@
 int
 innodb_sys_tablestats_init(
 /*=======================*/
-        void*   p)      /*!< in/out: table schema object */
+        void*   p)	/*!< in/out: table schema object */
 {
         ST_SCHEMA_TABLE*        schema;
 
@@ -2825,7 +2803,7 @@
 	table_id_t	table_id,	/*!< in: table id */
 	dict_index_t*	index,		/*!< in: populated dict_index_t
 					struct with index info */
-	TABLE*		table_to_fill)  /*!< in/out: fill this table */
+	TABLE*		table_to_fill)	/*!< in/out: fill this table */
 {
 	Field**		fields;
 
@@ -2859,9 +2837,9 @@
 int
 i_s_sys_indexes_fill_table(
 /*=======================*/
-	THD*		thd,    /*!< in: thread */
-	TABLE_LIST*	tables, /*!< in/out: tables to fill */
-	Item*		cond)   /*!< in: condition (not used) */
+	THD*		thd,	/*!< in: thread */
+	TABLE_LIST*	tables,	/*!< in/out: tables to fill */
+	Item*		)	/*!< in: condition (not used) */
 {
         btr_pcur_t		pcur;
 	const rec_t*		rec;
@@ -2927,7 +2905,7 @@
 int
 innodb_sys_indexes_init(
 /*====================*/
-        void*   p)      /*!< in/out: table schema object */
+        void*   p)	/*!< in/out: table schema object */
 {
         ST_SCHEMA_TABLE*        schema;
 
@@ -3063,7 +3041,7 @@
 	const char*	col_name,	/*!< in: column name */
 	dict_col_t*	column,		/*!< in: dict_col_t struct holding
 					more column information */
-	TABLE*		table_to_fill)  /*!< in/out: fill this table */
+	TABLE*		table_to_fill)	/*!< in/out: fill this table */
 {
 	Field**		fields;
 
@@ -3095,9 +3073,9 @@
 int
 i_s_sys_columns_fill_table(
 /*=======================*/
-	THD*		thd,    /*!< in: thread */
-	TABLE_LIST*	tables, /*!< in/out: tables to fill */
-	Item*		cond)   /*!< in: condition (not used) */
+	THD*		thd,	/*!< in: thread */
+	TABLE_LIST*	tables,	/*!< in/out: tables to fill */
+	Item*		)	/*!< in: condition (not used) */
 {
         btr_pcur_t	pcur;
 	const rec_t*	rec;
@@ -3163,7 +3141,7 @@
 int
 innodb_sys_columns_init(
 /*====================*/
-        void*   p)      /*!< in/out: table schema object */
+        void*   p)	/*!< in/out: table schema object */
 {
         ST_SCHEMA_TABLE*        schema;
 
@@ -3270,7 +3248,7 @@
 	index_id_t	index_id,	/*!< in: index id for the field */
 	dict_field_t*	field,		/*!< in: table */
 	ulint		pos,		/*!< in: Field position */
-	TABLE*		table_to_fill)  /*!< in/out: fill this table */
+	TABLE*		table_to_fill)	/*!< in/out: fill this table */
 {
 	Field**		fields;
 
@@ -3297,9 +3275,9 @@
 int
 i_s_sys_fields_fill_table(
 /*======================*/
-	THD*		thd,    /*!< in: thread */
-	TABLE_LIST*	tables, /*!< in/out: tables to fill */
-	Item*		cond)   /*!< in: condition (not used) */
+	THD*		thd,	/*!< in: thread */
+	TABLE_LIST*	tables,	/*!< in/out: tables to fill */
+	Item*		)	/*!< in: condition (not used) */
 {
         btr_pcur_t	pcur;
 	const rec_t*	rec;
@@ -3370,7 +3348,7 @@
 int
 innodb_sys_fields_init(
 /*===================*/
-        void*   p)      /*!< in/out: table schema object */
+        void*   p)	/*!< in/out: table schema object */
 {
         ST_SCHEMA_TABLE*        schema;
 
@@ -3494,7 +3472,7 @@
 /*======================*/
 	THD*		thd,		/*!< in: thread */
 	dict_foreign_t*	foreign,	/*!< in: table */
-	TABLE*		table_to_fill)  /*!< in/out: fill this table */
+	TABLE*		table_to_fill)	/*!< in/out: fill this table */
 {
 	Field**		fields;
 
@@ -3527,9 +3505,9 @@
 int
 i_s_sys_foreign_fill_table(
 /*=======================*/
-	THD*		thd,    /*!< in: thread */
-	TABLE_LIST*	tables, /*!< in/out: tables to fill */
-	Item*		cond)   /*!< in: condition (not used) */
+	THD*		thd,	/*!< in: thread */
+	TABLE_LIST*	tables,	/*!< in/out: tables to fill */
+	Item*		)	/*!< in: condition (not used) */
 {
         btr_pcur_t	pcur;
 	const rec_t*	rec;
@@ -3591,7 +3569,7 @@
 int
 innodb_sys_foreign_init(
 /*====================*/
-        void*   p)      /*!< in/out: table schema object */
+        void*   p)	/*!< in/out: table schema object */
 {
         ST_SCHEMA_TABLE*        schema;
 
@@ -3709,7 +3687,7 @@
 	const char*	ref_col_name,	/*!< in: referenced column
 					name */
 	ulint		pos,		/*!< in: column position */
-	TABLE*		table_to_fill)  /*!< in/out: fill this table */
+	TABLE*		table_to_fill)	/*!< in/out: fill this table */
 {
 	Field**		fields;
 
@@ -3738,9 +3716,9 @@
 int
 i_s_sys_foreign_cols_fill_table(
 /*============================*/
-	THD*		thd,    /*!< in: thread */
-	TABLE_LIST*	tables, /*!< in/out: tables to fill */
-	Item*		cond)   /*!< in: condition (not used) */
+	THD*		thd,	/*!< in: thread */
+	TABLE_LIST*	tables,	/*!< in/out: tables to fill */
+	Item*		)	/*!< in: condition (not used) */
 {
         btr_pcur_t	pcur;
 	const rec_t*	rec;
@@ -3805,7 +3783,7 @@
 int
 innodb_sys_foreign_cols_init(
 /*========================*/
-        void*   p)      /*!< in/out: table schema object */
+        void*   p)	/*!< in/out: table schema object */
 {
         ST_SCHEMA_TABLE*        schema;
 
