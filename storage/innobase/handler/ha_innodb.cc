/*****************************************************************************

Copyright (c) 2000, 2013, Oracle and/or its affiliates. All rights reserved.
Copyright (c) 2008, 2009 Google Inc.
Copyright (c) 2009, Percona Inc.
Copyright (c) 2012, Facebook Inc.

Portions of this file contain modifications contributed and copyrighted by
Google, Inc. Those modifications are gratefully acknowledged and are described
briefly in the InnoDB documentation. The contributions by Google are
incorporated with their permission, and subject to the conditions contained in
the file COPYING.Google.

Portions of this file contain modifications contributed and copyrighted
by Percona Inc.. Those modifications are
gratefully acknowledged and are described briefly in the InnoDB
documentation. The contributions by Percona Inc. are incorporated with
their permission, and subject to the conditions contained in the file
COPYING.Percona.

This program is free software; you can redistribute it and/or modify it under
the terms of the GNU General Public License as published by the Free Software
Foundation; version 2 of the License.

This program is distributed in the hope that it will be useful, but WITHOUT
ANY WARRANTY; without even the implied warranty of MERCHANTABILITY or FITNESS
FOR A PARTICULAR PURPOSE. See the GNU General Public License for more details.

You should have received a copy of the GNU General Public License along with
this program; if not, write to the Free Software Foundation, Inc.,
51 Franklin Street, Suite 500, Boston, MA 02110-1335 USA

*****************************************************************************/

/** @file ha_innodb.cc */

#include "univ.i"

/* Include necessary SQL headers */
#include "ha_prototypes.h"
#include <debug_sync.h>
#include <gstream.h>
#include <log.h>
#include <mysys_err.h>
#include <strfunc.h>
#include <sql_acl.h>
#include <sql_class.h>
#include <sql_show.h>
#include <sql_table.h>
#include <my_check_opt.h>

/* Include necessary InnoDB headers */
#include "api0api.h"
#include "api0misc.h"
#include "btr0btr.h"
#include "btr0cur.h"
#include "btr0sea.h"
#include "buf0dblwr.h"
#include "buf0dump.h"
#include "buf0flu.h"
#include "buf0lru.h"
#include "dict0boot.h"
#include "dict0crea.h"
#include "dict0dict.h"
#include "dict0stats.h"
#include "dict0stats_bg.h"
#include "fil0fil.h"
#include "fsp0fsp.h"
#include "fts0fts.h"
#include "fts0plugin.h"
#include "fts0priv.h"
#include "fts0types.h"
#include "ibuf0ibuf.h"
#include "lock0lock.h"
#include "log0log.h"
#include "mtr0mtr.h"
#include "os0file.h"
#include "os0thread.h"
#include "page0zip.h"
#include "pars0pars.h"
#include "rem0types.h"
#include "row0import.h"
#include "row0ins.h"
#include "row0merge.h"
#include "row0mysql.h"
#include "row0quiesce.h"
#include "row0sel.h"
#include "row0trunc.h"
#include "row0upd.h"
#include "srv0mon.h"
#include "srv0space.h"
#include "srv0srv.h"
#include "srv0start.h"
#include "sync0mutex.h"
#ifdef UNIV_DEBUG
#include "trx0purge.h"
#endif /* UNIV_DEBUG */
#include "trx0roll.h"
#include "trx0sys.h"
#include "trx0trx.h"
#include "trx0xa.h"
#include "ut0mem.h"

enum_tx_isolation thd_get_trx_isolation(const THD* thd);

#include "ha_innodb.h"
#include "i_s.h"
#include "sync0sync.h"

/** to protect innobase_open_files */
static mysql_mutex_t innobase_share_mutex;
/** to force correct commit order in binlog */
static ulong commit_threads = 0;
static mysql_cond_t commit_cond;
static mysql_mutex_t commit_cond_m;
static bool innodb_inited = 0;

#define INSIDE_HA_INNOBASE_CC

#define EQ_CURRENT_THD(thd) ((thd) == current_thd)

static struct handlerton* innodb_hton_ptr;

static const long AUTOINC_OLD_STYLE_LOCKING = 0;
static const long AUTOINC_NEW_STYLE_LOCKING = 1;
static const long AUTOINC_NO_LOCKING = 2;

static long innobase_log_buffer_size;
static long innobase_additional_mem_pool_size;
static long innobase_file_io_threads;
static long innobase_open_files;
static long innobase_autoinc_lock_mode;
static ulong innobase_commit_concurrency = 0;
static ulong innobase_read_io_threads;
static ulong innobase_write_io_threads;

static long long innobase_buffer_pool_size, innobase_log_file_size;

/** Percentage of the buffer pool to reserve for 'old' blocks.
Connected to buf_LRU_old_ratio. */
static uint innobase_old_blocks_pct;

/** Maximum on-disk size of change buffer in terms of percentage
of the buffer pool. */
static uint innobase_change_buffer_max_size = CHANGE_BUFFER_DEFAULT_SIZE;

/* The default values for the following char* start-up parameters
are determined in innobase_init below: */

static char*	innobase_data_home_dir			= NULL;
static char*	innobase_data_file_path			= NULL;
static char*	innobase_temp_data_file_path		= NULL;
static char*	innobase_file_format_name		= NULL;
static char*	innobase_change_buffering		= NULL;
static char*	innobase_enable_monitor_counter		= NULL;
static char*	innobase_disable_monitor_counter	= NULL;
static char*	innobase_reset_monitor_counter		= NULL;
static char*	innobase_reset_all_monitor_counter	= NULL;

/* The highest file format being used in the database. The value can be
set by user, however, it will be adjusted to the newer file format if
a table of such format is created/opened. */
static char*	innobase_file_format_max		= NULL;

static char*	innobase_file_flush_method		= NULL;

/* This variable can be set in the server configure file, specifying
stopword table to be used */
static char*	innobase_server_stopword_table		= NULL;

/* Below we have boolean-valued start-up parameters, and their default
values */

static ulong	innobase_fast_shutdown			= 1;
static my_bool	innobase_file_format_check		= TRUE;
static my_bool	innobase_use_doublewrite		= TRUE;
static my_bool	innobase_use_checksums			= TRUE;
static my_bool	innobase_locks_unsafe_for_binlog	= FALSE;
static my_bool	innobase_rollback_on_timeout		= FALSE;
static my_bool	innobase_create_status_file		= FALSE;
static my_bool	innobase_stats_on_metadata		= TRUE;
static my_bool	innobase_large_prefix			= FALSE;
static my_bool	innodb_optimize_fulltext_only		= FALSE;

static char*	innodb_version_str = (char*) INNODB_VERSION_STR;

/** Possible values for system variable "innodb_stats_method". The values
are defined the same as its corresponding MyISAM system variable
"myisam_stats_method"(see "myisam_stats_method_names"), for better usability */
static const char* innodb_stats_method_names[] = {
	"nulls_equal",
	"nulls_unequal",
	"nulls_ignored",
	NullS
};

/** Used to define an enumerate type of the system variable innodb_stats_method.
This is the same as "myisam_stats_method_typelib" */
static TYPELIB innodb_stats_method_typelib = {
	array_elements(innodb_stats_method_names) - 1,
	"innodb_stats_method_typelib",
	innodb_stats_method_names,
	NULL
};

/** Possible values for system variable "innodb_checksum_algorithm". */
static const char* innodb_checksum_algorithm_names[] = {
	"crc32",
	"strict_crc32",
	"innodb",
	"strict_innodb",
	"none",
	"strict_none",
	NullS
};

/** Used to define an enumerate type of the system variable
innodb_checksum_algorithm. */
static TYPELIB innodb_checksum_algorithm_typelib = {
	array_elements(innodb_checksum_algorithm_names) - 1,
	"innodb_checksum_algorithm_typelib",
	innodb_checksum_algorithm_names,
	NULL
};

/* The following counter is used to convey information to InnoDB
about server activity: in selects it is not sensible to call
srv_active_wake_master_thread after each fetch or search, we only do
it every INNOBASE_WAKE_INTERVAL'th step. */

#define INNOBASE_WAKE_INTERVAL	32
static ulong	innobase_active_counter	= 0;

static hash_table_t*	innobase_open_tables;

/** Allowed values of innodb_change_buffering */
static const char* innobase_change_buffering_values[IBUF_USE_COUNT] = {
	"none",		/* IBUF_USE_NONE */
	"inserts",	/* IBUF_USE_INSERT */
	"deletes",	/* IBUF_USE_DELETE_MARK */
	"changes",	/* IBUF_USE_INSERT_DELETE_MARK */
	"purges",	/* IBUF_USE_DELETE */
	"all"		/* IBUF_USE_ALL */
};

/* Call back function array defined by MySQL and used to
retrieve FTS results. */
const struct _ft_vft ft_vft_result = {NULL,
				      innobase_fts_find_ranking,
				      innobase_fts_close_ranking,
				      innobase_fts_retrieve_ranking,
				      NULL};

const struct _ft_vft_ext ft_vft_ext_result = {innobase_fts_get_version,
					      innobase_fts_flags,
					      innobase_fts_retrieve_docid,
					      innobase_fts_count_matches};

#ifdef HAVE_PSI_INTERFACE
# define PSI_KEY(n) {&n##_key, #n, 0}

/* Keys to register pthread mutexes/cond in the current file with
performance schema */
static mysql_pfs_key_t	innobase_share_mutex_key;
static mysql_pfs_key_t	commit_cond_mutex_key;
static mysql_pfs_key_t	commit_cond_key;

static PSI_mutex_info	all_pthread_mutexes[] = {
	PSI_KEY(commit_cond_mutex),
	PSI_KEY(innobase_share_mutex)
};

static PSI_cond_info	all_innodb_conds[] = {
	PSI_KEY(commit_cond)
};

# ifdef UNIV_PFS_MUTEX
/* all_innodb_mutexes array contains mutexes that are
performance schema instrumented if "UNIV_PFS_MUTEX"
is defined */
static PSI_mutex_info all_innodb_mutexes[] = {
	PSI_KEY(autoinc_mutex),
#  ifndef PFS_SKIP_BUFFER_MUTEX_RWLOCK
	PSI_KEY(buffer_block_mutex),
#  endif /* !PFS_SKIP_BUFFER_MUTEX_RWLOCK */
	PSI_KEY(buf_pool_mutex),
	PSI_KEY(buf_pool_zip_mutex),
	PSI_KEY(cache_last_read_mutex),
	PSI_KEY(dict_foreign_err_mutex),
	PSI_KEY(dict_sys_mutex),
	PSI_KEY(recalc_pool_mutex),
	PSI_KEY(file_format_max_mutex),
	PSI_KEY(fil_system_mutex),
	PSI_KEY(flush_list_mutex),
	PSI_KEY(fts_bg_threads_mutex),
	PSI_KEY(fts_delete_mutex),
	PSI_KEY(fts_optimize_mutex),
	PSI_KEY(fts_doc_id_mutex),
	PSI_KEY(log_flush_order_mutex),
	PSI_KEY(hash_table_mutex),
	PSI_KEY(ibuf_bitmap_mutex),
	PSI_KEY(ibuf_mutex),
	PSI_KEY(ibuf_pessimistic_insert_mutex),
#  ifndef HAVE_ATOMIC_BUILTINS
	PSI_KEY(server_mutex),
#  endif /* !HAVE_ATOMIC_BUILTINS */
	PSI_KEY(log_sys_mutex),
#  ifdef UNIV_MEM_DEBUG
	PSI_KEY(mem_hash_mutex),
#  endif /* UNIV_MEM_DEBUG */
	PSI_KEY(mem_pool_mutex),
	PSI_KEY(page_zip_stat_per_index_mutex),
	PSI_KEY(purge_sys_pq_mutex),
	PSI_KEY(recv_sys_mutex),
	PSI_KEY(recv_writer_mutex),
	PSI_KEY(redo_rseg_mutex),
	PSI_KEY(noredo_rseg_mutex),
#  ifdef UNIV_SYNC_DEBUG
	PSI_KEY(rw_lock_debug_mutex),
#  endif /* UNIV_SYNC_DEBUG */
	PSI_KEY(rw_lock_list_mutex),
	PSI_KEY(rw_lock_mutex),
	PSI_KEY(srv_dict_tmpfile_mutex),
	PSI_KEY(srv_innodb_monitor_mutex),
	PSI_KEY(srv_misc_tmpfile_mutex),
	PSI_KEY(srv_monitor_file_mutex),
#  ifdef UNIV_SYNC_DEBUG
	PSI_KEY(sync_thread_mutex),
#  endif /* UNIV_SYNC_DEBUG */
	PSI_KEY(buf_dblwr_mutex),
	PSI_KEY(trx_undo_mutex),
	PSI_KEY(trx_pool_mutex),
	PSI_KEY(trx_pool_manager_mutex),
	PSI_KEY(srv_sys_mutex),
	PSI_KEY(lock_mutex),
	PSI_KEY(lock_wait_mutex),
	PSI_KEY(trx_mutex),
	PSI_KEY(srv_threads_mutex),
#  ifndef PFS_SKIP_EVENT_MUTEX
	PSI_KEY(event_mutex),
#  endif /* PFS_SKIP_EVENT_MUTEX */
#ifndef HAVE_ATOMIC_BUILTINS
	PSI_KEY(srv_conc_mutex),
#endif /* !HAVE_ATOMIC_BUILTINS */
#ifndef HAVE_ATOMIC_BUILTINS_64
	PSI_KEY(monitor_mutex),
#endif /* !HAVE_ATOMIC_BUILTINS_64 */
	PSI_KEY(ut_list_mutex),
	PSI_KEY(trx_sys_mutex),
	PSI_KEY(zip_pad_mutex),
};
# endif /* UNIV_PFS_MUTEX */

# ifdef UNIV_PFS_RWLOCK
/* all_innodb_rwlocks array contains rwlocks that are
performance schema instrumented if "UNIV_PFS_RWLOCK"
is defined */
static PSI_rwlock_info all_innodb_rwlocks[] = {
	PSI_KEY(btr_search_latch),
#  ifndef PFS_SKIP_BUFFER_MUTEX_RWLOCK
	PSI_KEY(buf_block_lock),
#  endif /* !PFS_SKIP_BUFFER_MUTEX_RWLOCK */
#  ifdef UNIV_SYNC_DEBUG
	PSI_KEY(buf_block_debug_latch),
#  endif /* UNIV_SYNC_DEBUG */
	PSI_KEY(dict_operation_lock),
	PSI_KEY(fil_space_latch),
	PSI_KEY(checkpoint_lock),
	PSI_KEY(fts_cache_rw_lock),
	PSI_KEY(fts_cache_init_rw_lock),
	PSI_KEY(trx_i_s_cache_lock),
	PSI_KEY(trx_purge_latch),
	PSI_KEY(index_tree_rw_lock),
	PSI_KEY(index_online_log),
	PSI_KEY(dict_table_stats),
	PSI_KEY(hash_table_locks)
};
# endif /* UNIV_PFS_RWLOCK */

# ifdef UNIV_PFS_THREAD
/* all_innodb_threads array contains threads that are
performance schema instrumented if "UNIV_PFS_THREAD"
is defined */
static PSI_thread_info	all_innodb_threads[] = {
	PSI_KEY(trx_rollback_clean_thread),
	PSI_KEY(io_ibuf_thread),
	PSI_KEY(io_log_thread),
	PSI_KEY(io_read_thread),
	PSI_KEY(io_write_thread),
	PSI_KEY(io_handler_thread),
	PSI_KEY(srv_lock_timeout_thread),
	PSI_KEY(srv_error_monitor_thread),
	PSI_KEY(srv_monitor_thread),
	PSI_KEY(srv_master_thread),
	PSI_KEY(srv_purge_thread),
	PSI_KEY(page_cleaner_thread),
	PSI_KEY(recv_writer_thread)
};
# endif /* UNIV_PFS_THREAD */

# ifdef UNIV_PFS_IO
/* all_innodb_files array contains the type of files that are
performance schema instrumented if "UNIV_PFS_IO" is defined */
static PSI_file_info	all_innodb_files[] = {
	PSI_KEY(innodb_data_file),
	PSI_KEY(innodb_log_file),
	PSI_KEY(innodb_temp_file)
};
# endif /* UNIV_PFS_IO */
#endif /* HAVE_PSI_INTERFACE */

/** Always normalize table name to lower case on Windows */
#ifdef _WIN32
#define normalize_table_name(norm_name, name)           \
	normalize_table_name_low(norm_name, name, TRUE)
#else
#define normalize_table_name(norm_name, name)           \
	normalize_table_name_low(norm_name, name, FALSE)
#endif /* _WIN32 */

/** Set up InnoDB API callback function array */
ib_cb_t innodb_api_cb[] = {
	(ib_cb_t) ib_cursor_open_table,
	(ib_cb_t) ib_cursor_read_row,
	(ib_cb_t) ib_cursor_insert_row,
	(ib_cb_t) ib_cursor_delete_row,
	(ib_cb_t) ib_cursor_update_row,
	(ib_cb_t) ib_cursor_moveto,
	(ib_cb_t) ib_cursor_first,
	(ib_cb_t) ib_cursor_next,
	(ib_cb_t) ib_cursor_last,
	(ib_cb_t) ib_cursor_set_match_mode,
	(ib_cb_t) ib_sec_search_tuple_create,
	(ib_cb_t) ib_clust_read_tuple_create,
	(ib_cb_t) ib_tuple_delete,
	(ib_cb_t) ib_tuple_copy,
	(ib_cb_t) ib_tuple_read_u8,
	(ib_cb_t) ib_tuple_write_u8,
	(ib_cb_t) ib_tuple_read_u16,
	(ib_cb_t) ib_tuple_write_u16,
	(ib_cb_t) ib_tuple_read_u32,
	(ib_cb_t) ib_tuple_write_u32,
	(ib_cb_t) ib_tuple_read_u64,
	(ib_cb_t) ib_tuple_write_u64,
	(ib_cb_t) ib_tuple_read_i8,
	(ib_cb_t) ib_tuple_write_i8,
	(ib_cb_t) ib_tuple_read_i16,
	(ib_cb_t) ib_tuple_write_i16,
	(ib_cb_t) ib_tuple_read_i32,
	(ib_cb_t) ib_tuple_write_i32,
	(ib_cb_t) ib_tuple_read_i64,
	(ib_cb_t) ib_tuple_write_i64,
	(ib_cb_t) ib_tuple_get_n_cols,
	(ib_cb_t) ib_col_set_value,
	(ib_cb_t) ib_col_get_value,
	(ib_cb_t) ib_col_get_meta,
	(ib_cb_t) ib_trx_begin,
	(ib_cb_t) ib_trx_commit,
	(ib_cb_t) ib_trx_rollback,
	(ib_cb_t) ib_trx_start,
	(ib_cb_t) ib_trx_release,
	(ib_cb_t) ib_trx_state,
	(ib_cb_t) ib_cursor_lock,
	(ib_cb_t) ib_cursor_close,
	(ib_cb_t) ib_cursor_new_trx,
	(ib_cb_t) ib_cursor_reset,
	(ib_cb_t) ib_open_table_by_name,
	(ib_cb_t) ib_col_get_name,
	(ib_cb_t) ib_table_truncate,
	(ib_cb_t) ib_cursor_open_index_using_name,
	(ib_cb_t) ib_close_thd,
	(ib_cb_t) ib_cfg_get_cfg,
	(ib_cb_t) ib_cursor_set_cluster_access,
	(ib_cb_t) ib_cursor_commit_trx,
	(ib_cb_t) ib_cfg_trx_level,
	(ib_cb_t) ib_tuple_get_n_user_cols,
	(ib_cb_t) ib_cursor_set_lock_mode,
	(ib_cb_t) ib_cursor_clear_trx,
	(ib_cb_t) ib_get_idx_field_name,
	(ib_cb_t) ib_trx_get_start_time,
	(ib_cb_t) ib_cfg_bk_commit_interval,
	(ib_cb_t) ib_ut_strerr,
	(ib_cb_t) ib_cursor_stmt_begin
};

/*************************************************************//**
Check whether valid argument given to innodb_ft_*_stopword_table.
This function is registered as a callback with MySQL.
@return 0 for valid stopword table */
static
int
innodb_stopword_table_validate(
/*===========================*/
	THD*				thd,	/*!< in: thread handle */
	struct st_mysql_sys_var*	var,	/*!< in: pointer to system
						variable */
	void*				save,	/*!< out: immediate result
						for update function */
	struct st_mysql_value*		value);	/*!< in: incoming string */

/** "GEN_CLUST_INDEX" is the name reserved for InnoDB default
system clustered index when there is no primary key. */
const char innobase_index_reserve_name[] = "GEN_CLUST_INDEX";

/******************************************************************//**
Maps a MySQL trx isolation level code to the InnoDB isolation level code
@return	InnoDB isolation level */
static inline
ulint
innobase_map_isolation_level(
/*=========================*/
	enum_tx_isolation	iso);	/*!< in: MySQL isolation level code */

static const char innobase_hton_name[]= "InnoDB";

static MYSQL_THDVAR_BOOL(support_xa, PLUGIN_VAR_OPCMDARG,
  "Enable InnoDB support for the XA two-phase commit",
  /* check_func */ NULL, /* update_func */ NULL,
  /* default */ TRUE);

static MYSQL_THDVAR_BOOL(table_locks, PLUGIN_VAR_OPCMDARG,
  "Enable InnoDB locking in LOCK TABLES",
  /* check_func */ NULL, /* update_func */ NULL,
  /* default */ TRUE);

static MYSQL_THDVAR_BOOL(strict_mode, PLUGIN_VAR_OPCMDARG,
  "Use strict mode when evaluating create options.",
  NULL, NULL, FALSE);

static MYSQL_THDVAR_BOOL(ft_enable_stopword, PLUGIN_VAR_OPCMDARG,
  "Create FTS index with stopword.",
  NULL, NULL,
  /* default */ TRUE);

static MYSQL_THDVAR_ULONG(lock_wait_timeout, PLUGIN_VAR_RQCMDARG,
  "Timeout in seconds an InnoDB transaction may wait for a lock before being rolled back. Values above 100000000 disable the timeout.",
  NULL, NULL, 50, 1, 1024 * 1024 * 1024, 0);

static MYSQL_THDVAR_STR(ft_user_stopword_table,
  PLUGIN_VAR_OPCMDARG|PLUGIN_VAR_MEMALLOC,
  "User supplied stopword table name, effective in the session level.",
  innodb_stopword_table_validate, NULL, NULL);

static SHOW_VAR innodb_status_variables[]= {
  {"buffer_pool_dump_status",
  (char*) &export_vars.innodb_buffer_pool_dump_status,	  SHOW_CHAR},
  {"buffer_pool_load_status",
  (char*) &export_vars.innodb_buffer_pool_load_status,	  SHOW_CHAR},
  {"buffer_pool_pages_data",
  (char*) &export_vars.innodb_buffer_pool_pages_data,	  SHOW_LONG},
  {"buffer_pool_bytes_data",
  (char*) &export_vars.innodb_buffer_pool_bytes_data,	  SHOW_LONG},
  {"buffer_pool_pages_dirty",
  (char*) &export_vars.innodb_buffer_pool_pages_dirty,	  SHOW_LONG},
  {"buffer_pool_bytes_dirty",
  (char*) &export_vars.innodb_buffer_pool_bytes_dirty,	  SHOW_LONG},
  {"buffer_pool_pages_flushed",
  (char*) &export_vars.innodb_buffer_pool_pages_flushed,  SHOW_LONG},
  {"buffer_pool_pages_free",
  (char*) &export_vars.innodb_buffer_pool_pages_free,	  SHOW_LONG},
#ifdef UNIV_DEBUG
  {"buffer_pool_pages_latched",
  (char*) &export_vars.innodb_buffer_pool_pages_latched,  SHOW_LONG},
#endif /* UNIV_DEBUG */
  {"buffer_pool_pages_misc",
  (char*) &export_vars.innodb_buffer_pool_pages_misc,	  SHOW_LONG},
  {"buffer_pool_pages_total",
  (char*) &export_vars.innodb_buffer_pool_pages_total,	  SHOW_LONG},
  {"buffer_pool_read_ahead_rnd",
  (char*) &export_vars.innodb_buffer_pool_read_ahead_rnd, SHOW_LONG},
  {"buffer_pool_read_ahead",
  (char*) &export_vars.innodb_buffer_pool_read_ahead,	  SHOW_LONG},
  {"buffer_pool_read_ahead_evicted",
  (char*) &export_vars.innodb_buffer_pool_read_ahead_evicted, SHOW_LONG},
  {"buffer_pool_read_requests",
  (char*) &export_vars.innodb_buffer_pool_read_requests,  SHOW_LONG},
  {"buffer_pool_reads",
  (char*) &export_vars.innodb_buffer_pool_reads,	  SHOW_LONG},
  {"buffer_pool_wait_free",
  (char*) &export_vars.innodb_buffer_pool_wait_free,	  SHOW_LONG},
  {"buffer_pool_write_requests",
  (char*) &export_vars.innodb_buffer_pool_write_requests, SHOW_LONG},
  {"data_fsyncs",
  (char*) &export_vars.innodb_data_fsyncs,		  SHOW_LONG},
  {"data_pending_fsyncs",
  (char*) &export_vars.innodb_data_pending_fsyncs,	  SHOW_LONG},
  {"data_pending_reads",
  (char*) &export_vars.innodb_data_pending_reads,	  SHOW_LONG},
  {"data_pending_writes",
  (char*) &export_vars.innodb_data_pending_writes,	  SHOW_LONG},
  {"data_read",
  (char*) &export_vars.innodb_data_read,		  SHOW_LONG},
  {"data_reads",
  (char*) &export_vars.innodb_data_reads,		  SHOW_LONG},
  {"data_writes",
  (char*) &export_vars.innodb_data_writes,		  SHOW_LONG},
  {"data_written",
  (char*) &export_vars.innodb_data_written,		  SHOW_LONG},
  {"dblwr_pages_written",
  (char*) &export_vars.innodb_dblwr_pages_written,	  SHOW_LONG},
  {"dblwr_writes",
  (char*) &export_vars.innodb_dblwr_writes,		  SHOW_LONG},
  {"have_atomic_builtins",
  (char*) &export_vars.innodb_have_atomic_builtins,	  SHOW_BOOL},
  {"log_waits",
  (char*) &export_vars.innodb_log_waits,		  SHOW_LONG},
  {"log_write_requests",
  (char*) &export_vars.innodb_log_write_requests,	  SHOW_LONG},
  {"log_writes",
  (char*) &export_vars.innodb_log_writes,		  SHOW_LONG},
  {"os_log_fsyncs",
  (char*) &export_vars.innodb_os_log_fsyncs,		  SHOW_LONG},
  {"os_log_pending_fsyncs",
  (char*) &export_vars.innodb_os_log_pending_fsyncs,	  SHOW_LONG},
  {"os_log_pending_writes",
  (char*) &export_vars.innodb_os_log_pending_writes,	  SHOW_LONG},
  {"os_log_written",
  (char*) &export_vars.innodb_os_log_written,		  SHOW_LONGLONG},
  {"page_size",
  (char*) &export_vars.innodb_page_size,		  SHOW_LONG},
  {"pages_created",
  (char*) &export_vars.innodb_pages_created,		  SHOW_LONG},
  {"pages_read",
  (char*) &export_vars.innodb_pages_read,		  SHOW_LONG},
  {"pages_written",
  (char*) &export_vars.innodb_pages_written,		  SHOW_LONG},
  {"row_lock_current_waits",
  (char*) &export_vars.innodb_row_lock_current_waits,	  SHOW_LONG},
  {"row_lock_time",
  (char*) &export_vars.innodb_row_lock_time,		  SHOW_LONGLONG},
  {"row_lock_time_avg",
  (char*) &export_vars.innodb_row_lock_time_avg,	  SHOW_LONG},
  {"row_lock_time_max",
  (char*) &export_vars.innodb_row_lock_time_max,	  SHOW_LONG},
  {"row_lock_waits",
  (char*) &export_vars.innodb_row_lock_waits,		  SHOW_LONG},
  {"rows_deleted",
  (char*) &export_vars.innodb_rows_deleted,		  SHOW_LONG},
  {"rows_inserted",
  (char*) &export_vars.innodb_rows_inserted,		  SHOW_LONG},
  {"rows_read",
  (char*) &export_vars.innodb_rows_read,		  SHOW_LONG},
  {"rows_updated",
  (char*) &export_vars.innodb_rows_updated,		  SHOW_LONG},
  {"num_open_files",
  (char*) &export_vars.innodb_num_open_files,		  SHOW_LONG},
  {"truncated_status_writes",
  (char*) &export_vars.innodb_truncated_status_writes,	  SHOW_LONG},
  {"available_undo_logs",
  (char*) &export_vars.innodb_available_undo_logs,        SHOW_LONG},
#ifdef UNIV_DEBUG
  {"purge_trx_id_age",
  (char*) &export_vars.innodb_purge_trx_id_age,           SHOW_LONG},
  {"purge_view_trx_id_age",
  (char*) &export_vars.innodb_purge_view_trx_id_age,      SHOW_LONG},
  {"ahi_drop_lookups",
  (char*) &export_vars.innodb_ahi_drop_lookups,           SHOW_LONG},
#endif /* UNIV_DEBUG */
  {NullS, NullS, SHOW_LONG}
};

/************************************************************************//**
Handling the shared INNOBASE_SHARE structure that is needed to provide table
locking. Register the table name if it doesn't exist in the hash table. */
static
INNOBASE_SHARE*
get_share(
/*======*/
	const char*	table_name);	/*!< in: table to lookup */

/************************************************************************//**
Free the shared object that was registered with get_share(). */
static
void
free_share(
/*=======*/
	INNOBASE_SHARE*	share);		/*!< in/own: share to free */

/*****************************************************************//**
Frees a possible InnoDB trx object associated with the current THD.
@return 0 or error number */
static
int
innobase_close_connection(
/*======================*/
	handlerton*	hton,		/*!< in/out: InnoDB handlerton */
	THD*		thd);		/*!< in: MySQL thread handle for
					which to close the connection */

/*****************************************************************//**
Commits a transaction in an InnoDB database or marks an SQL statement
ended.
@return 0 */
static
int
innobase_commit(
/*============*/
	handlerton*	hton,		/*!< in/out: InnoDB handlerton */
	THD*		thd,		/*!< in: MySQL thread handle of the
					user for whom the transaction should
					be committed */
	bool		commit_trx);	/*!< in: true - commit transaction
					false - the current SQL statement
					ended */

/*****************************************************************//**
Rolls back a transaction to a savepoint.
@return 0 if success, HA_ERR_NO_SAVEPOINT if no savepoint with the
given name */
static
int
innobase_rollback(
/*==============*/
	handlerton*	hton,		/*!< in/out: InnoDB handlerton */
	THD*		thd,		/*!< in: handle to the MySQL thread
					of the user whose transaction should
					be rolled back */
	bool		rollback_trx);	/*!< in: TRUE - rollback entire
					transaction FALSE - rollback the current
					statement only */

/*****************************************************************//**
Rolls back a transaction to a savepoint.
@return 0 if success, HA_ERR_NO_SAVEPOINT if no savepoint with the
given name */
static
int
innobase_rollback_to_savepoint(
/*===========================*/
	handlerton*	hton,		/*!< in/out: InnoDB handlerton */
	THD*		thd,		/*!< in: handle to the MySQL thread of
					the user whose XA transaction should
					be rolled back to savepoint */
	void*		savepoint);	/*!< in: savepoint data */

/*****************************************************************//**
Sets a transaction savepoint.
@return always 0, that is, always succeeds */
static
int
innobase_savepoint(
/*===============*/
	handlerton*	hton,		/*!< in/out: InnoDB handlerton */
	THD*		thd,		/*!< in: handle to the MySQL thread of
					the user's XA transaction for which
					we need to take a savepoint */
	void*		savepoint);	/*!< in: savepoint data */

/*****************************************************************//**
Release transaction savepoint name.
@return 0 if success, HA_ERR_NO_SAVEPOINT if no savepoint with the
given name */
static
int
innobase_release_savepoint(
/*=======================*/
	handlerton*	hton,		/*!< in/out: handlerton for InnoDB */
	THD*		thd,		/*!< in: handle to the MySQL thread
					of the user whose transaction's
					savepoint should be released */
	void*		savepoint);	/*!< in: savepoint data */

/************************************************************************//**
Function for constructing an InnoDB table handler instance. */
static
handler*
innobase_create_handler(
/*====================*/
	handlerton*	hton,		/*!< in/out: handlerton for InnoDB */
	TABLE_SHARE*	table,
	MEM_ROOT*	mem_root);

/** @brief Initialize the default value of innodb_commit_concurrency.

Once InnoDB is running, the innodb_commit_concurrency must not change
from zero to nonzero. (Bug #42101)

The initial default value is 0, and without this extra initialization,
SET GLOBAL innodb_commit_concurrency=DEFAULT would set the parameter
to 0, even if it was initially set to nonzero at the command line
or configuration file. */
static
void
innobase_commit_concurrency_init_default();
/*=======================================*/

/** @brief Initialize the default and max value of innodb_undo_logs.

Once InnoDB is running, the default value and the max value of
innodb_undo_logs must be equal to the available undo logs,
given by srv_available_undo_logs. */
static
void
innobase_undo_logs_init_default_max();
/*==================================*/

/************************************************************//**
Validate the file format name and return its corresponding id.
@return valid file format id */
static
uint
innobase_file_format_name_lookup(
/*=============================*/
	const char*	format_name);	/*!< in: pointer to file format
					name */
/************************************************************//**
Validate the file format check config parameters, as a side effect it
sets the srv_max_file_format_at_startup variable.
@return the format_id if valid config value, otherwise, return -1 */
static
int
innobase_file_format_validate_and_set(
/*==================================*/
	const char*	format_max);	/*!< in: parameter value */

/*******************************************************************//**
This function is used to prepare an X/Open XA distributed transaction.
@return 0 or error number */
static
int
innobase_xa_prepare(
/*================*/
	handlerton*	hton,		/*!< in: InnoDB handlerton */
	THD*		thd,		/*!< in: handle to the MySQL thread of
					the user whose XA transaction should
					be prepared */
	bool		all);		/*!< in: true - prepare transaction
					false - the current SQL statement
					ended */
/*******************************************************************//**
This function is used to recover X/Open XA distributed transactions.
@return number of prepared transactions stored in xid_list */
static
int
innobase_xa_recover(
/*================*/
	handlerton*	hton,		/*!< in: InnoDB handlerton */
	XID*		xid_list,	/*!< in/out: prepared transactions */
	uint		len);		/*!< in: number of slots in xid_list */
/*******************************************************************//**
This function is used to commit one X/Open XA distributed transaction
which is in the prepared state
@return 0 or error number */
static
int
innobase_commit_by_xid(
/*===================*/
	handlerton*	hton,		/*!< in: InnoDB handlerton */
	XID*		xid);		/*!< in: X/Open XA transaction
					identification */
/*******************************************************************//**
This function is used to rollback one X/Open XA distributed transaction
which is in the prepared state
@return 0 or error number */
static
int
innobase_rollback_by_xid(
/*=====================*/
	handlerton*	hton,		/*!< in: InnoDB handlerton */
	XID*		xid);		/*!< in: X/Open XA transaction
					identification */
/*****************************************************************//**
Removes all tables in the named database inside InnoDB. */
static
void
innobase_drop_database(
/*===================*/
	handlerton*	hton,		/*!< in: handlerton of InnoDB */
	char*		path);		/*!< in: database path; inside InnoDB
					the name of the last directory in
					the path is used as the database name:
					for example, in 'mysql/data/test' the
					database name is 'test' */
/*******************************************************************//**
Closes an InnoDB database. */
static
int
innobase_end(
/*=========*/
	handlerton*		hton,	/* in: InnoDB handlerton */
	ha_panic_function	type);

/*****************************************************************//**
Creates an InnoDB transaction struct for the thd if it does not yet have one.
Starts a new InnoDB transaction if a transaction is not yet started. And
assigns a new snapshot for a consistent read if the transaction does not yet
have one.
@return 0 */
static
int
innobase_start_trx_and_assign_read_view(
/*====================================*/
	handlerton*	hton,		/* in: InnoDB handlerton */
	THD*		thd);		/* in: MySQL thread handle of the
					user for whom the transaction should
					be committed */
/****************************************************************//**
Flushes InnoDB logs to disk and makes a checkpoint. Really, a commit flushes
the logs, and the name of this function should be innobase_checkpoint.
@return TRUE if error */
static
bool
innobase_flush_logs(
/*================*/
	handlerton*	hton);		/*!< in: InnoDB handlerton */

/************************************************************************//**
Implements the SHOW ENGINE INNODB STATUS command. Sends the output of the
InnoDB Monitor to the client.
@return 0 on success */
static
int
innodb_show_status(
/*===============*/
	handlerton*	hton,		/*!< in: the innodb handlerton */
	THD*		thd,		/*!< in: the MySQL query thread of
					the caller */
	stat_print_fn*	stat_print);
/************************************************************************//**
Return 0 on success and non-zero on failure. Note: the bool return type
seems to be abused here, should be an int. */
static
bool
innobase_show_status(
/*=================*/
	handlerton*		hton,	/*!< in: the innodb handlerton */
	THD*			thd,	/*!< in: the MySQL query thread of
					the caller */
	stat_print_fn*		stat_print,
	enum ha_stat_type	stat_type);

/*****************************************************************//**
Commits a transaction in an InnoDB database. */
static
void
innobase_commit_low(
/*================*/
	trx_t*	trx);	/*!< in: transaction handle */

/****************************************************************//**
Parse and enable InnoDB monitor counters during server startup.
User can enable monitor counters/groups by specifying
"loose-innodb_monitor_enable = monitor_name1;monitor_name2..."
in server configuration file or at the command line. */
static
void
innodb_enable_monitor_at_startup(
/*=============================*/
	char*	str);	/*!< in: monitor counter enable list */

/*********************************************************************
Normalizes a table name string. A normalized name consists of the
database name catenated to '/' and table name. An example:
test/mytable. On Windows normalization puts both the database name and the
table name always to lower case if "set_lower_case" is set to TRUE. */
static
void
normalize_table_name_low(
/*=====================*/
	char*           norm_name,      /* out: normalized name as a
					null-terminated string */
	const char*     name,           /* in: table name string */
	ibool           set_lower_case); /* in: TRUE if we want to set
					 name to lower case */

/*************************************************************//**
Check for a valid value of innobase_commit_concurrency.
@return 0 for valid innodb_commit_concurrency */
static
int
innobase_commit_concurrency_validate(
/*=================================*/
	THD*				thd,	/*!< in: thread handle */
	struct st_mysql_sys_var*	var,	/*!< in: pointer to system
						variable */
	void*				save,	/*!< out: immediate result
						for update function */
	struct st_mysql_value*		value)	/*!< in: incoming string */
{
	long long	intbuf;
	ulong		commit_concurrency;

	DBUG_ENTER("innobase_commit_concurrency_validate");

	if (value->val_int(value, &intbuf)) {
		/* The value is NULL. That is invalid. */
		DBUG_RETURN(1);
	}

	*reinterpret_cast<ulong*>(save) = commit_concurrency
		= static_cast<ulong>(intbuf);

	/* Allow the value to be updated, as long as it remains zero
	or nonzero. */
	DBUG_RETURN(!(!commit_concurrency == !innobase_commit_concurrency));
}

/*******************************************************************//**
Function for constructing an InnoDB table handler instance. */
static
handler*
innobase_create_handler(
/*====================*/
	handlerton*	hton,	/*!< in: InnoDB handlerton */
	TABLE_SHARE*	table,
	MEM_ROOT*	mem_root)
{
	return(new (mem_root) ha_innobase(hton, table));
}

/* General functions */

/*************************************************************//**
Check that a page_size is correct for InnoDB.  If correct, set the
associated page_size_shift which is the power of 2 for this page size.
@return an associated page_size_shift if valid, 0 if invalid. */
inline
int
innodb_page_size_validate(
/*======================*/
	ulong	page_size)		/*!< in: Page Size to evaluate */
{
	ulong		n;

	DBUG_ENTER("innodb_page_size_validate");

	for (n = UNIV_PAGE_SIZE_SHIFT_MIN;
	     n <= UNIV_PAGE_SIZE_SHIFT_MAX;
	     n++) {
		if (page_size == (ulong) (1 << n)) {
			DBUG_RETURN(n);
		}
	}

	DBUG_RETURN(0);
}

/******************************************************************//**
Returns true if the thread is the replication thread on the slave
server. Used in srv_conc_enter_innodb() to determine if the thread
should be allowed to enter InnoDB - the replication thread is treated
differently than other threads. Also used in
srv_conc_force_exit_innodb().
@return true if thd is the replication thread */

ibool
thd_is_replication_slave_thread(
/*============================*/
	THD*	thd)	/*!< in: thread handle */
{
	return((ibool) thd_slave_thread(thd));
}

/******************************************************************//**
Gets information on the durability property requested by thread.
Used when writing either a prepare or commit record to the log
buffer. @return the durability property. */

enum durability_properties
thd_requested_durability(
/*=====================*/
	const THD* thd)	/*!< in: thread handle */
{
	return(thd_get_durability_property(thd));
}

/******************************************************************//**
Returns true if transaction should be flagged as read-only.
@return true if the thd is marked as read-only */

bool
thd_trx_is_read_only(
/*=================*/
	THD*	thd)	/*!< in: thread handle */
{
	return(thd != 0 && thd_tx_is_read_only(thd));
}

/******************************************************************//**
Check if the transaction is an auto-commit transaction. TRUE also
implies that it is a SELECT (read-only) transaction.
@return true if the transaction is an auto commit read-only transaction. */

ibool
thd_trx_is_auto_commit(
/*===================*/
	THD*	thd)	/*!< in: thread handle, can be NULL */
{
	return(thd != NULL
	       && !thd_test_options(
		       thd,
		       OPTION_NOT_AUTOCOMMIT | OPTION_BEGIN)
	       && thd_is_select(thd));
}

extern "C" time_t thd_start_time(const THD* thd);

/******************************************************************//**
Get the thread start time.
@return the thread start time in seconds since the epoch. */

ulint
thd_start_time_in_secs(
/*===================*/
	THD*	thd)	/*!< in: thread handle, or NULL */
{
	// FIXME: This function should be added to the server code.
	//return(thd_start_time(thd));
	return(ulint(ut_time()));
}

/******************************************************************//**
Save some CPU by testing the value of srv_thread_concurrency in inline
functions. */
static inline
void
innobase_srv_conc_enter_innodb(
/*===========================*/
	trx_t*	trx)	/*!< in: transaction handle */
{
	if (srv_thread_concurrency) {
		if (trx->n_tickets_to_enter_innodb > 0) {

			/* If trx has 'free tickets' to enter the engine left,
			then use one such ticket */

			--trx->n_tickets_to_enter_innodb;

		} else if (trx->mysql_thd != NULL
			   && thd_is_replication_slave_thread(trx->mysql_thd)) {

			UT_WAIT_FOR(
				srv_conc_get_active_threads()
				< srv_thread_concurrency,
				srv_replication_delay * 1000);

		}  else {
			srv_conc_enter_innodb(trx);
		}
	}
}

/******************************************************************//**
Note that the thread wants to leave InnoDB only if it doesn't have
any spare tickets. */
static inline
void
innobase_srv_conc_exit_innodb(
/*==========================*/
	trx_t*	trx)	/*!< in: transaction handle */
{
	btrsea_sync_check	check(trx->has_search_latch);

	ut_ad(!sync_check_iterate(check));

	/* This is to avoid making an unnecessary function call. */
	if (trx->declared_to_be_inside_innodb
	    && trx->n_tickets_to_enter_innodb == 0) {

		srv_conc_force_exit_innodb(trx);
	}
}

/******************************************************************//**
Force a thread to leave InnoDB even if it has spare tickets. */
static inline
void
innobase_srv_conc_force_exit_innodb(
/*================================*/
	trx_t*	trx)	/*!< in: transaction handle */
{
	btrsea_sync_check	check(trx->has_search_latch);

	ut_ad(!sync_check_iterate(check));

	/* This is to avoid making an unnecessary function call. */
	if (trx->declared_to_be_inside_innodb) {
		srv_conc_force_exit_innodb(trx);
	}
}

/******************************************************************//**
Returns the NUL terminated value of glob_hostname.
@return pointer to glob_hostname. */

const char*
server_get_hostname()
/*=================*/
{
	return(glob_hostname);
}

/******************************************************************//**
Returns true if the transaction this thread is processing has edited
non-transactional tables. Used by the deadlock detector when deciding
which transaction to rollback in case of a deadlock - we try to avoid
rolling back transactions that have edited non-transactional tables.
@return true if non-transactional tables have been edited */

ibool
thd_has_edited_nontrans_tables(
/*===========================*/
	THD*	thd)	/*!< in: thread handle */
{
	return((ibool) thd_non_transactional_update(thd));
}

/******************************************************************//**
Returns true if the thread is executing a SELECT statement.
@return true if thd is executing SELECT */

ibool
thd_is_select(
/*==========*/
	const THD*	thd)	/*!< in: thread handle */
{
	return(thd_sql_command(thd) == SQLCOM_SELECT);
}

/******************************************************************//**
Returns true if the thread supports XA,
global value of innodb_supports_xa if thd is NULL.
@return true if thd has XA support */

ibool
thd_supports_xa(
/*============*/
	THD*	thd)	/*!< in: thread handle, or NULL to query
			the global innodb_supports_xa */
{
	return(THDVAR(thd, support_xa));
}

/******************************************************************//**
Returns the lock wait timeout for the current connection.
@return the lock wait timeout, in seconds */

ulong
thd_lock_wait_timeout(
/*==================*/
	THD*	thd)	/*!< in: thread handle, or NULL to query
			the global innodb_lock_wait_timeout */
{
	/* According to <mysql/plugin.h>, passing thd == NULL
	returns the global value of the session variable. */
	return(THDVAR(thd, lock_wait_timeout));
}

/******************************************************************//**
Set the time waited for the lock for the current query. */

void
thd_set_lock_wait_time(
/*===================*/
	THD*	thd,	/*!< in/out: thread handle */
	ulint	value)	/*!< in: time waited for the lock */
{
	if (thd) {
		thd_storage_lock_wait(thd, value);
	}
}

/********************************************************************//**
Obtain the InnoDB transaction of a MySQL thread.
@return reference to transaction pointer */
__attribute__((warn_unused_result, nonnull))
static inline
trx_t*&
thd_to_trx(
/*=======*/
	THD*	thd)	/*!< in: MySQL thread */
{
	return(*(trx_t**) thd_ha_data(thd, innodb_hton_ptr));
}

/********************************************************************//**
Call this function when mysqld passes control to the client. That is to
avoid deadlocks on the adaptive hash S-latch possibly held by thd. For more
documentation, see handler.cc.
@return 0 */
static
int
innobase_release_temporary_latches(
/*===============================*/
	handlerton*	hton,	/*!< in: handlerton */
	THD*		thd)	/*!< in: MySQL thread */
{
	DBUG_ASSERT(hton == innodb_hton_ptr);

	if (!innodb_inited) {

		return(0);
	}

	trx_t*	trx = thd_to_trx(thd);

	if (trx != NULL) {
		trx_search_latch_release_if_reserved(trx);
	}

	return(0);
}

/********************************************************************//**
Increments innobase_active_counter and every INNOBASE_WAKE_INTERVALth
time calls srv_active_wake_master_thread. This function should be used
when a single database operation may introduce a small need for
server utility activity, like checkpointing. */
static inline
void
innobase_active_small(void)
/*=======================*/
{
	innobase_active_counter++;

	if ((innobase_active_counter % INNOBASE_WAKE_INTERVAL) == 0) {
		srv_active_wake_master_thread();
	}
}

/********************************************************************//**
Converts an InnoDB error code to a MySQL error code and also tells to MySQL
about a possible transaction rollback inside InnoDB caused by a lock wait
timeout or a deadlock.
@return MySQL error code */
static
int
convert_error_code_to_mysql(
/*========================*/
	dberr_t	error,	/*!< in: InnoDB error code */
	ulint	flags,  /*!< in: InnoDB table flags, or 0 */
	THD*	thd)	/*!< in: user thread handle or NULL */
{
	switch (error) {
	case DB_SUCCESS:
		return(0);

	case DB_INTERRUPTED:
		my_error(ER_QUERY_INTERRUPTED, MYF(0));
		return(-1);

	case DB_FOREIGN_EXCEED_MAX_CASCADE:
		ut_ad(thd);
		my_error(ER_FK_DEPTH_EXCEEDED, MYF(0), FK_MAX_CASCADE_DEL);
		return(HA_ERR_FK_DEPTH_EXCEEDED);

	case DB_ERROR:
	default:
		return(-1); /* unspecified error */

	case DB_DUPLICATE_KEY:
		/* Be cautious with returning this error, since
		mysql could re-enter the storage layer to get
		duplicated key info, the operation requires a
		valid table handle and/or transaction information,
		which might not always be available in the error
		handling stage. */
		return(HA_ERR_FOUND_DUPP_KEY);

	case DB_READ_ONLY:
		return(HA_ERR_TABLE_READONLY);

	case DB_FOREIGN_DUPLICATE_KEY:
		return(HA_ERR_FOREIGN_DUPLICATE_KEY);

	case DB_MISSING_HISTORY:
		return(HA_ERR_TABLE_DEF_CHANGED);

	case DB_RECORD_NOT_FOUND:
		return(HA_ERR_NO_ACTIVE_RECORD);

	case DB_DEADLOCK:
		/* Since we rolled back the whole transaction, we must
		tell it also to MySQL so that MySQL knows to empty the
		cached binlog for this transaction */

		if (thd) {
			thd_mark_transaction_to_rollback(thd, true);
		}

		return(HA_ERR_LOCK_DEADLOCK);

	case DB_LOCK_WAIT_TIMEOUT:
		/* Starting from 5.0.13, we let MySQL just roll back the
		latest SQL statement in a lock wait timeout. Previously, we
		rolled back the whole transaction. */

		if (thd) {
			thd_mark_transaction_to_rollback(
				thd, (bool) row_rollback_on_timeout);
		}

		return(HA_ERR_LOCK_WAIT_TIMEOUT);

	case DB_NO_REFERENCED_ROW:
		return(HA_ERR_NO_REFERENCED_ROW);

	case DB_ROW_IS_REFERENCED:
		return(HA_ERR_ROW_IS_REFERENCED);

	case DB_CANNOT_ADD_CONSTRAINT:
	case DB_CHILD_NO_INDEX:
	case DB_PARENT_NO_INDEX:
		return(HA_ERR_CANNOT_ADD_FOREIGN);

	case DB_CANNOT_DROP_CONSTRAINT:

		return(HA_ERR_ROW_IS_REFERENCED); /* TODO: This is a bit
						misleading, a new MySQL error
						code should be introduced */

	case DB_CORRUPTION:
		return(HA_ERR_CRASHED);

	case DB_OUT_OF_FILE_SPACE:
		return(HA_ERR_RECORD_FILE_FULL);

	case DB_TEMP_FILE_WRITE_FAILURE:
		return(HA_ERR_TEMP_FILE_WRITE_FAILURE);

	case DB_TABLE_IN_FK_CHECK:
		return(HA_ERR_TABLE_IN_FK_CHECK);

	case DB_TABLE_IS_BEING_USED:
		return(HA_ERR_WRONG_COMMAND);

	case DB_TABLESPACE_DELETED:
	case DB_TABLE_NOT_FOUND:
		return(HA_ERR_NO_SUCH_TABLE);

	case DB_TABLESPACE_NOT_FOUND:
		return(HA_ERR_NO_SUCH_TABLE);

	case DB_TOO_BIG_RECORD: {
		/* If prefix is true then a 768-byte prefix is stored
		locally for BLOB fields. Refer to dict_table_get_format() */
		bool prefix = (dict_tf_get_format(flags) == UNIV_FORMAT_A);
		my_printf_error(ER_TOO_BIG_ROWSIZE,
			"Row size too large (> %lu). Changing some columns "
			"to TEXT or BLOB %smay help. In current row "
			"format, BLOB prefix of %d bytes is stored inline.",
			MYF(0),
			page_get_free_space_of_empty(flags &
				DICT_TF_COMPACT) / 2,
			prefix ? "or using ROW_FORMAT=DYNAMIC "
			"or ROW_FORMAT=COMPRESSED ": "",
			prefix ? DICT_MAX_FIXED_COL_LEN : 0);
		return(HA_ERR_TO_BIG_ROW);
	}

	case DB_TOO_BIG_INDEX_COL:
		my_error(ER_INDEX_COLUMN_TOO_LONG, MYF(0),
			 DICT_MAX_FIELD_LEN_BY_FORMAT_FLAG(flags));
		return(HA_ERR_INDEX_COL_TOO_LONG);

	case DB_NO_SAVEPOINT:
		return(HA_ERR_NO_SAVEPOINT);

	case DB_LOCK_TABLE_FULL:
		/* Since we rolled back the whole transaction, we must
		tell it also to MySQL so that MySQL knows to empty the
		cached binlog for this transaction */

		if (thd) {
			thd_mark_transaction_to_rollback(thd, true);
		}

		return(HA_ERR_LOCK_TABLE_FULL);

	case DB_FTS_INVALID_DOCID:
		return(HA_FTS_INVALID_DOCID);
	case DB_FTS_EXCEED_RESULT_CACHE_LIMIT:
		return(HA_ERR_FTS_EXCEED_RESULT_CACHE_LIMIT);
	case DB_TOO_MANY_CONCURRENT_TRXS:
		return(HA_ERR_TOO_MANY_CONCURRENT_TRXS);
	case DB_UNSUPPORTED:
		return(HA_ERR_UNSUPPORTED);
	case DB_INDEX_CORRUPT:
		return(HA_ERR_INDEX_CORRUPT);
	case DB_UNDO_RECORD_TOO_BIG:
		return(HA_ERR_UNDO_REC_TOO_BIG);
	case DB_OUT_OF_MEMORY:
		return(HA_ERR_OUT_OF_MEM);
	case DB_TABLESPACE_EXISTS:
		return(HA_ERR_TABLESPACE_EXISTS);
	case DB_IDENTIFIER_TOO_LONG:
		return(HA_ERR_INTERNAL_ERROR);
	}
}

/*************************************************************//**
Prints info of a THD object (== user session thread) to the given file. */

void
innobase_mysql_print_thd(
/*=====================*/
	FILE*	f,		/*!< in: output stream */
	THD*	thd,		/*!< in: MySQL THD object */
	uint	max_query_len)	/*!< in: max query length to print, or 0 to
				use the default max length */
{
	char	buffer[1024];

	fputs(thd_security_context(thd, buffer, sizeof buffer,
				   max_query_len), f);
	putc('\n', f);
}

/******************************************************************//**
Get the error message format string.
@return the format string or 0 if not found. */

const char*
innobase_get_err_msg(
/*=================*/
	int	error_code)	/*!< in: MySQL error code */
{
	return(my_get_err_msg(error_code));
}

/******************************************************************//**
Get the variable length bounds of the given character set. */

void
innobase_get_cset_width(
/*====================*/
	ulint	cset,		/*!< in: MySQL charset-collation code */
	ulint*	mbminlen,	/*!< out: minimum length of a char (in bytes) */
	ulint*	mbmaxlen)	/*!< out: maximum length of a char (in bytes) */
{
	CHARSET_INFO*	cs;
	ut_ad(cset <= MAX_CHAR_COLL_NUM);
	ut_ad(mbminlen);
	ut_ad(mbmaxlen);

	cs = all_charsets[cset];
	if (cs) {
		*mbminlen = cs->mbminlen;
		*mbmaxlen = cs->mbmaxlen;
		ut_ad(*mbminlen < DATA_MBMAX);
		ut_ad(*mbmaxlen < DATA_MBMAX);
	} else {
		THD*	thd = current_thd;

		if (thd && thd_sql_command(thd) == SQLCOM_DROP_TABLE) {

			/* Fix bug#46256: allow tables to be dropped if the
			collation is not found, but issue a warning. */
			if (cset != 0) {

				sql_print_warning(
					"Unknown collation #%lu.", cset);
			}
		} else {

			ut_a(cset == 0);
		}

		*mbminlen = *mbmaxlen = 0;
	}
}

/******************************************************************//**
Converts an identifier to a table name. */

void
innobase_convert_from_table_id(
/*===========================*/
	CHARSET_INFO*	cs,	/*!< in: the 'from' character set */
	char*		to,	/*!< out: converted identifier */
	const char*	from,	/*!< in: identifier to convert */
	ulint		len)	/*!< in: length of 'to', in bytes */
{
	uint	errors;

	strconvert(cs, from, &my_charset_filename, to, (uint) len, &errors);
}

/**********************************************************************
Check if the length of the identifier exceeds the maximum allowed.
return true when length of identifier is too long. */

my_bool
innobase_check_identifier_length(
/*=============================*/
	const char*	id)	/* in: FK identifier to check excluding the
				database portion. */
{
	int		well_formed_error = 0;
	CHARSET_INFO	*cs = system_charset_info;
	DBUG_ENTER("innobase_check_identifier_length");

	size_t len = cs->cset->well_formed_len(cs, id, id + strlen(id),
					       NAME_CHAR_LEN,
					       &well_formed_error);

	if (well_formed_error || len == NAME_CHAR_LEN) {
		my_error(ER_TOO_LONG_IDENT, MYF(0), id);
		DBUG_RETURN(true);
	}
	DBUG_RETURN(false);
}

/******************************************************************//**
Converts an identifier to UTF-8. */

void
innobase_convert_from_id(
/*=====================*/
	CHARSET_INFO*	cs,	/*!< in: the 'from' character set */
	char*		to,	/*!< out: converted identifier */
	const char*	from,	/*!< in: identifier to convert */
	ulint		len)	/*!< in: length of 'to', in bytes */
{
	uint	errors;

	strconvert(cs, from, system_charset_info, to, (uint) len, &errors);
}

/******************************************************************//**
Compares NUL-terminated UTF-8 strings case insensitively.
@return 0 if a=b, <0 if a<b, >1 if a>b */

int
innobase_strcasecmp(
/*================*/
	const char*	a,	/*!< in: first string to compare */
	const char*	b)	/*!< in: second string to compare */
{
	if (!a) {
		if (!b) {
			return(0);
		} else {
			return(-1);
		}
	} else if (!b) {
		return(1);
	}

	return(my_strcasecmp(system_charset_info, a, b));
}

/******************************************************************//**
Compares NUL-terminated UTF-8 strings case insensitively. The
second string contains wildcards.
@return 0 if a match is found, 1 if not */

int
innobase_wildcasecmp(
/*=================*/
	const char*	a,	/*!< in: string to compare */
	const char*	b)	/*!< in: wildcard string to compare */
{
	return(wild_case_compare(system_charset_info, a, b));
}

/******************************************************************//**
Strip dir name from a full path name and return only the file name
@return file name or "null" if no file name */

const char*
innobase_basename(
/*==============*/
	const char*	path_name)	/*!< in: full path name */
{
	const char*	name = base_name(path_name);

	return((name) ? name : "null");
}

/******************************************************************//**
Makes all characters in a NUL-terminated UTF-8 string lower case. */

void
innobase_casedn_str(
/*================*/
	char*	a)	/*!< in/out: string to put in lower case */
{
	my_casedn_str(system_charset_info, a);
}

/**********************************************************************//**
Determines the connection character set.
@return connection character set */

CHARSET_INFO*
innobase_get_charset(
/*=================*/
	THD*	mysql_thd)	/*!< in: MySQL thread handle */
{
	return(thd_charset(mysql_thd));
}

/**********************************************************************//**
Determines the current SQL statement.
@return SQL statement string */

const char*
innobase_get_stmt(
/*==============*/
	THD*	thd,		/*!< in: MySQL thread handle */
	size_t*	length)		/*!< out: length of the SQL statement */
{
	LEX_STRING* stmt;

	stmt = thd_query_string(thd);
	*length = stmt->length;
	return(stmt->str);
}

/**********************************************************************//**
Get the current setting of the table_def_size global parameter. We do
a dirty read because for one there is no synchronization object and
secondly there is little harm in doing so even if we get a torn read.
@return value of table_def_size */

ulint
innobase_get_table_cache_size(void)
/*===============================*/
{
	return(table_def_size);
}

/**********************************************************************//**
Get the current setting of the lower_case_table_names global parameter from
mysqld.cc. We do a dirty read because for one there is no synchronization
object and secondly there is little harm in doing so even if we get a torn
read.
@return value of lower_case_table_names */

ulint
innobase_get_lower_case_table_names(void)
/*=====================================*/
{
	return(lower_case_table_names);
}

/*********************************************************************//**
Creates a temporary file.
@return temporary file descriptor, or < 0 on error */

int
innobase_mysql_tmpfile(void)
/*========================*/
{
	int	fd2 = -1;
	File	fd;

	DBUG_EXECUTE_IF(
		"innobase_tmpfile_creation_failure",
		return(-1);
	);

	fd = mysql_tmpfile("ib");

	if (fd >= 0) {
		/* Copy the file descriptor, so that the additional resources
		allocated by create_temp_file() can be freed by invoking
		my_close().

		Because the file descriptor returned by this function
		will be passed to fdopen(), it will be closed by invoking
		fclose(), which in turn will invoke close() instead of
		my_close(). */

#ifdef _WIN32
		/* Note that on Windows, the integer returned by mysql_tmpfile
		has no relation to C runtime file descriptor. Here, we need
		to call my_get_osfhandle to get the HANDLE and then convert it
		to C runtime filedescriptor. */
		{
			HANDLE hFile = my_get_osfhandle(fd);
			HANDLE hDup;
			BOOL bOK = DuplicateHandle(
					GetCurrentProcess(),
					hFile, GetCurrentProcess(),
					&hDup, 0, FALSE, DUPLICATE_SAME_ACCESS);
			if (bOK) {
				fd2 = _open_osfhandle((intptr_t) hDup, 0);
			} else {
				my_osmaperr(GetLastError());
				fd2 = -1;
			}
		}
#else
		fd2 = dup(fd);
#endif
		if (fd2 < 0) {
			char errbuf[MYSYS_STRERROR_SIZE];
			DBUG_PRINT("error",("Got error %d on dup",fd2));
			my_errno=errno;
			my_error(EE_OUT_OF_FILERESOURCES,
				 MYF(ME_BELL+ME_WAITTANG),
				 "ib*", my_errno,
				 my_strerror(errbuf, sizeof(errbuf), my_errno));
		}
		my_close(fd, MYF(MY_WME));
	}
	return(fd2);
}

/*********************************************************************//**
Wrapper around MySQL's copy_and_convert function.
@return number of bytes copied to 'to' */

ulint
innobase_convert_string(
/*====================*/
	void*		to,		/*!< out: converted string */
	ulint		to_length,	/*!< in: number of bytes reserved
					for the converted string */
	CHARSET_INFO*	to_cs,		/*!< in: character set to convert to */
	const void*	from,		/*!< in: string to convert */
	ulint		from_length,	/*!< in: number of bytes to convert */
	CHARSET_INFO*	from_cs,	/*!< in: character set to convert
					from */
	uint*		errors)		/*!< out: number of errors encountered
					during the conversion */
{
	return(copy_and_convert(
			(char*) to, (uint32) to_length, to_cs,
			(const char*) from, (uint32) from_length, from_cs,
			errors));
}

/*******************************************************************//**
Formats the raw data in "data" (in InnoDB on-disk format) that is of
type DATA_(CHAR|VARCHAR|MYSQL|VARMYSQL) using "charset_coll" and writes
the result to "buf". The result is converted to "system_charset_info".
Not more than "buf_size" bytes are written to "buf".
The result is always NUL-terminated (provided buf_size > 0) and the
number of bytes that were written to "buf" is returned (including the
terminating NUL).
@return number of bytes that were written */

ulint
innobase_raw_format(
/*================*/
	const char*	data,		/*!< in: raw data */
	ulint		data_len,	/*!< in: raw data length
					in bytes */
	ulint		charset_coll,	/*!< in: charset collation */
	char*		buf,		/*!< out: output buffer */
	ulint		buf_size)	/*!< in: output buffer size
					in bytes */
{
	/* XXX we use a hard limit instead of allocating
	but_size bytes from the heap */
	CHARSET_INFO*	data_cs;
	char		buf_tmp[8192];
	ulint		buf_tmp_used;
	uint		num_errors;

	data_cs = all_charsets[charset_coll];

	buf_tmp_used = innobase_convert_string(buf_tmp, sizeof(buf_tmp),
					       system_charset_info,
					       data, data_len, data_cs,
					       &num_errors);

	return(ut_str_sql_format(buf_tmp, buf_tmp_used, buf, buf_size));
}

/*********************************************************************//**
Compute the next autoinc value.

For MySQL replication the autoincrement values can be partitioned among
the nodes. The offset is the start or origin of the autoincrement value
for a particular node. For n nodes the increment will be n and the offset
will be in the interval [1, n]. The formula tries to allocate the next
value for a particular node.

Note: This function is also called with increment set to the number of
values we want to reserve for multi-value inserts e.g.,

	INSERT INTO T VALUES(), (), ();

innobase_next_autoinc() will be called with increment set to 3 where
autoinc_lock_mode != TRADITIONAL because we want to reserve 3 values for
the multi-value INSERT above.
@return the next value */

ulonglong
innobase_next_autoinc(
/*==================*/
	ulonglong	current,	/*!< in: Current value */
	ulonglong	need,		/*!< in: count of values needed */
	ulonglong	step,		/*!< in: AUTOINC increment step */
	ulonglong	offset,		/*!< in: AUTOINC offset */
	ulonglong	max_value)	/*!< in: max value for type */
{
	ulonglong	next_value;
	ulonglong	block = need * step;

	/* Should never be 0. */
	ut_a(need > 0);
	ut_a(block > 0);
	ut_a(max_value > 0);

	/* According to MySQL documentation, if the offset is greater than
	the step then the offset is ignored. */
	if (offset > block) {
		offset = 0;
	}

	/* Check for overflow. Current can be > max_value if the value is
	in reality a negative value.The visual studio compilers converts
	large double values automatically into unsigned long long datatype
	maximum value */

	if (block >= max_value
	    || offset > max_value
	    || current >= max_value
	    || max_value - offset <= offset) {

		next_value = max_value;
	} else {
		ut_a(max_value > current);

		ulonglong	free = max_value - current;

		if (free < offset || free - offset <= block) {
			next_value = max_value;
		} else {
			next_value = 0;
		}
	}

	if (next_value == 0) {
		ulonglong	next;

		if (current > offset) {
			next = (current - offset) / step;
		} else {
			next = (offset - current) / step;
		}

		ut_a(max_value > next);
		next_value = next * step;
		/* Check for multiplication overflow. */
		ut_a(next_value >= next);
		ut_a(max_value > next_value);

		/* Check for overflow */
		if (max_value - next_value >= block) {

			next_value += block;

			if (max_value - next_value >= offset) {
				next_value += offset;
			} else {
				next_value = max_value;
			}
		} else {
			next_value = max_value;
		}
	}

	ut_a(next_value != 0);
	ut_a(next_value <= max_value);

	return(next_value);
}

/*********************************************************************//**
Initializes some fields in an InnoDB transaction object. */
static
void
innobase_trx_init(
/*==============*/
	THD*	thd,	/*!< in: user thread handle */
	trx_t*	trx)	/*!< in/out: InnoDB transaction handle */
{
	DBUG_ENTER("innobase_trx_init");
	DBUG_ASSERT(EQ_CURRENT_THD(thd));
	DBUG_ASSERT(thd == trx->mysql_thd);

	trx->check_foreigns = !thd_test_options(
		thd, OPTION_NO_FOREIGN_KEY_CHECKS);

	trx->check_unique_secondary = !thd_test_options(
		thd, OPTION_RELAXED_UNIQUE_CHECKS);

	DBUG_VOID_RETURN;
}

/*********************************************************************//**
Allocates an InnoDB transaction for a MySQL handler object for DML.
@return InnoDB transaction handle */

trx_t*
innobase_trx_allocate(
/*==================*/
	THD*	thd)	/*!< in: user thread handle */
{
	trx_t*	trx;

	DBUG_ENTER("innobase_trx_allocate");
	DBUG_ASSERT(thd != NULL);
	DBUG_ASSERT(EQ_CURRENT_THD(thd));

	trx = trx_allocate_for_mysql();

	trx->mysql_thd = thd;

	innobase_trx_init(thd, trx);

	DBUG_RETURN(trx);
}

/*********************************************************************//**
Gets the InnoDB transaction handle for a MySQL handler object, creates
an InnoDB transaction struct if the corresponding MySQL thread struct still
lacks one.
@return InnoDB transaction handle */
static inline
trx_t*
check_trx_exists(
/*=============*/
	THD*	thd)	/*!< in: user thread handle */
{
	trx_t*&	trx = thd_to_trx(thd);

	ut_ad(EQ_CURRENT_THD(thd));

	if (trx == NULL) {
		trx = innobase_trx_allocate(thd);
	} else if (UNIV_UNLIKELY(trx->magic_n != TRX_MAGIC_N)) {
		mem_analyze_corruption(trx);
		ut_error;
	}

	innobase_trx_init(thd, trx);

	return(trx);
}

/*********************************************************************//**
Note that a transaction has been registered with MySQL.
@return true if transaction is registered with MySQL 2PC coordinator */
static inline
bool
trx_is_registered_for_2pc(
/*=========================*/
	const trx_t*	trx)	/* in: transaction */
{
	return(trx->is_registered == 1);
}

/*********************************************************************//**
Note that a transaction has been registered with MySQL 2PC coordinator. */
static inline
void
trx_register_for_2pc(
/*==================*/
	trx_t*	trx)	/* in: transaction */
{
	trx->is_registered = 1;
}

/*********************************************************************//**
Note that a transaction has been deregistered. */
static inline
void
trx_deregister_from_2pc(
/*====================*/
	trx_t*	trx)	/* in: transaction */
{
	trx->is_registered = 0;
}


/*********************************************************************//**
Check if transaction is started.
@reutrn true if transaction is in state started */
static
bool
trx_is_started(
/*===========*/
	trx_t*	trx)	/* in: transaction */
{
	return(trx->state != TRX_STATE_NOT_STARTED);
}

/*********************************************************************//**
Copy table flags from MySQL's HA_CREATE_INFO into an InnoDB table object.
Those flags are stored in .frm file and end up in the MySQL table object,
but are frequently used inside InnoDB so we keep their copies into the
InnoDB table object. */

void
innobase_copy_frm_flags_from_create_info(
/*=====================================*/
	dict_table_t*		innodb_table,	/*!< in/out: InnoDB table */
	const HA_CREATE_INFO*	create_info)	/*!< in: create info */
{
	ibool	ps_on;
	ibool	ps_off;

	if (dict_table_is_temporary(innodb_table)) {
		/* Temp tables do not use persistent stats. */
		ps_on = FALSE;
		ps_off = TRUE;
	} else {
		ps_on = create_info->table_options
			& HA_OPTION_STATS_PERSISTENT;
		ps_off = create_info->table_options
			& HA_OPTION_NO_STATS_PERSISTENT;
	}

	dict_stats_set_persistent(innodb_table, ps_on, ps_off);

	dict_stats_auto_recalc_set(
		innodb_table,
		create_info->stats_auto_recalc == HA_STATS_AUTO_RECALC_ON,
		create_info->stats_auto_recalc == HA_STATS_AUTO_RECALC_OFF);

	innodb_table->stats_sample_pages = create_info->stats_sample_pages;
}

/*********************************************************************//**
Copy table flags from MySQL's TABLE_SHARE into an InnoDB table object.
Those flags are stored in .frm file and end up in the MySQL table object,
but are frequently used inside InnoDB so we keep their copies into the
InnoDB table object. */

void
innobase_copy_frm_flags_from_table_share(
/*=====================================*/
	dict_table_t*		innodb_table,	/*!< in/out: InnoDB table */
	const TABLE_SHARE*	table_share)	/*!< in: table share */
{
	ibool	ps_on;
	ibool	ps_off;

	if (dict_table_is_temporary(innodb_table)) {
		/* Temp tables do not use persistent stats */
		ps_on = FALSE;
		ps_off = TRUE;
	} else {
		ps_on = table_share->db_create_options
			& HA_OPTION_STATS_PERSISTENT;
		ps_off = table_share->db_create_options
			& HA_OPTION_NO_STATS_PERSISTENT;
	}

	dict_stats_set_persistent(innodb_table, ps_on, ps_off);

	dict_stats_auto_recalc_set(
		innodb_table,
		table_share->stats_auto_recalc == HA_STATS_AUTO_RECALC_ON,
		table_share->stats_auto_recalc == HA_STATS_AUTO_RECALC_OFF);

	innodb_table->stats_sample_pages = table_share->stats_sample_pages;
}

/*********************************************************************//**
Construct ha_innobase handler. */

ha_innobase::ha_innobase(
/*=====================*/
	handlerton*	hton,
	TABLE_SHARE*	table_arg)
	:handler(hton, table_arg),
	prebuilt(NULL),
	int_table_flags(HA_REC_NOT_IN_SEQ |
		  HA_NULL_IN_KEY |
		  HA_CAN_INDEX_BLOBS |
		  HA_CAN_SQL_HANDLER |
		  HA_PRIMARY_KEY_REQUIRED_FOR_POSITION |
		  HA_PRIMARY_KEY_IN_READ_INDEX |
		  HA_BINLOG_ROW_CAPABLE |
		  HA_CAN_GEOMETRY |
		  HA_PARTIAL_COLUMN_READ |
		  HA_TABLE_SCAN_ON_INDEX |
		  HA_CAN_FULLTEXT |
		  HA_CAN_FULLTEXT_EXT |
		  HA_CAN_EXPORT |
		  HA_HAS_RECORDS
		  ),
	start_of_scan(0),
	num_write_row(0)
{}

/*********************************************************************//**
Destruct ha_innobase handler. */

ha_innobase::~ha_innobase()
/*======================*/
{
}

/*********************************************************************//**
Updates the user_thd field in a handle and also allocates a new InnoDB
transaction handle if needed, and updates the transaction fields in the
prebuilt struct. */
inline
void
ha_innobase::update_thd(
/*====================*/
	THD*	thd)	/*!< in: thd to use the handle */
{
	trx_t*		trx;

	DBUG_ENTER("ha_innobase::update_thd");
	DBUG_PRINT("ha_innobase::update_thd", ("user_thd: %p -> %p",
		   user_thd, thd));

	/* The table should have been opened in ha_innobase::open(). */
	DBUG_ASSERT(prebuilt->table->n_ref_count > 0);

	trx = check_trx_exists(thd);
	ut_ad(trx->dict_operation_lock_mode == 0);
	ut_ad(trx->dict_operation == TRX_DICT_OP_NONE);

	if (prebuilt->trx != trx) {

		row_update_prebuilt_trx(prebuilt, trx);
	}

	user_thd = thd;

	DBUG_ASSERT(prebuilt->trx->magic_n == TRX_MAGIC_N);
	DBUG_ASSERT(prebuilt->trx == thd_to_trx(user_thd));

	DBUG_VOID_RETURN;
}

/*********************************************************************//**
Updates the user_thd field in a handle and also allocates a new InnoDB
transaction handle if needed, and updates the transaction fields in the
prebuilt struct. */

void
ha_innobase::update_thd()
/*=====================*/
{
	THD*	thd = ha_thd();

	ut_ad(EQ_CURRENT_THD(thd));
	update_thd(thd);
}

/*********************************************************************//**
Registers an InnoDB transaction with the MySQL 2PC coordinator, so that
the MySQL XA code knows to call the InnoDB prepare and commit, or rollback
for the transaction. This MUST be called for every transaction for which
the user may call commit or rollback. Calling this several times to register
the same transaction is allowed, too. This function also registers the
current SQL statement. */
static inline
void
innobase_register_trx(
/*==================*/
	handlerton*	hton,	/* in: Innobase handlerton */
	THD*		thd,	/* in: MySQL thd (connection) object */
	trx_t*		trx)	/* in: transaction to register */
{
	trans_register_ha(thd, FALSE, hton, (const ulonglong *)&trx->id);

	if (!trx_is_registered_for_2pc(trx)
	    && thd_test_options(thd, OPTION_NOT_AUTOCOMMIT | OPTION_BEGIN)) {

		trans_register_ha(thd, TRUE, hton, (const ulonglong *)&trx->id);
	}

	trx_register_for_2pc(trx);
}

/*	BACKGROUND INFO: HOW THE MYSQL QUERY CACHE WORKS WITH INNODB
	------------------------------------------------------------

1) The use of the query cache for TBL is disabled when there is an
uncommitted change to TBL.

2) When a change to TBL commits, InnoDB stores the current value of
its global trx id counter, let us denote it by INV_TRX_ID, to the table object
in the InnoDB data dictionary, and does only allow such transactions whose
id <= INV_TRX_ID to use the query cache.

3) When InnoDB does an INSERT/DELETE/UPDATE to a table TBL, or an implicit
modification because an ON DELETE CASCADE, we invalidate the MySQL query cache
of TBL immediately.

How this is implemented inside InnoDB:

1) Since every modification always sets an IX type table lock on the InnoDB
table, it is easy to check if there can be uncommitted modifications for a
table: just check if there are locks in the lock list of the table.

2) When a transaction inside InnoDB commits, it reads the global trx id
counter and stores the value INV_TRX_ID to the tables on which it had a lock.

3) If there is an implicit table change from ON DELETE CASCADE or SET NULL,
InnoDB calls an invalidate method for the MySQL query cache for that table.

How this is implemented inside sql_cache.cc:

1) The query cache for an InnoDB table TBL is invalidated immediately at an
INSERT/UPDATE/DELETE, just like in the case of MyISAM. No need to delay
invalidation to the transaction commit.

2) To store or retrieve a value from the query cache of an InnoDB table TBL,
any query must first ask InnoDB's permission. We must pass the thd as a
parameter because InnoDB will look at the trx id, if any, associated with
that thd. Also the full_name which is used as key to search for the table
object. The full_name is a string containing the normalized path to the
table in the canonical format.

3) Use of the query cache for InnoDB tables is now allowed also when
AUTOCOMMIT==0 or we are inside BEGIN ... COMMIT. Thus transactions no longer
put restrictions on the use of the query cache.
*/

/******************************************************************//**
The MySQL query cache uses this to check from InnoDB if the query cache at
the moment is allowed to operate on an InnoDB table. The SQL query must
be a non-locking SELECT.

The query cache is allowed to operate on certain query only if this function
returns TRUE for all tables in the query.

If thd is not in the autocommit state, this function also starts a new
transaction for thd if there is no active trx yet, and assigns a consistent
read view to it if there is no read view yet.

Why a deadlock of threads is not possible: the query cache calls this function
at the start of a SELECT processing. Then the calling thread cannot be
holding any InnoDB semaphores. The calling thread is holding the
query cache mutex, and this function will reserve the InnoDB trx_sys->mutex.
Thus, the 'rank' in sync0mutex.h of the MySQL query cache mutex is above
the InnoDB trx_sys->mutex.
@return TRUE if permitted, FALSE if not; note that the value FALSE
does not mean we should invalidate the query cache: invalidation is
called explicitly */
static
my_bool
innobase_query_caching_of_table_permitted(
/*======================================*/
	THD*	thd,		/*!< in: thd of the user who is trying to
				store a result to the query cache or
				retrieve it */
	char*	full_name,	/*!< in: normalized path to the table */
	uint	full_name_len,	/*!< in: length of the normalized path
                                to the table */
	ulonglong *unused)	/*!< unused for this engine */
{
	ibool	is_autocommit;
	trx_t*	trx;
	char	norm_name[1000];

	ut_a(full_name_len < 999);

	trx = check_trx_exists(thd);

	if (trx->isolation_level == TRX_ISO_SERIALIZABLE) {
		/* In the SERIALIZABLE mode we add LOCK IN SHARE MODE to every
		plain SELECT if AUTOCOMMIT is not on. */

		return((my_bool)FALSE);
	}

	if (trx->has_search_latch) {
		sql_print_error("The calling thread is holding the adaptive "
				"search, latch though calling "
				"innobase_query_caching_of_table_permitted.");
		trx_print(stderr, trx, 1024);
	}

	trx_search_latch_release_if_reserved(trx);

	innobase_srv_conc_force_exit_innodb(trx);

	if (!thd_test_options(thd, OPTION_NOT_AUTOCOMMIT | OPTION_BEGIN)) {

		is_autocommit = TRUE;
	} else {
		is_autocommit = FALSE;

	}

	if (is_autocommit && trx->n_mysql_tables_in_use == 0) {
		/* We are going to retrieve the query result from the query
		cache. This cannot be a store operation to the query cache
		because then MySQL would have locks on tables already.

		TODO: if the user has used LOCK TABLES to lock the table,
		then we open a transaction in the call of row_.. below.
		That trx can stay open until UNLOCK TABLES. The same problem
		exists even if we do not use the query cache. MySQL should be
		modified so that it ALWAYS calls some cleanup function when
		the processing of a query ends!

		We can imagine we instantaneously serialize this consistent
		read trx to the current trx id counter. If trx2 would have
		changed the tables of a query result stored in the cache, and
		trx2 would have already committed, making the result obsolete,
		then trx2 would have already invalidated the cache. Thus we
		can trust the result in the cache is ok for this query. */

		return((my_bool)TRUE);
	}

	/* Normalize the table name to InnoDB format */
	normalize_table_name(norm_name, full_name);

	innobase_register_trx(innodb_hton_ptr, thd, trx);

	if (row_search_check_if_query_cache_permitted(trx, norm_name)) {

		/* printf("Query cache for %s permitted\n", norm_name); */

		return((my_bool)TRUE);
	}

	/* printf("Query cache for %s NOT permitted\n", norm_name); */

	return((my_bool)FALSE);
}

/*****************************************************************//**
Invalidates the MySQL query cache for the table. */

void
innobase_invalidate_query_cache(
/*============================*/
	trx_t*		trx,		/*!< in: transaction which
					modifies the table */
	const char*	full_name,	/*!< in: concatenation of
					database name, null char NUL,
					table name, null char NUL;
					NOTE that in Windows this is
					always in LOWER CASE! */
	ulint		full_name_len)	/*!< in: full name length where
					also the null chars count */
{
	/* Note that the sync0mutex.h rank of the query cache mutex is just
	above the InnoDB trx_sys_t->lock. The caller of this function must
	not have latches of a lower rank. */

	/* Argument TRUE below means we are using transactions */
	mysql_query_cache_invalidate4(trx->mysql_thd,
				      full_name,
				      (uint32) full_name_len,
				      TRUE);
}

/*****************************************************************//**
Convert an SQL identifier to the MySQL system_charset_info (UTF-8)
and quote it if needed.
@return pointer to the end of buf */
static
char*
innobase_convert_identifier(
/*========================*/
	char*		buf,	/*!< out: buffer for converted identifier */
	ulint		buflen,	/*!< in: length of buf, in bytes */
	const char*	id,	/*!< in: identifier to convert */
	ulint		idlen,	/*!< in: length of id, in bytes */
	THD*		thd,	/*!< in: MySQL connection thread, or NULL */
	ibool		file_id)/*!< in: TRUE=id is a table or database name;
				FALSE=id is an UTF-8 string */
{
	const char*	s	= id;
	int		q;

	if (file_id) {

		char nz[MAX_TABLE_NAME_LEN + 1];
		char nz2[MAX_TABLE_NAME_LEN + 1];

		/* Decode the table name.  The MySQL function expects
		a NUL-terminated string.  The input and output strings
		buffers must not be shared. */
		ut_a(idlen <= MAX_TABLE_NAME_LEN);
		memcpy(nz, id, idlen);
		nz[idlen] = 0;

		s = nz2;
		idlen = explain_filename(thd, nz, nz2, sizeof nz2,
					 EXPLAIN_PARTITIONS_AS_COMMENT);
		goto no_quote;
	}

	/* See if the identifier needs to be quoted. */
	if (UNIV_UNLIKELY(!thd)) {
		q = '"';
	} else {
		q = get_quote_char_for_identifier(thd, s, (int) idlen);
	}

	if (q == EOF) {
no_quote:
		if (UNIV_UNLIKELY(idlen > buflen)) {
			idlen = buflen;
		}
		memcpy(buf, s, idlen);
		return(buf + idlen);
	}

	/* Quote the identifier. */
	if (buflen < 2) {
		return(buf);
	}

	*buf++ = q;
	buflen--;

	for (; idlen; idlen--) {
		int	c = *s++;
		if (UNIV_UNLIKELY(c == q)) {
			if (UNIV_UNLIKELY(buflen < 3)) {
				break;
			}

			*buf++ = c;
			*buf++ = c;
			buflen -= 2;
		} else {
			if (UNIV_UNLIKELY(buflen < 2)) {
				break;
			}

			*buf++ = c;
			buflen--;
		}
	}

	*buf++ = q;
	return(buf);
}

/*****************************************************************//**
Convert a table or index name to the MySQL system_charset_info (UTF-8)
and quote it if needed.
@return pointer to the end of buf */

char*
innobase_convert_name(
/*==================*/
	char*		buf,	/*!< out: buffer for converted identifier */
	ulint		buflen,	/*!< in: length of buf, in bytes */
	const char*	id,	/*!< in: identifier to convert */
	ulint		idlen,	/*!< in: length of id, in bytes */
	THD*		thd,	/*!< in: MySQL connection thread, or NULL */
	ibool		table_id)/*!< in: TRUE=id is a table or database name;
				FALSE=id is an index name */
{
	char*		s	= buf;
	const char*	bufend	= buf + buflen;

	if (table_id) {
		const char*	slash = (const char*) memchr(id, '/', idlen);
		if (!slash) {

			goto no_db_name;
		}

		/* Print the database name and table name separately. */
		s = innobase_convert_identifier(s, bufend - s, id, slash - id,
						thd, TRUE);
		if (UNIV_LIKELY(s < bufend)) {
			*s++ = '.';
			s = innobase_convert_identifier(s, bufend - s,
							slash + 1, idlen
							- (slash - id) - 1,
							thd, TRUE);
		}
	} else if (UNIV_UNLIKELY(*id == TEMP_INDEX_PREFIX)) {
		/* Temporary index name (smart ALTER TABLE) */
		const char temp_index_suffix[]= "--temporary--";

		s = innobase_convert_identifier(buf, buflen, id + 1, idlen - 1,
						thd, FALSE);
		if (s - buf + (sizeof temp_index_suffix - 1) < buflen) {
			memcpy(s, temp_index_suffix,
			       sizeof temp_index_suffix - 1);
			s += sizeof temp_index_suffix - 1;
		}
	} else {
no_db_name:
		s = innobase_convert_identifier(buf, buflen, id, idlen,
						thd, table_id);
	}

	return(s);
}

/*****************************************************************//**
A wrapper function of innobase_convert_name(), convert a table or
index name to the MySQL system_charset_info (UTF-8) and quote it if needed.
@return pointer to the end of buf */

void
innobase_format_name(
/*==================*/
	char*		buf,	/*!< out: buffer for converted identifier */
	ulint		buflen,	/*!< in: length of buf, in bytes */
	const char*	name,	/*!< in: index or table name to format */
	ibool		is_index_name) /*!< in: index name */
{
	const char*     bufend;

	bufend = innobase_convert_name(buf, buflen, name, strlen(name),
				       NULL, !is_index_name);

	ut_ad((ulint) (bufend - buf) < buflen);

	buf[bufend - buf] = '\0';
}

/**********************************************************************//**
Determines if the currently running transaction has been interrupted.
@return TRUE if interrupted */

ibool
trx_is_interrupted(
/*===============*/
	const trx_t*	trx)	/*!< in: transaction */
{
	return(trx && trx->mysql_thd && thd_killed(trx->mysql_thd));
}

/**********************************************************************//**
Determines if the currently running transaction is in strict mode.
@return TRUE if strict */

ibool
trx_is_strict(
/*==========*/
	trx_t*	trx)	/*!< in: transaction */
{
	return(trx && trx->mysql_thd && THDVAR(trx->mysql_thd, strict_mode));
}

/**********************************************************************//**
Determines if the current MySQL thread is running in strict mode.
If thd==NULL, THDVAR returns the global value of innodb-strict-mode.
@return TRUE if strict */
UNIV_INLINE
ibool
thd_is_strict(
/*==========*/
	THD*	thd)	/*!< in: MySQL thread descriptor */
{
	return(THDVAR(thd, strict_mode));
}

/**************************************************************//**
Resets some fields of a prebuilt struct. The template is used in fast
retrieval of just those column values MySQL needs in its processing. */
inline
void
ha_innobase::reset_template(void)
/*=============================*/
{
	ut_ad(prebuilt->magic_n == ROW_PREBUILT_ALLOCATED);
	ut_ad(prebuilt->magic_n2 == prebuilt->magic_n);

	prebuilt->keep_other_fields_on_keyread = 0;
	prebuilt->read_just_key = 0;
	prebuilt->in_fts_query = 0;
	/* Reset index condition pushdown state. */
	if (prebuilt->idx_cond) {
		prebuilt->idx_cond = NULL;
		prebuilt->idx_cond_n_cols = 0;
		/* Invalidate prebuilt->mysql_template
		in ha_innobase::write_row(). */
		prebuilt->template_type = ROW_MYSQL_NO_TEMPLATE;
	}
}

/*****************************************************************//**
Call this when you have opened a new table handle in HANDLER, before you
call index_read_idx() etc. Actually, we can let the cursor stay open even
over a transaction commit! Then you should call this before every operation,
fetch next etc. This function inits the necessary things even after a
transaction commit. */

void
ha_innobase::init_table_handle_for_HANDLER(void)
/*============================================*/
{
	/* If current thd does not yet have a trx struct, create one.
	If the current handle does not yet have a prebuilt struct, create
	one. Update the trx pointers in the prebuilt struct. Normally
	this operation is done in external_lock. */

	update_thd(ha_thd());

	/* Initialize the prebuilt struct much like it would be inited in
	external_lock */

	trx_search_latch_release_if_reserved(prebuilt->trx);

	innobase_srv_conc_force_exit_innodb(prebuilt->trx);

	/* If the transaction is not started yet, start it */

	trx_start_if_not_started_xa(prebuilt->trx, false);

	/* Assign a read view if the transaction does not have it yet */

	trx_assign_read_view(prebuilt->trx);

	innobase_register_trx(ht, user_thd, prebuilt->trx);

	/* We did the necessary inits in this function, no need to repeat them
	in row_search_for_mysql */

	prebuilt->sql_stat_start = FALSE;

	/* We let HANDLER always to do the reads as consistent reads, even
	if the trx isolation level would have been specified as SERIALIZABLE */

	prebuilt->select_lock_type = LOCK_NONE;
	prebuilt->stored_select_lock_type = LOCK_NONE;

	/* Always fetch all columns in the index record */

	prebuilt->hint_need_to_fetch_extra_cols = ROW_RETRIEVE_ALL_COLS;

	/* We want always to fetch all columns in the whole row? Or do
	we???? */

	prebuilt->used_in_HANDLER = TRUE;
	reset_template();
}

/*********************************************************************//**
Free tablespace resources allocated. */
static
void
innobase_space_shutdown()
/*=====================*/
{
	DBUG_ENTER("innobase_space_shutdown");

	srv_sys_space.shutdown();
	if (srv_tmp_space.get_sanity_check_status()
	    && !srv_read_only_mode) {
		srv_tmp_space.delete_files();
	}
	srv_tmp_space.shutdown();

	DBUG_VOID_RETURN;
}

/*********************************************************************//**
Free any resources that were allocated and return failure.
@return always return 1 */
static
int
innobase_init_abort()
/*=================*/
{
	DBUG_ENTER("innobase_init_abort");
	innobase_space_shutdown();
	DBUG_RETURN(1);
}

/*********************************************************************//**
Opens an InnoDB database.
@return 0 on success, 1 on failure */
static
int
innobase_init(
/*==========*/
	void	*p)	/*!< in: InnoDB handlerton */
{
	static char	current_dir[3];		/*!< Set if using current lib */
	int		err;
	char		*default_path;
	uint		format_id;
	ulong		num_pll_degree;

	DBUG_ENTER("innobase_init");
	handlerton* innobase_hton= (handlerton*) p;
	innodb_hton_ptr = innobase_hton;

	innobase_hton->state = SHOW_OPTION_YES;
	innobase_hton->db_type= DB_TYPE_INNODB;
	innobase_hton->savepoint_offset = sizeof(trx_named_savept_t);
	innobase_hton->close_connection = innobase_close_connection;
	innobase_hton->savepoint_set = innobase_savepoint;
	innobase_hton->savepoint_rollback = innobase_rollback_to_savepoint;
	innobase_hton->savepoint_release = innobase_release_savepoint;
	innobase_hton->commit = innobase_commit;
	innobase_hton->rollback = innobase_rollback;
	innobase_hton->prepare = innobase_xa_prepare;
	innobase_hton->recover = innobase_xa_recover;
	innobase_hton->commit_by_xid = innobase_commit_by_xid;
	innobase_hton->rollback_by_xid = innobase_rollback_by_xid;
	innobase_hton->create = innobase_create_handler;
	innobase_hton->drop_database = innobase_drop_database;
	innobase_hton->panic = innobase_end;

	innobase_hton->start_consistent_snapshot =
		innobase_start_trx_and_assign_read_view;

	innobase_hton->flush_logs = innobase_flush_logs;
	innobase_hton->show_status = innobase_show_status;
	innobase_hton->flags = HTON_SUPPORTS_EXTENDED_KEYS;

	innobase_hton->release_temporary_latches =
		innobase_release_temporary_latches;

	innobase_hton->data = &innodb_api_cb;

	ut_a(DATA_MYSQL_TRUE_VARCHAR == (ulint)MYSQL_TYPE_VARCHAR);

#ifndef DBUG_OFF
	static const char	test_filename[] = "-@";
	char			test_tablename[sizeof test_filename
				+ sizeof(srv_mysql50_table_name_prefix) - 1];
	if ((sizeof(test_tablename)) - 1
			!= filename_to_tablename(test_filename,
						 test_tablename,
						 sizeof(test_tablename), true)
			|| strncmp(test_tablename,
				   srv_mysql50_table_name_prefix,
				   sizeof(srv_mysql50_table_name_prefix) - 1)
			|| strcmp(test_tablename
				  + sizeof(srv_mysql50_table_name_prefix) - 1,
				  test_filename)) {

		sql_print_error("tablename encoding has been changed");
		DBUG_RETURN(innobase_init_abort());
	}
#endif /* DBUG_OFF */

	/* Check that values don't overflow on 32-bit systems. */
	if (sizeof(ulint) == 4) {
		if (innobase_buffer_pool_size > UINT_MAX32) {
			sql_print_error(
				"innodb_buffer_pool_size can't be over 4GB"
				" on 32-bit systems");

			DBUG_RETURN(innobase_init_abort());
		}
	}

	os_innodb_umask = (ulint) my_umask;

	/* First calculate the default path for innodb_data_home_dir etc.,
	in case the user has not given any value.

	Note that when using the embedded server, the datadirectory is not
	necessarily the current directory of this program. */

	if (mysqld_embedded) {
		default_path = mysql_real_data_home;
		fil_path_to_mysql_datadir = mysql_real_data_home;
	} else {
		/* It's better to use current lib, to keep paths short */
		current_dir[0] = FN_CURLIB;
		current_dir[1] = FN_LIBCHAR;
		current_dir[2] = 0;
		default_path = current_dir;
	}

	ut_a(default_path);

	/* Set InnoDB initialization parameters according to the values
	read from MySQL .cnf file */

	/* The default dir for data files is the datadir of MySQL */

	srv_data_home = innobase_data_home_dir
		? innobase_data_home_dir : default_path;

	/*--------------- Shared tablespaces -------------------------*/

	/* Set the default auto-extend-increment for temp-tablespace based
	on system-variable. */
	srv_tmp_space.set_autoextend_increment(
		srv_sys_space.get_autoextend_increment());

	/* Set default InnoDB temp data file size to 12 MB and let it be
	auto-extending. */
	if (!innobase_data_file_path) {
		innobase_data_file_path = (char*) "ibdata1:12M:autoextend";
	}

	srv_sys_space.set_space_id(TRX_SYS_SPACE);
	srv_sys_space.set_tablespace_path(srv_data_home);

	/* Supports raw devices */
	if (!srv_sys_space.parse(innobase_data_file_path, true)) {
		DBUG_RETURN(innobase_init_abort());
	}

	/* Set default InnoDB temp data file size to 12 MB and let it be
	auto-extending. */

	if (!innobase_temp_data_file_path) {
		innobase_temp_data_file_path = (char*) "ibtmp1:12M:autoextend";
	}

	/* We set the temporary tablspace id later, after recovery. */

	/* Doesn't support raw devices. */
	srv_tmp_space.set_tablespace_path(srv_data_home);
	if (!srv_tmp_space.parse(innobase_temp_data_file_path, false)) {
		DBUG_RETURN(innobase_init_abort());
	}

	/* Perform all sanity check before we take action of deleting files*/
	if (Tablespace::intersection(srv_sys_space, srv_tmp_space)) {
		sql_print_error("system shared and system temp"
				" tablespace file name seems to be same");
		DBUG_RETURN(innobase_init_abort());
	}

	/* -------------- All log files ---------------------------*/

	/* The default dir for log files is the datadir of MySQL */

	if (!srv_log_group_home_dir) {
		srv_log_group_home_dir = default_path;
	}


	srv_normalize_path_for_win(srv_log_group_home_dir);

	if (strchr(srv_log_group_home_dir, ';')) {
		sql_print_error("syntax error in innodb_log_group_home_dir");
		DBUG_RETURN(innobase_init_abort());
	}

	/* Validate the file format by animal name */
	if (innobase_file_format_name != NULL) {

		format_id = innobase_file_format_name_lookup(
			innobase_file_format_name);

		if (format_id > UNIV_FORMAT_MAX) {

			sql_print_error("InnoDB: wrong innodb_file_format.");

		DBUG_RETURN(innobase_init_abort());
		}
	} else {
		/* Set it to the default file format id. Though this
		should never happen. */
		format_id = 0;
	}

	srv_file_format = format_id;

	/* Given the type of innobase_file_format_name we have little
	choice but to cast away the constness from the returned name.
	innobase_file_format_name is used in the MySQL set variable
	interface and so can't be const. */

	innobase_file_format_name =
		(char*) trx_sys_file_format_id_to_name(format_id);

	/* Check innobase_file_format_check variable */
	if (!innobase_file_format_check) {

		/* Set the value to disable checking. */
		srv_max_file_format_at_startup = UNIV_FORMAT_MAX + 1;

	} else {

		/* Set the value to the lowest supported format. */
		srv_max_file_format_at_startup = UNIV_FORMAT_MIN;
	}

	/* Did the user specify a format name that we support?
	As a side effect it will update the variable
	srv_max_file_format_at_startup */
	if (innobase_file_format_validate_and_set(
			innobase_file_format_max) < 0) {

		sql_print_error("InnoDB: invalid "
				"innodb_file_format_max value: "
				"should be any value up to %s or its "
				"equivalent numeric id",
				trx_sys_file_format_id_to_name(
					UNIV_FORMAT_MAX));

		DBUG_RETURN(innobase_init_abort());
	}

	if (innobase_change_buffering) {
		ulint	use;

		for (use = 0;
		     use < UT_ARR_SIZE(innobase_change_buffering_values);
		     use++) {
			if (!innobase_strcasecmp(
				    innobase_change_buffering,
				    innobase_change_buffering_values[use])) {
				ibuf_use = (ibuf_use_t) use;
				goto innobase_change_buffering_inited_ok;
			}
		}

		sql_print_error("InnoDB: invalid value "
				"innodb_change_buffering=%s",
				innobase_change_buffering);
		DBUG_RETURN(innobase_init_abort());
	}

innobase_change_buffering_inited_ok:
	ut_a((ulint) ibuf_use < UT_ARR_SIZE(innobase_change_buffering_values));
	innobase_change_buffering = (char*)
		innobase_change_buffering_values[ibuf_use];

	/* Check that interdependent parameters have sane values. */
	if (srv_max_buf_pool_modified_pct < srv_max_dirty_pages_pct_lwm) {
		sql_print_warning("InnoDB: innodb_max_dirty_pages_pct_lwm"
				  " cannot be set higher than"
				  " innodb_max_dirty_pages_pct.\n"
				  "InnoDB: Setting"
				  " innodb_max_dirty_pages_pct_lwm to %lu\n",
				  srv_max_buf_pool_modified_pct);

		srv_max_dirty_pages_pct_lwm = srv_max_buf_pool_modified_pct;
	}

	if (srv_max_io_capacity == SRV_MAX_IO_CAPACITY_DUMMY_DEFAULT) {

		if (srv_io_capacity >= SRV_MAX_IO_CAPACITY_LIMIT / 2) {
			/* Avoid overflow. */
			srv_max_io_capacity = SRV_MAX_IO_CAPACITY_LIMIT;
		} else {
			/* The user has not set the value. We should
			set it based on innodb_io_capacity. */
			srv_max_io_capacity =
				(ulong) ut_max(2 * srv_io_capacity, 2000);
		}

	} else if (srv_max_io_capacity < srv_io_capacity) {
		sql_print_warning("InnoDB: innodb_io_capacity"
				  " cannot be set higher than"
				  " innodb_io_capacity_max.\n"
				  "InnoDB: Setting"
				  " innodb_io_capacity to %lu\n",
				  srv_max_io_capacity);

		srv_io_capacity = srv_max_io_capacity;
	}

	if (!is_filename_allowed(srv_buf_dump_filename,
				 strlen(srv_buf_dump_filename), FALSE)) {
		sql_print_error("InnoDB: innodb_buffer_pool_filename"
			" cannot have colon (:) in the file name.");
		DBUG_RETURN(innobase_init_abort());
	}

	/* --------------------------------------------------*/

	srv_file_flush_method_str = innobase_file_flush_method;

	srv_log_file_size = (ib_uint64_t) innobase_log_file_size;

	/* Check that the value of system variable innodb_page_size was
	set correctly.  Its value was put into srv_page_size. If valid,
	return the associated srv_page_size_shift.*/
	srv_page_size_shift = innodb_page_size_validate(srv_page_size);
	if (!srv_page_size_shift) {
		sql_print_error("InnoDB: Invalid page size=%lu.\n",
				srv_page_size);
		DBUG_RETURN(innobase_init_abort());
	}

	if (UNIV_PAGE_SIZE_DEF != srv_page_size) {
		ib_logf(IB_LOG_LEVEL_WARN,
			"innodb-page-size has been changed "
			"from the default value %d to %lu.",
			UNIV_PAGE_SIZE_DEF, srv_page_size);
	}

	if (srv_log_write_ahead_size > srv_page_size) {
		srv_log_write_ahead_size = srv_page_size;
	} else {
		ulong	srv_log_write_ahead_size_tmp = OS_FILE_LOG_BLOCK_SIZE;

		while (srv_log_write_ahead_size_tmp
		       < srv_log_write_ahead_size) {
			srv_log_write_ahead_size_tmp
				= srv_log_write_ahead_size_tmp * 2;
		}
		if (srv_log_write_ahead_size_tmp
		    != srv_log_write_ahead_size) {
			srv_log_write_ahead_size
				= srv_log_write_ahead_size_tmp / 2;
		}
	}

	srv_log_buffer_size = (ulint) innobase_log_buffer_size;

	srv_buf_pool_size = (ulint) innobase_buffer_pool_size;

	srv_mem_pool_size = (ulint) innobase_additional_mem_pool_size;

	if (innobase_additional_mem_pool_size
	    != 8*1024*1024L /* the default */ ) {

		ib_logf(IB_LOG_LEVEL_WARN,
			"Using innodb_additional_mem_pool_size is DEPRECATED. "
			"This option may be removed in future releases, "
			"together with the option innodb_use_sys_malloc "
			"and with the InnoDB's internal memory "
			"allocator.");
	}

	if (!srv_use_sys_malloc ) {
		ib_logf(IB_LOG_LEVEL_WARN,
			"Setting innodb_use_sys_malloc to FALSE is DEPRECATED. "
			"This option may be removed in future releases, "
			"together with the InnoDB's internal memory "
			"allocator.");
	}

	srv_n_file_io_threads = (ulint) innobase_file_io_threads;
	srv_n_read_io_threads = (ulint) innobase_read_io_threads;
	srv_n_write_io_threads = (ulint) innobase_write_io_threads;

	srv_use_doublewrite_buf = (ibool) innobase_use_doublewrite;

	if (!innobase_use_checksums) {
		ib_logf(IB_LOG_LEVEL_WARN,
			"Setting innodb_checksums to OFF is DEPRECATED. "
			"This option may be removed in future releases. "
			"You should set innodb_checksum_algorithm=NONE "
			"instead.");
		srv_checksum_algorithm = SRV_CHECKSUM_ALGORITHM_NONE;
	}

#ifdef HAVE_LARGE_PAGES
	if ((os_use_large_pages = (ibool) my_use_large_pages)) {
		os_large_page_size = (ulint) opt_large_page_size;
	}
#endif

	row_rollback_on_timeout = (ibool) innobase_rollback_on_timeout;

	srv_locks_unsafe_for_binlog = (ibool) innobase_locks_unsafe_for_binlog;
	if (innobase_locks_unsafe_for_binlog) {
		ib_logf(IB_LOG_LEVEL_WARN,
			"Using innodb_locks_unsafe_for_binlog is DEPRECATED. "
			"This option may be removed in future releases. "
			"Please use READ COMMITTED transaction isolation "
			"level instead, see " REFMAN "set-transaction.html.");
	}

	if (innobase_open_files < 10) {
		innobase_open_files = 300;
		if (srv_file_per_table && table_cache_size > 300) {
			innobase_open_files = table_cache_size;
		}
	}
	srv_max_n_open_files = (ulint) innobase_open_files;
	srv_innodb_status = (ibool) innobase_create_status_file;

	srv_print_verbose_log = mysqld_embedded ? 0 : 1;

	/* Round up fts_sort_pll_degree to nearest power of 2 number */
	for (num_pll_degree = 1;
	     num_pll_degree < fts_sort_pll_degree;
	     num_pll_degree <<= 1) {

		/* No op */
	}

	fts_sort_pll_degree = num_pll_degree;

	/* Store the default charset-collation number of this MySQL
	installation */

	data_mysql_default_charset_coll = (ulint) default_charset_info->number;

	innobase_commit_concurrency_init_default();

#ifdef HAVE_PSI_INTERFACE
	/* Register keys with MySQL performance schema */
	int	count;

	count = array_elements(all_pthread_mutexes);
 	mysql_mutex_register("innodb", all_pthread_mutexes, count);

# ifdef UNIV_PFS_MUTEX
	count = array_elements(all_innodb_mutexes);
	mysql_mutex_register("innodb", all_innodb_mutexes, count);
# endif /* UNIV_PFS_MUTEX */

# ifdef UNIV_PFS_RWLOCK
	count = array_elements(all_innodb_rwlocks);
	mysql_rwlock_register("innodb", all_innodb_rwlocks, count);
# endif /* UNIV_PFS_MUTEX */

# ifdef UNIV_PFS_THREAD
	count = array_elements(all_innodb_threads);
	mysql_thread_register("innodb", all_innodb_threads, count);
# endif /* UNIV_PFS_THREAD */

# ifdef UNIV_PFS_IO
	count = array_elements(all_innodb_files);
	mysql_file_register("innodb", all_innodb_files, count);
# endif /* UNIV_PFS_IO */

	count = array_elements(all_innodb_conds);
	mysql_cond_register("innodb", all_innodb_conds, count);
#endif /* HAVE_PSI_INTERFACE */

	/* Since we in this module access directly the fields of a trx
	struct, and due to different headers and flags it might happen that
	ib_mutex_t has a different size in this module and in InnoDB
	modules, we check at run time that the size is the same in
	these compilation modules. */

	err = innobase_start_or_create_for_mysql();

	if (err != DB_SUCCESS) {
		DBUG_RETURN(innobase_init_abort());
	}

	/* Adjust the innodb_undo_logs config object */
	innobase_undo_logs_init_default_max();

	innobase_old_blocks_pct = buf_LRU_old_ratio_update(
		innobase_old_blocks_pct, TRUE);

	ibuf_max_size_update(innobase_change_buffer_max_size);

	innobase_open_tables = hash_create(200);
	mysql_mutex_init(innobase_share_mutex_key,
			 &innobase_share_mutex,
			 MY_MUTEX_INIT_FAST);
	mysql_mutex_init(commit_cond_mutex_key,
			 &commit_cond_m, MY_MUTEX_INIT_FAST);
	mysql_cond_init(commit_cond_key, &commit_cond, NULL);
	innodb_inited= 1;
#ifdef MYSQL_DYNAMIC_PLUGIN
	if (innobase_hton != p) {
		innobase_hton = reinterpret_cast<handlerton*>(p);
		*innobase_hton = *innodb_hton_ptr;
	}
#endif /* MYSQL_DYNAMIC_PLUGIN */

	/* Get the current high water mark format. */
	innobase_file_format_max = (char*) trx_sys_file_format_max_get();

	/* Currently, monitor counter information are not persistent. */
	memset(monitor_set_tbl, 0, sizeof monitor_set_tbl);

	memset(innodb_counter_value, 0, sizeof innodb_counter_value);

	/* Do this as late as possible so server is fully starts up,
	since  we might get some initial stats if user choose to turn
	on some counters from start up */
	if (innobase_enable_monitor_counter) {
		innodb_enable_monitor_at_startup(
			innobase_enable_monitor_counter);
	}

	/* Turn on monitor counters that are default on */
	srv_mon_default_on();

	DBUG_RETURN(0);
}

/*******************************************************************//**
Closes an InnoDB database.
@return TRUE if error */
static
int
innobase_end(
/*=========*/
	handlerton*		hton,	/*!< in/out: InnoDB handlerton */
	ha_panic_function	type __attribute__((unused)))
					/*!< in: ha_panic() parameter */
{
	int	err= 0;

	DBUG_ENTER("innobase_end");
	DBUG_ASSERT(hton == innodb_hton_ptr);

	if (innodb_inited) {

		srv_fast_shutdown = (ulint) innobase_fast_shutdown;

		innodb_inited = 0;
		hash_table_free(innobase_open_tables);
		innobase_open_tables = NULL;

		if (innobase_shutdown_for_mysql() != DB_SUCCESS) {
			err = 1;
		}

		innobase_space_shutdown();

		mysql_mutex_destroy(&innobase_share_mutex);
		mysql_mutex_destroy(&commit_cond_m);
		mysql_cond_destroy(&commit_cond);
	}

	DBUG_RETURN(err);
}

/****************************************************************//**
Flushes InnoDB logs to disk and makes a checkpoint. Really, a commit flushes
the logs, and the name of this function should be innobase_checkpoint.
@return TRUE if error */
static
bool
innobase_flush_logs(
/*================*/
	handlerton*	hton)	/*!< in/out: InnoDB handlerton */
{
	bool	result = 0;

	DBUG_ENTER("innobase_flush_logs");
	DBUG_ASSERT(hton == innodb_hton_ptr);

	if (!srv_read_only_mode) {
		log_buffer_flush_to_disk();
	}

	DBUG_RETURN(result);
}

/*****************************************************************//**
Commits a transaction in an InnoDB database. */
static
void
innobase_commit_low(
/*================*/
	trx_t*	trx)	/*!< in: transaction handle */
{
	if (trx_is_started(trx)) {

		trx_commit_for_mysql(trx);
	}
}

/*****************************************************************//**
Creates an InnoDB transaction struct for the thd if it does not yet have one.
Starts a new InnoDB transaction if a transaction is not yet started. And
assigns a new snapshot for a consistent read if the transaction does not yet
have one.
@return 0 */
static
int
innobase_start_trx_and_assign_read_view(
/*====================================*/
	handlerton*	hton,	/*!< in: InnoDB handlerton */
	THD*		thd)	/*!< in: MySQL thread handle of the user for
				whom the transaction should be committed */
{
	trx_t*	trx;

	DBUG_ENTER("innobase_start_trx_and_assign_read_view");
	DBUG_ASSERT(hton == innodb_hton_ptr);

	/* Create a new trx struct for thd, if it does not yet have one */

	trx = check_trx_exists(thd);

	/* This is just to play safe: release a possible FIFO ticket and
	search latch. Since we can potentially reserve the trx_sys->mutex,
	we have to release the search system latch first to obey the latching
	order. */

	trx_search_latch_release_if_reserved(trx);

	innobase_srv_conc_force_exit_innodb(trx);

	/* If the transaction is not started yet, start it */

	trx_start_if_not_started_xa(trx, false);

	/* Assign a read view if the transaction does not have it yet.
	Do this only if transaction is using REPEATABLE READ isolation
	level. */
	trx->isolation_level = innobase_map_isolation_level(
		thd_get_trx_isolation(thd));

	if (trx->isolation_level == TRX_ISO_REPEATABLE_READ) {
		trx_assign_read_view(trx);
	} else {
		push_warning_printf(thd, Sql_condition::SL_WARNING,
				    HA_ERR_UNSUPPORTED,
				    "InnoDB: WITH CONSISTENT SNAPSHOT "
				    "was ignored because this phrase "
				    "can only be used with "
				    "REPEATABLE READ isolation level.");
	}

	/* Set the MySQL flag to mark that there is an active transaction */

	innobase_register_trx(hton, current_thd, trx);

	DBUG_RETURN(0);
}

/*****************************************************************//**
Commits a transaction in an InnoDB database or marks an SQL statement
ended.
@return 0 */
static
int
innobase_commit(
/*============*/
	handlerton*	hton,		/*!< in: InnoDB handlerton */
	THD*		thd,		/*!< in: MySQL thread handle of the
					user for whom the transaction should
					be committed */
	bool		commit_trx)	/*!< in: true - commit transaction
					false - the current SQL statement
					ended */
{
	trx_t*		trx;

	DBUG_ENTER("innobase_commit");
	DBUG_ASSERT(hton == innodb_hton_ptr);
	DBUG_PRINT("trans", ("ending transaction"));

	trx = check_trx_exists(thd);

	ut_ad(trx->dict_operation_lock_mode == 0);
	ut_ad(trx->dict_operation == TRX_DICT_OP_NONE);

	/* Since we will reserve the trx_sys->mutex, we have to release
	the search system latch first to obey the latching order. */

	if (trx->has_search_latch) {
		trx_search_latch_release_if_reserved(trx);
	}

	/* Transaction is deregistered only in a commit or a rollback. If
	it is deregistered we know there cannot be resources to be freed
	and we could return immediately.  For the time being, we play safe
	and do the cleanup though there should be nothing to clean up. */

	if (!trx_is_registered_for_2pc(trx) && trx_is_started(trx)) {

		sql_print_error("Transaction not registered for MySQL 2PC, "
				"but transaction is active");
	}

	bool	read_only = trx->read_only || trx->id == 0;

	if (commit_trx
	    || (!thd_test_options(thd, OPTION_NOT_AUTOCOMMIT | OPTION_BEGIN))) {

		/* We were instructed to commit the whole transaction, or
		this is an SQL statement end and autocommit is on */

		/* We need current binlog position for ibbackup to work. */

		if (!read_only) {

			while (innobase_commit_concurrency > 0) {

				mysql_mutex_lock(&commit_cond_m);

				++commit_threads;

				if (commit_threads
				    <= innobase_commit_concurrency) {

					mysql_mutex_unlock(&commit_cond_m);
					break;
				}

				--commit_threads;

				mysql_cond_wait(&commit_cond, &commit_cond_m);

				mysql_mutex_unlock(&commit_cond_m);
			}

			/* The following call reads the binary log position of
			the transaction being committed.

			Binary logging of other engines is not relevant to
			InnoDB as all InnoDB requires is that committing
			InnoDB transactions appear in the same order in the
			MySQL binary log as they appear in InnoDB logs, which
			is guaranteed by the server.

			If the binary log is not enabled, or the transaction
			is not written to the binary log, the file name will
			be a NULL pointer. */
			unsigned long long pos;

			thd_binlog_pos(thd, &trx->mysql_log_file_name, &pos);

			trx->mysql_log_offset = static_cast<ib_int64_t>(pos);

			/* Don't do write + flush right now. For group commit
			to work we want to do the flush later. */
			trx->flush_log_later = true;
		}

		innobase_commit_low(trx);

		if (!read_only) {
			trx->flush_log_later = false;

			if (innobase_commit_concurrency > 0) {

				mysql_mutex_lock(&commit_cond_m);

				ut_ad(commit_threads > 0);
				--commit_threads;

				mysql_cond_signal(&commit_cond);

				mysql_mutex_unlock(&commit_cond_m);
			}
		}

		trx_deregister_from_2pc(trx);

		/* Now do a write + flush of logs. */
		if (!read_only) {
			trx_commit_complete_for_mysql(trx);
		}
	} else {
		/* We just mark the SQL statement ended and do not do a
		transaction commit */

		/* If we had reserved the auto-inc lock for some
		table in this SQL statement we release it now */

		if (!read_only) {
			lock_unlock_table_autoinc(trx);
		}

		/* Store the current undo_no of the transaction so that we
		know where to roll back if we have to roll back the next
		SQL statement */

		trx_mark_sql_stat_end(trx);
	}

	/* Reset the number AUTO-INC rows required */
	trx->n_autoinc_rows = 0;

	/* This is a statement level variable. */
	trx->fts_next_doc_id = 0;

	innobase_srv_conc_force_exit_innodb(trx);

	/* Tell the InnoDB server that there might be work for utility
	threads: */
	if (!read_only) {
		srv_active_wake_master_thread();
	}

	DBUG_RETURN(0);
}

/*****************************************************************//**
Rolls back a transaction or the latest SQL statement.
@return 0 or error number */
static
int
innobase_rollback(
/*==============*/
	handlerton*	hton,		/*!< in: InnoDB handlerton */
	THD*		thd,		/*!< in: handle to the MySQL thread
					of the user whose transaction should
					be rolled back */
	bool		rollback_trx)	/*!< in: TRUE - rollback entire
					transaction FALSE - rollback the current
					statement only */
{
	dberr_t	error;
	trx_t*	trx;

	DBUG_ENTER("innobase_rollback");
	DBUG_ASSERT(hton == innodb_hton_ptr);
	DBUG_PRINT("trans", ("aborting transaction"));

	trx = check_trx_exists(thd);
	ut_ad(trx->dict_operation_lock_mode == 0);
	ut_ad(trx->dict_operation == TRX_DICT_OP_NONE);

	/* Release a possible FIFO ticket and search latch. Since we will
	reserve the trx_sys->mutex, we have to release the search system
	latch first to obey the latching order. */

	trx_search_latch_release_if_reserved(trx);

	innobase_srv_conc_force_exit_innodb(trx);

	trx->n_autoinc_rows = 0; /* Reset the number AUTO-INC rows required */

	/* If we had reserved the auto-inc lock for some table (if
	we come here to roll back the latest SQL statement) we
	release it now before a possibly lengthy rollback */

	lock_unlock_table_autoinc(trx);

	/* This is a statement level variable. */
	trx->fts_next_doc_id = 0;

	if (rollback_trx
	    || !thd_test_options(thd, OPTION_NOT_AUTOCOMMIT | OPTION_BEGIN)) {

		error = trx_rollback_for_mysql(trx);
		trx_deregister_from_2pc(trx);
	} else {
		error = trx_rollback_last_sql_stat_for_mysql(trx);
	}

	DBUG_RETURN(convert_error_code_to_mysql(error, 0, NULL));
}

/*****************************************************************//**
Rolls back a transaction
@return 0 or error number */
static
int
innobase_rollback_trx(
/*==================*/
	trx_t*	trx)	/*!< in: transaction */
{
	dberr_t	error = DB_SUCCESS;

	DBUG_ENTER("innobase_rollback_trx");
	DBUG_PRINT("trans", ("aborting transaction"));

	/* Release a possible FIFO ticket and search latch. Since we will
	reserve the trx_sys->mutex, we have to release the search system
	latch first to obey the latching order. */

	trx_search_latch_release_if_reserved(trx);

	innobase_srv_conc_force_exit_innodb(trx);

	/* If we had reserved the auto-inc lock for some table (if
	we come here to roll back the latest SQL statement) we
	release it now before a possibly lengthy rollback */

	lock_unlock_table_autoinc(trx);

	if (trx_is_rseg_updated(trx)) {
		error = trx_rollback_for_mysql(trx);
	}

	DBUG_RETURN(convert_error_code_to_mysql(error, 0, NULL));
}

/*****************************************************************//**
Rolls back a transaction to a savepoint.
@return 0 if success, HA_ERR_NO_SAVEPOINT if no savepoint with the
given name */
static
int
innobase_rollback_to_savepoint(
/*===========================*/
	handlerton*	hton,		/*!< in: InnoDB handlerton */
	THD*		thd,		/*!< in: handle to the MySQL thread
					of the user whose transaction should
					be rolled back to savepoint */
	void*		savepoint)	/*!< in: savepoint data */
{
	ib_int64_t	mysql_binlog_cache_pos;
	dberr_t		error;
	trx_t*		trx;
	char		name[64];

	DBUG_ENTER("innobase_rollback_to_savepoint");
	DBUG_ASSERT(hton == innodb_hton_ptr);

	trx = check_trx_exists(thd);

	/* Release a possible FIFO ticket and search latch. Since we will
	reserve the trx_sys->mutex, we have to release the search system
	latch first to obey the latching order. */

	trx_search_latch_release_if_reserved(trx);

	innobase_srv_conc_force_exit_innodb(trx);

	/* TODO: use provided savepoint data area to store savepoint data */

	longlong2str((ulint) savepoint, name, 36);

	error = trx_rollback_to_savepoint_for_mysql(
		trx, name, &mysql_binlog_cache_pos);

	if (error == DB_SUCCESS && trx->fts_trx != NULL) {
		fts_savepoint_rollback(trx, name);
	}

	DBUG_RETURN(convert_error_code_to_mysql(error, 0, NULL));
}

/*****************************************************************//**
Release transaction savepoint name.
@return 0 if success, HA_ERR_NO_SAVEPOINT if no savepoint with the
given name */
static
int
innobase_release_savepoint(
/*=======================*/
	handlerton*	hton,		/*!< in: handlerton for InnoDB */
	THD*		thd,		/*!< in: handle to the MySQL thread
					of the user whose transaction's
					savepoint should be released */
	void*		savepoint)	/*!< in: savepoint data */
{
	dberr_t		error;
	trx_t*		trx;
	char		name[64];

	DBUG_ENTER("innobase_release_savepoint");
	DBUG_ASSERT(hton == innodb_hton_ptr);

	trx = check_trx_exists(thd);

	/* TODO: use provided savepoint data area to store savepoint data */

	longlong2str((ulint) savepoint, name, 36);

	error = trx_release_savepoint_for_mysql(trx, name);

	if (error == DB_SUCCESS && trx->fts_trx != NULL) {
		fts_savepoint_release(trx, name);
	}

	DBUG_RETURN(convert_error_code_to_mysql(error, 0, NULL));
}

/*****************************************************************//**
Sets a transaction savepoint.
@return always 0, that is, always succeeds */
static
int
innobase_savepoint(
/*===============*/
	handlerton*	hton,	/*!< in: handle to the InnoDB handlerton */
	THD*	thd,		/*!< in: handle to the MySQL thread */
	void*	savepoint)	/*!< in: savepoint data */
{
	dberr_t	error;
	trx_t*	trx;

	DBUG_ENTER("innobase_savepoint");
	DBUG_ASSERT(hton == innodb_hton_ptr);

	/* In the autocommit mode there is no sense to set a savepoint
	(unless we are in sub-statement), so SQL layer ensures that
	this method is never called in such situation.  */

	trx = check_trx_exists(thd);

	/* Release a possible FIFO ticket and search latch. Since we will
	reserve the trx_sys->mutex, we have to release the search system
	latch first to obey the latching order. */

	trx_search_latch_release_if_reserved(trx);

	innobase_srv_conc_force_exit_innodb(trx);

	/* Cannot happen outside of transaction */
	DBUG_ASSERT(trx_is_registered_for_2pc(trx));

	/* TODO: use provided savepoint data area to store savepoint data */
	char name[64];
	longlong2str((ulint) savepoint,name,36);

	error = trx_savepoint_for_mysql(trx, name, (ib_int64_t)0);

	if (error == DB_SUCCESS && trx->fts_trx != NULL) {
		fts_savepoint_take(trx, trx->fts_trx, name);
	}

	DBUG_RETURN(convert_error_code_to_mysql(error, 0, NULL));
}

/*****************************************************************//**
Frees a possible InnoDB trx object associated with the current THD.
@return 0 or error number */
static
int
innobase_close_connection(
/*======================*/
	handlerton*	hton,	/*!< in: innobase handlerton */
	THD*		thd)	/*!< in: handle to the MySQL thread of the user
				whose resources should be free'd */
{
	trx_t*	trx;

	DBUG_ENTER("innobase_close_connection");
	DBUG_ASSERT(hton == innodb_hton_ptr);
	trx = thd_to_trx(thd);

	ut_a(trx);

	if (!trx_is_registered_for_2pc(trx) && trx_is_started(trx)) {

		sql_print_error("Transaction not registered for MySQL 2PC, "
				"but transaction is active");
	}

	if (trx_is_started(trx)) {

		sql_print_warning(
			"MySQL is closing a connection that has an active "
			"InnoDB transaction.  "TRX_ID_FMT" row modifications "
			"will roll back.",
			trx->undo_no);
	}

	innobase_rollback_trx(trx);

	trx_free_for_mysql(trx);

	DBUG_RETURN(0);
}

/*****************************************************************//**
Frees a possible InnoDB trx object associated with the current THD.
@return 0 or error number */

int
innobase_close_thd(
/*===============*/
	THD*		thd)	/*!< in: handle to the MySQL thread of the user
				whose resources should be free'd */
{
	trx_t*	trx = thd_to_trx(thd);

	if (!trx) {
		return(0);
	}

	return(innobase_close_connection(innodb_hton_ptr, thd));
}

/*************************************************************************//**
** InnoDB database tables
*****************************************************************************/

/****************************************************************//**
Get the record format from the data dictionary.
@return one of ROW_TYPE_REDUNDANT, ROW_TYPE_COMPACT,
ROW_TYPE_COMPRESSED, ROW_TYPE_DYNAMIC */

enum row_type
ha_innobase::get_row_type() const
/*=============================*/
{
	if (prebuilt && prebuilt->table) {
		const ulint	flags = prebuilt->table->flags;

		switch (dict_tf_get_rec_format(flags)) {
		case REC_FORMAT_REDUNDANT:
			return(ROW_TYPE_REDUNDANT);
		case REC_FORMAT_COMPACT:
			return(ROW_TYPE_COMPACT);
		case REC_FORMAT_COMPRESSED:
			return(ROW_TYPE_COMPRESSED);
		case REC_FORMAT_DYNAMIC:
			return(ROW_TYPE_DYNAMIC);
		}
	}
	ut_ad(0);
	return(ROW_TYPE_NOT_USED);
}

/****************************************************************//**
Get the table flags to use for the statement.
@return table flags */

handler::Table_flags
ha_innobase::table_flags() const
/*============================*/
{
	/* Need to use tx_isolation here since table flags is (also)
	called before prebuilt is inited. */
	ulong const tx_isolation = thd_tx_isolation(ha_thd());

	if (tx_isolation <= ISO_READ_COMMITTED) {
		return(int_table_flags);
	}

	return(int_table_flags | HA_BINLOG_STMT_CAPABLE);
}

/****************************************************************//**
Gives the file extension of an InnoDB single-table tablespace. */
static const char* ha_innobase_exts[] = {
	".ibd",
	".isl",
	NullS
};

/****************************************************************//**
Returns the table type (storage engine name).
@return table type */

const char*
ha_innobase::table_type() const
/*===========================*/
{
	return(innobase_hton_name);
}

/****************************************************************//**
Returns the index type.
@return index type */

const char*
ha_innobase::index_type(
/*====================*/
	uint	keynr)		/*!< : index number */
{
	dict_index_t*	index = innobase_get_index(keynr);

	if (index && index->type & DICT_FTS) {
		return("FULLTEXT");
	} else {
		return("BTREE");
	}
}

/****************************************************************//**
Returns the table file name extension.
@return file extension string */

const char**
ha_innobase::bas_ext() const
/*========================*/
{
	return(ha_innobase_exts);
}

/****************************************************************//**
Returns the operations supported for indexes.
@return flags of supported operations */

ulong
ha_innobase::index_flags(
/*=====================*/
	uint	key,
	uint,
	bool) const
{
	return((table_share->key_info[key].algorithm == HA_KEY_ALG_FULLTEXT)
		 ? 0
		 : (HA_READ_NEXT | HA_READ_PREV | HA_READ_ORDER
		  | HA_READ_RANGE | HA_KEYREAD_ONLY
		  | HA_DO_INDEX_COND_PUSHDOWN));
}

/****************************************************************//**
Returns the maximum number of keys.
@return MAX_KEY */

uint
ha_innobase::max_supported_keys() const
/*===================================*/
{
	return(MAX_KEY);
}

/****************************************************************//**
Returns the maximum key length.
@return maximum supported key length, in bytes */

uint
ha_innobase::max_supported_key_length() const
/*=========================================*/
{
	/* An InnoDB page must store >= 2 keys; a secondary key record
	must also contain the primary key value.  Therefore, if both
	the primary key and the secondary key are at this maximum length,
	it must be less than 1/4th of the free space on a page including
	record overhead.

	MySQL imposes its own limit to this number; MAX_KEY_LENGTH = 3072.

	For page sizes = 16k, InnoDB historically reported 3500 bytes here,
	But the MySQL limit of 3072 was always used through the handler
	interface. */

	switch (UNIV_PAGE_SIZE) {
	case 4096:
		return(768);
	case 8192:
		return(1536);
	default:
		return(3500);
	}
}

/****************************************************************//**
Returns the key map of keys that are usable for scanning.
@return key_map_full */

const key_map*
ha_innobase::keys_to_use_for_scanning()
/*===================================*/
{
	return(&key_map_full);
}

/****************************************************************//**
Determines if table caching is supported.
@return HA_CACHE_TBL_ASKTRANSACT */

uint8
ha_innobase::table_cache_type()
/*===========================*/
{
	return(HA_CACHE_TBL_ASKTRANSACT);
}

/****************************************************************//**
Determines if the primary key is clustered index.
@return true */

bool
ha_innobase::primary_key_is_clustered()
/*===================================*/
{
	return(true);
}

/*****************************************************************//**
Normalizes a table name string. A normalized name consists of the
database name catenated to '/' and table name. Example: test/mytable.
On Windows normalization puts both the database name and the
table name always to lower case if "set_lower_case" is set to TRUE. */
static
void
normalize_table_name_low(
/*=====================*/
	char*		norm_name,	/*!< out: normalized name as a
					null-terminated string */
	const char*	name,		/*!< in: table name string */
	ibool		set_lower_case)	/*!< in: TRUE if we want to set name
					to lower case */
{
	char*	name_ptr;
	ulint	name_len;
	char*	db_ptr;
	ulint	db_len;
	char*	ptr;
	ulint	norm_len;

	/* Scan name from the end */

	ptr = strend(name) - 1;

	/* seek to the last path separator */
	while (ptr >= name && *ptr != '\\' && *ptr != '/') {
		ptr--;
	}

	name_ptr = ptr + 1;
	name_len = strlen(name_ptr);

	/* skip any number of path separators */
	while (ptr >= name && (*ptr == '\\' || *ptr == '/')) {
		ptr--;
	}

	DBUG_ASSERT(ptr >= name);

	/* seek to the last but one path separator or one char before
	the beginning of name */
	db_len = 0;
	while (ptr >= name && *ptr != '\\' && *ptr != '/') {
		ptr--;
		db_len++;
	}

	db_ptr = ptr + 1;

	norm_len = db_len + name_len + sizeof "/";
	ut_a(norm_len < FN_REFLEN - 1);

	memcpy(norm_name, db_ptr, db_len);

	norm_name[db_len] = '/';

	/* Copy the name and null-byte. */
	memcpy(norm_name + db_len + 1, name_ptr, name_len + 1);

	if (set_lower_case) {
		innobase_casedn_str(norm_name);
	}
}

#if !defined(DBUG_OFF)
/*********************************************************************
Test normalize_table_name_low(). */
static
void
test_normalize_table_name_low()
/*===========================*/
{
	char		norm_name[FN_REFLEN];
	const char*	test_data[][2] = {
		/* input, expected result */
		{"./mysqltest/t1", "mysqltest/t1"},
		{"./test/#sql-842b_2", "test/#sql-842b_2"},
		{"./test/#sql-85a3_10", "test/#sql-85a3_10"},
		{"./test/#sql2-842b-2", "test/#sql2-842b-2"},
		{"./test/bug29807", "test/bug29807"},
		{"./test/foo", "test/foo"},
		{"./test/innodb_bug52663", "test/innodb_bug52663"},
		{"./test/t", "test/t"},
		{"./test/t1", "test/t1"},
		{"./test/t10", "test/t10"},
		{"/a/b/db/table", "db/table"},
		{"/a/b/db///////table", "db/table"},
		{"/a/b////db///////table", "db/table"},
		{"/var/tmp/mysqld.1/#sql842b_2_10", "mysqld.1/#sql842b_2_10"},
		{"db/table", "db/table"},
		{"ddd/t", "ddd/t"},
		{"d/ttt", "d/ttt"},
		{"d/t", "d/t"},
		{".\\mysqltest\\t1", "mysqltest/t1"},
		{".\\test\\#sql-842b_2", "test/#sql-842b_2"},
		{".\\test\\#sql-85a3_10", "test/#sql-85a3_10"},
		{".\\test\\#sql2-842b-2", "test/#sql2-842b-2"},
		{".\\test\\bug29807", "test/bug29807"},
		{".\\test\\foo", "test/foo"},
		{".\\test\\innodb_bug52663", "test/innodb_bug52663"},
		{".\\test\\t", "test/t"},
		{".\\test\\t1", "test/t1"},
		{".\\test\\t10", "test/t10"},
		{"C:\\a\\b\\db\\table", "db/table"},
		{"C:\\a\\b\\db\\\\\\\\\\\\\\table", "db/table"},
		{"C:\\a\\b\\\\\\\\db\\\\\\\\\\\\\\table", "db/table"},
		{"C:\\var\\tmp\\mysqld.1\\#sql842b_2_10", "mysqld.1/#sql842b_2_10"},
		{"db\\table", "db/table"},
		{"ddd\\t", "ddd/t"},
		{"d\\ttt", "d/ttt"},
		{"d\\t", "d/t"},
	};

	for (size_t i = 0; i < UT_ARR_SIZE(test_data); i++) {
		printf("test_normalize_table_name_low(): "
		       "testing \"%s\", expected \"%s\"... ",
		       test_data[i][0], test_data[i][1]);

		normalize_table_name_low(norm_name, test_data[i][0], FALSE);

		if (strcmp(norm_name, test_data[i][1]) == 0) {
			printf("ok\n");
		} else {
			printf("got \"%s\"\n", norm_name);
			ut_error;
		}
	}
}

/*********************************************************************
Test ut_format_name(). */
static
void
test_ut_format_name()
/*=================*/
{
	char		buf[NAME_LEN * 3];

	struct {
		const char*	name;
		ibool		is_table;
		ulint		buf_size;
		const char*	expected;
	} test_data[] = {
		{"test/t1",	TRUE,	sizeof(buf),	"\"test\".\"t1\""},
		{"test/t1",	TRUE,	12,		"\"test\".\"t1\""},
		{"test/t1",	TRUE,	11,		"\"test\".\"t1"},
		{"test/t1",	TRUE,	10,		"\"test\".\"t"},
		{"test/t1",	TRUE,	9,		"\"test\".\""},
		{"test/t1",	TRUE,	8,		"\"test\"."},
		{"test/t1",	TRUE,	7,		"\"test\""},
		{"test/t1",	TRUE,	6,		"\"test"},
		{"test/t1",	TRUE,	5,		"\"tes"},
		{"test/t1",	TRUE,	4,		"\"te"},
		{"test/t1",	TRUE,	3,		"\"t"},
		{"test/t1",	TRUE,	2,		"\""},
		{"test/t1",	TRUE,	1,		""},
		{"test/t1",	TRUE,	0,		"BUF_NOT_CHANGED"},
		{"table",	TRUE,	sizeof(buf),	"\"table\""},
		{"ta'le",	TRUE,	sizeof(buf),	"\"ta'le\""},
		{"ta\"le",	TRUE,	sizeof(buf),	"\"ta\"\"le\""},
		{"ta`le",	TRUE,	sizeof(buf),	"\"ta`le\""},
		{"index",	FALSE,	sizeof(buf),	"\"index\""},
		{"ind/ex",	FALSE,	sizeof(buf),	"\"ind/ex\""},
	};

	for (size_t i = 0; i < UT_ARR_SIZE(test_data); i++) {

		memcpy(buf, "BUF_NOT_CHANGED", strlen("BUF_NOT_CHANGED") + 1);

		char*	ret;

		ret = ut_format_name(test_data[i].name,
				     test_data[i].is_table,
				     buf,
				     test_data[i].buf_size);

		ut_a(ret == buf);

		if (strcmp(buf, test_data[i].expected) == 0) {
			fprintf(stderr,
				"ut_format_name(%s, %s, buf, %lu), "
				"expected %s, OK\n",
				test_data[i].name,
				test_data[i].is_table ? "TRUE" : "FALSE",
				test_data[i].buf_size,
				test_data[i].expected);
		} else {
			fprintf(stderr,
				"ut_format_name(%s, %s, buf, %lu), "
				"expected %s, ERROR: got %s\n",
				test_data[i].name,
				test_data[i].is_table ? "TRUE" : "FALSE",
				test_data[i].buf_size,
				test_data[i].expected,
				buf);
			ut_error;
		}
	}
}
#endif /* !DBUG_OFF */


/*******************************************************************//**
This function checks whether the index column information
is consistent between KEY info from mysql and that from innodb index.
@return TRUE if all column types match. */
static
ibool
innobase_match_index_columns(
/*=========================*/
	const KEY*		key_info,	/*!< in: Index info
						from mysql */
	const dict_index_t*	index_info)	/*!< in: Index info
						from InnoDB */
{
	const KEY_PART_INFO*	key_part;
	const KEY_PART_INFO*	key_end;
	const dict_field_t*	innodb_idx_fld;
	const dict_field_t*	innodb_idx_fld_end;

	DBUG_ENTER("innobase_match_index_columns");

	/* Check whether user defined index column count matches */
	if (key_info->user_defined_key_parts !=
		index_info->n_user_defined_cols) {
		DBUG_RETURN(FALSE);
	}

	key_part = key_info->key_part;
	key_end = key_part + key_info->user_defined_key_parts;
	innodb_idx_fld = index_info->fields;
	innodb_idx_fld_end = index_info->fields + index_info->n_fields;

	/* Check each index column's datatype. We do not check
	column name because there exists case that index
	column name got modified in mysql but such change does not
	propagate to InnoDB.
	One hidden assumption here is that the index column sequences
	are matched up between those in mysql and InnoDB. */
	for (; key_part != key_end; ++key_part) {
		ulint	col_type;
		ibool	is_unsigned;
		ulint	mtype = innodb_idx_fld->col->mtype;

		/* Need to translate to InnoDB column type before
		comparison. */
		col_type = get_innobase_type_from_mysql_type(&is_unsigned,
							     key_part->field);

		/* Ignore InnoDB specific system columns. */
		while (mtype == DATA_SYS) {
			innodb_idx_fld++;

			if (innodb_idx_fld >= innodb_idx_fld_end) {
				DBUG_RETURN(FALSE);
			}
		}

		if (col_type != mtype) {
			/* Column Type mismatches */
			DBUG_RETURN(FALSE);
		}

		innodb_idx_fld++;
	}

	DBUG_RETURN(TRUE);
}

/*******************************************************************//**
This function builds a translation table in INNOBASE_SHARE
structure for fast index location with mysql array number from its
table->key_info structure. This also provides the necessary translation
between the key order in mysql key_info and InnoDB ib_table->indexes if
they are not fully matched with each other.
Note we do not have any mutex protecting the translation table
building based on the assumption that there is no concurrent
index creation/drop and DMLs that requires index lookup. All table
handle will be closed before the index creation/drop.
@return TRUE if index translation table built successfully */
static
ibool
innobase_build_index_translation(
/*=============================*/
	const TABLE*		table,	/*!< in: table in MySQL data
					dictionary */
	dict_table_t*		ib_table,/*!< in: table in InnoDB data
					dictionary */
	INNOBASE_SHARE*		share)	/*!< in/out: share structure
					where index translation table
					will be constructed in. */
{
	ulint		mysql_num_index;
	ulint		ib_num_index;
	dict_index_t**	index_mapping;
	ibool		ret = TRUE;

	DBUG_ENTER("innobase_build_index_translation");

	mutex_enter(&dict_sys->mutex);

	mysql_num_index = table->s->keys;
	ib_num_index = UT_LIST_GET_LEN(ib_table->indexes);

	index_mapping = share->idx_trans_tbl.index_mapping;

	/* If there exists inconsistency between MySQL and InnoDB dictionary
	(metadata) information, the number of index defined in MySQL
	could exceed that in InnoDB, do not build index translation
	table in such case */
	if (UNIV_UNLIKELY(ib_num_index < mysql_num_index)) {
		ret = FALSE;
		goto func_exit;
	}

	/* If index entry count is non-zero, nothing has
	changed since last update, directly return TRUE */
	if (share->idx_trans_tbl.index_count) {
		/* Index entry count should still match mysql_num_index */
		ut_a(share->idx_trans_tbl.index_count == mysql_num_index);
		goto func_exit;
	}

	/* The number of index increased, rebuild the mapping table */
	if (mysql_num_index > share->idx_trans_tbl.array_size) {
		index_mapping = (dict_index_t**) my_realloc(PSI_INSTRUMENT_ME,
                                                            index_mapping,
							mysql_num_index *
							sizeof(*index_mapping),
							MYF(MY_ALLOW_ZERO_PTR));

		if (!index_mapping) {
			/* Report an error if index_mapping continues to be
			NULL and mysql_num_index is a non-zero value */
			sql_print_error("InnoDB: fail to allocate memory for "
					"index translation table. Number of "
					"Index:%lu, array size:%lu",
					mysql_num_index,
					share->idx_trans_tbl.array_size);
			ret = FALSE;
			goto func_exit;
		}

		share->idx_trans_tbl.array_size = mysql_num_index;
	}

	/* For each index in the mysql key_info array, fetch its
	corresponding InnoDB index pointer into index_mapping
	array. */
	for (ulint count = 0; count < mysql_num_index; count++) {

		/* Fetch index pointers into index_mapping according to mysql
		index sequence */
		index_mapping[count] = dict_table_get_index_on_name(
			ib_table, table->key_info[count].name);

		if (!index_mapping[count]) {
			sql_print_error("Cannot find index %s in InnoDB "
					"index dictionary.",
					table->key_info[count].name);
			ret = FALSE;
			goto func_exit;
		}

		/* Double check fetched index has the same
		column info as those in mysql key_info. */
		if (!innobase_match_index_columns(&table->key_info[count],
					          index_mapping[count])) {
			sql_print_error("Found index %s whose column info "
					"does not match that of MySQL.",
					table->key_info[count].name);
			ret = FALSE;
			goto func_exit;
		}
	}

	/* Successfully built the translation table */
	share->idx_trans_tbl.index_count = mysql_num_index;

func_exit:
	if (!ret) {
		/* Build translation table failed. */
		my_free(index_mapping);

		share->idx_trans_tbl.array_size = 0;
		share->idx_trans_tbl.index_count = 0;
		index_mapping = NULL;
	}

	share->idx_trans_tbl.index_mapping = index_mapping;

	mutex_exit(&dict_sys->mutex);

	DBUG_RETURN(ret);
}

/*******************************************************************//**
This function uses index translation table to quickly locate the
requested index structure.
Note we do not have mutex protection for the index translatoin table
access, it is based on the assumption that there is no concurrent
translation table rebuild (fter create/drop index) and DMLs that
require index lookup.
@return dict_index_t structure for requested index. NULL if
fail to locate the index structure. */
static
dict_index_t*
innobase_index_lookup(
/*==================*/
	INNOBASE_SHARE*	share,	/*!< in: share structure for index
				translation table. */
	uint		keynr)	/*!< in: index number for the requested
				index */
{
	if (!share->idx_trans_tbl.index_mapping
	    || keynr >= share->idx_trans_tbl.index_count) {
		return(NULL);
	}

	return(share->idx_trans_tbl.index_mapping[keynr]);
}

/************************************************************************
Set the autoinc column max value. This should only be called once from
ha_innobase::open(). Therefore there's no need for a covering lock. */

void
ha_innobase::innobase_initialize_autoinc()
/*======================================*/
{
	ulonglong	auto_inc;
	const Field*	field = table->found_next_number_field;

	if (field != NULL) {
		auto_inc = field->get_max_int_value();
	} else {
		/* We have no idea what's been passed in to us as the
		autoinc column. We set it to the 0, effectively disabling
		updates to the table. */
		auto_inc = 0;

		ut_print_timestamp(stderr);
		fprintf(stderr, "  InnoDB: Unable to determine the AUTOINC "
				"column name\n");
	}

	if (srv_force_recovery >= SRV_FORCE_NO_IBUF_MERGE) {
		/* If the recovery level is set so high that writes
		are disabled we force the AUTOINC counter to 0
		value effectively disabling writes to the table.
		Secondly, we avoid reading the table in case the read
		results in failure due to a corrupted table/index.

		We will not return an error to the client, so that the
		tables can be dumped with minimal hassle.  If an error
		were returned in this case, the first attempt to read
		the table would fail and subsequent SELECTs would succeed. */
		auto_inc = 0;
	} else if (field == NULL) {
		/* This is a far more serious error, best to avoid
		opening the table and return failure. */
		my_error(ER_AUTOINC_READ_FAILED, MYF(0));
	} else {
		dict_index_t*	index;
		const char*	col_name;
		ib_uint64_t	read_auto_inc;
		ulint		err;

		update_thd(ha_thd());

		col_name = field->field_name;
		index = innobase_get_index(table->s->next_number_index);

		/* Execute SELECT MAX(col_name) FROM TABLE; */
		err = row_search_max_autoinc(index, col_name, &read_auto_inc);

		switch (err) {
		case DB_SUCCESS: {
			ulonglong	col_max_value;

			col_max_value = field->get_max_int_value();

			/* At the this stage we do not know the increment
			nor the offset, so use a default increment of 1. */

			auto_inc = innobase_next_autoinc(
				read_auto_inc, 1, 1, 0, col_max_value);

			break;
		}
		case DB_RECORD_NOT_FOUND:
			ut_print_timestamp(stderr);
			fprintf(stderr, "  InnoDB: MySQL and InnoDB data "
				"dictionaries are out of sync.\n"
				"InnoDB: Unable to find the AUTOINC column "
				"%s in the InnoDB table %s.\n"
				"InnoDB: We set the next AUTOINC column "
				"value to 0,\n"
				"InnoDB: in effect disabling the AUTOINC "
				"next value generation.\n"
				"InnoDB: You can either set the next "
				"AUTOINC value explicitly using ALTER TABLE\n"
				"InnoDB: or fix the data dictionary by "
				"recreating the table.\n",
				col_name, index->table->name);

			/* This will disable the AUTOINC generation. */
			auto_inc = 0;

			/* We want the open to succeed, so that the user can
			take corrective action. ie. reads should succeed but
			updates should fail. */
			err = DB_SUCCESS;
			break;
		default:
			/* row_search_max_autoinc() should only return
			one of DB_SUCCESS or DB_RECORD_NOT_FOUND. */
			ut_error;
		}
	}

	dict_table_autoinc_initialize(prebuilt->table, auto_inc);
}

/*****************************************************************//**
Creates and opens a handle to a table which already exists in an InnoDB
database.
@return 1 if error, 0 if success */

int
ha_innobase::open(
/*==============*/
	const char*		name,		/*!< in: table name */
	int			mode,		/*!< in: not used */
	uint			test_if_locked)	/*!< in: not used */
{
	dict_table_t*		ib_table;
	char			norm_name[FN_REFLEN];
	THD*			thd;
	char*			is_part = NULL;
	ibool			par_case_name_set = FALSE;
	char			par_case_name[FN_REFLEN];
	dict_err_ignore_t	ignore_err = DICT_ERR_IGNORE_NONE;

	DBUG_ENTER("ha_innobase::open");

	UT_NOT_USED(mode);
	UT_NOT_USED(test_if_locked);

	thd = ha_thd();

	/* Under some cases MySQL seems to call this function while
	holding btr_search_latch. This breaks the latching order as
	we acquire dict_sys->mutex below and leads to a deadlock. */
	if (thd != NULL) {
		innobase_release_temporary_latches(ht, thd);
	}

	normalize_table_name(norm_name, name);

	user_thd = NULL;

	if (!(share=get_share(name))) {

		DBUG_RETURN(1);
	}

	/* Will be allocated if it is needed in ::update_row() */
	upd_buf = NULL;
	upd_buf_size = 0;

	/* We look for pattern #P# to see if the table is partitioned
	MySQL table. */
#ifdef _WIN32
	is_part = strstr(norm_name, "#p#");
#else
	is_part = strstr(norm_name, "#P#");
#endif /* _WIN32 */

	/* Check whether FOREIGN_KEY_CHECKS is set to 0. If so, the table
	can be opened even if some FK indexes are missing. If not, the table
	can't be opened in the same situation */
	if (thd_test_options(thd, OPTION_NO_FOREIGN_KEY_CHECKS)) {
		ignore_err = DICT_ERR_IGNORE_FK_NOKEY;
	}

	/* Get pointer to a table object in InnoDB dictionary cache */
	ib_table = dict_table_open_on_name(norm_name, FALSE, TRUE, ignore_err);

	if (ib_table
	    && ((!DICT_TF2_FLAG_IS_SET(ib_table, DICT_TF2_FTS_HAS_DOC_ID)
		 && table->s->fields != dict_table_get_n_user_cols(ib_table))
		|| (DICT_TF2_FLAG_IS_SET(ib_table, DICT_TF2_FTS_HAS_DOC_ID)
		    && (table->s->fields
			!= dict_table_get_n_user_cols(ib_table) - 1)))) {
		ib_logf(IB_LOG_LEVEL_WARN,
			"table %s contains %lu user defined columns "
			"in InnoDB, but %lu columns in MySQL. Please "
			"check INFORMATION_SCHEMA.INNODB_SYS_COLUMNS and "
			REFMAN "innodb-troubleshooting.html "
			"for how to resolve it",
			norm_name, (ulong) dict_table_get_n_user_cols(ib_table),
			(ulong) table->s->fields);

		/* Mark this table as corrupted, so the drop table
		or force recovery can still use it, but not others. */
		ib_table->corrupted = true;
		dict_table_close(ib_table, FALSE, FALSE);
		ib_table = NULL;
		is_part = NULL;
	}

	if (NULL == ib_table) {
		if (is_part) {
			/* MySQL partition engine hard codes the file name
			separator as "#P#". The text case is fixed even if
			lower_case_table_names is set to 1 or 2. This is true
			for sub-partition names as well. InnoDB always
			normalises file names to lower case on Windows, this
			can potentially cause problems when copying/moving
			tables between platforms.

			1) If boot against an installation from Windows
			platform, then its partition table name could
			be in lower case in system tables. So we will
			need to check lower case name when load table.

			2) If we boot an installation from other case
			sensitive platform in Windows, we might need to
			check the existence of table name without lower
			case in the system table. */
			if (innobase_get_lower_case_table_names() == 1) {

				if (!par_case_name_set) {
#ifndef _WIN32
					/* Check for the table using lower
					case name, including the partition
					separator "P" */
					strcpy(par_case_name, norm_name);
					innobase_casedn_str(par_case_name);
#else
					/* On Windows platfrom, check
					whether there exists table name in
					system table whose name is
					not being normalized to lower case */
					normalize_table_name_low(
						par_case_name, name, FALSE);
#endif
					par_case_name_set = TRUE;
				}

				ib_table = dict_table_open_on_name(
					par_case_name, FALSE, TRUE,
					ignore_err);
			}

			if (ib_table) {
#ifndef _WIN32
				sql_print_warning("Partition table %s opened "
						  "after converting to lower "
						  "case. The table may have "
						  "been moved from a case "
						  "in-sensitive file system. "
						  "Please recreate table in "
						  "the current file system\n",
						  norm_name);
#else
				sql_print_warning("Partition table %s opened "
						  "after skipping the step to "
						  "lower case the table name. "
						  "The table may have been "
						  "moved from a case sensitive "
						  "file system. Please "
						  "recreate table in the "
						  "current file system\n",
						  norm_name);
#endif
				goto table_opened;
			}
		}

		if (is_part) {
			sql_print_error("Failed to open table %s.\n",
					norm_name);
		}

		ib_logf(IB_LOG_LEVEL_WARN,
			"Cannot open table %s from the internal data "
			"dictionary of InnoDB though the .frm file "
			"for the table exists. See "
			REFMAN "innodb-troubleshooting.html for how "
			"you can resolve the problem.", norm_name);

		free_share(share);
		my_errno = ENOENT;

		DBUG_RETURN(HA_ERR_NO_SUCH_TABLE);
	}

table_opened:

	innobase_copy_frm_flags_from_table_share(ib_table, table->s);

	dict_stats_init(ib_table);

	MONITOR_INC(MONITOR_TABLE_OPEN);

	bool	no_tablespace;

	if (dict_table_is_discarded(ib_table)) {

		ib_senderrf(thd,
			IB_LOG_LEVEL_WARN, ER_TABLESPACE_DISCARDED,
			table->s->table_name.str);

		/* Allow an open because a proper DISCARD should have set
		all the flags and index root page numbers to FIL_NULL that
		should prevent any DML from running but it should allow DDL
		operations. */

		no_tablespace = false;

	} else if (ib_table->ibd_file_missing) {

		ib_senderrf(
			thd, IB_LOG_LEVEL_WARN,
			ER_TABLESPACE_MISSING, norm_name);

		/* This means we have no idea what happened to the tablespace
		file, best to play it safe. */

		no_tablespace = true;
	} else {
		no_tablespace = false;
	}

	if (!thd_tablespace_op(thd) && no_tablespace) {
		free_share(share);
		my_errno = ENOENT;

		dict_table_close(ib_table, FALSE, FALSE);

		DBUG_RETURN(HA_ERR_NO_SUCH_TABLE);
	}

	prebuilt = row_create_prebuilt(ib_table, table->s->reclength);

	prebuilt->default_rec = table->s->default_values;
	ut_ad(prebuilt->default_rec);

	/* Looks like MySQL-3.23 sometimes has primary key number != 0 */
	primary_key = table->s->primary_key;
	key_used_on_scan = primary_key;

	if (!innobase_build_index_translation(table, ib_table, share)) {
		  sql_print_error("Build InnoDB index translation table for"
				  " Table %s failed", name);
	}

	/* Allocate a buffer for a 'row reference'. A row reference is
	a string of bytes of length ref_length which uniquely specifies
	a row in our table. Note that MySQL may also compare two row
	references for equality by doing a simple memcmp on the strings
	of length ref_length! */

	if (!row_table_got_default_clust_index(ib_table)) {

		prebuilt->clust_index_was_generated = FALSE;

		if (UNIV_UNLIKELY(primary_key >= MAX_KEY)) {
			sql_print_error("Table %s has a primary key in "
					"InnoDB data dictionary, but not "
					"in MySQL!", name);

			/* This mismatch could cause further problems
			if not attended, bring this to the user's attention
			by printing a warning in addition to log a message
			in the errorlog */
			push_warning_printf(thd, Sql_condition::SL_WARNING,
					    ER_NO_SUCH_INDEX,
					    "InnoDB: Table %s has a "
					    "primary key in InnoDB data "
					    "dictionary, but not in "
					    "MySQL!", name);

			/* If primary_key >= MAX_KEY, its (primary_key)
			value could be out of bound if continue to index
			into key_info[] array. Find InnoDB primary index,
			and assign its key_length to ref_length.
			In addition, since MySQL indexes are sorted starting
			with primary index, unique index etc., initialize
			ref_length to the first index key length in
			case we fail to find InnoDB cluster index.

			Please note, this will not resolve the primary
			index mismatch problem, other side effects are
			possible if users continue to use the table.
			However, we allow this table to be opened so
			that user can adopt necessary measures for the
			mismatch while still being accessible to the table
			date. */
			if (!table->key_info) {
				ut_ad(!table->s->keys);
				ref_length = 0;
			} else {
				ref_length = table->key_info[0].key_length;
			}

			/* Find corresponding cluster index
			key length in MySQL's key_info[] array */
			for (uint i = 0; i < table->s->keys; i++) {
				dict_index_t*	index;
				index = innobase_get_index(i);
				if (dict_index_is_clust(index)) {
					ref_length =
						 table->key_info[i].key_length;
				}
			}
		} else {
			/* MySQL allocates the buffer for ref.
			key_info->key_length includes space for all key
			columns + one byte for each column that may be
			NULL. ref_length must be as exact as possible to
			save space, because all row reference buffers are
			allocated based on ref_length. */

			ref_length = table->key_info[primary_key].key_length;
		}
	} else {
		if (primary_key != MAX_KEY) {
			sql_print_error(
				"Table %s has no primary key in InnoDB data "
				"dictionary, but has one in MySQL! If you "
				"created the table with a MySQL version < "
				"3.23.54 and did not define a primary key, "
				"but defined a unique key with all non-NULL "
				"columns, then MySQL internally treats that "
				"key as the primary key. You can fix this "
				"error by dump + DROP + CREATE + reimport "
				"of the table.", name);

			/* This mismatch could cause further problems
			if not attended, bring this to the user attention
			by printing a warning in addition to log a message
			in the errorlog */
			push_warning_printf(thd, Sql_condition::SL_WARNING,
					    ER_NO_SUCH_INDEX,
					    "InnoDB: Table %s has no "
					    "primary key in InnoDB data "
					    "dictionary, but has one in "
					    "MySQL!", name);
		}

		prebuilt->clust_index_was_generated = TRUE;

		ref_length = DATA_ROW_ID_LEN;

		/* If we automatically created the clustered index, then
		MySQL does not know about it, and MySQL must NOT be aware
		of the index used on scan, to make it avoid checking if we
		update the column of the index. That is why we assert below
		that key_used_on_scan is the undefined value MAX_KEY.
		The column is the row id in the automatical generation case,
		and it will never be updated anyway. */

		if (key_used_on_scan != MAX_KEY) {
			sql_print_warning(
				"Table %s key_used_on_scan is %lu even "
				"though there is no primary key inside "
				"InnoDB.", name, (ulong) key_used_on_scan);
		}
	}

	/* Index block size in InnoDB: used by MySQL in query optimization */
	stats.block_size = UNIV_PAGE_SIZE;

	/* Init table lock structure */
	thr_lock_data_init(&share->lock,&lock,(void*) 0);

	if (prebuilt->table) {
		/* We update the highest file format in the system table
		space, if this table has higher file format setting. */

		trx_sys_file_format_max_upgrade(
			(const char**) &innobase_file_format_max,
			dict_table_get_format(prebuilt->table));
	}

	/* Only if the table has an AUTOINC column. */
	if (prebuilt->table != NULL
	    && !prebuilt->table->ibd_file_missing
	    && table->found_next_number_field != NULL) {
		dict_table_autoinc_lock(prebuilt->table);

		/* Since a table can already be "open" in InnoDB's internal
		data dictionary, we only init the autoinc counter once, the
		first time the table is loaded. We can safely reuse the
		autoinc value from a previous MySQL open. */
		if (dict_table_autoinc_read(prebuilt->table) == 0) {

			innobase_initialize_autoinc();
		}

		dict_table_autoinc_unlock(prebuilt->table);
	}

	/* Set plugin parser for fulltext index */
	for (uint i = 0; i < table->s->keys; i++) {
		if (table->key_info[i].flags & HA_USES_PARSER) {
			dict_index_t*	index = innobase_get_index(i);
			plugin_ref	parser = table->key_info[i].parser;

			ut_ad(index->type & DICT_FTS);
			index->parser =
				static_cast<st_mysql_ftparser *>(
					plugin_decl(parser)->info);

			DBUG_EXECUTE_IF("fts_instrument_use_default_parser",
				index->parser = &fts_default_parser;);
		}
	}

	info(HA_STATUS_NO_LOCK | HA_STATUS_VARIABLE | HA_STATUS_CONST);

	DBUG_RETURN(0);
}


handler*
ha_innobase::clone(
/*===============*/
	const char*	name,		/*!< in: table name */
	MEM_ROOT*	mem_root)	/*!< in: memory context */
{
	ha_innobase* new_handler;

	DBUG_ENTER("ha_innobase::clone");

	new_handler = static_cast<ha_innobase*>(handler::clone(name,
							       mem_root));
	if (new_handler) {
		DBUG_ASSERT(new_handler->prebuilt != NULL);

		new_handler->prebuilt->select_lock_type
			= prebuilt->select_lock_type;
	}

	DBUG_RETURN(new_handler);
}


uint
ha_innobase::max_supported_key_part_length() const
/*==============================================*/
{
	/* A table format specific index column length check will be performed
	at ha_innobase::add_index() and row_create_index_for_mysql() */
	return(innobase_large_prefix
		? REC_VERSION_56_MAX_INDEX_COL_LEN
		: REC_ANTELOPE_MAX_INDEX_COL_LEN - 1);
}

/******************************************************************//**
Closes a handle to an InnoDB table.
@return 0 */

int
ha_innobase::close()
/*================*/
{
	THD*	thd;

	DBUG_ENTER("ha_innobase::close");

	thd = ha_thd();
	if (thd != NULL) {
		innobase_release_temporary_latches(ht, thd);
	}

	row_prebuilt_free(prebuilt, FALSE);

	if (upd_buf != NULL) {
		ut_ad(upd_buf_size != 0);
		my_free(upd_buf);
		upd_buf = NULL;
		upd_buf_size = 0;
	}

	free_share(share);

	MONITOR_INC(MONITOR_TABLE_CLOSE);

	/* Tell InnoDB server that there might be work for
	utility threads: */

	srv_active_wake_master_thread();

	DBUG_RETURN(0);
}

/* The following accessor functions should really be inside MySQL code! */

/**************************************************************//**
Gets field offset for a field in a table.
@return offset */
static inline
uint
get_field_offset(
/*=============*/
	const TABLE*	table,	/*!< in: MySQL table object */
	const Field*	field)	/*!< in: MySQL field object */
{
	return((uint) (field->ptr - table->record[0]));
}

/******************************************************************//**
compare two character string according to their charset. */

int
innobase_fts_text_cmp(
/*==================*/
	const void*	cs,		/*!< in: Character set */
	const void*     p1,		/*!< in: key */
	const void*     p2)		/*!< in: node */
{
	const CHARSET_INFO*	charset = (const CHARSET_INFO*) cs;
	const fts_string_t*	s1 = (const fts_string_t*) p1;
	const fts_string_t*	s2 = (const fts_string_t*) p2;

	return(ha_compare_text(charset, s1->f_str, (uint) s1->f_len,
			       s2->f_str, (uint) s2->f_len, 0, 0));
}
/******************************************************************//**
compare two character string case insensitively according to their charset. */

int
innobase_fts_text_case_cmp(
/*=======================*/
	const void*	cs,		/*!< in: Character set */
	const void*     p1,		/*!< in: key */
	const void*     p2)		/*!< in: node */
{
	const CHARSET_INFO*	charset = (const CHARSET_INFO*) cs;
	const fts_string_t*	s1 = (const fts_string_t*) p1;
	const fts_string_t*	s2 = (const fts_string_t*) p2;
	ulint			newlen;

	my_casedn_str(charset, (char*) s2->f_str);

	newlen = strlen((const char*) s2->f_str);

	return(ha_compare_text(charset, s1->f_str, (uint) s1->f_len,
			       s2->f_str, (uint) newlen, 0, 0));
}
/******************************************************************//**
Get the first character's code position for FTS index partition. */

ulint
innobase_strnxfrm(
/*==============*/
	const CHARSET_INFO*
			cs,		/*!< in: Character set */
	const uchar*	str,		/*!< in: string */
	const ulint	len)		/*!< in: string length */
{
	uchar		mystr[2];
	ulint		value;

	if (!str || len == 0) {
		return(0);
	}

	my_strnxfrm(cs, (uchar*) mystr, 2, str, len);

	value = mach_read_from_2(mystr);

	if (value > 255) {
		value = value / 256;
	}

	return(value);
}

/******************************************************************//**
compare two character string according to their charset. */

int
innobase_fts_text_cmp_prefix(
/*=========================*/
	const void*	cs,		/*!< in: Character set */
	const void*	p1,		/*!< in: prefix key */
	const void*	p2)		/*!< in: value to compare */
{
	const CHARSET_INFO*	charset = (const CHARSET_INFO*) cs;
	const fts_string_t*	s1 = (const fts_string_t*) p1;
	const fts_string_t*	s2 = (const fts_string_t*) p2;
	int			result;

	result = ha_compare_text(charset, s2->f_str, (uint) s2->f_len,
				 s1->f_str, (uint) s1->f_len, 1, 0);

	/* We switched s1, s2 position in ha_compare_text. So we need
	to negate the result */
	return(-result);
}
<<<<<<< HEAD
/******************************************************************//**
compare two character string according to their charset. */

int
innobase_fts_string_cmp(
/*====================*/
	const void*	cs,		/*!< in: Character set */
	const void*     p1,		/*!< in: key */
	const void*     p2)		/*!< in: node */
{
	const CHARSET_INFO*	charset = (const CHARSET_INFO*) cs;
	uchar*			s1 = (uchar*) p1;
	uchar*			s2 = *(uchar**) p2;

	return(ha_compare_text(charset, s1, (uint) strlen((const char*) s1),
			       s2, (uint) strlen((const char*) s2), 0, 0));
}
=======

>>>>>>> 94650726
/******************************************************************//**
Makes all characters in a string lower case. */

size_t
innobase_fts_casedn_str(
/*====================*/
	CHARSET_INFO*	cs,	/*!< in: Character set */
	char*		src,	/*!< in: string to put in lower case */
	size_t		src_len,/*!< in: input string length */
	char*		dst,	/*!< in: buffer for result string */
	size_t		dst_len)/*!< in: buffer size */
{
	if (cs->casedn_multiply == 1) {
		memcpy(dst, src, src_len);
		dst[src_len] = 0;
		my_casedn_str(cs, dst);

		return(strlen(dst));
	} else {
		return(cs->cset->casedn(cs, src, src_len, dst, dst_len));
	}
}

#define true_word_char(c, ch) ((c) & (_MY_U | _MY_L | _MY_NMR) || (ch) == '_')

#define misc_word_char(X)       0

/*************************************************************//**
Get the next token from the given string and store it in *token.
It is mostly copied from MyISAM's doc parsing function ft_simple_get_word()
@return length of string processed */

ulint
innobase_mysql_fts_get_token(
/*=========================*/
	CHARSET_INFO*	cs,		/*!< in: Character set */
	const byte*	start,		/*!< in: start of text */
	const byte*	end,		/*!< in: one character past end of
					text */
	fts_string_t*	token)		/*!< out: token's text */
{
	int		mbl;
	const uchar*	doc = start;

	ut_a(cs);

	token->f_n_char = token->f_len = 0;
	token->f_str = NULL;

	for (;;) {

		if (doc >= end) {
			return(doc - start);
		}

		int	ctype;

		mbl = cs->cset->ctype(
			cs, &ctype, doc, (const uchar*) end);

		if (true_word_char(ctype, *doc)) {
			break;
		}

		doc += mbl > 0 ? mbl : (mbl < 0 ? -mbl : 1);
	}

	ulint	mwc = 0;
	ulint	length = 0;

	token->f_str = const_cast<byte*>(doc);

	while (doc < end) {

		int	ctype;

		mbl = cs->cset->ctype(
			cs, &ctype, (uchar*) doc, (uchar*) end);
		if (true_word_char(ctype, *doc)) {
			mwc = 0;
		} else if (!misc_word_char(*doc) || mwc) {
			break;
		} else {
			++mwc;
		}

		++length;

		doc += mbl > 0 ? mbl : (mbl < 0 ? -mbl : 1);
	}

	token->f_len = (uint) (doc - token->f_str) - mwc;
	token->f_n_char = length;

	return(doc - start);
}

/**************************************************************//**
Converts a MySQL type to an InnoDB type. Note that this function returns
the 'mtype' of InnoDB. InnoDB differentiates between MySQL's old <= 4.1
VARCHAR and the new true VARCHAR in >= 5.0.3 by the 'prtype'.
@return DATA_BINARY, DATA_VARCHAR, ... */

ulint
get_innobase_type_from_mysql_type(
/*==============================*/
	ulint*		unsigned_flag,	/*!< out: DATA_UNSIGNED if an
					'unsigned type';
					at least ENUM and SET,
					and unsigned integer
					types are 'unsigned types' */
	const void*	f)		/*!< in: MySQL Field */
{
	const class Field* field = reinterpret_cast<const class Field*>(f);

	/* The following asserts try to check that the MySQL type code fits in
	8 bits: this is used in ibuf and also when DATA_NOT_NULL is ORed to
	the type */

	DBUG_ASSERT((ulint)MYSQL_TYPE_STRING < 256);
	DBUG_ASSERT((ulint)MYSQL_TYPE_VAR_STRING < 256);
	DBUG_ASSERT((ulint)MYSQL_TYPE_DOUBLE < 256);
	DBUG_ASSERT((ulint)MYSQL_TYPE_FLOAT < 256);
	DBUG_ASSERT((ulint)MYSQL_TYPE_DECIMAL < 256);

	if (field->flags & UNSIGNED_FLAG) {

		*unsigned_flag = DATA_UNSIGNED;
	} else {
		*unsigned_flag = 0;
	}

	if (field->real_type() == MYSQL_TYPE_ENUM
		|| field->real_type() == MYSQL_TYPE_SET) {

		/* MySQL has field->type() a string type for these, but the
		data is actually internally stored as an unsigned integer
		code! */

		*unsigned_flag = DATA_UNSIGNED; /* MySQL has its own unsigned
						flag set to zero, even though
						internally this is an unsigned
						integer type */
		return(DATA_INT);
	}

	switch (field->type()) {
		/* NOTE that we only allow string types in DATA_MYSQL and
		DATA_VARMYSQL */
	case MYSQL_TYPE_VAR_STRING:	/* old <= 4.1 VARCHAR */
	case MYSQL_TYPE_VARCHAR:	/* new >= 5.0.3 true VARCHAR */
		if (field->binary()) {
			return(DATA_BINARY);
		} else if (strcmp(field->charset()->name,
				  "latin1_swedish_ci") == 0) {
			return(DATA_VARCHAR);
		} else {
			return(DATA_VARMYSQL);
		}
	case MYSQL_TYPE_BIT:
	case MYSQL_TYPE_STRING: if (field->binary()) {

			return(DATA_FIXBINARY);
		} else if (strcmp(field->charset()->name,
				  "latin1_swedish_ci") == 0) {
			return(DATA_CHAR);
		} else {
			return(DATA_MYSQL);
		}
	case MYSQL_TYPE_NEWDECIMAL:
		return(DATA_FIXBINARY);
	case MYSQL_TYPE_LONG:
	case MYSQL_TYPE_LONGLONG:
	case MYSQL_TYPE_TINY:
	case MYSQL_TYPE_SHORT:
	case MYSQL_TYPE_INT24:
	case MYSQL_TYPE_DATE:
	case MYSQL_TYPE_YEAR:
	case MYSQL_TYPE_NEWDATE:
		return(DATA_INT);
	case MYSQL_TYPE_TIME:
	case MYSQL_TYPE_DATETIME:
	case MYSQL_TYPE_TIMESTAMP:
		switch (field->real_type()) {
		case MYSQL_TYPE_TIME:
		case MYSQL_TYPE_DATETIME:
		case MYSQL_TYPE_TIMESTAMP:
			return(DATA_INT);
		default: /* Fall through */
			DBUG_ASSERT((ulint)MYSQL_TYPE_DECIMAL < 256);
		case MYSQL_TYPE_TIME2:
		case MYSQL_TYPE_DATETIME2:
		case MYSQL_TYPE_TIMESTAMP2:
			return(DATA_FIXBINARY);
		}
	case MYSQL_TYPE_FLOAT:
		return(DATA_FLOAT);
	case MYSQL_TYPE_DOUBLE:
		return(DATA_DOUBLE);
	case MYSQL_TYPE_DECIMAL:
		return(DATA_DECIMAL);
	case MYSQL_TYPE_GEOMETRY:
		return(DATA_GEOMETRY);
	case MYSQL_TYPE_TINY_BLOB:
	case MYSQL_TYPE_MEDIUM_BLOB:
	case MYSQL_TYPE_BLOB:
	case MYSQL_TYPE_LONG_BLOB:
		return(DATA_BLOB);
	case MYSQL_TYPE_NULL:
		/* MySQL currently accepts "NULL" datatype, but will
		reject such datatype in the next release. We will cope
		with it and not trigger assertion failure in 5.1 */
		break;
	default:
		ut_error;
	}

	return(0);
}

/*******************************************************************//**
Writes an unsigned integer value < 64k to 2 bytes, in the little-endian
storage format. */
static inline
void
innobase_write_to_2_little_endian(
/*==============================*/
	byte*	buf,	/*!< in: where to store */
	ulint	val)	/*!< in: value to write, must be < 64k */
{
	ut_a(val < 256 * 256);

	buf[0] = (byte)(val & 0xFF);
	buf[1] = (byte)(val / 256);
}

/*******************************************************************//**
Reads an unsigned integer value < 64k from 2 bytes, in the little-endian
storage format.
@return value */
static inline
uint
innobase_read_from_2_little_endian(
/*===============================*/
	const uchar*	buf)	/*!< in: from where to read */
{
	return((uint) ((ulint)(buf[0]) + 256 * ((ulint)(buf[1]))));
}

/*******************************************************************//**
Stores a key value for a row to a buffer.
@return key value length as stored in buff */

uint
ha_innobase::store_key_val_for_row(
/*===============================*/
	uint		keynr,	/*!< in: key number */
	char*		buff,	/*!< in/out: buffer for the key value (in MySQL
				format) */
	uint		buff_len,/*!< in: buffer length */
	const uchar*	record)/*!< in: row in MySQL format */
{
	KEY*		key_info	= table->key_info + keynr;
	KEY_PART_INFO*	key_part	= key_info->key_part;
	KEY_PART_INFO*	end		=
		key_part + key_info->user_defined_key_parts;
	char*		buff_start	= buff;
	enum_field_types mysql_type;
	Field*		field;
	ibool		is_null;

	DBUG_ENTER("store_key_val_for_row");

	/* The format for storing a key field in MySQL is the following:

	1. If the column can be NULL, then in the first byte we put 1 if the
	field value is NULL, 0 otherwise.

	2. If the column is of a BLOB type (it must be a column prefix field
	in this case), then we put the length of the data in the field to the
	next 2 bytes, in the little-endian format. If the field is SQL NULL,
	then these 2 bytes are set to 0. Note that the length of data in the
	field is <= column prefix length.

	3. In a column prefix field, prefix_len next bytes are reserved for
	data. In a normal field the max field length next bytes are reserved
	for data. For a VARCHAR(n) the max field length is n. If the stored
	value is the SQL NULL then these data bytes are set to 0.

	4. We always use a 2 byte length for a true >= 5.0.3 VARCHAR. Note that
	in the MySQL row format, the length is stored in 1 or 2 bytes,
	depending on the maximum allowed length. But in the MySQL key value
	format, the length always takes 2 bytes.

	We have to zero-fill the buffer so that MySQL is able to use a
	simple memcmp to compare two key values to determine if they are
	equal. MySQL does this to compare contents of two 'ref' values. */

	memset(buff, 0, buff_len);

	for (; key_part != end; key_part++) {
		is_null = FALSE;

		if (key_part->null_bit) {
			if (record[key_part->null_offset]
						& key_part->null_bit) {
				*buff = 1;
				is_null = TRUE;
			} else {
				*buff = 0;
			}
			buff++;
		}

		field = key_part->field;
		mysql_type = field->type();

		if (mysql_type == MYSQL_TYPE_VARCHAR) {
						/* >= 5.0.3 true VARCHAR */
			ulint		lenlen;
			ulint		len;
			const byte*	data;
			ulint		key_len;
			ulint		true_len;
			const CHARSET_INFO* cs;
			int		error=0;

			key_len = key_part->length;

			if (is_null) {
				buff += key_len + 2;

				continue;
			}
			cs = field->charset();

			lenlen = (ulint)
				(((Field_varstring*) field)->length_bytes);

			data = row_mysql_read_true_varchar(&len,
				(byte*) (record
				+ (ulint) get_field_offset(table, field)),
				lenlen);

			true_len = len;

			/* For multi byte character sets we need to calculate
			the true length of the key */

			if (len > 0 && cs->mbmaxlen > 1) {
				true_len = (ulint) cs->cset->well_formed_len(cs,
						(const char*) data,
						(const char*) data + len,
						(uint) (key_len / cs->mbmaxlen),
						&error);
			}

			/* In a column prefix index, we may need to truncate
			the stored value: */

			if (true_len > key_len) {
				true_len = key_len;
			}

			/* The length in a key value is always stored in 2
			bytes */

			row_mysql_store_true_var_len((byte*) buff, true_len, 2);
			buff += 2;

			memcpy(buff, data, true_len);

			/* Note that we always reserve the maximum possible
			length of the true VARCHAR in the key value, though
			only len first bytes after the 2 length bytes contain
			actual data. The rest of the space was reset to zero
			in the memset() call above. */

			buff += key_len;

		} else if (mysql_type == MYSQL_TYPE_TINY_BLOB
			|| mysql_type == MYSQL_TYPE_MEDIUM_BLOB
			|| mysql_type == MYSQL_TYPE_BLOB
			|| mysql_type == MYSQL_TYPE_LONG_BLOB
			/* MYSQL_TYPE_GEOMETRY data is treated
			as BLOB data in innodb. */
			|| mysql_type == MYSQL_TYPE_GEOMETRY) {

			const CHARSET_INFO* cs;
			ulint		key_len;
			ulint		true_len;
			int		error=0;
			ulint		blob_len;
			const byte*	blob_data;

			ut_a(key_part->key_part_flag & HA_PART_KEY_SEG);

			key_len = key_part->length;

			if (is_null) {
				buff += key_len + 2;

				continue;
			}

			cs = field->charset();

			blob_data = row_mysql_read_blob_ref(&blob_len,
				(byte*) (record
				+ (ulint) get_field_offset(table, field)),
					(ulint) field->pack_length());

			true_len = blob_len;

			ut_a(get_field_offset(table, field)
				== key_part->offset);

			/* For multi byte character sets we need to calculate
			the true length of the key */

			if (blob_len > 0 && cs->mbmaxlen > 1) {
				true_len = (ulint) cs->cset->well_formed_len(cs,
						(const char*) blob_data,
						(const char*) blob_data
							+ blob_len,
						(uint) (key_len / cs->mbmaxlen),
						&error);
			}

			/* All indexes on BLOB and TEXT are column prefix
			indexes, and we may need to truncate the data to be
			stored in the key value: */

			if (true_len > key_len) {
				true_len = key_len;
			}

			/* MySQL reserves 2 bytes for the length and the
			storage of the number is little-endian */

			innobase_write_to_2_little_endian(
					(byte*) buff, true_len);
			buff += 2;

			memcpy(buff, blob_data, true_len);

			/* Note that we always reserve the maximum possible
			length of the BLOB prefix in the key value. */

			buff += key_len;
		} else {
			/* Here we handle all other data types except the
			true VARCHAR, BLOB and TEXT. Note that the column
			value we store may be also in a column prefix
			index. */

			const CHARSET_INFO*	cs = NULL;
			ulint			true_len;
			ulint			key_len;
			const uchar*		src_start;
			int			error=0;
			enum_field_types	real_type;

			key_len = key_part->length;

			if (is_null) {
				 buff += key_len;

				 continue;
			}

			src_start = record + key_part->offset;
			real_type = field->real_type();
			true_len = key_len;

			/* Character set for the field is defined only
			to fields whose type is string and real field
			type is not enum or set. For these fields check
			if character set is multi byte. */

			if (real_type != MYSQL_TYPE_ENUM
				&& real_type != MYSQL_TYPE_SET
				&& ( mysql_type == MYSQL_TYPE_VAR_STRING
					|| mysql_type == MYSQL_TYPE_STRING)) {

				cs = field->charset();

				/* For multi byte character sets we need to
				calculate the true length of the key */

				if (key_len > 0 && cs->mbmaxlen > 1) {

					true_len = (ulint)
						cs->cset->well_formed_len(cs,
							(const char*) src_start,
							(const char*) src_start
								+ key_len,
							(uint) (key_len
								/ cs->mbmaxlen),
							&error);
				}
			}

			memcpy(buff, src_start, true_len);
			buff += true_len;

			/* Pad the unused space with spaces. */

			if (true_len < key_len) {
				ulint	pad_len = key_len - true_len;
				ut_a(cs != NULL);
				ut_a(!(pad_len % cs->mbminlen));

				cs->cset->fill(cs, buff, pad_len,
					       0x20 /* space */);
				buff += pad_len;
			}
		}
	}

	ut_a(buff <= buff_start + buff_len);

	DBUG_RETURN((uint)(buff - buff_start));
}

/**************************************************************//**
Determines if a field is needed in a prebuilt struct 'template'.
@return field to use, or NULL if the field is not needed */
static
const Field*
build_template_needs_field(
/*=======================*/
	ibool		index_contains,	/*!< in:
					dict_index_contains_col_or_prefix(
					index, i) */
	ibool		read_just_key,	/*!< in: TRUE when MySQL calls
					ha_innobase::extra with the
					argument HA_EXTRA_KEYREAD; it is enough
					to read just columns defined in
					the index (i.e., no read of the
					clustered index record necessary) */
	ibool		fetch_all_in_key,
					/*!< in: true=fetch all fields in
					the index */
	ibool		fetch_primary_key_cols,
					/*!< in: true=fetch the
					primary key columns */
	dict_index_t*	index,		/*!< in: InnoDB index to use */
	const TABLE*	table,		/*!< in: MySQL table object */
	ulint		i)		/*!< in: field index in InnoDB table */
{
	const Field*	field	= table->field[i];

	ut_ad(index_contains == dict_index_contains_col_or_prefix(index, i));

	if (!index_contains) {
		if (read_just_key) {
			/* If this is a 'key read', we do not need
			columns that are not in the key */

			return(NULL);
		}
	} else if (fetch_all_in_key) {
		/* This field is needed in the query */

		return(field);
	}

	if (bitmap_is_set(table->read_set, (uint) i)
	    || bitmap_is_set(table->write_set, (uint) i)) {
		/* This field is needed in the query */

		return(field);
	}

	if (fetch_primary_key_cols
	    && dict_table_col_in_clustered_key(index->table, i)) {
		/* This field is needed in the query */

		return(field);
	}

	/* This field is not needed in the query, skip it */

	return(NULL);
}

/**************************************************************//**
Determines if a field is needed in a prebuilt struct 'template'.
@return whether the field is needed for index condition pushdown */
inline
bool
build_template_needs_field_in_icp(
/*==============================*/
	const dict_index_t*	index,	/*!< in: InnoDB index */
	const row_prebuilt_t*	prebuilt,/*!< in: row fetch template */
	bool			contains,/*!< in: whether the index contains
					column i */
	ulint			i)	/*!< in: column number */
{
	ut_ad(contains == dict_index_contains_col_or_prefix(index, i));

	return(index == prebuilt->index
	       ? contains
	       : dict_index_contains_col_or_prefix(prebuilt->index, i));
}

/**************************************************************//**
Adds a field to a prebuilt struct 'template'.
@return the field template */
static
mysql_row_templ_t*
build_template_field(
/*=================*/
	row_prebuilt_t*	prebuilt,	/*!< in/out: template */
	dict_index_t*	clust_index,	/*!< in: InnoDB clustered index */
	dict_index_t*	index,		/*!< in: InnoDB index to use */
	TABLE*		table,		/*!< in: MySQL table object */
	const Field*	field,		/*!< in: field in MySQL table */
	ulint		i)		/*!< in: field index in InnoDB table */
{
	mysql_row_templ_t*	templ;
	const dict_col_t*	col;

	ut_ad(field == table->field[i]);
	ut_ad(clust_index->table == index->table);

	col = dict_table_get_nth_col(index->table, i);

	templ = prebuilt->mysql_template + prebuilt->n_template++;
	UNIV_MEM_INVALID(templ, sizeof *templ);
	templ->col_no = i;
	templ->clust_rec_field_no = dict_col_get_clust_pos(col, clust_index);
	ut_a(templ->clust_rec_field_no != ULINT_UNDEFINED);

	if (dict_index_is_clust(index)) {
		templ->rec_field_no = templ->clust_rec_field_no;
	} else {
		templ->rec_field_no = dict_index_get_nth_col_pos(index, i);
	}

	if (field->real_maybe_null()) {
		templ->mysql_null_byte_offset =
			field->null_offset();

		templ->mysql_null_bit_mask = (ulint) field->null_bit;
	} else {
		templ->mysql_null_bit_mask = 0;
	}

	templ->mysql_col_offset = (ulint) get_field_offset(table, field);

	templ->mysql_col_len = (ulint) field->pack_length();
	templ->type = col->mtype;
	templ->mysql_type = (ulint) field->type();

	if (templ->mysql_type == DATA_MYSQL_TRUE_VARCHAR) {
		templ->mysql_length_bytes = (ulint)
			(((Field_varstring*) field)->length_bytes);
	}

	templ->charset = dtype_get_charset_coll(col->prtype);
	templ->mbminlen = dict_col_get_mbminlen(col);
	templ->mbmaxlen = dict_col_get_mbmaxlen(col);
	templ->is_unsigned = col->prtype & DATA_UNSIGNED;

	if (!dict_index_is_clust(index)
	    && templ->rec_field_no == ULINT_UNDEFINED) {
		prebuilt->need_to_access_clustered = TRUE;
	}

	if (prebuilt->mysql_prefix_len < templ->mysql_col_offset
	    + templ->mysql_col_len) {
		prebuilt->mysql_prefix_len = templ->mysql_col_offset
			+ templ->mysql_col_len;
	}

	if (DATA_LARGE_MTYPE(templ->type)) {
		prebuilt->templ_contains_blob = TRUE;
	}

	return(templ);
}

/**************************************************************//**
Builds a 'template' to the prebuilt struct. The template is used in fast
retrieval of just those column values MySQL needs in its processing. */

void
ha_innobase::build_template(
/*========================*/
	bool		whole_row)	/*!< in: true=ROW_MYSQL_WHOLE_ROW,
					false=ROW_MYSQL_REC_FIELDS */
{
	dict_index_t*	index;
	dict_index_t*	clust_index;
	ulint		n_fields;
	ibool		fetch_all_in_key	= FALSE;
	ibool		fetch_primary_key_cols	= FALSE;
	ulint		i;

	if (prebuilt->select_lock_type == LOCK_X) {
		/* We always retrieve the whole clustered index record if we
		use exclusive row level locks, for example, if the read is
		done in an UPDATE statement. */

		whole_row = true;
	} else if (!whole_row) {
		if (prebuilt->hint_need_to_fetch_extra_cols
			== ROW_RETRIEVE_ALL_COLS) {

			/* We know we must at least fetch all columns in the
			key, or all columns in the table */

			if (prebuilt->read_just_key) {
				/* MySQL has instructed us that it is enough
				to fetch the columns in the key; looks like
				MySQL can set this flag also when there is
				only a prefix of the column in the key: in
				that case we retrieve the whole column from
				the clustered index */

				fetch_all_in_key = TRUE;
			} else {
				whole_row = true;
			}
		} else if (prebuilt->hint_need_to_fetch_extra_cols
			== ROW_RETRIEVE_PRIMARY_KEY) {
			/* We must at least fetch all primary key cols. Note
			that if the clustered index was internally generated
			by InnoDB on the row id (no primary key was
			defined), then row_search_for_mysql() will always
			retrieve the row id to a special buffer in the
			prebuilt struct. */

			fetch_primary_key_cols = TRUE;
		}
	}

	clust_index = dict_table_get_first_index(prebuilt->table);

	index = whole_row ? clust_index : prebuilt->index;

	prebuilt->need_to_access_clustered = (index == clust_index);

	/* Either prebuilt->index should be a secondary index, or it
	should be the clustered index. */
	ut_ad(dict_index_is_clust(index) == (index == clust_index));

	/* Below we check column by column if we need to access
	the clustered index. */

	n_fields = (ulint) table->s->fields; /* number of columns */

	if (!prebuilt->mysql_template) {
		prebuilt->mysql_template = (mysql_row_templ_t*)
			ut_malloc(n_fields * sizeof(mysql_row_templ_t));
	}

	prebuilt->template_type = whole_row
		? ROW_MYSQL_WHOLE_ROW : ROW_MYSQL_REC_FIELDS;
	prebuilt->null_bitmap_len = table->s->null_bytes;

	/* Prepare to build prebuilt->mysql_template[]. */
	prebuilt->templ_contains_blob = FALSE;
	prebuilt->mysql_prefix_len = 0;
	prebuilt->n_template = 0;
	prebuilt->idx_cond_n_cols = 0;

	/* Note that in InnoDB, i is the column number in the table.
	MySQL calls columns 'fields'. */

	if (active_index != MAX_KEY && active_index == pushed_idx_cond_keyno) {
		/* Push down an index condition or an end_range check. */
		for (i = 0; i < n_fields; i++) {
			const ibool		index_contains
				= dict_index_contains_col_or_prefix(index, i);

			/* Test if an end_range or an index condition
			refers to the field. Note that "index" and
			"index_contains" may refer to the clustered index.
			Index condition pushdown is relative to prebuilt->index
			(the index that is being looked up first). */

			/* When join_read_always_key() invokes this
			code via handler::ha_index_init() and
			ha_innobase::index_init(), end_range is not
			yet initialized. Because of that, we must
			always check for index_contains, instead of
			the subset
			field->part_of_key.is_set(active_index)
			which would be acceptable if end_range==NULL. */
			if (build_template_needs_field_in_icp(
				    index, prebuilt, index_contains, i)) {
				/* Needed in ICP */
				const Field*		field;
				mysql_row_templ_t*	templ;

				if (whole_row) {
					field = table->field[i];
				} else {
					field = build_template_needs_field(
						index_contains,
						prebuilt->read_just_key,
						fetch_all_in_key,
						fetch_primary_key_cols,
						index, table, i);
					if (!field) {
						continue;
					}
				}

				templ = build_template_field(
					prebuilt, clust_index, index,
					table, field, i);
				prebuilt->idx_cond_n_cols++;
				ut_ad(prebuilt->idx_cond_n_cols
				      == prebuilt->n_template);

				if (index == prebuilt->index) {
					templ->icp_rec_field_no
						= templ->rec_field_no;
				} else {
					templ->icp_rec_field_no
						= dict_index_get_nth_col_pos(
							prebuilt->index, i);
				}

				if (dict_index_is_clust(prebuilt->index)) {
					ut_ad(templ->icp_rec_field_no
					      != ULINT_UNDEFINED);
					/* If the primary key includes
					a column prefix, use it in
					index condition pushdown,
					because the condition is
					evaluated before fetching any
					off-page (externally stored)
					columns. */
					if (templ->icp_rec_field_no
					    < prebuilt->index->n_uniq) {
						/* This is a key column;
						all set. */
						continue;
					}
				} else if (templ->icp_rec_field_no
					   != ULINT_UNDEFINED) {
					continue;
				}

				/* This is a column prefix index.
				The column prefix can be used in
				an end_range comparison. */

				templ->icp_rec_field_no
					= dict_index_get_nth_col_or_prefix_pos(
						prebuilt->index, i, TRUE);
				ut_ad(templ->icp_rec_field_no
				      != ULINT_UNDEFINED);

				/* Index condition pushdown can be used on
				all columns of a secondary index, and on
				the PRIMARY KEY columns. On the clustered
				index, it must never be used on other than
				PRIMARY KEY columns, because those columns
				may be stored off-page, and we will not
				fetch externally stored columns before
				checking the index condition. */
				/* TODO: test the above with an assertion
				like this. Note that index conditions are
				currently pushed down as part of the
				"optimizer phase" while end_range is done
				as part of the execution phase. Therefore,
				we were unable to use an accurate condition
				for end_range in the "if" condition above,
				and the following assertion would fail.
				ut_ad(!dict_index_is_clust(prebuilt->index)
				      || templ->rec_field_no
				      < prebuilt->index->n_uniq);
				*/
			}
		}

		ut_ad(prebuilt->idx_cond_n_cols > 0);
		ut_ad(prebuilt->idx_cond_n_cols == prebuilt->n_template);

		/* Include the fields that are not needed in index condition
		pushdown. */
		for (i = 0; i < n_fields; i++) {
			const ibool		index_contains
				= dict_index_contains_col_or_prefix(index, i);

			if (!build_template_needs_field_in_icp(
				    index, prebuilt, index_contains, i)) {
				/* Not needed in ICP */
				const Field*	field;

				if (whole_row) {
					field = table->field[i];
				} else {
					field = build_template_needs_field(
						index_contains,
						prebuilt->read_just_key,
						fetch_all_in_key,
						fetch_primary_key_cols,
						index, table, i);
					if (!field) {
						continue;
					}
				}

				build_template_field(prebuilt,
						     clust_index, index,
						     table, field, i);
			}
		}

		prebuilt->idx_cond = this;
	} else {
		/* No index condition pushdown */
		prebuilt->idx_cond = NULL;

		for (i = 0; i < n_fields; i++) {
			const Field*	field;

			if (whole_row) {
				field = table->field[i];
			} else {
				field = build_template_needs_field(
					dict_index_contains_col_or_prefix(
						index, i),
					prebuilt->read_just_key,
					fetch_all_in_key,
					fetch_primary_key_cols,
					index, table, i);
				if (!field) {
					continue;
				}
			}

			build_template_field(prebuilt, clust_index, index,
					     table, field, i);
		}
	}

	if (index != clust_index && prebuilt->need_to_access_clustered) {
		/* Change rec_field_no's to correspond to the clustered index
		record */
		for (i = 0; i < prebuilt->n_template; i++) {

			mysql_row_templ_t*	templ
				= &prebuilt->mysql_template[i];

			templ->rec_field_no = templ->clust_rec_field_no;
		}
	}
}

/********************************************************************//**
This special handling is really to overcome the limitations of MySQL's
binlogging. We need to eliminate the non-determinism that will arise in
INSERT ... SELECT type of statements, since MySQL binlog only stores the
min value of the autoinc interval. Once that is fixed we can get rid of
the special lock handling.
@return DB_SUCCESS if all OK else error code */

dberr_t
ha_innobase::innobase_lock_autoinc(void)
/*====================================*/
{
	dberr_t		error = DB_SUCCESS;

	ut_ad(!srv_read_only_mode);

	switch (innobase_autoinc_lock_mode) {
	case AUTOINC_NO_LOCKING:
		/* Acquire only the AUTOINC mutex. */
		dict_table_autoinc_lock(prebuilt->table);
		break;

	case AUTOINC_NEW_STYLE_LOCKING:
		/* For simple (single/multi) row INSERTs, we fallback to the
		old style only if another transaction has already acquired
		the AUTOINC lock on behalf of a LOAD FILE or INSERT ... SELECT
		etc. type of statement. */
		if (thd_sql_command(user_thd) == SQLCOM_INSERT
		    || thd_sql_command(user_thd) == SQLCOM_REPLACE) {
			dict_table_t*	ib_table = prebuilt->table;

			/* Acquire the AUTOINC mutex. */
			dict_table_autoinc_lock(ib_table);

			/* We need to check that another transaction isn't
			already holding the AUTOINC lock on the table. */
			if (ib_table->n_waiting_or_granted_auto_inc_locks) {
				/* Release the mutex to avoid deadlocks. */
				dict_table_autoinc_unlock(ib_table);
			} else {
				break;
			}
		}
		/* Fall through to old style locking. */

	case AUTOINC_OLD_STYLE_LOCKING:
		error = row_lock_table_autoinc_for_mysql(prebuilt);

		if (error == DB_SUCCESS) {

			/* Acquire the AUTOINC mutex. */
			dict_table_autoinc_lock(prebuilt->table);
		}
		break;

	default:
		ut_error;
	}

	return(error);
}

/********************************************************************//**
Reset the autoinc value in the table.
@return DB_SUCCESS if all went well else error code */

dberr_t
ha_innobase::innobase_reset_autoinc(
/*================================*/
	ulonglong	autoinc)	/*!< in: value to store */
{
	dberr_t		error;

	error = innobase_lock_autoinc();

	if (error == DB_SUCCESS) {

		dict_table_autoinc_initialize(prebuilt->table, autoinc);

		dict_table_autoinc_unlock(prebuilt->table);
	}

	return(error);
}

/********************************************************************//**
Store the autoinc value in the table. The autoinc value is only set if
it's greater than the existing autoinc value in the table.
@return DB_SUCCESS if all went well else error code */

dberr_t
ha_innobase::innobase_set_max_autoinc(
/*==================================*/
	ulonglong	auto_inc)	/*!< in: value to store */
{
	dberr_t		error;

	error = innobase_lock_autoinc();

	if (error == DB_SUCCESS) {

		dict_table_autoinc_update_if_greater(prebuilt->table, auto_inc);

		dict_table_autoinc_unlock(prebuilt->table);
	}

	return(error);
}

/********************************************************************//**
Stores a row in an InnoDB database, to the table specified in this
handle.
@return error code */

int
ha_innobase::write_row(
/*===================*/
	uchar*	record)	/*!< in: a row in MySQL format */
{
	dberr_t		error;
	int		error_result= 0;
	ibool		auto_inc_used= FALSE;
	ulint		sql_command;
	trx_t*		trx = thd_to_trx(user_thd);

	DBUG_ENTER("ha_innobase::write_row");

	if (srv_read_only_mode) {
		ib_senderrf(ha_thd(), IB_LOG_LEVEL_WARN, ER_READ_ONLY_MODE);
		DBUG_RETURN(HA_ERR_TABLE_READONLY);
	} else if (prebuilt->trx != trx) {
		ib_logf(IB_LOG_LEVEL_ERROR,
			"The transaction object for the table handle is"
			"at %p, but for the current thread it is at %p",
			(const void*) prebuilt->trx, (const void*) trx);

		fputs("InnoDB: Dump of 200 bytes around prebuilt: ", stderr);
		ut_print_buf(stderr, ((const byte*) prebuilt) - 100, 200);
		fputs("\nInnoDB: Dump of 200 bytes around ha_data: ", stderr);
		ut_print_buf(stderr, ((const byte*) trx) - 100, 200);
		putc('\n', stderr);
		ut_error;
	} else if (!trx_is_started(trx)) {
		++trx->will_lock;
	}

	ha_statistic_increment(&SSV::ha_write_count);

	sql_command = thd_sql_command(user_thd);

	if ((sql_command == SQLCOM_ALTER_TABLE
	     || sql_command == SQLCOM_OPTIMIZE
	     || sql_command == SQLCOM_CREATE_INDEX
	     || sql_command == SQLCOM_DROP_INDEX)
	    && num_write_row >= 10000) {
		/* ALTER TABLE is COMMITted at every 10000 copied rows.
		The IX table lock for the original table has to be re-issued.
		As this method will be called on a temporary table where the
		contents of the original table is being copied to, it is
		a bit tricky to determine the source table.  The cursor
		position in the source table need not be adjusted after the
		intermediate COMMIT, since writes by other transactions are
		being blocked by a MySQL table lock TL_WRITE_ALLOW_READ. */

		dict_table_t*	src_table;
		enum lock_mode	mode;

		num_write_row = 0;

		/* Commit the transaction.  This will release the table
		locks, so they have to be acquired again. */

		/* Altering an InnoDB table */
		/* Get the source table. */
		src_table = lock_get_src_table(
				prebuilt->trx, prebuilt->table, &mode);
		if (!src_table) {
no_commit:
			/* Unknown situation: do not commit */
			/*
			ut_print_timestamp(stderr);
			fprintf(stderr,
				"  InnoDB: ALTER TABLE is holding lock"
				" on %lu tables!\n",
				prebuilt->trx->mysql_n_tables_locked);
			*/
			;
		} else if (src_table == prebuilt->table) {
			/* Source table is not in InnoDB format:
			no need to re-acquire locks on it. */

			/* Altering to InnoDB format */
			innobase_commit(ht, user_thd, 1);
			/* Note that this transaction is still active. */
			trx_register_for_2pc(prebuilt->trx);
			/* We will need an IX lock on the destination table. */
			prebuilt->sql_stat_start = TRUE;
		} else {
			/* Ensure that there are no other table locks than
			LOCK_IX and LOCK_AUTO_INC on the destination table. */

			if (!lock_is_table_exclusive(prebuilt->table,
							prebuilt->trx)) {
				goto no_commit;
			}

			/* Commit the transaction.  This will release the table
			locks, so they have to be acquired again. */
			innobase_commit(ht, user_thd, 1);
			/* Note that this transaction is still active. */
			trx_register_for_2pc(prebuilt->trx);
			/* Re-acquire the table lock on the source table. */
			row_lock_table_for_mysql(prebuilt, src_table, mode);
			/* We will need an IX lock on the destination table. */
			prebuilt->sql_stat_start = TRUE;
		}
	}

	num_write_row++;

	/* This is the case where the table has an auto-increment column */
	if (table->next_number_field && record == table->record[0]) {

		/* Reset the error code before calling
		innobase_get_auto_increment(). */
		prebuilt->autoinc_error = DB_SUCCESS;

		if ((error_result = update_auto_increment())) {
			/* We don't want to mask autoinc overflow errors. */

			/* Handle the case where the AUTOINC sub-system
			failed during initialization. */
			if (prebuilt->autoinc_error == DB_UNSUPPORTED) {
				error_result = ER_AUTOINC_READ_FAILED;
				/* Set the error message to report too. */
				my_error(ER_AUTOINC_READ_FAILED, MYF(0));
				goto func_exit;
			} else if (prebuilt->autoinc_error != DB_SUCCESS) {
				error = prebuilt->autoinc_error;
				goto report_error;
			}

			/* MySQL errors are passed straight back. */
			goto func_exit;
		}

		auto_inc_used = TRUE;
	}

	if (prebuilt->mysql_template == NULL
	    || prebuilt->template_type != ROW_MYSQL_WHOLE_ROW) {

		/* Build the template used in converting quickly between
		the two database formats */

		build_template(true);
	}

	innobase_srv_conc_enter_innodb(prebuilt->trx);

	error = row_insert_for_mysql((byte*) record, prebuilt);
	DEBUG_SYNC(user_thd, "ib_after_row_insert");

	/* Handle duplicate key errors */
	if (auto_inc_used) {
		ulonglong	auto_inc;
		ulonglong	col_max_value;

		/* Note the number of rows processed for this statement, used
		by get_auto_increment() to determine the number of AUTO-INC
		values to reserve. This is only useful for a mult-value INSERT
		and is a statement level counter.*/
		if (trx->n_autoinc_rows > 0) {
			--trx->n_autoinc_rows;
		}

		/* We need the upper limit of the col type to check for
		whether we update the table autoinc counter or not. */
		col_max_value =
			table->next_number_field->get_max_int_value();

		/* Get the value that MySQL attempted to store in the table.*/
		auto_inc = table->next_number_field->val_int();

		switch (error) {
		case DB_DUPLICATE_KEY:

			/* A REPLACE command and LOAD DATA INFILE REPLACE
			handle a duplicate key error themselves, but we
			must update the autoinc counter if we are performing
			those statements. */

			switch (sql_command) {
			case SQLCOM_LOAD:
				if (trx->duplicates) {

					goto set_max_autoinc;
				}
				break;

			case SQLCOM_REPLACE:
			case SQLCOM_INSERT_SELECT:
			case SQLCOM_REPLACE_SELECT:
				goto set_max_autoinc;

			default:
				break;
			}

			break;

		case DB_SUCCESS:
			/* If the actual value inserted is greater than
			the upper limit of the interval, then we try and
			update the table upper limit. Note: last_value
			will be 0 if get_auto_increment() was not called.*/

			if (auto_inc >= prebuilt->autoinc_last_value) {
set_max_autoinc:
				/* This should filter out the negative
				values set explicitly by the user. */
				if (auto_inc <= col_max_value) {
					ut_a(prebuilt->autoinc_increment > 0);

					ulonglong	offset;
					ulonglong	increment;
					dberr_t		err;

					offset = prebuilt->autoinc_offset;
					increment = prebuilt->autoinc_increment;

					auto_inc = innobase_next_autoinc(
						auto_inc,
						1, increment, offset,
						col_max_value);

					err = innobase_set_max_autoinc(
						auto_inc);

					if (err != DB_SUCCESS) {
						error = err;
					}
				}
			}
			break;
		default:
			break;
		}
	}

	innobase_srv_conc_exit_innodb(prebuilt->trx);

report_error:
	if (error == DB_TABLESPACE_DELETED) {
		ib_senderrf(
			trx->mysql_thd, IB_LOG_LEVEL_ERROR,
			ER_TABLESPACE_DISCARDED,
			table->s->table_name.str);
	}

	error_result = convert_error_code_to_mysql(error,
						   prebuilt->table->flags,
						   user_thd);

	if (error_result == HA_FTS_INVALID_DOCID) {
		my_error(HA_FTS_INVALID_DOCID, MYF(0));
	}

func_exit:
	innobase_active_small();

	DBUG_RETURN(error_result);
}

/**********************************************************************//**
Checks which fields have changed in a row and stores information
of them to an update vector.
@return DB_SUCCESS or error code */
static
dberr_t
calc_row_difference(
/*================*/
	upd_t*		uvect,		/*!< in/out: update vector */
	uchar*		old_row,	/*!< in: old row in MySQL format */
	uchar*		new_row,	/*!< in: new row in MySQL format */
	TABLE*		table,		/*!< in: table in MySQL data
					dictionary */
	uchar*		upd_buff,	/*!< in: buffer to use */
	ulint		buff_len,	/*!< in: buffer length */
	row_prebuilt_t*	prebuilt,	/*!< in: InnoDB prebuilt struct */
	THD*		thd)		/*!< in: user thread */
{
	uchar*		original_upd_buff = upd_buff;
	Field*		field;
	enum_field_types field_mysql_type;
	uint		n_fields;
	ulint		o_len;
	ulint		n_len;
	ulint		col_pack_len;
	const byte*	new_mysql_row_col;
	const byte*	o_ptr;
	const byte*	n_ptr;
	byte*		buf;
	upd_field_t*	ufield;
	ulint		col_type;
	ulint		n_changed = 0;
	dfield_t	dfield;
	dict_index_t*	clust_index;
	uint		i;
	ibool		changes_fts_column = FALSE;
	ibool		changes_fts_doc_col = FALSE;
	trx_t*          trx = thd_to_trx(thd);
	doc_id_t	doc_id = FTS_NULL_DOC_ID;

	ut_ad(!srv_read_only_mode);

	n_fields = table->s->fields;
	clust_index = dict_table_get_first_index(prebuilt->table);

	/* We use upd_buff to convert changed fields */
	buf = (byte*) upd_buff;

	for (i = 0; i < n_fields; i++) {
		field = table->field[i];

		o_ptr = (const byte*) old_row + get_field_offset(table, field);
		n_ptr = (const byte*) new_row + get_field_offset(table, field);

		/* Use new_mysql_row_col and col_pack_len save the values */

		new_mysql_row_col = n_ptr;
		col_pack_len = field->pack_length();

		o_len = col_pack_len;
		n_len = col_pack_len;

		/* We use o_ptr and n_ptr to dig up the actual data for
		comparison. */

		field_mysql_type = field->type();

		col_type = prebuilt->table->cols[i].mtype;

		switch (col_type) {

		case DATA_BLOB:
		case DATA_GEOMETRY:
			o_ptr = row_mysql_read_blob_ref(&o_len, o_ptr, o_len);
			n_ptr = row_mysql_read_blob_ref(&n_len, n_ptr, n_len);

			break;

		case DATA_VARCHAR:
		case DATA_BINARY:
		case DATA_VARMYSQL:
			if (field_mysql_type == MYSQL_TYPE_VARCHAR) {
				/* This is a >= 5.0.3 type true VARCHAR where
				the real payload data length is stored in
				1 or 2 bytes */

				o_ptr = row_mysql_read_true_varchar(
					&o_len, o_ptr,
					(ulint)
					(((Field_varstring*) field)->length_bytes));

				n_ptr = row_mysql_read_true_varchar(
					&n_len, n_ptr,
					(ulint)
					(((Field_varstring*) field)->length_bytes));
			}

			break;
		default:
			;
		}

		if (field_mysql_type == MYSQL_TYPE_LONGLONG
		    && prebuilt->table->fts
		    && innobase_strcasecmp(
			field->field_name, FTS_DOC_ID_COL_NAME) == 0) {
			doc_id = (doc_id_t) mach_read_from_n_little_endian(
				n_ptr, 8);
			if (doc_id == 0) {
				return(DB_FTS_INVALID_DOCID);
			}
		}


		if (field->real_maybe_null()) {
			if (field->is_null_in_record(old_row)) {
				o_len = UNIV_SQL_NULL;
			}

			if (field->is_null_in_record(new_row)) {
				n_len = UNIV_SQL_NULL;
			}
		}

		if (o_len != n_len || (o_len != UNIV_SQL_NULL &&
					0 != memcmp(o_ptr, n_ptr, o_len))) {
			/* The field has changed */

			ufield = uvect->fields + n_changed;
			UNIV_MEM_INVALID(ufield, sizeof *ufield);

			/* Let us use a dummy dfield to make the conversion
			from the MySQL column format to the InnoDB format */

			if (n_len != UNIV_SQL_NULL) {
				dict_col_copy_type(prebuilt->table->cols + i,
						   dfield_get_type(&dfield));

				buf = row_mysql_store_col_in_innobase_format(
					&dfield,
					(byte*) buf,
					TRUE,
					new_mysql_row_col,
					col_pack_len,
					dict_table_is_comp(prebuilt->table));
				dfield_copy(&ufield->new_val, &dfield);
			} else {
				dfield_set_null(&ufield->new_val);
			}

			ufield->exp = NULL;
			ufield->orig_len = 0;
			ufield->field_no = dict_col_get_clust_pos(
				&prebuilt->table->cols[i], clust_index);
			n_changed++;

			/* If an FTS indexed column was changed by this
			UPDATE then we need to inform the FTS sub-system.

			NOTE: Currently we re-index all FTS indexed columns
			even if only a subset of the FTS indexed columns
			have been updated. That is the reason we are
			checking only once here. Later we will need to
			note which columns have been updated and do
			selective processing. */
			if (prebuilt->table->fts != NULL) {
				ulint           offset;
				dict_table_t*   innodb_table;

				innodb_table = prebuilt->table;

				if (!changes_fts_column) {
					offset = row_upd_changes_fts_column(
						innodb_table, ufield);

					if (offset != ULINT_UNDEFINED) {
						changes_fts_column = TRUE;
					}
				}

				if (!changes_fts_doc_col) {
					changes_fts_doc_col =
					row_upd_changes_doc_id(
						innodb_table, ufield);
				}
			}
		}
	}

	/* If the update changes a column with an FTS index on it, we
	then add an update column node with a new document id to the
	other changes. We piggy back our changes on the normal UPDATE
	to reduce processing and IO overhead. */
	if (!prebuilt->table->fts) {
			trx->fts_next_doc_id = 0;
	} else if (changes_fts_column || changes_fts_doc_col) {
		dict_table_t*   innodb_table = prebuilt->table;

		ufield = uvect->fields + n_changed;

		if (!DICT_TF2_FLAG_IS_SET(
			innodb_table, DICT_TF2_FTS_HAS_DOC_ID)) {

			/* If Doc ID is managed by user, and if any
			FTS indexed column has been updated, its corresponding
			Doc ID must also be updated. Otherwise, return
			error */
			if (changes_fts_column && !changes_fts_doc_col) {
				ut_print_timestamp(stderr);
				fprintf(stderr, " InnoDB: A new Doc ID"
					" must be supplied while updating"
					" FTS indexed columns.\n");
				return(DB_FTS_INVALID_DOCID);
			}

			/* Doc ID must monotonically increase */
			ut_ad(innodb_table->fts->cache);
			if (doc_id < prebuilt->table->fts->cache->next_doc_id) {
				fprintf(stderr,
					"InnoDB: FTS Doc ID must be larger than"
					" "IB_ID_FMT" for table",
					innodb_table->fts->cache->next_doc_id
					- 1);
				ut_print_name(stderr, trx,
					      TRUE, innodb_table->name);
				putc('\n', stderr);

				return(DB_FTS_INVALID_DOCID);
			} else if ((doc_id
				    - prebuilt->table->fts->cache->next_doc_id)
				   >= FTS_DOC_ID_MAX_STEP) {
				fprintf(stderr,
					"InnoDB: Doc ID "UINT64PF" is too"
					" big. Its difference with largest"
					" Doc ID used "UINT64PF" cannot"
					" exceed or equal to %d\n",
					doc_id,
					prebuilt->table->fts->cache->next_doc_id - 1,
					FTS_DOC_ID_MAX_STEP);
			}


			trx->fts_next_doc_id = doc_id;
		} else {
			/* If the Doc ID is a hidden column, it can't be
			changed by user */
			ut_ad(!changes_fts_doc_col);

			/* Doc ID column is hidden, a new Doc ID will be
			generated by following fts_update_doc_id() call */
			trx->fts_next_doc_id = 0;
		}

		fts_update_doc_id(
			innodb_table, ufield, &trx->fts_next_doc_id);

		++n_changed;
	} else {
		/* We have a Doc ID column, but none of FTS indexed
		columns are touched, nor the Doc ID column, so set
		fts_next_doc_id to UINT64_UNDEFINED, which means do not
		update the Doc ID column */
		trx->fts_next_doc_id = UINT64_UNDEFINED;
	}

	uvect->n_fields = n_changed;
	uvect->info_bits = 0;

	ut_a(buf <= (byte*) original_upd_buff + buff_len);

	return(DB_SUCCESS);
}

/**********************************************************************//**
Updates a row given as a parameter to a new value. Note that we are given
whole rows, not just the fields which are updated: this incurs some
overhead for CPU when we check which fields are actually updated.
TODO: currently InnoDB does not prevent the 'Halloween problem':
in a searched update a single row can get updated several times
if its index columns are updated!
@return error number or 0 */

int
ha_innobase::update_row(
/*====================*/
	const uchar*	old_row,	/*!< in: old row in MySQL format */
	uchar*		new_row)	/*!< in: new row in MySQL format */
{
	upd_t*		uvect;
	dberr_t		error;
	trx_t*		trx = thd_to_trx(user_thd);

	DBUG_ENTER("ha_innobase::update_row");

	ut_a(prebuilt->trx == trx);

	if (srv_read_only_mode) {
		ib_senderrf(ha_thd(), IB_LOG_LEVEL_WARN, ER_READ_ONLY_MODE);
		DBUG_RETURN(HA_ERR_TABLE_READONLY);
	} else if (!trx_is_started(trx)) {
		++trx->will_lock;
	}

	if (upd_buf == NULL) {
		ut_ad(upd_buf_size == 0);

		/* Create a buffer for packing the fields of a record. Why
		table->reclength did not work here? Obviously, because char
		fields when packed actually became 1 byte longer, when we also
		stored the string length as the first byte. */

		upd_buf_size = table->s->reclength + table->s->max_key_length
			+ MAX_REF_PARTS * 3;
		upd_buf = (uchar*) my_malloc(PSI_INSTRUMENT_ME,
                                             upd_buf_size, MYF(MY_WME));
		if (upd_buf == NULL) {
			upd_buf_size = 0;
			DBUG_RETURN(HA_ERR_OUT_OF_MEM);
		}
	}

	ha_statistic_increment(&SSV::ha_update_count);

	if (prebuilt->upd_node) {
		uvect = prebuilt->upd_node->update;
	} else {
		uvect = row_get_prebuilt_update_vector(prebuilt);
	}

	/* Build an update vector from the modified fields in the rows
	(uses upd_buf of the handle) */

	error = calc_row_difference(uvect, (uchar*) old_row, new_row, table,
				    upd_buf, upd_buf_size, prebuilt, user_thd);

	if (error != DB_SUCCESS) {
		goto func_exit;
	}

	/* This is not a delete */
	prebuilt->upd_node->is_delete = FALSE;

	ut_a(prebuilt->template_type == ROW_MYSQL_WHOLE_ROW);

	innobase_srv_conc_enter_innodb(trx);

	error = row_update_for_mysql((byte*) old_row, prebuilt);

	/* We need to do some special AUTOINC handling for the following case:

	INSERT INTO t (c1,c2) VALUES(x,y) ON DUPLICATE KEY UPDATE ...

	We need to use the AUTOINC counter that was actually used by
	MySQL in the UPDATE statement, which can be different from the
	value used in the INSERT statement.*/

	if (error == DB_SUCCESS
	    && table->next_number_field
	    && new_row == table->record[0]
	    && thd_sql_command(user_thd) == SQLCOM_INSERT
	    && trx->duplicates)  {

		ulonglong	auto_inc;
		ulonglong	col_max_value;

		auto_inc = table->next_number_field->val_int();

		/* We need the upper limit of the col type to check for
		whether we update the table autoinc counter or not. */
		col_max_value =
			table->next_number_field->get_max_int_value();

		if (auto_inc <= col_max_value && auto_inc != 0) {

			ulonglong	offset;
			ulonglong	increment;

			offset = prebuilt->autoinc_offset;
			increment = prebuilt->autoinc_increment;

			auto_inc = innobase_next_autoinc(
				auto_inc, 1, increment, offset, col_max_value);

			error = innobase_set_max_autoinc(auto_inc);
		}
	}

	innobase_srv_conc_exit_innodb(trx);

func_exit:
	int err = convert_error_code_to_mysql(error,
					    prebuilt->table->flags, user_thd);

	/* If success and no columns were updated. */
	if (err == 0 && uvect->n_fields == 0) {

		/* This is the same as success, but instructs
		MySQL that the row is not really updated and it
		should not increase the count of updated rows.
		This is fix for http://bugs.mysql.com/29157 */
		err = HA_ERR_RECORD_IS_THE_SAME;
	} else if (err == HA_FTS_INVALID_DOCID) {
		my_error(HA_FTS_INVALID_DOCID, MYF(0));
	}

	/* Tell InnoDB server that there might be work for
	utility threads: */

	innobase_active_small();

	DBUG_RETURN(err);
}

/**********************************************************************//**
Deletes a row given as the parameter.
@return error number or 0 */

int
ha_innobase::delete_row(
/*====================*/
	const uchar*	record)	/*!< in: a row in MySQL format */
{
	dberr_t		error;
	trx_t*		trx = thd_to_trx(user_thd);

	DBUG_ENTER("ha_innobase::delete_row");

	ut_a(prebuilt->trx == trx);

	if (srv_read_only_mode) {
		ib_senderrf(ha_thd(), IB_LOG_LEVEL_WARN, ER_READ_ONLY_MODE);
		DBUG_RETURN(HA_ERR_TABLE_READONLY);
	} else if (!trx_is_started(trx)) {
		++trx->will_lock;
	}

	ha_statistic_increment(&SSV::ha_delete_count);

	if (!prebuilt->upd_node) {
		row_get_prebuilt_update_vector(prebuilt);
	}

	/* This is a delete */

	prebuilt->upd_node->is_delete = TRUE;

	innobase_srv_conc_enter_innodb(trx);

	error = row_update_for_mysql((byte*) record, prebuilt);

	innobase_srv_conc_exit_innodb(trx);

	/* Tell the InnoDB server that there might be work for
	utility threads: */

	innobase_active_small();

	DBUG_RETURN(convert_error_code_to_mysql(
			    error, prebuilt->table->flags, user_thd));
}

/**********************************************************************//**
Removes a new lock set on a row, if it was not read optimistically. This can
be called after a row has been read in the processing of an UPDATE or a DELETE
query, if the option innodb_locks_unsafe_for_binlog is set. */

void
ha_innobase::unlock_row(void)
/*=========================*/
{
	DBUG_ENTER("ha_innobase::unlock_row");

	/* Consistent read does not take any locks, thus there is
	nothing to unlock. */

	if (prebuilt->select_lock_type == LOCK_NONE) {
		DBUG_VOID_RETURN;
	}

	/* Ideally, this assert must be in the beginning of the function.
	But there are some calls to this function from the SQL layer when the
	transaction is in state TRX_STATE_NOT_STARTED.  The check on
	prebuilt->select_lock_type above gets around this issue. */
	ut_ad(trx_state_eq(prebuilt->trx, TRX_STATE_ACTIVE));

	switch (prebuilt->row_read_type) {
	case ROW_READ_WITH_LOCKS:
		if (!srv_locks_unsafe_for_binlog
		    && prebuilt->trx->isolation_level
		    > TRX_ISO_READ_COMMITTED) {
			break;
		}
		/* fall through */
	case ROW_READ_TRY_SEMI_CONSISTENT:
		row_unlock_for_mysql(prebuilt, FALSE);
		break;
	case ROW_READ_DID_SEMI_CONSISTENT:
		prebuilt->row_read_type = ROW_READ_TRY_SEMI_CONSISTENT;
		break;
	}

	DBUG_VOID_RETURN;
}

/* See handler.h and row0mysql.h for docs on this function. */

bool
ha_innobase::was_semi_consistent_read(void)
/*=======================================*/
{
	return(prebuilt->row_read_type == ROW_READ_DID_SEMI_CONSISTENT);
}

/* See handler.h and row0mysql.h for docs on this function. */

void
ha_innobase::try_semi_consistent_read(bool yes)
/*===========================================*/
{
	ut_a(prebuilt->trx == thd_to_trx(ha_thd()));

	/* Row read type is set to semi consistent read if this was
	requested by the MySQL and either innodb_locks_unsafe_for_binlog
	option is used or this session is using READ COMMITTED isolation
	level. */

	if (yes
	    && (srv_locks_unsafe_for_binlog
		|| prebuilt->trx->isolation_level <= TRX_ISO_READ_COMMITTED)) {
		prebuilt->row_read_type = ROW_READ_TRY_SEMI_CONSISTENT;
	} else {
		prebuilt->row_read_type = ROW_READ_WITH_LOCKS;
	}
}

/******************************************************************//**
Initializes a handle to use an index.
@return 0 or error number */

int
ha_innobase::index_init(
/*====================*/
	uint	keynr,	/*!< in: key (index) number */
	bool sorted)	/*!< in: 1 if result MUST be sorted according to index */
{
	DBUG_ENTER("index_init");

	DBUG_RETURN(change_active_index(keynr));
}

/******************************************************************//**
Currently does nothing.
@return 0 */

int
ha_innobase::index_end(void)
/*========================*/
{
	int	error	= 0;
	DBUG_ENTER("index_end");
	active_index = MAX_KEY;
	in_range_check_pushed_down = FALSE;
	ds_mrr.dsmrr_close();
	DBUG_RETURN(error);
}

/*********************************************************************//**
Converts a search mode flag understood by MySQL to a flag understood
by InnoDB. */
static inline
ulint
convert_search_mode_to_innobase(
/*============================*/
	enum ha_rkey_function	find_flag)
{
	switch (find_flag) {
	case HA_READ_KEY_EXACT:
		/* this does not require the index to be UNIQUE */
	case HA_READ_KEY_OR_NEXT:
		return(PAGE_CUR_GE);
	case HA_READ_AFTER_KEY:
		return(PAGE_CUR_G);
	case HA_READ_BEFORE_KEY:
		return(PAGE_CUR_L);
	case HA_READ_KEY_OR_PREV:
	case HA_READ_PREFIX_LAST:
	case HA_READ_PREFIX_LAST_OR_PREV:
		return(PAGE_CUR_LE);
	case HA_READ_PREFIX:
	case HA_READ_MBR_CONTAIN:
	case HA_READ_MBR_INTERSECT:
	case HA_READ_MBR_WITHIN:
	case HA_READ_MBR_DISJOINT:
	case HA_READ_MBR_EQUAL:
		return(PAGE_CUR_UNSUPP);
	/* do not use "default:" in order to produce a gcc warning:
	enumeration value '...' not handled in switch
	(if -Wswitch or -Wall is used) */
	}

	my_error(ER_CHECK_NOT_IMPLEMENTED, MYF(0), "this functionality");

	return(PAGE_CUR_UNSUPP);
}

/*
   BACKGROUND INFO: HOW A SELECT SQL QUERY IS EXECUTED
   ---------------------------------------------------
The following does not cover all the details, but explains how we determine
the start of a new SQL statement, and what is associated with it.

For each table in the database the MySQL interpreter may have several
table handle instances in use, also in a single SQL query. For each table
handle instance there is an InnoDB  'prebuilt' struct which contains most
of the InnoDB data associated with this table handle instance.

  A) if the user has not explicitly set any MySQL table level locks:

  1) MySQL calls ::external_lock to set an 'intention' table level lock on
the table of the handle instance. There we set
prebuilt->sql_stat_start = TRUE. The flag sql_stat_start should be set
true if we are taking this table handle instance to use in a new SQL
statement issued by the user. We also increment trx->n_mysql_tables_in_use.

  2) If prebuilt->sql_stat_start == TRUE we 'pre-compile' the MySQL search
instructions to prebuilt->template of the table handle instance in
::index_read. The template is used to save CPU time in large joins.

  3) In row_search_for_mysql, if prebuilt->sql_stat_start is true, we
allocate a new consistent read view for the trx if it does not yet have one,
or in the case of a locking read, set an InnoDB 'intention' table level
lock on the table.

  4) We do the SELECT. MySQL may repeatedly call ::index_read for the
same table handle instance, if it is a join.

  5) When the SELECT ends, MySQL removes its intention table level locks
in ::external_lock. When trx->n_mysql_tables_in_use drops to zero,
 (a) we execute a COMMIT there if the autocommit is on,
 (b) we also release possible 'SQL statement level resources' InnoDB may
have for this SQL statement. The MySQL interpreter does NOT execute
autocommit for pure read transactions, though it should. That is why the
table handler in that case has to execute the COMMIT in ::external_lock.

  B) If the user has explicitly set MySQL table level locks, then MySQL
does NOT call ::external_lock at the start of the statement. To determine
when we are at the start of a new SQL statement we at the start of
::index_read also compare the query id to the latest query id where the
table handle instance was used. If it has changed, we know we are at the
start of a new SQL statement. Since the query id can theoretically
overwrap, we use this test only as a secondary way of determining the
start of a new SQL statement. */


/**********************************************************************//**
Positions an index cursor to the index specified in the handle. Fetches the
row if any.
@return 0, HA_ERR_KEY_NOT_FOUND, or error number */

int
ha_innobase::index_read(
/*====================*/
	uchar*		buf,		/*!< in/out: buffer for the returned
					row */
	const uchar*	key_ptr,	/*!< in: key value; if this is NULL
					we position the cursor at the
					start or end of index; this can
					also contain an InnoDB row id, in
					which case key_len is the InnoDB
					row id length; the key value can
					also be a prefix of a full key value,
					and the last column can be a prefix
					of a full column */
	uint			key_len,/*!< in: key value length */
	enum ha_rkey_function find_flag)/*!< in: search flags from my_base.h */
{
	ulint		mode;
	dict_index_t*	index;
	ulint		match_mode	= 0;
	int		error;
	dberr_t		ret;

	DBUG_ENTER("index_read");
	DEBUG_SYNC_C("ha_innobase_index_read_begin");

	ut_a(prebuilt->trx == thd_to_trx(user_thd));
	ut_ad(key_len != 0 || find_flag != HA_READ_KEY_EXACT);

	ha_statistic_increment(&SSV::ha_read_key_count);

	index = prebuilt->index;

	if (UNIV_UNLIKELY(index == NULL) || dict_index_is_corrupted(index)) {
		prebuilt->index_usable = FALSE;
		DBUG_RETURN(HA_ERR_CRASHED);
	}
	if (UNIV_UNLIKELY(!prebuilt->index_usable)) {
		DBUG_RETURN(dict_index_is_corrupted(index)
			    ? HA_ERR_INDEX_CORRUPT
			    : HA_ERR_TABLE_DEF_CHANGED);
	}

	if (index->type & DICT_FTS) {
		DBUG_RETURN(HA_ERR_KEY_NOT_FOUND);
	}

	/* Note that if the index for which the search template is built is not
	necessarily prebuilt->index, but can also be the clustered index */

	if (prebuilt->sql_stat_start) {
		build_template(false);
	}

	if (key_ptr) {
		/* Convert the search key value to InnoDB format into
		prebuilt->search_tuple */

		row_sel_convert_mysql_key_to_innobase(
			prebuilt->search_tuple,
			srch_key_val1, sizeof(srch_key_val1),
			index,
			(byte*) key_ptr,
			(ulint) key_len,
			prebuilt->trx);
		DBUG_ASSERT(prebuilt->search_tuple->n_fields > 0);
	} else {
		/* We position the cursor to the last or the first entry
		in the index */

		dtuple_set_n_fields(prebuilt->search_tuple, 0);
	}

	mode = convert_search_mode_to_innobase(find_flag);

	match_mode = 0;

	if (find_flag == HA_READ_KEY_EXACT) {

		match_mode = ROW_SEL_EXACT;

	} else if (find_flag == HA_READ_PREFIX_LAST) {

		match_mode = ROW_SEL_EXACT_PREFIX;
	}

	last_match_mode = (uint) match_mode;

	if (mode != PAGE_CUR_UNSUPP) {

		innobase_srv_conc_enter_innodb(prebuilt->trx);

		ret = row_search_for_mysql((byte*) buf, mode, prebuilt,
					   match_mode, 0);

		innobase_srv_conc_exit_innodb(prebuilt->trx);
	} else {

		ret = DB_UNSUPPORTED;
	}

	DBUG_EXECUTE_IF("ib_select_query_failure", ret = DB_ERROR;);

	switch (ret) {
	case DB_SUCCESS:
		error = 0;
		table->status = 0;
		if (srv_stats.n_rows_read.is_fast()) {
			srv_stats.n_rows_read.inc();
		} else {
			srv_stats.n_rows_read.add(
				thd_get_thread_id(prebuilt->trx->mysql_thd), 1);
		}
		break;
	case DB_RECORD_NOT_FOUND:
		error = HA_ERR_KEY_NOT_FOUND;
		table->status = STATUS_NOT_FOUND;
		break;
	case DB_END_OF_INDEX:
		error = HA_ERR_KEY_NOT_FOUND;
		table->status = STATUS_NOT_FOUND;
		break;
	case DB_TABLESPACE_DELETED:

		ib_senderrf(
			prebuilt->trx->mysql_thd, IB_LOG_LEVEL_ERROR,
			ER_TABLESPACE_DISCARDED,
			table->s->table_name.str);

		table->status = STATUS_NOT_FOUND;
		error = HA_ERR_NO_SUCH_TABLE;
		break;
	case DB_TABLESPACE_NOT_FOUND:

		ib_senderrf(
			prebuilt->trx->mysql_thd, IB_LOG_LEVEL_ERROR,
			ER_TABLESPACE_MISSING, MYF(0),
			table->s->table_name.str);

		table->status = STATUS_NOT_FOUND;
		error = HA_ERR_NO_SUCH_TABLE;
		break;
	default:
		error = convert_error_code_to_mysql(
			ret, prebuilt->table->flags, user_thd);

		table->status = STATUS_NOT_FOUND;
		break;
	}

	DBUG_RETURN(error);
}

/*******************************************************************//**
The following functions works like index_read, but it find the last
row with the current key value or prefix.
@return 0, HA_ERR_KEY_NOT_FOUND, or an error code */

int
ha_innobase::index_read_last(
/*=========================*/
	uchar*		buf,	/*!< out: fetched row */
	const uchar*	key_ptr,/*!< in: key value, or a prefix of a full
				key value */
	uint		key_len)/*!< in: length of the key val or prefix
				in bytes */
{
	return(index_read(buf, key_ptr, key_len, HA_READ_PREFIX_LAST));
}

/********************************************************************//**
Get the index for a handle. Does not change active index.
@return NULL or index instance. */

dict_index_t*
ha_innobase::innobase_get_index(
/*============================*/
	uint		keynr)	/*!< in: use this index; MAX_KEY means always
				clustered index, even if it was internally
				generated by InnoDB */
{
	KEY*		key = 0;
	dict_index_t*	index = 0;

	DBUG_ENTER("innobase_get_index");

	if (keynr != MAX_KEY && table->s->keys > 0) {
		key = table->key_info + keynr;

		index = innobase_index_lookup(share, keynr);

		if (index) {
			ut_a(ut_strcmp(index->name, key->name) == 0);
		} else {
			/* Can't find index with keynr in the translation
			table. Only print message if the index translation
			table exists */
			if (share->idx_trans_tbl.index_mapping) {
				sql_print_warning("InnoDB could not find "
						  "index %s key no %u for "
						  "table %s through its "
						  "index translation table",
						  key ? key->name : "NULL",
						  keynr,
						  prebuilt->table->name);
			}

			index = dict_table_get_index_on_name(prebuilt->table,
							     key->name);
		}
	} else {
		index = dict_table_get_first_index(prebuilt->table);
	}

	if (!index) {
		sql_print_error(
			"InnoDB could not find key n:o %u with name %s "
			"from dict cache for table %s",
			keynr, key ? key->name : "NULL",
			prebuilt->table->name);
	}

	DBUG_RETURN(index);
}

/********************************************************************//**
Changes the active index of a handle.
@return 0 or error code */

int
ha_innobase::change_active_index(
/*=============================*/
	uint	keynr)	/*!< in: use this index; MAX_KEY means always clustered
			index, even if it was internally generated by
			InnoDB */
{
	DBUG_ENTER("change_active_index");

	ut_ad(user_thd == ha_thd());
	ut_a(prebuilt->trx == thd_to_trx(user_thd));

	active_index = keynr;

	prebuilt->index = innobase_get_index(keynr);

	if (UNIV_UNLIKELY(!prebuilt->index)) {
		sql_print_warning("InnoDB: change_active_index(%u) failed",
				  keynr);
		prebuilt->index_usable = FALSE;
		DBUG_RETURN(1);
	}

	prebuilt->index_usable = row_merge_is_index_usable(prebuilt->trx,
							   prebuilt->index);

	if (UNIV_UNLIKELY(!prebuilt->index_usable)) {
		if (dict_index_is_corrupted(prebuilt->index)) {
			char index_name[MAX_FULL_NAME_LEN + 1];
			char table_name[MAX_FULL_NAME_LEN + 1];

			innobase_format_name(
				index_name, sizeof index_name,
				prebuilt->index->name, TRUE);

			innobase_format_name(
				table_name, sizeof table_name,
				prebuilt->index->table->name, FALSE);

			push_warning_printf(
				user_thd, Sql_condition::SL_WARNING,
				HA_ERR_INDEX_CORRUPT,
				"InnoDB: Index %s for table %s is"
				" marked as corrupted",
				index_name, table_name);
			DBUG_RETURN(HA_ERR_INDEX_CORRUPT);
		} else {
			push_warning_printf(
				user_thd, Sql_condition::SL_WARNING,
				HA_ERR_TABLE_DEF_CHANGED,
				"InnoDB: insufficient history for index %u",
				keynr);
		}

		/* The caller seems to ignore this.  Thus, we must check
		this again in row_search_for_mysql(). */
		DBUG_RETURN(HA_ERR_TABLE_DEF_CHANGED);
	}

	ut_a(prebuilt->search_tuple != 0);

	dtuple_set_n_fields(prebuilt->search_tuple, prebuilt->index->n_fields);

	dict_index_copy_types(prebuilt->search_tuple, prebuilt->index,
			      prebuilt->index->n_fields);

	/* MySQL changes the active index for a handle also during some
	queries, for example SELECT MAX(a), SUM(a) first retrieves the MAX()
	and then calculates the sum. Previously we played safe and used
	the flag ROW_MYSQL_WHOLE_ROW below, but that caused unnecessary
	copying. Starting from MySQL-4.1 we use a more efficient flag here. */

	build_template(false);

	DBUG_RETURN(0);
}

/**********************************************************************//**
Positions an index cursor to the index specified in keynr. Fetches the
row if any.
??? This is only used to read whole keys ???
@return error number or 0 */

int
ha_innobase::index_read_idx(
/*========================*/
	uchar*		buf,		/*!< in/out: buffer for the returned
					row */
	uint		keynr,		/*!< in: use this index */
	const uchar*	key,		/*!< in: key value; if this is NULL
					we position the cursor at the
					start or end of index */
	uint		key_len,	/*!< in: key value length */
	enum ha_rkey_function find_flag)/*!< in: search flags from my_base.h */
{
	if (change_active_index(keynr)) {

		return(1);
	}

	return(index_read(buf, key, key_len, find_flag));
}

/***********************************************************************//**
Reads the next or previous row from a cursor, which must have previously been
positioned using index_read.
@return 0, HA_ERR_END_OF_FILE, or error number */

int
ha_innobase::general_fetch(
/*=======================*/
	uchar*	buf,		/*!< in/out: buffer for next row in MySQL
				format */
	uint	direction,	/*!< in: ROW_SEL_NEXT or ROW_SEL_PREV */
	uint	match_mode)	/*!< in: 0, ROW_SEL_EXACT, or
				ROW_SEL_EXACT_PREFIX */
{
	dberr_t	ret;
	int	error;

	DBUG_ENTER("general_fetch");

	ut_a(prebuilt->trx == thd_to_trx(user_thd));

	innobase_srv_conc_enter_innodb(prebuilt->trx);

	ret = row_search_for_mysql(
		(byte*) buf, 0, prebuilt, match_mode, direction);

	innobase_srv_conc_exit_innodb(prebuilt->trx);

	switch (ret) {
	case DB_SUCCESS:
		error = 0;
		table->status = 0;
		if (srv_stats.n_rows_read.is_fast()) {
			srv_stats.n_rows_read.inc();
		} else {
			srv_stats.n_rows_read.add(
				thd_get_thread_id(prebuilt->trx->mysql_thd), 1);
		}
		break;
	case DB_RECORD_NOT_FOUND:
		error = HA_ERR_END_OF_FILE;
		table->status = STATUS_NOT_FOUND;
		break;
	case DB_END_OF_INDEX:
		error = HA_ERR_END_OF_FILE;
		table->status = STATUS_NOT_FOUND;
		break;
	case DB_TABLESPACE_DELETED:

		ib_senderrf(
			prebuilt->trx->mysql_thd, IB_LOG_LEVEL_ERROR,
			ER_TABLESPACE_DISCARDED,
			table->s->table_name.str);

		table->status = STATUS_NOT_FOUND;
		error = HA_ERR_NO_SUCH_TABLE;
		break;
	case DB_TABLESPACE_NOT_FOUND:

		ib_senderrf(
			prebuilt->trx->mysql_thd, IB_LOG_LEVEL_ERROR,
			ER_TABLESPACE_MISSING,
			table->s->table_name.str);

		table->status = STATUS_NOT_FOUND;
		error = HA_ERR_NO_SUCH_TABLE;
		break;
	default:
		error = convert_error_code_to_mysql(
			ret, prebuilt->table->flags, user_thd);

		table->status = STATUS_NOT_FOUND;
		break;
	}

	DBUG_RETURN(error);
}

/***********************************************************************//**
Reads the next row from a cursor, which must have previously been
positioned using index_read.
@return 0, HA_ERR_END_OF_FILE, or error number */

int
ha_innobase::index_next(
/*====================*/
	uchar*		buf)	/*!< in/out: buffer for next row in MySQL
				format */
{
	ha_statistic_increment(&SSV::ha_read_next_count);

	return(general_fetch(buf, ROW_SEL_NEXT, 0));
}

/*******************************************************************//**
Reads the next row matching to the key value given as the parameter.
@return 0, HA_ERR_END_OF_FILE, or error number */

int
ha_innobase::index_next_same(
/*=========================*/
	uchar*		buf,	/*!< in/out: buffer for the row */
	const uchar*	key,	/*!< in: key value */
	uint		keylen)	/*!< in: key value length */
{
	ha_statistic_increment(&SSV::ha_read_next_count);

	return(general_fetch(buf, ROW_SEL_NEXT, last_match_mode));
}

/***********************************************************************//**
Reads the previous row from a cursor, which must have previously been
positioned using index_read.
@return 0, HA_ERR_END_OF_FILE, or error number */

int
ha_innobase::index_prev(
/*====================*/
	uchar*	buf)	/*!< in/out: buffer for previous row in MySQL format */
{
	ha_statistic_increment(&SSV::ha_read_prev_count);

	return(general_fetch(buf, ROW_SEL_PREV, 0));
}

/********************************************************************//**
Positions a cursor on the first record in an index and reads the
corresponding row to buf.
@return 0, HA_ERR_END_OF_FILE, or error code */

int
ha_innobase::index_first(
/*=====================*/
	uchar*	buf)	/*!< in/out: buffer for the row */
{
	int	error;

	DBUG_ENTER("index_first");
	ha_statistic_increment(&SSV::ha_read_first_count);

	error = index_read(buf, NULL, 0, HA_READ_AFTER_KEY);

	/* MySQL does not seem to allow this to return HA_ERR_KEY_NOT_FOUND */

	if (error == HA_ERR_KEY_NOT_FOUND) {
		error = HA_ERR_END_OF_FILE;
	}

	DBUG_RETURN(error);
}

/********************************************************************//**
Positions a cursor on the last record in an index and reads the
corresponding row to buf.
@return 0, HA_ERR_END_OF_FILE, or error code */

int
ha_innobase::index_last(
/*====================*/
	uchar*	buf)	/*!< in/out: buffer for the row */
{
	int	error;

	DBUG_ENTER("index_last");
	ha_statistic_increment(&SSV::ha_read_last_count);

	error = index_read(buf, NULL, 0, HA_READ_BEFORE_KEY);

	/* MySQL does not seem to allow this to return HA_ERR_KEY_NOT_FOUND */

	if (error == HA_ERR_KEY_NOT_FOUND) {
		error = HA_ERR_END_OF_FILE;
	}

	DBUG_RETURN(error);
}

/****************************************************************//**
Initialize a table scan.
@return 0 or error number */

int
ha_innobase::rnd_init(
/*==================*/
	bool	scan)	/*!< in: TRUE if table/index scan FALSE otherwise */
{
	int	err;

	/* Store the active index value so that we can restore the original
	value after a scan */

	if (prebuilt->clust_index_was_generated) {
		err = change_active_index(MAX_KEY);
	} else {
		err = change_active_index(primary_key);
	}

	/* Don't use semi-consistent read in random row reads (by position).
	This means we must disable semi_consistent_read if scan is false */

	if (!scan) {
		try_semi_consistent_read(0);
	}

	start_of_scan = 1;

	return(err);
}

/*****************************************************************//**
Ends a table scan.
@return 0 or error number */

int
ha_innobase::rnd_end(void)
/*======================*/
{
	return(index_end());
}

/*****************************************************************//**
Reads the next row in a table scan (also used to read the FIRST row
in a table scan).
@return 0, HA_ERR_END_OF_FILE, or error number */

int
ha_innobase::rnd_next(
/*==================*/
	uchar*	buf)	/*!< in/out: returns the row in this buffer,
			in MySQL format */
{
	int	error;

	DBUG_ENTER("rnd_next");
	ha_statistic_increment(&SSV::ha_read_rnd_next_count);

	if (start_of_scan) {
		error = index_first(buf);

		if (error == HA_ERR_KEY_NOT_FOUND) {
			error = HA_ERR_END_OF_FILE;
		}

		start_of_scan = 0;
	} else {
		error = general_fetch(buf, ROW_SEL_NEXT, 0);
	}

	DBUG_RETURN(error);
}

/**********************************************************************//**
Fetches a row from the table based on a row reference.
@return 0, HA_ERR_KEY_NOT_FOUND, or error code */

int
ha_innobase::rnd_pos(
/*=================*/
	uchar*	buf,	/*!< in/out: buffer for the row */
	uchar*	pos)	/*!< in: primary key value of the row in the
			MySQL format, or the row id if the clustered
			index was internally generated by InnoDB; the
			length of data in pos has to be ref_length */
{
	int		error;
	DBUG_ENTER("rnd_pos");
	DBUG_DUMP("key", pos, ref_length);

	ha_statistic_increment(&SSV::ha_read_rnd_count);

	ut_a(prebuilt->trx == thd_to_trx(ha_thd()));

	/* Note that we assume the length of the row reference is fixed
	for the table, and it is == ref_length */

	error = index_read(buf, pos, ref_length, HA_READ_KEY_EXACT);

	if (error) {
		DBUG_PRINT("error", ("Got error: %d", error));
	}

	DBUG_RETURN(error);
}

/**********************************************************************//**
Initialize FT index scan
@return 0 or error number */

int
ha_innobase::ft_init()
/*==================*/
{
	DBUG_ENTER("ft_init");

	trx_t*	trx = check_trx_exists(ha_thd());

	/* FTS queries are not treated as autocommit non-locking selects.
	This is because the FTS implementation can acquire locks behind
	the scenes. This has not been verified but it is safer to treat
	them as regular read only transactions for now. */

	if (!trx_is_started(trx)) {
		++trx->will_lock;
	}

	DBUG_RETURN(rnd_init(false));
}

/**********************************************************************//**
Initialize FT index scan
@return FT_INFO structure if successful or NULL */

FT_INFO*
ha_innobase::ft_init_ext(
/*=====================*/
	uint			flags,	/* in: */
	uint			keynr,	/* in: */
	String*			key)	/* in: */
{
	trx_t*			trx;
	dict_table_t*		ft_table;
	dberr_t			error;
	byte*			query = (byte*) key->ptr();
	ulint			query_len = key->length();
	const CHARSET_INFO*	char_set = key->charset();
	NEW_FT_INFO*		fts_hdl = NULL;
	dict_index_t*		index;
	fts_result_t*		result;
	char			buf_tmp[8192];
	ulint			buf_tmp_used;
	uint			num_errors;

	if (fts_enable_diag_print) {
		fprintf(stderr, "keynr=%u, '%.*s'\n",
			keynr, (int) key->length(), (byte*) key->ptr());

		if (flags & FT_BOOL) {
			fprintf(stderr, "BOOL search\n");
		} else {
			fprintf(stderr, "NL search\n");
		}
	}

	/* FIXME: utf32 and utf16 are not compatible with some
	string function used. So to convert them to uft8 before
	proceed. */
	if (strcmp(char_set->csname, "utf32") == 0
	    || strcmp(char_set->csname, "utf16") == 0) {
		buf_tmp_used = innobase_convert_string(
			buf_tmp, sizeof(buf_tmp) - 1,
			&my_charset_utf8_general_ci,
			query, query_len, (CHARSET_INFO*) char_set,
			&num_errors);

		query = (byte*) buf_tmp;
		query_len = buf_tmp_used;
		query[query_len] = 0;
	}

	trx = prebuilt->trx;

	/* FTS queries are not treated as autocommit non-locking selects.
	This is because the FTS implementation can acquire locks behind
	the scenes. This has not been verified but it is safer to treat
	them as regular read only transactions for now. */

	if (!trx_is_started(trx)) {
		++trx->will_lock;
	}

	ft_table = prebuilt->table;

	/* Table does not have an FTS index */
	if (!ft_table->fts || ib_vector_is_empty(ft_table->fts->indexes)) {
		my_error(ER_TABLE_HAS_NO_FT, MYF(0));
		return(NULL);
	}

	/* If tablespace is discarded, we should return here */
	if (dict_table_is_discarded(ft_table)) {
		my_error(ER_NO_SUCH_TABLE, MYF(0), table->s->db.str,
			 table->s->table_name.str);
		return(NULL);
	}

	if (keynr == NO_SUCH_KEY) {
		/* FIXME: Investigate the NO_SUCH_KEY usage */
		index = (dict_index_t*) ib_vector_getp(ft_table->fts->indexes, 0);
	} else {
		index = innobase_get_index(keynr);
	}

	if (!index || index->type != DICT_FTS) {
		my_error(ER_TABLE_HAS_NO_FT, MYF(0));
		return(NULL);
	}

	if (!(ft_table->fts->fts_status & ADDED_TABLE_SYNCED)) {
		fts_init_index(ft_table, FALSE);

		ft_table->fts->fts_status |= ADDED_TABLE_SYNCED;
	}

	error = fts_query(trx, index, flags, query, query_len, &result);

	if (error != DB_SUCCESS) {
		my_error(convert_error_code_to_mysql(error, 0, NULL),
			MYF(0));
		return(NULL);
	}

	/* Allocate FTS handler, and instantiate it before return */
	fts_hdl = static_cast<NEW_FT_INFO*>(my_malloc(PSI_INSTRUMENT_ME,
                                   sizeof(NEW_FT_INFO),
				   MYF(0)));

	fts_hdl->please = const_cast<_ft_vft*>(&ft_vft_result);
	fts_hdl->could_you = const_cast<_ft_vft_ext*>(&ft_vft_ext_result);
	fts_hdl->ft_prebuilt = prebuilt;
	fts_hdl->ft_result = result;

	/* FIXME: Re-evluate the condition when Bug 14469540
	is resolved */
	prebuilt->in_fts_query = true;

	return((FT_INFO*) fts_hdl);
}

/*****************************************************************//**
Set up search tuple for a query through FTS_DOC_ID_INDEX on
supplied Doc ID. This is used by MySQL to retrieve the documents
once the search result (Doc IDs) is available */
static
void
innobase_fts_create_doc_id_key(
/*===========================*/
	dtuple_t*	tuple,		/* in/out: prebuilt->search_tuple */
	const dict_index_t*
			index,		/* in: index (FTS_DOC_ID_INDEX) */
	doc_id_t*	doc_id)		/* in/out: doc id to search, value
					could be changed to storage format
					used for search. */
{
	doc_id_t	temp_doc_id;
	dfield_t*	dfield = dtuple_get_nth_field(tuple, 0);

	ut_a(dict_index_get_n_unique(index) == 1);

	dtuple_set_n_fields(tuple, index->n_fields);
	dict_index_copy_types(tuple, index, index->n_fields);

#ifdef UNIV_DEBUG
	/* The unique Doc ID field should be an eight-bytes integer */
	dict_field_t*	field = dict_index_get_nth_field(index, 0);
        ut_a(field->col->mtype == DATA_INT);
	ut_ad(sizeof(*doc_id) == field->fixed_len);
	ut_ad(innobase_strcasecmp(index->name, FTS_DOC_ID_INDEX_NAME) == 0);
#endif /* UNIV_DEBUG */

	/* Convert to storage byte order */
	mach_write_to_8(reinterpret_cast<byte*>(&temp_doc_id), *doc_id);
	*doc_id = temp_doc_id;
	dfield_set_data(dfield, doc_id, sizeof(*doc_id));

        dtuple_set_n_fields_cmp(tuple, 1);

	for (ulint i = 1; i < index->n_fields; i++) {
		dfield = dtuple_get_nth_field(tuple, i);
		dfield_set_null(dfield);
	}
}

/**********************************************************************//**
Fetch next result from the FT result set
@return error code */

int
ha_innobase::ft_read(
/*=================*/
	uchar*		buf)		/*!< in/out: buf contain result row */
{
	fts_result_t*	result;
	int		error;
	row_prebuilt_t*	ft_prebuilt;

	ft_prebuilt = ((NEW_FT_INFO*) ft_handler)->ft_prebuilt;

	ut_a(ft_prebuilt == prebuilt);

	result = ((NEW_FT_INFO*) ft_handler)->ft_result;

	if (result->current == NULL) {
		/* This is the case where the FTS query did not
		contain and matching documents. */
		if (result->rankings_by_id != NULL) {
			/* Now that we have the complete result, we
			need to sort the document ids on their rank
			calculation. */

			fts_query_sort_result_on_rank(result);

			result->current = const_cast<ib_rbt_node_t*>(
				rbt_first(result->rankings_by_rank));
		} else {
			ut_a(result->current == NULL);
		}
	} else {
		result->current = const_cast<ib_rbt_node_t*>(
			rbt_next(result->rankings_by_rank, result->current));
	}

next_record:

	if (result->current != NULL) {
		dict_index_t*	index;
		dtuple_t*	tuple = prebuilt->search_tuple;
		doc_id_t	search_doc_id;

		/* If we only need information from result we can return
		   without fetching the table row */
		if (ft_prebuilt->read_just_key) {
			table->status= 0;
			return(0);
		}

		index = dict_table_get_index_on_name(
			prebuilt->table, FTS_DOC_ID_INDEX_NAME);

		/* Must find the index */
		ut_a(index);

		/* Switch to the FTS doc id index */
		prebuilt->index = index;

		fts_ranking_t*	ranking = rbt_value(
			fts_ranking_t, result->current);

		search_doc_id = ranking->doc_id;

		/* We pass a pointer of search_doc_id because it will be
		converted to storage byte order used in the search
		tuple. */
		innobase_fts_create_doc_id_key(tuple, index, &search_doc_id);

		innobase_srv_conc_enter_innodb(prebuilt->trx);

		dberr_t ret = row_search_for_mysql(
			(byte*) buf, PAGE_CUR_GE, prebuilt, ROW_SEL_EXACT, 0);

		innobase_srv_conc_exit_innodb(prebuilt->trx);

		switch (ret) {
		case DB_SUCCESS:
			error = 0;
			table->status = 0;
			break;
		case DB_RECORD_NOT_FOUND:
			result->current = const_cast<ib_rbt_node_t*>(
				rbt_next(result->rankings_by_rank,
					 result->current));

			if (!result->current) {
				/* exhaust the result set, should return
				HA_ERR_END_OF_FILE just like
				ha_innobase::general_fetch() and/or
				ha_innobase::index_first() etc. */
				error = HA_ERR_END_OF_FILE;
				table->status = STATUS_NOT_FOUND;
			} else {
				goto next_record;
			}
			break;
		case DB_END_OF_INDEX:
			error = HA_ERR_END_OF_FILE;
			table->status = STATUS_NOT_FOUND;
			break;
		case DB_TABLESPACE_DELETED:

			ib_senderrf(
				prebuilt->trx->mysql_thd, IB_LOG_LEVEL_ERROR,
				ER_TABLESPACE_DISCARDED,
				table->s->table_name.str);

			table->status = STATUS_NOT_FOUND;
			error = HA_ERR_NO_SUCH_TABLE;
			break;
		case DB_TABLESPACE_NOT_FOUND:

			ib_senderrf(
				prebuilt->trx->mysql_thd, IB_LOG_LEVEL_ERROR,
				ER_TABLESPACE_MISSING,
				table->s->table_name.str);

			table->status = STATUS_NOT_FOUND;
			error = HA_ERR_NO_SUCH_TABLE;
			break;
		default:
			error = convert_error_code_to_mysql(
				ret, 0, user_thd);

			table->status = STATUS_NOT_FOUND;
			break;
		}

		return(error);
	}

	return(HA_ERR_END_OF_FILE);
}

/*************************************************************************
*/

void
ha_innobase::ft_end()
{
	fprintf(stderr, "ft_end()\n");

	rnd_end();
}

/*********************************************************************//**
Stores a reference to the current row to 'ref' field of the handle. Note
that in the case where we have generated the clustered index for the
table, the function parameter is illogical: we MUST ASSUME that 'record'
is the current 'position' of the handle, because if row ref is actually
the row id internally generated in InnoDB, then 'record' does not contain
it. We just guess that the row id must be for the record where the handle
was positioned the last time. */

void
ha_innobase::position(
/*==================*/
	const uchar*	record)	/*!< in: row in MySQL format */
{
	uint		len;

	ut_a(prebuilt->trx == thd_to_trx(ha_thd()));

	if (prebuilt->clust_index_was_generated) {
		/* No primary key was defined for the table and we
		generated the clustered index from row id: the
		row reference will be the row id, not any key value
		that MySQL knows of */

		len = DATA_ROW_ID_LEN;

		memcpy(ref, prebuilt->row_id, len);
	} else {
		len = store_key_val_for_row(primary_key, (char*) ref,
							 ref_length, record);
	}

	/* We assume that the 'ref' value len is always fixed for the same
	table. */

	if (len != ref_length) {
		sql_print_error("Stored ref len is %lu, but table ref len is "
				"%lu", (ulong) len, (ulong) ref_length);
	}
}

/* limit innodb monitor access to users with PROCESS privilege.
See http://bugs.mysql.com/32710 for expl. why we choose PROCESS. */
#define IS_MAGIC_TABLE_AND_USER_DENIED_ACCESS(table_name, thd) \
	(row_is_magic_monitor_table(table_name) \
	 && check_global_access(thd, PROCESS_ACL))

/*****************************************************************//**
Check whether there exist a column named as "FTS_DOC_ID", which is
reserved for InnoDB FTS Doc ID
@return true if there exist a "FTS_DOC_ID" column */
static
bool
create_table_check_doc_id_col(
/*==========================*/
	trx_t*		trx,		/*!< in: InnoDB transaction handle */
	const TABLE*	form,		/*!< in: information on table
					columns and indexes */
	ulint*		doc_id_col)	/*!< out: Doc ID column number if
					there exist a FTS_DOC_ID column,
					ULINT_UNDEFINED if column is of the
					wrong type/name/size */
{
	for (ulint i = 0; i < form->s->fields; i++) {
		const Field*	field;
		ulint		col_type;
		ulint		col_len;
		ulint		unsigned_type;

		field = form->field[i];

		col_type = get_innobase_type_from_mysql_type(&unsigned_type,
							     field);

		col_len = field->pack_length();

		if (innobase_strcasecmp(field->field_name,
					FTS_DOC_ID_COL_NAME) == 0) {

			/* Note the name is case sensitive due to
			our internal query parser */
			if (col_type == DATA_INT
			    && !field->real_maybe_null()
			    && col_len == sizeof(doc_id_t)
			    && (strcmp(field->field_name,
				      FTS_DOC_ID_COL_NAME) == 0)) {
				*doc_id_col = i;
			} else {
				push_warning_printf(
					trx->mysql_thd,
					Sql_condition::SL_WARNING,
					ER_ILLEGAL_HA_CREATE_OPTION,
					"InnoDB: FTS_DOC_ID column must be "
					"of BIGINT NOT NULL type, and named "
					"in all capitalized characters");
				my_error(ER_WRONG_COLUMN_NAME, MYF(0),
					 field->field_name);
				*doc_id_col = ULINT_UNDEFINED;
			}

			return(true);
		}
	}

	return(false);
}

/*****************************************************************//**
Creates a table definition to an InnoDB database. */
static __attribute__((nonnull, warn_unused_result))
int
create_table_def(
/*=============*/
	trx_t*		trx,		/*!< in: InnoDB transaction handle */
	const TABLE*	form,		/*!< in: information on table
					columns and indexes */
	const char*	table_name,	/*!< in: table name */
	const char*	temp_path,	/*!< in: if this is a table explicitly
					created by the user with the
					TEMPORARY keyword, then this
					parameter is the dir path where the
					table should be placed if we create
					an .ibd file for it (no .ibd extension
					in the path, though). Otherwise this
					is a zero length-string */
	const char*	remote_path,	/*!< in: Remote path or zero length-string */
	ulint		flags,		/*!< in: table flags */
	ulint		flags2)		/*!< in: table flags2 */
{
	THD*		thd = trx->mysql_thd;
	dict_table_t*	table;
	ulint		n_cols;
	dberr_t		err;
	ulint		col_type;
	ulint		col_len;
	ulint		nulls_allowed;
	ulint		unsigned_type;
	ulint		binary_type;
	ulint		long_true_varchar;
	ulint		charset_no;
	ulint		i;
	ulint		doc_id_col = 0;
	ibool		has_doc_id_col = FALSE;
	mem_heap_t*	heap;

	DBUG_ENTER("create_table_def");
	DBUG_PRINT("enter", ("table_name: %s", table_name));

	DBUG_ASSERT(thd != NULL);

	/* MySQL does the name length check. But we do additional check
	on the name length here */
	if (strlen(table_name) > MAX_FULL_NAME_LEN) {
		push_warning_printf(
			thd, Sql_condition::SL_WARNING,
			ER_TABLE_NAME,
			"InnoDB: Table Name or Database Name is too long");

		DBUG_RETURN(ER_TABLE_NAME);
	}

	/* table_name must contain '/'. Later in the code we assert if it
	does not */
	if (strcmp(strchr(table_name, '/') + 1,
		   "innodb_table_monitor") == 0) {
		push_warning(
			thd, Sql_condition::SL_WARNING,
			HA_ERR_WRONG_COMMAND,
			DEPRECATED_MSG_INNODB_TABLE_MONITOR);
	}

	n_cols = form->s->fields;

	/* Check whether there already exists a FTS_DOC_ID column */
	if (create_table_check_doc_id_col(trx, form, &doc_id_col)){

		/* Raise error if the Doc ID column is of wrong type or name */
		if (doc_id_col == ULINT_UNDEFINED) {
			trx_commit_for_mysql(trx);

			err = DB_ERROR;
			goto error_ret;
		} else {
			has_doc_id_col = TRUE;
		}
	}

	/* We pass 0 as the space id, and determine at a lower level the space
	id where to store the table */

	if (flags2 & DICT_TF2_FTS) {
		/* Adjust for the FTS hidden field */
		if (!has_doc_id_col) {
			table = dict_mem_table_create(table_name, 0, n_cols + 1,
						      flags, flags2);

			/* Set the hidden doc_id column. */
			table->fts->doc_col = n_cols;
		} else {
			table = dict_mem_table_create(table_name, 0, n_cols,
						      flags, flags2);
			table->fts->doc_col = doc_id_col;
		}
	} else {
		table = dict_mem_table_create(table_name, 0, n_cols,
					      flags, flags2);
	}

	if (flags2 & DICT_TF2_TEMPORARY) {
		ut_a(strlen(temp_path));
		table->dir_path_of_temp_table =
			mem_heap_strdup(table->heap, temp_path);
	}

	if (DICT_TF_HAS_DATA_DIR(flags)) {
		ut_a(strlen(remote_path));
		table->data_dir_path = mem_heap_strdup(table->heap, remote_path);
	} else {
		table->data_dir_path = NULL;
	}
	heap = mem_heap_create(1000);

	for (i = 0; i < n_cols; i++) {
		Field*	field = form->field[i];

		col_type = get_innobase_type_from_mysql_type(&unsigned_type,
							     field);

		if (!col_type) {
			push_warning_printf(
				thd, Sql_condition::SL_WARNING,
				ER_CANT_CREATE_TABLE,
				"Error creating table '%s' with "
				"column '%s'. Please check its "
				"column type and try to re-create "
				"the table with an appropriate "
				"column type.",
				table->name, field->field_name);
			goto err_col;
		}

		nulls_allowed = field->real_maybe_null() ? 0 : DATA_NOT_NULL;
		binary_type = field->binary() ? DATA_BINARY_TYPE : 0;

		charset_no = 0;

		if (dtype_is_string_type(col_type)) {

			charset_no = (ulint) field->charset()->number;

			if (UNIV_UNLIKELY(charset_no > MAX_CHAR_COLL_NUM)) {
				/* in data0type.h we assume that the
				number fits in one byte in prtype */
				push_warning_printf(
					thd, Sql_condition::SL_WARNING,
					ER_CANT_CREATE_TABLE,
					"In InnoDB, charset-collation codes"
					" must be below 256."
					" Unsupported code %lu.",
					(ulong) charset_no);
				mem_heap_free(heap);
				DBUG_RETURN(ER_CANT_CREATE_TABLE);
			}
		}

		col_len = field->pack_length();

		/* The MySQL pack length contains 1 or 2 bytes length field
		for a true VARCHAR. Let us subtract that, so that the InnoDB
		column length in the InnoDB data dictionary is the real
		maximum byte length of the actual data. */

		long_true_varchar = 0;

		if (field->type() == MYSQL_TYPE_VARCHAR) {
			col_len -= ((Field_varstring*) field)->length_bytes;

			if (((Field_varstring*) field)->length_bytes == 2) {
				long_true_varchar = DATA_LONG_TRUE_VARCHAR;
			}
		}

		/* First check whether the column to be added has a
		system reserved name. */
		if (dict_col_name_is_reserved(field->field_name)){
			my_error(ER_WRONG_COLUMN_NAME, MYF(0),
				 field->field_name);
err_col:
			dict_mem_table_free(table);
			mem_heap_free(heap);
			trx_commit_for_mysql(trx);

			err = DB_ERROR;
			goto error_ret;
		}

		dict_mem_table_add_col(table, heap,
			field->field_name,
			col_type,
			dtype_form_prtype(
				(ulint) field->type()
				| nulls_allowed | unsigned_type
				| binary_type | long_true_varchar,
				charset_no),
			col_len);
	}

	/* Add the FTS doc_id hidden column. */
	if (flags2 & DICT_TF2_FTS && !has_doc_id_col) {
		fts_add_doc_id_column(table, heap);
	}

	/* If temp table, then we avoid creation of entries in SYSTEM TABLES.
	Given that temp table lifetime is limited to connection/server lifetime
	on re-start we don't need to restore temp-table and so no entry is needed
	in SYSTEM tables. */
	if (!dict_table_is_temporary(table)) {
		err = row_create_table_for_mysql(table, trx, false);
	} else {
		/* Create tablespace if configured. */
		err = dict_build_tablespace(table, trx);
		if (err == DB_SUCCESS) {
			/* Temp-table are maintained in memory and so
			can_be_evicted is FALSE. */
			mem_heap_t* temp_table_heap = mem_heap_create(256);

			dict_table_add_to_cache(table, FALSE, temp_table_heap);

			DBUG_EXECUTE_IF("ib_ddl_crash_during_create2",
					DBUG_SUICIDE(););

			mem_heap_free(temp_table_heap);
		}
	}

	mem_heap_free(heap);

	DBUG_EXECUTE_IF("ib_create_err_tablespace_exist",
			err = DB_TABLESPACE_EXISTS;);

	if (err == DB_DUPLICATE_KEY || err == DB_TABLESPACE_EXISTS) {
		char display_name[FN_REFLEN];
		char* buf_end = innobase_convert_identifier(
			display_name, sizeof(display_name) - 1,
			table_name, strlen(table_name),
			thd, TRUE);

		*buf_end = '\0';

		my_error(err == DB_DUPLICATE_KEY
			 ? ER_TABLE_EXISTS_ERROR
			 : ER_TABLESPACE_EXISTS, MYF(0), display_name);
	}

	if (err == DB_SUCCESS && (flags2 & DICT_TF2_FTS)) {
		fts_optimize_add_table(table);
	}

error_ret:
	DBUG_RETURN(convert_error_code_to_mysql(err, flags, thd));
}

/*****************************************************************//**
Creates an index in an InnoDB database. */
static
int
create_index(
/*=========*/
	trx_t*		trx,		/*!< in: InnoDB transaction handle */
	const TABLE*	form,		/*!< in: information on table
					columns and indexes */
	ulint		flags,		/*!< in: InnoDB table flags */
	const char*	table_name,	/*!< in: table name */
	uint		key_num)	/*!< in: index number */
{
	dict_index_t*	index;
	int		error;
	const KEY*	key;
	ulint		ind_type;
	ulint*		field_lengths;

	DBUG_ENTER("create_index");

	key = form->key_info + key_num;

	/* Assert that "GEN_CLUST_INDEX" cannot be used as non-primary index */
	ut_a(innobase_strcasecmp(key->name, innobase_index_reserve_name) != 0);

	if (key->flags & HA_FULLTEXT) {
		index = dict_mem_index_create(table_name, key->name, 0,
					      DICT_FTS,
					      key->user_defined_key_parts);

		for (ulint i = 0; i < key->user_defined_key_parts; i++) {
			KEY_PART_INFO*	key_part = key->key_part + i;
			dict_mem_index_add_field(
				index, key_part->field->field_name, 0);
		}

		DBUG_RETURN(convert_error_code_to_mysql(
				    row_create_index_for_mysql(
					    index, trx, NULL),
				    flags, NULL));

	}

	ind_type = 0;

	if (key_num == form->s->primary_key) {
		ind_type |= DICT_CLUSTERED;
	}

	if (key->flags & HA_NOSAME) {
		ind_type |= DICT_UNIQUE;
	}

	field_lengths = (ulint*) my_malloc(PSI_INSTRUMENT_ME,
		key->user_defined_key_parts * sizeof *
				field_lengths, MYF(MY_FAE));

	/* We pass 0 as the space id, and determine at a lower level the space
	id where to store the table */

	index = dict_mem_index_create(table_name, key->name, 0,
				      ind_type, key->user_defined_key_parts);

	for (ulint i = 0; i < key->user_defined_key_parts; i++) {
		KEY_PART_INFO*	key_part = key->key_part + i;
		ulint		prefix_len;
		ulint		col_type;
		ulint		is_unsigned;


		/* (The flag HA_PART_KEY_SEG denotes in MySQL a
		column prefix field in an index: we only store a
		specified number of first bytes of the column to
		the index field.) The flag does not seem to be
		properly set by MySQL. Let us fall back on testing
		the length of the key part versus the column. */

		Field*	field = NULL;

		for (ulint j = 0; j < form->s->fields; j++) {

			field = form->field[j];

			if (0 == innobase_strcasecmp(
				    field->field_name,
				    key_part->field->field_name)) {
				/* Found the corresponding column */

				goto found;
			}
		}

		ut_error;
found:
		col_type = get_innobase_type_from_mysql_type(
			&is_unsigned, key_part->field);

		if (DATA_LARGE_MTYPE(col_type)
		    || (key_part->length < field->pack_length()
			&& field->type() != MYSQL_TYPE_VARCHAR)
		    || (field->type() == MYSQL_TYPE_VARCHAR
			&& key_part->length < field->pack_length()
			- ((Field_varstring*) field)->length_bytes)) {

			switch (col_type) {
			default:
				prefix_len = key_part->length;
				break;
			case DATA_INT:
			case DATA_FLOAT:
			case DATA_DOUBLE:
			case DATA_DECIMAL:
				sql_print_error(
					"MySQL is trying to create a column "
					"prefix index field, on an "
					"inappropriate data type. Table "
					"name %s, column name %s.",
					table_name,
					key_part->field->field_name);

				prefix_len = 0;
			}
		} else {
			prefix_len = 0;
		}

		field_lengths[i] = key_part->length;

		dict_mem_index_add_field(
			index, key_part->field->field_name, prefix_len);
	}

	ut_ad(key->flags & HA_FULLTEXT || !(index->type & DICT_FTS));

	/* Even though we've defined max_supported_key_part_length, we
	still do our own checking using field_lengths to be absolutely
	sure we don't create too long indexes. */

	error = convert_error_code_to_mysql(
		row_create_index_for_mysql(index, trx, field_lengths),
		flags, NULL);

	my_free(field_lengths);

	DBUG_RETURN(error);
}

/*****************************************************************//**
Creates an index to an InnoDB table when the user has defined no
primary index. */
static
int
create_clustered_index_when_no_primary(
/*===================================*/
	trx_t*		trx,		/*!< in: InnoDB transaction handle */
	ulint		flags,		/*!< in: InnoDB table flags */
	const char*	table_name)	/*!< in: table name */
{
	dict_index_t*	index;
	dberr_t		error;

	/* We pass 0 as the space id, and determine at a lower level the space
	id where to store the table */
	index = dict_mem_index_create(table_name,
				      innobase_index_reserve_name,
				      0, DICT_CLUSTERED, 0);

	error = row_create_index_for_mysql(index, trx, NULL);

	return(convert_error_code_to_mysql(error, flags, NULL));
}

/*****************************************************************//**
Return a display name for the row format
@return row format name */

const char*
get_row_format_name(
/*================*/
	enum row_type	row_format)		/*!< in: Row Format */
{
	switch (row_format) {
	case ROW_TYPE_COMPACT:
		return("COMPACT");
	case ROW_TYPE_COMPRESSED:
		return("COMPRESSED");
	case ROW_TYPE_DYNAMIC:
		return("DYNAMIC");
	case ROW_TYPE_REDUNDANT:
		return("REDUNDANT");
	case ROW_TYPE_DEFAULT:
		return("DEFAULT");
	case ROW_TYPE_FIXED:
		return("FIXED");
	case ROW_TYPE_PAGE:
	case ROW_TYPE_NOT_USED:
		break;
	}
	return("NOT USED");
}

/** If file-per-table is missing, issue warning and set ret false */
#define CHECK_ERROR_ROW_TYPE_NEEDS_FILE_PER_TABLE(use_file_per_table)	\
	if (!use_file_per_table) {					\
		push_warning_printf(					\
			thd, Sql_condition::SL_WARNING,			\
			ER_ILLEGAL_HA_CREATE_OPTION,			\
			"InnoDB: ROW_FORMAT=%s requires"		\
			" innodb_file_per_table.",			\
			get_row_format_name(row_format));		\
		ret = "ROW_FORMAT";					\
	}

/** If file-format is Antelope, issue warning and set ret false */
#define CHECK_ERROR_ROW_TYPE_NEEDS_GT_ANTELOPE			\
	if (srv_file_format < UNIV_FORMAT_B) {			\
		push_warning_printf(				\
			thd, Sql_condition::SL_WARNING,		\
			ER_ILLEGAL_HA_CREATE_OPTION,		\
			"InnoDB: ROW_FORMAT=%s requires"	\
			" innodb_file_format > Antelope.",	\
			get_row_format_name(row_format));	\
		ret = "ROW_FORMAT";				\
	}

/*****************************************************************//**
Determines if create option DATA DIRECTORY is valid.
@return true if valid, false if not. */

bool
create_option_data_directory_is_valid(
/*==================================*/
	THD*		thd,		/*!< in: connection thread. */
	HA_CREATE_INFO*	create_info,	/*!< in: create info. */
	bool		use_file_per_table)	/*!< in: srv_file_per_table */
{
	bool		is_valid = true;

	ut_ad(create_info->data_file_name);

	/* Use DATA DIRECTORY only with file-per-table. */
	if (!use_file_per_table) {
		push_warning(
			thd, Sql_condition::SL_WARNING,
			ER_ILLEGAL_HA_CREATE_OPTION,
			"InnoDB: DATA DIRECTORY requires"
			" innodb_file_per_table.");
		is_valid = false;
	}

	/* Do not use DATA DIRECTORY with TEMPORARY TABLE. */
	if (create_info->options & HA_LEX_CREATE_TMP_TABLE) {
		push_warning(
			thd, Sql_condition::SL_WARNING,
			ER_ILLEGAL_HA_CREATE_OPTION,
			"InnoDB: DATA DIRECTORY cannot be used"
			" for TEMPORARY tables.");
		is_valid = false;
	}

	return(is_valid);
}

/*****************************************************************//**
Validates the create options. We may build on this function
in future. For now, it checks two specifiers:
KEY_BLOCK_SIZE and ROW_FORMAT
If innodb_strict_mode is not set then this function is a no-op
@return NULL if valid, string if not. */

const char*
create_options_are_invalid(
/*=======================*/
	THD*		thd,		/*!< in: connection thread. */
	HA_CREATE_INFO*	create_info,	/*!< in: create info. */
	bool		use_file_per_table)	/*!< in: srv_file_per_table */
{
	ibool	kbs_specified	= FALSE;
	const char*	ret	= NULL;
	enum row_type	row_format	= create_info->row_type;

	ut_ad(thd != NULL);
	ut_ad(create_info != NULL);

	/* If innodb_strict_mode is not set don't do any validation. */
	if (!(THDVAR(thd, strict_mode))) {
		return(NULL);
	}


	/* First check if a non-zero KEY_BLOCK_SIZE was specified. */
	if (create_info->key_block_size) {
		kbs_specified = TRUE;
		switch (create_info->key_block_size) {
			ulint	kbs_max;
		case 1:
		case 2:
		case 4:
		case 8:
		case 16:
			/* Valid KEY_BLOCK_SIZE, check its dependencies. */
			if (!use_file_per_table) {
				push_warning(
					thd, Sql_condition::SL_WARNING,
					ER_ILLEGAL_HA_CREATE_OPTION,
					"InnoDB: KEY_BLOCK_SIZE requires"
					" innodb_file_per_table.");
				ret = "KEY_BLOCK_SIZE";
			}
			if (srv_file_format < UNIV_FORMAT_B) {
				push_warning(
					thd, Sql_condition::SL_WARNING,
					ER_ILLEGAL_HA_CREATE_OPTION,
					"InnoDB: KEY_BLOCK_SIZE requires"
					" innodb_file_format > Antelope.");
				ret = "KEY_BLOCK_SIZE";
			}

			/* The maximum KEY_BLOCK_SIZE (KBS) is 16. But if
			UNIV_PAGE_SIZE is smaller than 16k, the maximum
			KBS is also smaller. */
			kbs_max = ut_min(
				1 << (UNIV_PAGE_SSIZE_MAX - 1),
				1 << (PAGE_ZIP_SSIZE_MAX - 1));
			if (create_info->key_block_size > kbs_max) {
				push_warning_printf(
					thd, Sql_condition::SL_WARNING,
					ER_ILLEGAL_HA_CREATE_OPTION,
					"InnoDB: KEY_BLOCK_SIZE=%ld"
					" cannot be larger than %ld.",
					create_info->key_block_size,
					kbs_max);
				ret = "KEY_BLOCK_SIZE";
			}
			break;
		default:
			push_warning_printf(
				thd, Sql_condition::SL_WARNING,
				ER_ILLEGAL_HA_CREATE_OPTION,
				"InnoDB: invalid KEY_BLOCK_SIZE = %lu."
				" Valid values are [1, 2, 4, 8, 16]",
				create_info->key_block_size);
			ret = "KEY_BLOCK_SIZE";
			break;
		}
	}

	/* Check for a valid InnoDB ROW_FORMAT specifier and
	other incompatibilities. */
	switch (row_format) {
	case ROW_TYPE_COMPRESSED:
		CHECK_ERROR_ROW_TYPE_NEEDS_FILE_PER_TABLE(use_file_per_table);
		CHECK_ERROR_ROW_TYPE_NEEDS_GT_ANTELOPE;
		break;
	case ROW_TYPE_DYNAMIC:
		if (!(create_info->options & HA_LEX_CREATE_TMP_TABLE)) {
			CHECK_ERROR_ROW_TYPE_NEEDS_FILE_PER_TABLE(
				use_file_per_table);
		}
		CHECK_ERROR_ROW_TYPE_NEEDS_GT_ANTELOPE;
		/* fall through since dynamic also shuns KBS */
	case ROW_TYPE_COMPACT:
	case ROW_TYPE_REDUNDANT:
		if (kbs_specified) {
			push_warning_printf(
				thd, Sql_condition::SL_WARNING,
				ER_ILLEGAL_HA_CREATE_OPTION,
				"InnoDB: cannot specify ROW_FORMAT = %s"
				" with KEY_BLOCK_SIZE.",
				get_row_format_name(row_format));
			ret = "KEY_BLOCK_SIZE";
		}
		break;
	case ROW_TYPE_DEFAULT:
		break;
	case ROW_TYPE_FIXED:
	case ROW_TYPE_PAGE:
	case ROW_TYPE_NOT_USED:
		push_warning(
			thd, Sql_condition::SL_WARNING,
			ER_ILLEGAL_HA_CREATE_OPTION,		\
			"InnoDB: invalid ROW_FORMAT specifier.");
		ret = "ROW_TYPE";
		break;
	}

	if (create_info->data_file_name
	    && !create_option_data_directory_is_valid(
		    thd, create_info, use_file_per_table)) {
		ret = "DATA DIRECTORY";
	}

	/* Do not allow INDEX_DIRECTORY */
	if (create_info->index_file_name) {
		push_warning_printf(
			thd, Sql_condition::SL_WARNING,
			ER_ILLEGAL_HA_CREATE_OPTION,
			"InnoDB: INDEX DIRECTORY is not supported");
		ret = "INDEX DIRECTORY";
	}

	return(ret);
}

/*****************************************************************//**
Update create_info.  Used in SHOW CREATE TABLE et al. */

void
ha_innobase::update_create_info(
/*============================*/
	HA_CREATE_INFO*	create_info)	/*!< in/out: create info */
{
	if (!(create_info->used_fields & HA_CREATE_USED_AUTO)) {
		ha_innobase::info(HA_STATUS_AUTO);
		create_info->auto_increment_value = stats.auto_increment_value;
	}

	/* Update the DATA DIRECTORY name from SYS_DATAFILES. */
	dict_get_and_save_data_dir_path(prebuilt->table, false);

	if (prebuilt->table->data_dir_path) {
		create_info->data_file_name = prebuilt->table->data_dir_path;
	}
}

/*****************************************************************//**
Initialize the table FTS stopword list
@return TRUE if success */

ibool
innobase_fts_load_stopword(
/*=======================*/
	dict_table_t*	table,	/*!< in: Table has the FTS */
	trx_t*		trx,	/*!< in: transaction */
	THD*		thd)	/*!< in: current thread */
{
	return(fts_load_stopword(table, trx,
				 innobase_server_stopword_table,
				 THDVAR(thd, ft_user_stopword_table),
				 THDVAR(thd, ft_enable_stopword), FALSE));
}

/*****************************************************************//**
Parses the table name into normal name and either temp path or remote path
if needed.
@return 0 if successful, otherwise, error number */

int
ha_innobase::parse_table_name(
/*==========================*/
	const char*	name,		/*!< in/out: table name provided*/
	HA_CREATE_INFO*	create_info,	/*!< in: more information of the
					created table, contains also the
					create statement string */
	ulint		flags,		/*!< in: flags*/
	ulint		flags2,		/*!< in: flags2*/
	char*		norm_name,	/*!< out: normalized table name */
	char*		temp_path,	/*!< out: absolute path of table */
	char*		remote_path)	/*!< out: remote path of table */
{
	THD*		thd = ha_thd();
	bool		use_file_per_table =
				flags2 & DICT_TF2_USE_FILE_PER_TABLE;

	DBUG_ENTER("ha_innobase::parse_table_name");

#ifdef _WIN32
	/* Names passed in from server are in two formats:
	1. <database_name>/<table_name>: for normal table creation
	2. full path: for temp table creation, or DATA DIRECTORY.

	When srv_file_per_table is on and mysqld_embedded is off,
	check for full path pattern, i.e.
	X:\dir\...,		X is a driver letter, or
	\\dir1\dir2\...,	UNC path
	returns error if it is in full path format, but not creating a temp.
	table. Currently InnoDB does not support symbolic link on Windows. */

	if (use_file_per_table
	    && !mysqld_embedded
	    && !(create_info->options & HA_LEX_CREATE_TMP_TABLE)) {

		if ((name[1] == ':')
		    || (name[0] == '\\' && name[1] == '\\')) {
			sql_print_error("Cannot create table %s\n", name);
			DBUG_RETURN(HA_ERR_GENERIC);
		}
	}
#endif

	normalize_table_name(norm_name, name);
	temp_path[0] = '\0';
	remote_path[0] = '\0';

	/* A full path is used for TEMPORARY TABLE and DATA DIRECTORY.
	In the case of;
	  CREATE TEMPORARY TABLE ... DATA DIRECTORY={path} ... ;
	We ignore the DATA DIRECTORY. */
	if (create_info->options & HA_LEX_CREATE_TMP_TABLE) {
		strncpy(temp_path, name, FN_REFLEN - 1);
	}

	/* Make sure DATA DIRECTORY is compatible with other options. */
	if (create_info->data_file_name) {
		if (!create_option_data_directory_is_valid(
			    thd,create_info,use_file_per_table)) {
			push_warning_printf(
				thd, Sql_condition::SL_WARNING,
				WARN_OPTION_IGNORED,
				ER_DEFAULT(WARN_OPTION_IGNORED),
				"DATA DIRECTORY");
		} else {
			strncpy(remote_path, create_info->data_file_name,
				FN_REFLEN - 1);
		}
	}

	if (create_info->index_file_name) {
		push_warning_printf(
			thd, Sql_condition::SL_WARNING,
			WARN_OPTION_IGNORED,
			ER_DEFAULT(WARN_OPTION_IGNORED),
			"INDEX DIRECTORY");
	}

	DBUG_RETURN(0);
}

/*****************************************************************//**
Determines InnoDB table flags.
@retval true if successful, false if error */

bool
innobase_table_flags(
/*=================*/
	const TABLE*		form,		/*!< in: table */
	const HA_CREATE_INFO*	create_info,	/*!< in: information
						on table columns and indexes */
	THD*			thd,		/*!< in: connection */
	bool			use_file_per_table,/*!< in: whether to create
						outside system tablespace */
	ulint*			flags,		/*!< out: DICT_TF flags */
	ulint*			flags2)		/*!< out: DICT_TF2 flags */
{
	DBUG_ENTER("innobase_table_flags");

	const char*	fts_doc_id_index_bad = NULL;
	bool		zip_allowed = true;
	ulint		zip_ssize = 0;
	enum row_type	row_format;
	rec_format_t	innodb_row_format = REC_FORMAT_COMPACT;
	bool		use_data_dir;

	/* Cache the value of innodb_file_format, in case it is
	modified by another thread while the table is being created. */
	const ulint	file_format_allowed = srv_file_format;

	*flags = 0;
	*flags2 = 0;

	/* Check if there are any FTS indexes defined on this table. */
	for (uint i = 0; i < form->s->keys; i++) {
		const KEY*	key = &form->key_info[i];

		if (key->flags & HA_FULLTEXT) {
			*flags2 |= DICT_TF2_FTS;

			/* We don't support FTS indexes in temporary
			tables. */
			if (create_info->options & HA_LEX_CREATE_TMP_TABLE) {

				my_error(ER_INNODB_NO_FT_TEMP_TABLE, MYF(0));
				DBUG_RETURN(false);
			}

			if (fts_doc_id_index_bad) {
				goto index_bad;
			}
		}

		if (innobase_strcasecmp(key->name, FTS_DOC_ID_INDEX_NAME)) {
			continue;
		}

		/* Do a pre-check on FTS DOC ID index */
		if (!(key->flags & HA_NOSAME)
		    || strcmp(key->name, FTS_DOC_ID_INDEX_NAME)
		    || strcmp(key->key_part[0].field->field_name,
			      FTS_DOC_ID_COL_NAME)) {
			fts_doc_id_index_bad = key->name;
		}

		if (fts_doc_id_index_bad && (*flags2 & DICT_TF2_FTS)) {
index_bad:
			my_error(ER_INNODB_FT_WRONG_DOCID_INDEX, MYF(0),
				 fts_doc_id_index_bad);
			DBUG_RETURN(false);
		}
	}

	if (create_info->key_block_size) {
		/* The requested compressed page size (key_block_size)
		is given in kilobytes. If it is a valid number, store
		that value as the number of log2 shifts from 512 in
		zip_ssize. Zero means it is not compressed. */
		ulint zssize;		/* Zip Shift Size */
		ulint kbsize;		/* Key Block Size */
		for (zssize = kbsize = 1;
		     zssize <= ut_min(UNIV_PAGE_SSIZE_MAX,
				      PAGE_ZIP_SSIZE_MAX);
		     zssize++, kbsize <<= 1) {
			if (kbsize == create_info->key_block_size) {
				zip_ssize = zssize;
				break;
			}
		}

		/* Make sure compressed row format is allowed. */
		if (!use_file_per_table) {
			push_warning(
				thd, Sql_condition::SL_WARNING,
				ER_ILLEGAL_HA_CREATE_OPTION,
				"InnoDB: KEY_BLOCK_SIZE requires"
				" innodb_file_per_table.");
			zip_allowed = FALSE;
		}

		if (file_format_allowed < UNIV_FORMAT_B) {
			push_warning(
				thd, Sql_condition::SL_WARNING,
				ER_ILLEGAL_HA_CREATE_OPTION,
				"InnoDB: KEY_BLOCK_SIZE requires"
				" innodb_file_format > Antelope.");
			zip_allowed = FALSE;
		}

		if (!zip_allowed
		    || zssize > ut_min(UNIV_PAGE_SSIZE_MAX,
				       PAGE_ZIP_SSIZE_MAX)) {
			push_warning_printf(
				thd, Sql_condition::SL_WARNING,
				ER_ILLEGAL_HA_CREATE_OPTION,
				"InnoDB: ignoring KEY_BLOCK_SIZE=%lu.",
				create_info->key_block_size);
		}
	}

	row_format = form->s->row_type;

	if (zip_ssize && zip_allowed) {
		/* if ROW_FORMAT is set to default,
		automatically change it to COMPRESSED.*/
		if (row_format == ROW_TYPE_DEFAULT) {
			row_format = ROW_TYPE_COMPRESSED;
		} else if (row_format != ROW_TYPE_COMPRESSED) {
			/* ROW_FORMAT other than COMPRESSED
			ignores KEY_BLOCK_SIZE.  It does not
			make sense to reject conflicting
			KEY_BLOCK_SIZE and ROW_FORMAT, because
			such combinations can be obtained
			with ALTER TABLE anyway. */
			push_warning_printf(
				thd, Sql_condition::SL_WARNING,
				ER_ILLEGAL_HA_CREATE_OPTION,
				"InnoDB: ignoring KEY_BLOCK_SIZE=%lu"
				" unless ROW_FORMAT=COMPRESSED.",
				create_info->key_block_size);
			zip_allowed = FALSE;
		}
	} else {
		/* zip_ssize == 0 means no KEY_BLOCK_SIZE.*/
		if (row_format == ROW_TYPE_COMPRESSED && zip_allowed) {
			/* ROW_FORMAT=COMPRESSED without KEY_BLOCK_SIZE
			implies half the maximum KEY_BLOCK_SIZE(*1k) or
			UNIV_PAGE_SIZE, whichever is less. */
			zip_ssize = ut_min(UNIV_PAGE_SSIZE_MAX,
					   PAGE_ZIP_SSIZE_MAX) - 1;
		}
	}

	/* Validate the row format.  Correct it if necessary */
	bool is_temp = create_info->options & HA_LEX_CREATE_TMP_TABLE;
	switch (row_format) {
	case ROW_TYPE_REDUNDANT:
		innodb_row_format = REC_FORMAT_REDUNDANT;
		break;

	case ROW_TYPE_COMPRESSED:
	case ROW_TYPE_DYNAMIC:
		/* Check for use_file_per_table only if
		row_format = compressed (temp + non_temp table)
		row_format = dynamic (non_temp table) */
		if ((!use_file_per_table
		     && (row_format == ROW_TYPE_COMPRESSED
			 || (row_format == ROW_TYPE_DYNAMIC && !is_temp)))) {
			push_warning_printf(
				thd, Sql_condition::SL_WARNING,
				ER_ILLEGAL_HA_CREATE_OPTION,
				"InnoDB: ROW_FORMAT=%s requires"
				" innodb_file_per_table.",
				get_row_format_name(row_format));
		} else if (file_format_allowed == UNIV_FORMAT_A) {
			push_warning_printf(
				thd, Sql_condition::SL_WARNING,
				ER_ILLEGAL_HA_CREATE_OPTION,
				"InnoDB: ROW_FORMAT=%s requires"
				" innodb_file_format > Antelope.",
				get_row_format_name(row_format));
		} else {
			innodb_row_format = (row_format == ROW_TYPE_DYNAMIC
					     ? REC_FORMAT_DYNAMIC
					     : REC_FORMAT_COMPRESSED);
			break;
		}
		zip_allowed = FALSE;
		/* fall through to set row_format = COMPACT */
	case ROW_TYPE_NOT_USED:
	case ROW_TYPE_FIXED:
	case ROW_TYPE_PAGE:
		push_warning(
			thd, Sql_condition::SL_WARNING,
			ER_ILLEGAL_HA_CREATE_OPTION,
			"InnoDB: assuming ROW_FORMAT=COMPACT.");
	case ROW_TYPE_DEFAULT:
		/* If we fell through, set row format to Compact. */
		row_format = ROW_TYPE_COMPACT;
	case ROW_TYPE_COMPACT:
		break;
	}

	/* Set the table flags */
	if (!zip_allowed) {
		zip_ssize = 0;
	}

	use_data_dir = use_file_per_table
		       && ((create_info->data_file_name != NULL)
		       && !(create_info->options & HA_LEX_CREATE_TMP_TABLE));

	dict_tf_set(flags, innodb_row_format, zip_ssize, use_data_dir);

	if (create_info->options & HA_LEX_CREATE_TMP_TABLE) {
		*flags2 |= DICT_TF2_TEMPORARY;
	}

	if (use_file_per_table) {
		*flags2 |= DICT_TF2_USE_FILE_PER_TABLE;
	}

	/* Set the flags2 when create table or alter tables */
	*flags2 |= DICT_TF2_FTS_AUX_HEX_NAME;
	DBUG_EXECUTE_IF("innodb_test_wrong_fts_aux_table_name",
			*flags2 &= ~DICT_TF2_FTS_AUX_HEX_NAME;);

	DBUG_RETURN(true);
}

/*********************************************************************//**
Check if table is non-compressed temporary table.
@return true if non-compressed temporary table. */
UNIV_INLINE
bool
innobase_table_is_noncompressed_temporary(
/*======================================*/
	const HA_CREATE_INFO*	create_info,	/*!< in: more information of the
						created table, contains also the
						create statement string */
	bool			file_per_table)	/*!< in: reflect current
						file_per_table status */
{
	/* If you specify ROW_FORMAT=COMPRESSED but not KEY_BLOCK_SIZE,
	the default compressed page size of 8KB is used. Setting of 8K
	is done in innodb at latter stage during data validation.
	MySQL will continue to report key_block_size as 0 */
	bool is_compressed =
		(create_info->row_type == ROW_TYPE_COMPRESSED
		 || create_info->key_block_size > 0)
		&& (srv_file_format >= UNIV_FORMAT_B)
		&& file_per_table;

	bool is_temp = create_info->options & HA_LEX_CREATE_TMP_TABLE;

	return(is_temp && !is_compressed);
}


/*****************************************************************//**
Creates a new table to an InnoDB database.
@return error number */

int
ha_innobase::create(
/*================*/
	const char*	name,		/*!< in: table name */
	TABLE*		form,		/*!< in: information on table
					columns and indexes */
	HA_CREATE_INFO*	create_info)	/*!< in: more information of the
					created table, contains also the
					create statement string */
{
	int		error;
	trx_t*		parent_trx;
	trx_t*		trx;
	int		primary_key_no;
	uint		i;
	char		norm_name[FN_REFLEN];	/* {database}/{tablename} */
	char		temp_path[FN_REFLEN];	/* absolute path of temp frm */
	char		remote_path[FN_REFLEN];	/* absolute path of table */
	THD*		thd = ha_thd();
	ib_int64_t	auto_inc_value;
	ulint		flags;
	ulint		flags2;
	dict_table_t*	innobase_table = NULL;
	const char*	stmt;
	size_t		stmt_len;
	bool		use_file_per_table;

	DBUG_ENTER("ha_innobase::create");

	DBUG_ASSERT(thd != NULL);
	DBUG_ASSERT(create_info != NULL);

	/* Cache the global variable "srv_file_per_table" to a local
	variable before using it. Note that "srv_file_per_table"
	is not under dict_sys mutex protection, and could be changed
	while creating the table. So we read the current value here
	and make all further decisions based on this. */
	use_file_per_table = srv_file_per_table;

	/* Ignore file-per-table if using a temporary, non-compressed
	table. */
	if (use_file_per_table
		&& innobase_table_is_noncompressed_temporary(
			create_info, use_file_per_table)) {
		use_file_per_table = false;
	}

	if (form->s->fields > REC_MAX_N_USER_FIELDS) {
		DBUG_RETURN(HA_ERR_TOO_MANY_FIELDS);
	} else if (srv_read_only_mode) {
		DBUG_RETURN(HA_ERR_INNODB_READ_ONLY);
	}

	ut_ad(form->s->row_type == create_info->row_type);

	/* Validate create options if innodb_strict_mode is set. */
	if (create_options_are_invalid(
			thd, create_info, use_file_per_table)) {
		DBUG_RETURN(HA_WRONG_CREATE_OPTION);
	}

	/* Create the table flags and flags2 */
	if (!innobase_table_flags(form, create_info,
				  thd, use_file_per_table,
				  &flags, &flags2)) {
		DBUG_RETURN(-1);
	}

	error = parse_table_name(name, create_info, flags, flags2,
				 norm_name, temp_path, remote_path);
	if (error) {
		DBUG_RETURN(error);
	}

	/* Look for a primary key */
	primary_key_no = (form->s->primary_key != MAX_KEY ?
			  (int) form->s->primary_key :
			  -1);

	/* Our function innobase_get_mysql_key_number_for_index assumes
	the primary key is always number 0, if it exists */
	ut_a(primary_key_no == -1 || primary_key_no == 0);

	/* Check for name conflicts (with reserved name) for
	any user indices to be created. */
	if (innobase_index_name_is_reserved(thd, form->key_info,
					    form->s->keys)) {
		DBUG_RETURN(-1);
	}

	if (IS_MAGIC_TABLE_AND_USER_DENIED_ACCESS(norm_name, thd)) {
		DBUG_RETURN(HA_ERR_GENERIC);
	}

	/* Get the transaction associated with the current thd, or create one
	if not yet created */

	parent_trx = check_trx_exists(thd);

	/* In case MySQL calls this in the middle of a SELECT query, release
	possible adaptive hash latch to avoid deadlocks of threads */

	trx_search_latch_release_if_reserved(parent_trx);

	trx = innobase_trx_allocate(thd);

	/* Latch the InnoDB data dictionary exclusively so that no deadlocks
	or lock waits can happen in it during a table create operation.
	Drop table etc. do this latching in row0mysql.cc. */

	row_mysql_lock_data_dictionary(trx);

	error = create_table_def(trx, form, norm_name, temp_path,
				 remote_path, flags, flags2);
	if (error) {
		goto cleanup;
	}

	/* Create the keys */

	if (form->s->keys == 0 || primary_key_no == -1) {
		/* Create an index which is used as the clustered index;
		order the rows by their row id which is internally generated
		by InnoDB */

		error = create_clustered_index_when_no_primary(
			trx, flags, norm_name);
		if (error) {
			goto cleanup;
		}
	}

	if (primary_key_no != -1) {
		/* In InnoDB the clustered index must always be created
		first */
		if ((error = create_index(trx, form, flags, norm_name,
					  (uint) primary_key_no))) {
			goto cleanup;
		}
	}

	/* Create the ancillary tables that are common to all FTS indexes on
	this table. */
	if (flags2 & DICT_TF2_FTS) {
		enum fts_doc_id_index_enum	ret;

		innobase_table = dict_table_open_on_name(
			norm_name, TRUE, FALSE, DICT_ERR_IGNORE_NONE);

		ut_a(innobase_table);

		/* Check whether there already exists FTS_DOC_ID_INDEX */
		ret = innobase_fts_check_doc_id_index_in_def(
			form->s->keys, form->key_info);

		switch (ret) {
		case FTS_INCORRECT_DOC_ID_INDEX:
			push_warning_printf(thd,
					    Sql_condition::SL_WARNING,
					    ER_WRONG_NAME_FOR_INDEX,
					    " InnoDB: Index name %s is reserved"
					    " for the unique index on"
					    " FTS_DOC_ID column for FTS"
					    " Document ID indexing"
					    " on table %s. Please check"
					    " the index definition to"
					    " make sure it is of correct"
					    " type\n",
					    FTS_DOC_ID_INDEX_NAME,
					    innobase_table->name);

			if (innobase_table->fts) {
				fts_free(innobase_table);
			}

			dict_table_close(innobase_table, TRUE, FALSE);
			my_error(ER_WRONG_NAME_FOR_INDEX, MYF(0),
				 FTS_DOC_ID_INDEX_NAME);
			error = -1;
			goto cleanup;
		case FTS_EXIST_DOC_ID_INDEX:
		case FTS_NOT_EXIST_DOC_ID_INDEX:
			break;
		}

		dberr_t	err = fts_create_common_tables(
			trx, innobase_table, norm_name,
			(ret == FTS_EXIST_DOC_ID_INDEX));

		error = convert_error_code_to_mysql(err, 0, NULL);

		dict_table_close(innobase_table, TRUE, FALSE);

		if (error) {
			goto cleanup;
		}
	}

	for (i = 0; i < form->s->keys; i++) {

		if (i != static_cast<uint>(primary_key_no)) {

			if ((error = create_index(trx, form, flags,
						  norm_name, i))) {
				goto cleanup;
			}
		}
	}

	/* Cache all the FTS indexes on this table in the FTS specific
	structure. They are used for FTS indexed column update handling. */
	if (flags2 & DICT_TF2_FTS) {
		fts_t*          fts = innobase_table->fts;

		ut_a(fts != NULL);

		dict_table_get_all_fts_indexes(innobase_table, fts->indexes);
	}

	stmt = innobase_get_stmt(thd, &stmt_len);

	if (stmt) {
		dberr_t	err = row_table_add_foreign_constraints(
			trx, stmt, stmt_len, norm_name,
			create_info->options & HA_LEX_CREATE_TMP_TABLE,
			create_info->options & HA_LEX_CREATE_TMP_TABLE);

		switch (err) {

		case DB_PARENT_NO_INDEX:
			push_warning_printf(
				thd, Sql_condition::SL_WARNING,
				HA_ERR_CANNOT_ADD_FOREIGN,
				"Create table '%s' with foreign key constraint"
				" failed. There is no index in the referenced"
				" table where the referenced columns appear"
				" as the first columns.\n", norm_name);
			break;

		case DB_CHILD_NO_INDEX:
			push_warning_printf(
				thd, Sql_condition::SL_WARNING,
				HA_ERR_CANNOT_ADD_FOREIGN,
				"Create table '%s' with foreign key constraint"
				" failed. There is no index in the referencing"
				" table where referencing columns appear"
				" as the first columns.\n", norm_name);
			break;
		default:
			break;
		}

		error = convert_error_code_to_mysql(err, flags, NULL);

		if (error) {
			goto cleanup;
		}
	}

	innobase_commit_low(trx);

	row_mysql_unlock_data_dictionary(trx);

	/* Flush the log to reduce probability that the .frm files and
	the InnoDB data dictionary get out-of-sync if the user runs
	with innodb_flush_log_at_trx_commit = 0 */

	log_buffer_flush_to_disk();

	innobase_table = dict_table_open_on_name(
		norm_name, FALSE, FALSE, DICT_ERR_IGNORE_NONE);

	DBUG_ASSERT(innobase_table != 0);

	innobase_copy_frm_flags_from_create_info(innobase_table, create_info);

	dict_stats_update(innobase_table, DICT_STATS_EMPTY_TABLE);

	if (innobase_table) {
		/* We update the highest file format in the system table
		space, if this table has higher file format setting. */

		trx_sys_file_format_max_upgrade(
			(const char**) &innobase_file_format_max,
			dict_table_get_format(innobase_table));
	}

	/* Load server stopword into FTS cache */
	if (flags2 & DICT_TF2_FTS) {
		if (!innobase_fts_load_stopword(innobase_table, NULL, thd)) {
			dict_table_close(innobase_table, FALSE, FALSE);
			srv_active_wake_master_thread();
			trx_free_for_mysql(trx);
			DBUG_RETURN(-1);
		}
	}

	/* Note: We can't call update_thd() as prebuilt will not be
	setup at this stage and so we use thd. */

	/* We need to copy the AUTOINC value from the old table if
	this is an ALTER|OPTIMIZE TABLE or CREATE INDEX because CREATE INDEX
	does a table copy too. If query was one of :

		CREATE TABLE ...AUTO_INCREMENT = x; or
		ALTER TABLE...AUTO_INCREMENT = x;   or
		OPTIMIZE TABLE t; or
		CREATE INDEX x on t(...);

	Find out a table definition from the dictionary and get
	the current value of the auto increment field. Set a new
	value to the auto increment field if the value is greater
	than the maximum value in the column. */

	if (((create_info->used_fields & HA_CREATE_USED_AUTO)
	    || thd_sql_command(thd) == SQLCOM_ALTER_TABLE
	    || thd_sql_command(thd) == SQLCOM_OPTIMIZE
	    || thd_sql_command(thd) == SQLCOM_CREATE_INDEX)
	    && create_info->auto_increment_value > 0) {

		auto_inc_value = create_info->auto_increment_value;

		dict_table_autoinc_lock(innobase_table);
		dict_table_autoinc_initialize(innobase_table, auto_inc_value);
		dict_table_autoinc_unlock(innobase_table);
	}

	dict_table_close(innobase_table, FALSE, FALSE);

	/* Tell the InnoDB server that there might be work for
	utility threads: */

	srv_active_wake_master_thread();

	trx_free_for_mysql(trx);

	DBUG_RETURN(0);

cleanup:
	trx_rollback_for_mysql(trx);

	row_mysql_unlock_data_dictionary(trx);

	trx_free_for_mysql(trx);

	DBUG_RETURN(error);
}

/*****************************************************************//**
Discards or imports an InnoDB tablespace.
@return 0 == success, -1 == error */

int
ha_innobase::discard_or_import_tablespace(
/*======================================*/
	my_bool discard)	/*!< in: TRUE if discard, else import */
{
	dberr_t		err;
	dict_table_t*	dict_table;

	DBUG_ENTER("ha_innobase::discard_or_import_tablespace");

	ut_a(prebuilt->trx);
	ut_a(prebuilt->trx->magic_n == TRX_MAGIC_N);
	ut_a(prebuilt->trx == thd_to_trx(ha_thd()));

	if (srv_read_only_mode) {
		DBUG_RETURN(HA_ERR_TABLE_READONLY);
	}

	dict_table = prebuilt->table;

	if (dict_table_is_temporary(dict_table)) {

		ib_senderrf(
			prebuilt->trx->mysql_thd, IB_LOG_LEVEL_ERROR,
			ER_CANNOT_DISCARD_TEMPORARY_TABLE);

		DBUG_RETURN(HA_ERR_TABLE_NEEDS_UPGRADE);
	}

	if (dict_table->space == srv_sys_space.space_id()) {
		ib_senderrf(
			prebuilt->trx->mysql_thd, IB_LOG_LEVEL_ERROR,
			ER_TABLE_IN_SYSTEM_TABLESPACE,
			table->s->table_name.str);

		DBUG_RETURN(HA_ERR_TABLE_NEEDS_UPGRADE);
	}

	trx_start_if_not_started(prebuilt->trx, true);

	/* In case MySQL calls this in the middle of a SELECT query, release
	possible adaptive hash latch to avoid deadlocks of threads. */
	trx_search_latch_release_if_reserved(prebuilt->trx);

	/* Obtain an exclusive lock on the table. */
	err = row_mysql_lock_table(
		prebuilt->trx, dict_table, LOCK_X,
		discard ? "setting table lock for DISCARD TABLESPACE"
			: "setting table lock for IMPORT TABLESPACE");

	if (err != DB_SUCCESS) {
		/* unable to lock the table: do nothing */
	} else if (discard) {

		/* Discarding an already discarded tablespace should be an
		idempotent operation. Also, if the .ibd file is missing the
		user may want to set the DISCARD flag in order to IMPORT
		a new tablespace. */

		if (dict_table->ibd_file_missing) {
			ib_senderrf(
				prebuilt->trx->mysql_thd,
				IB_LOG_LEVEL_WARN, ER_TABLESPACE_MISSING,
				table->s->table_name.str);
		}

		err = row_discard_tablespace_for_mysql(
			dict_table->name, prebuilt->trx);

	} else if (!dict_table->ibd_file_missing) {
		/* Commit the transaction in order to
		release the table lock. */
		trx_commit_for_mysql(prebuilt->trx);

		ib_senderrf(
			prebuilt->trx->mysql_thd, IB_LOG_LEVEL_ERROR,
			ER_TABLESPACE_EXISTS, table->s->table_name.str);

		DBUG_RETURN(HA_ERR_TABLE_EXIST);
	} else {
		err = row_import_for_mysql(dict_table, prebuilt);

		if (err == DB_SUCCESS) {

			if (table->found_next_number_field) {
				dict_table_autoinc_lock(dict_table);
				innobase_initialize_autoinc();
				dict_table_autoinc_unlock(dict_table);
			}

			info(HA_STATUS_TIME
			     | HA_STATUS_CONST
			     | HA_STATUS_VARIABLE
			     | HA_STATUS_AUTO);
		}
	}

	/* Commit the transaction in order to release the table lock. */
	trx_commit_for_mysql(prebuilt->trx);

	DBUG_RETURN(convert_error_code_to_mysql(err, dict_table->flags, NULL));
}

/*****************************************************************//**
Deletes all rows of an InnoDB table.
@return error number */

int
ha_innobase::truncate()
/*===================*/
{
	dberr_t		err;
	int		error;

	DBUG_ENTER("ha_innobase::truncate");

	if (srv_read_only_mode) {
		DBUG_RETURN(HA_ERR_TABLE_READONLY);
	}

	/* Get the transaction associated with the current thd, or create one
	if not yet created, and update prebuilt->trx */

	update_thd(ha_thd());

	if (!trx_is_started(prebuilt->trx)) {
		++prebuilt->trx->will_lock;
	}
	/* Truncate the table in InnoDB */

	err = row_truncate_table_for_mysql(prebuilt->table, prebuilt->trx);

	switch (err) {

	case DB_TABLESPACE_DELETED:
	case DB_TABLESPACE_NOT_FOUND:
		ib_senderrf(
			prebuilt->trx->mysql_thd, IB_LOG_LEVEL_ERROR,
			(err == DB_TABLESPACE_DELETED ?
			ER_TABLESPACE_DISCARDED : ER_TABLESPACE_MISSING),
			table->s->table_name.str);
		table->status = STATUS_NOT_FOUND;
		error = HA_ERR_NO_SUCH_TABLE;
		break;

	default:
		error = convert_error_code_to_mysql(
			err, prebuilt->table->flags,
			prebuilt->trx->mysql_thd);
		table->status = STATUS_NOT_FOUND;
		break;
	}
	DBUG_RETURN(error);
}

/*****************************************************************//**
Drops a table from an InnoDB database. Before calling this function,
MySQL calls innobase_commit to commit the transaction of the current user.
Then the current user cannot have locks set on the table. Drop table
operation inside InnoDB will remove all locks any user has on the table
inside InnoDB.
@return error number */

int
ha_innobase::delete_table(
/*======================*/
	const char*	name)	/*!< in: table name */
{
	ulint	name_len;
	dberr_t	err;
	trx_t*	parent_trx;
	trx_t*	trx;
	THD*	thd = ha_thd();
	char	norm_name[FN_REFLEN];

	DBUG_ENTER("ha_innobase::delete_table");

	DBUG_EXECUTE_IF(
		"test_normalize_table_name_low",
		test_normalize_table_name_low();
	);
	DBUG_EXECUTE_IF(
		"test_ut_format_name",
		test_ut_format_name();
	);

	/* Strangely, MySQL passes the table name without the '.frm'
	extension, in contrast to ::create */
	normalize_table_name(norm_name, name);

	if (srv_read_only_mode) {
		DBUG_RETURN(HA_ERR_TABLE_READONLY);
	} else if (IS_MAGIC_TABLE_AND_USER_DENIED_ACCESS(norm_name, thd)) {
		DBUG_RETURN(HA_ERR_GENERIC);
	}

	parent_trx = check_trx_exists(thd);

	/* Remove the to-be-dropped table from the list of modified tables
	by parent_trx. Otherwise we may end up with an orphaned pointer to
	the table object from parent_trx::mod_tables. This could happen in:
	SET AUTOCOMMIT=0;
	CREATE TABLE t (PRIMARY KEY (a)) ENGINE=INNODB SELECT 1 AS a UNION
	ALL SELECT 1 AS a; */
	trx_mod_tables_t::const_iterator	iter;
	for (iter = parent_trx->mod_tables.begin();
	     iter != parent_trx->mod_tables.end();
	     ++iter) {

		dict_table_t*	table_to_drop = *iter;

		if (strcmp(norm_name, table_to_drop->name) == 0) {
			parent_trx->mod_tables.erase(table_to_drop);
			break;
		}
	}

	/* In case MySQL calls this in the middle of a SELECT query, release
	possible adaptive hash latch to avoid deadlocks of threads */

	trx_search_latch_release_if_reserved(parent_trx);

	trx = innobase_trx_allocate(thd);

	name_len = strlen(name);

	ut_a(name_len < 1000);

	/* Either the transaction is already flagged as a locking transaction
	or it hasn't been started yet. */

	ut_a(!trx_is_started(trx) || trx->will_lock > 0);

	/* We are doing a DDL operation. */
	++trx->will_lock;

	/* Drop the table in InnoDB */
	err = row_drop_table_for_mysql(
		norm_name, trx, thd_sql_command(thd) == SQLCOM_DROP_DB);


	if (err == DB_TABLE_NOT_FOUND
	    && innobase_get_lower_case_table_names() == 1) {
		char*	is_part = NULL;
#ifdef _WIN32
		is_part = strstr(norm_name, "#p#");
#else
		is_part = strstr(norm_name, "#P#");
#endif /* _WIN32 */

		if (is_part) {
			char	par_case_name[FN_REFLEN];

#ifndef _WIN32
			/* Check for the table using lower
			case name, including the partition
			separator "P" */
			strcpy(par_case_name, norm_name);
			innobase_casedn_str(par_case_name);
#else
			/* On Windows platfrom, check
			whether there exists table name in
			system table whose name is
			not being normalized to lower case */
			normalize_table_name_low(
				par_case_name, name, FALSE);
#endif
			err = row_drop_table_for_mysql(
				par_case_name, trx,
				thd_sql_command(thd) == SQLCOM_DROP_DB);
		}
	}

	/* Flush the log to reduce probability that the .frm files and
	the InnoDB data dictionary get out-of-sync if the user runs
	with innodb_flush_log_at_trx_commit = 0 */

	log_buffer_flush_to_disk();

	/* Tell the InnoDB server that there might be work for
	utility threads: */

	srv_active_wake_master_thread();

	innobase_commit_low(trx);

	trx_free_for_mysql(trx);

	DBUG_RETURN(convert_error_code_to_mysql(err, 0, NULL));
}

/*****************************************************************//**
Removes all tables in the named database inside InnoDB. */
static
void
innobase_drop_database(
/*===================*/
	handlerton*	hton,	/*!< in: handlerton of InnoDB */
	char*		path)	/*!< in: database path; inside InnoDB the name
				of the last directory in the path is used as
				the database name: for example, in
				'mysql/data/test' the database name is 'test' */
{
	ulint	len		= 0;
	trx_t*	trx;
	char*	ptr;
	char*	namebuf;
	THD*	thd		= current_thd;

	/* Get the transaction associated with the current thd, or create one
	if not yet created */

	DBUG_ASSERT(hton == innodb_hton_ptr);

	if (srv_read_only_mode) {
		return;
	}

	/* In the Windows plugin, thd = current_thd is always NULL */
	if (thd) {
		trx_t*	parent_trx = check_trx_exists(thd);

		/* In case MySQL calls this in the middle of a SELECT
		query, release possible adaptive hash latch to avoid
		deadlocks of threads */

		trx_search_latch_release_if_reserved(parent_trx);
	}

	ptr = strend(path) - 2;

	while (ptr >= path && *ptr != '\\' && *ptr != '/') {
		ptr--;
		len++;
	}

	ptr++;
	namebuf = (char*) my_malloc(PSI_INSTRUMENT_ME,
                                    (uint) len + 2, MYF(0));

	memcpy(namebuf, ptr, len);
	namebuf[len] = '/';
	namebuf[len + 1] = '\0';
#ifdef	_WIN32
	innobase_casedn_str(namebuf);
#endif
	trx = innobase_trx_allocate(thd);

	/* Either the transaction is already flagged as a locking transaction
	or it hasn't been started yet. */

	ut_a(!trx_is_started(trx) || trx->will_lock > 0);

	/* We are doing a DDL operation. */
	++trx->will_lock;

	row_drop_database_for_mysql(namebuf, trx);

	my_free(namebuf);

	/* Flush the log to reduce probability that the .frm files and
	the InnoDB data dictionary get out-of-sync if the user runs
	with innodb_flush_log_at_trx_commit = 0 */

	log_buffer_flush_to_disk();

	/* Tell the InnoDB server that there might be work for
	utility threads: */

	srv_active_wake_master_thread();

	innobase_commit_low(trx);
	trx_free_for_mysql(trx);
}

/*********************************************************************//**
Renames an InnoDB table.
@return DB_SUCCESS or error code */
static __attribute__((nonnull, warn_unused_result))
dberr_t
innobase_rename_table(
/*==================*/
	trx_t*		trx,	/*!< in: transaction */
	const char*	from,	/*!< in: old name of the table */
	const char*	to)	/*!< in: new name of the table */
{
	dberr_t	error;
	char	norm_to[FN_REFLEN];
	char	norm_from[FN_REFLEN];

	DBUG_ENTER("innobase_rename_table");
	DBUG_ASSERT(trx_get_dict_operation(trx) == TRX_DICT_OP_INDEX);

	ut_ad(!srv_read_only_mode);

	normalize_table_name(norm_to, to);
	normalize_table_name(norm_from, from);

	DEBUG_SYNC_C("innodb_rename_table_ready");

	trx_start_if_not_started(trx, true);

	/* Serialize data dictionary operations with dictionary mutex:
	no deadlocks can occur then in these operations. */

	row_mysql_lock_data_dictionary(trx);

	/* Transaction must be flagged as a locking transaction or it hasn't
	been started yet. */

	ut_a(trx->will_lock > 0);

	error = row_rename_table_for_mysql(norm_from, norm_to, trx, TRUE);

	if (error != DB_SUCCESS) {
		if (error == DB_TABLE_NOT_FOUND
		    && innobase_get_lower_case_table_names() == 1) {
			char*	is_part = NULL;
#ifdef _WIN32
			is_part = strstr(norm_from, "#p#");
#else
			is_part = strstr(norm_from, "#P#");
#endif /* _WIN32 */

			if (is_part) {
				char	par_case_name[FN_REFLEN];
#ifndef _WIN32
				/* Check for the table using lower
				case name, including the partition
				separator "P" */
				strcpy(par_case_name, norm_from);
				innobase_casedn_str(par_case_name);
#else
				/* On Windows platfrom, check
				whether there exists table name in
				system table whose name is
				not being normalized to lower case */
				normalize_table_name_low(
					par_case_name, from, FALSE);
#endif
				trx_start_if_not_started(trx, true);
				error = row_rename_table_for_mysql(
					par_case_name, norm_to, trx, TRUE);
			}
		}

		if (error != DB_SUCCESS) {
			if (!srv_read_only_mode) {
				FILE* ef = dict_foreign_err_file;

				fputs("InnoDB: Renaming table ", ef);
				ut_print_name(ef, trx, TRUE, norm_from);
				fputs(" to ", ef);
				ut_print_name(ef, trx, TRUE, norm_to);
				fputs(" failed!\n", ef);
			}
		} else {
#ifndef _WIN32
			sql_print_warning("Rename partition table %s "
					  "succeeds after converting to lower "
					  "case. The table may have "
					  "been moved from a case "
					  "in-sensitive file system.\n",
					  norm_from);
#else
			sql_print_warning("Rename partition table %s "
					  "succeeds after skipping the step to "
					  "lower case the table name. "
					  "The table may have been "
					  "moved from a case sensitive "
					  "file system.\n",
					  norm_from);
#endif /* _WIN32 */
		}
	}

	row_mysql_unlock_data_dictionary(trx);

	/* Flush the log to reduce probability that the .frm
	files and the InnoDB data dictionary get out-of-sync
	if the user runs with innodb_flush_log_at_trx_commit = 0 */

	log_buffer_flush_to_disk();

	DBUG_RETURN(error);
}

/*********************************************************************//**
Renames an InnoDB table.
@return 0 or error code */

int
ha_innobase::rename_table(
/*======================*/
	const char*	from,	/*!< in: old name of the table */
	const char*	to)	/*!< in: new name of the table */
{
	trx_t*	trx;
	dberr_t	error;
	trx_t*	parent_trx;
	THD*	thd		= ha_thd();

	DBUG_ENTER("ha_innobase::rename_table");

	if (srv_read_only_mode) {
		ib_senderrf(thd, IB_LOG_LEVEL_WARN, ER_READ_ONLY_MODE);
		DBUG_RETURN(HA_ERR_TABLE_READONLY);
	}

	/* Get the transaction associated with the current thd, or create one
	if not yet created */

	parent_trx = check_trx_exists(thd);

	/* In case MySQL calls this in the middle of a SELECT query, release
	possible adaptive hash latch to avoid deadlocks of threads */

	trx_search_latch_release_if_reserved(parent_trx);

	trx = innobase_trx_allocate(thd);

	/* We are doing a DDL operation. */
	++trx->will_lock;
	trx_set_dict_operation(trx, TRX_DICT_OP_INDEX);

	error = innobase_rename_table(trx, from, to);

	DEBUG_SYNC(thd, "after_innobase_rename_table");

	/* Tell the InnoDB server that there might be work for
	utility threads: */

	srv_active_wake_master_thread();

	innobase_commit_low(trx);
	trx_free_for_mysql(trx);

	if (error == DB_SUCCESS) {
		char	norm_from[MAX_FULL_NAME_LEN];
		char	norm_to[MAX_FULL_NAME_LEN];
		char	errstr[512];
		dberr_t	ret;

		normalize_table_name(norm_from, from);
		normalize_table_name(norm_to, to);

		ret = dict_stats_rename_table(norm_from, norm_to,
					      errstr, sizeof(errstr));

		if (ret != DB_SUCCESS) {
			ut_print_timestamp(stderr);
			fprintf(stderr, " InnoDB: %s\n", errstr);

			push_warning(thd, Sql_condition::SL_WARNING,
				     ER_LOCK_WAIT_TIMEOUT, errstr);
		}
	}

	/* Add a special case to handle the Duplicated Key error
	and return DB_ERROR instead.
	This is to avoid a possible SIGSEGV error from mysql error
	handling code. Currently, mysql handles the Duplicated Key
	error by re-entering the storage layer and getting dup key
	info by calling get_dup_key(). This operation requires a valid
	table handle ('row_prebuilt_t' structure) which could no
	longer be available in the error handling stage. The suggested
	solution is to report a 'table exists' error message (since
	the dup key error here is due to an existing table whose name
	is the one we are trying to rename to) and return the generic
	error code. */
	if (error == DB_DUPLICATE_KEY) {
		my_error(ER_TABLE_EXISTS_ERROR, MYF(0), to);

		error = DB_ERROR;
	}

	DBUG_RETURN(convert_error_code_to_mysql(error, 0, NULL));
}

/*********************************************************************//**
Returns the exact number of records that this client can see using this
handler object.
@return Number of rows. HA_POS_ERROR is returned for any other error since
the server will always fall back to counting records if this fails. */

ha_rows
ha_innobase::records()
/*==================*/
{
	DBUG_ENTER("ha_innobase::records()");

	dberr_t		ret;
	dict_index_t*	index;		/* The clustered index. */
	ulint		n_rows = 0;	/* Record count in this view */

	update_thd();

	if (dict_table_is_discarded(prebuilt->table)) {
		ib_senderrf(
			user_thd,
			IB_LOG_LEVEL_ERROR,
			ER_TABLESPACE_DISCARDED,
			table->s->table_name.str);

		DBUG_RETURN(HA_POS_ERROR);

	} else if (prebuilt->table->ibd_file_missing) {
		ib_senderrf(
			user_thd, IB_LOG_LEVEL_ERROR,
			ER_TABLESPACE_MISSING,
			table->s->table_name.str);

		DBUG_RETURN(HA_POS_ERROR);

	} else if (prebuilt->table->corrupted) {
		ib_errf(user_thd, IB_LOG_LEVEL_WARN,
			ER_INNODB_INDEX_CORRUPT,
			"Table '%s' is corrupt.",
			table->s->table_name.str);

		DBUG_RETURN(HA_POS_ERROR);
	}

	prebuilt->trx->op_info = "counting records";

	index = dict_table_get_first_index(prebuilt->table);
	ut_ad(dict_index_is_clust(index));

	prebuilt->index_usable = row_merge_is_index_usable(
		prebuilt->trx, index);
	if (!prebuilt->index_usable) {
		DBUG_RETURN(HA_POS_ERROR);
	}

	/* (Re)Build the prebuilt->mysql_template if it is null to use
	the clustered index and just the key, no off-record data. */
	prebuilt->index = index;
	dtuple_set_n_fields(prebuilt->search_tuple, 0);
	prebuilt->read_just_key = 1;
	build_template(false);

	/* Count the records in the clustered index */
	ret = row_scan_index_for_mysql(prebuilt, index, false, &n_rows);
	reset_template();
	switch (ret) {
	case DB_SUCCESS:
		break;
	case DB_DEADLOCK:
	case DB_LOCK_TABLE_FULL:
	case DB_LOCK_WAIT_TIMEOUT:
		thd_mark_transaction_to_rollback(user_thd, true);
		DBUG_RETURN(HA_POS_ERROR);
	case DB_INTERRUPTED:
		my_error(ER_QUERY_INTERRUPTED, MYF(0));
		DBUG_RETURN(HA_POS_ERROR);
	default:
		/* No other error besides the three below is returned from
		row_scan_index_for_mysql(). Make a debug catch. */
		ut_ad(0);
		DBUG_RETURN(HA_POS_ERROR);
	}

	prebuilt->trx->op_info = "";
	if (thd_killed(user_thd)) {
		DBUG_RETURN(HA_POS_ERROR);
	}

	DBUG_RETURN((ha_rows) n_rows);
}

/*********************************************************************//**
Estimates the number of index records in a range.
@return estimated number of rows */

ha_rows
ha_innobase::records_in_range(
/*==========================*/
	uint			keynr,		/*!< in: index number */
	key_range		*min_key,	/*!< in: start key value of the
						range, may also be 0 */
	key_range		*max_key)	/*!< in: range end key val, may
						also be 0 */
{
	KEY*		key;
	dict_index_t*	index;
	dtuple_t*	range_start;
	dtuple_t*	range_end;
	ib_int64_t	n_rows;
	ulint		mode1;
	ulint		mode2;
	mem_heap_t*	heap;

	DBUG_ENTER("records_in_range");

	ut_a(prebuilt->trx == thd_to_trx(ha_thd()));

	prebuilt->trx->op_info = (char*)"estimating records in index range";

	/* In case MySQL calls this in the middle of a SELECT query, release
	possible adaptive hash latch to avoid deadlocks of threads */

	trx_search_latch_release_if_reserved(prebuilt->trx);

	active_index = keynr;

	key = table->key_info + active_index;

	index = innobase_get_index(keynr);

	/* There exists possibility of not being able to find requested
	index due to inconsistency between MySQL and InoDB dictionary info.
	Necessary message should have been printed in innobase_get_index() */
	if (dict_table_is_discarded(prebuilt->table)) {
		n_rows = HA_POS_ERROR;
		goto func_exit;
	}
	if (UNIV_UNLIKELY(!index)) {
		n_rows = HA_POS_ERROR;
		goto func_exit;
	}
	if (dict_index_is_corrupted(index)) {
		n_rows = HA_ERR_INDEX_CORRUPT;
		goto func_exit;
	}
	if (!row_merge_is_index_usable(prebuilt->trx, index)) {
		n_rows = HA_ERR_TABLE_DEF_CHANGED;
		goto func_exit;
	}

	heap = mem_heap_create(2 * (key->actual_key_parts * sizeof(dfield_t)
				    + sizeof(dtuple_t)));

	range_start = dtuple_create(heap, key->actual_key_parts);
	dict_index_copy_types(range_start, index, key->actual_key_parts);

	range_end = dtuple_create(heap, key->actual_key_parts);
	dict_index_copy_types(range_end, index, key->actual_key_parts);

	row_sel_convert_mysql_key_to_innobase(
				range_start,
				srch_key_val1, sizeof(srch_key_val1),
				index,
				(byte*) (min_key ? min_key->key :
					 (const uchar*) 0),
				(ulint) (min_key ? min_key->length : 0),
				prebuilt->trx);
	DBUG_ASSERT(min_key
		    ? range_start->n_fields > 0
		    : range_start->n_fields == 0);

	row_sel_convert_mysql_key_to_innobase(
				range_end,
				srch_key_val2, sizeof(srch_key_val2),
				index,
				(byte*) (max_key ? max_key->key :
					 (const uchar*) 0),
				(ulint) (max_key ? max_key->length : 0),
				prebuilt->trx);
	DBUG_ASSERT(max_key
		    ? range_end->n_fields > 0
		    : range_end->n_fields == 0);

	mode1 = convert_search_mode_to_innobase(min_key ? min_key->flag :
						HA_READ_KEY_EXACT);
	mode2 = convert_search_mode_to_innobase(max_key ? max_key->flag :
						HA_READ_KEY_EXACT);

	if (mode1 != PAGE_CUR_UNSUPP && mode2 != PAGE_CUR_UNSUPP) {

		n_rows = btr_estimate_n_rows_in_range(index, range_start,
						      mode1, range_end,
						      mode2);
	} else {

		n_rows = HA_POS_ERROR;
	}

	mem_heap_free(heap);

func_exit:

	prebuilt->trx->op_info = (char*)"";

	/* The MySQL optimizer seems to believe an estimate of 0 rows is
	always accurate and may return the result 'Empty set' based on that.
	The accuracy is not guaranteed, and even if it were, for a locking
	read we should anyway perform the search to set the next-key lock.
	Add 1 to the value to make sure MySQL does not make the assumption! */

	if (n_rows == 0) {
		n_rows = 1;
	}

	DBUG_RETURN((ha_rows) n_rows);
}

/*********************************************************************//**
Gives an UPPER BOUND to the number of rows in a table. This is used in
filesort.cc.
@return upper bound of rows */

ha_rows
ha_innobase::estimate_rows_upper_bound()
/*====================================*/
{
	const dict_index_t*	index;
	ulonglong		estimate;
	ulonglong		local_data_file_length;
	ulint			stat_n_leaf_pages;

	DBUG_ENTER("estimate_rows_upper_bound");

	/* We do not know if MySQL can call this function before calling
	external_lock(). To be safe, update the thd of the current table
	handle. */

	update_thd(ha_thd());

	prebuilt->trx->op_info = "calculating upper bound for table rows";

	/* In case MySQL calls this in the middle of a SELECT query, release
	possible adaptive hash latch to avoid deadlocks of threads */

	trx_search_latch_release_if_reserved(prebuilt->trx);

	index = dict_table_get_first_index(prebuilt->table);

	stat_n_leaf_pages = index->stat_n_leaf_pages;

	ut_a(stat_n_leaf_pages > 0);

	local_data_file_length =
		((ulonglong) stat_n_leaf_pages) * UNIV_PAGE_SIZE;

	/* Calculate a minimum length for a clustered index record and from
	that an upper bound for the number of rows. Since we only calculate
	new statistics in row0mysql.cc when a table has grown by a threshold
	factor, we must add a safety factor 2 in front of the formula below. */

	estimate = 2 * local_data_file_length
		/ dict_index_calc_min_rec_len(index);

	prebuilt->trx->op_info = "";

	DBUG_RETURN((ha_rows) estimate);
}

/*********************************************************************//**
How many seeks it will take to read through the table. This is to be
comparable to the number returned by records_in_range so that we can
decide if we should scan the table or use keys.
@return estimated time measured in disk seeks */

double
ha_innobase::scan_time()
/*====================*/
{
	/* Since MySQL seems to favor table scans too much over index
	searches, we pretend that a sequential read takes the same time
	as a random disk read, that is, we do not divide the following
	by 10, which would be physically realistic. */

	/* The locking below is disabled for performance reasons. Without
	it we could end up returning uninitialized value to the caller,
	which in the worst case could make some query plan go bogus or
	issue a Valgrind warning. */
#if 0
	/* avoid potential lock order violation with dict_table_stats_lock()
	below */
	update_thd(ha_thd());
	trx_search_latch_release_if_reserved(prebuilt->trx);
#endif

	ulint	stat_clustered_index_size;

#if 0
	dict_table_stats_lock(prebuilt->table, RW_S_LATCH);
#endif

	ut_a(prebuilt->table->stat_initialized);

	stat_clustered_index_size = prebuilt->table->stat_clustered_index_size;

#if 0
	dict_table_stats_unlock(prebuilt->table, RW_S_LATCH);
#endif

	return((double) stat_clustered_index_size);
}

/******************************************************************//**
Calculate the time it takes to read a set of ranges through an index
This enables us to optimise reads for clustered indexes.
@return estimated time measured in disk seeks */

double
ha_innobase::read_time(
/*===================*/
	uint	index,	/*!< in: key number */
	uint	ranges,	/*!< in: how many ranges */
	ha_rows rows)	/*!< in: estimated number of rows in the ranges */
{
	ha_rows total_rows;
	double	time_for_scan;

	if (index != table->s->primary_key) {
		/* Not clustered */
		return(handler::read_time(index, ranges, rows));
	}

	if (rows <= 2) {

		return((double) rows);
	}

	/* Assume that the read time is proportional to the scan time for all
	rows + at most one seek per range. */

	time_for_scan = scan_time();

	if ((total_rows = estimate_rows_upper_bound()) < rows) {

		return(time_for_scan);
	}

	return(ranges + (double) rows / (double) total_rows * time_for_scan);
}

/******************************************************************//**
Return the size of the InnoDB memory buffer. */

longlong
ha_innobase::get_memory_buffer_size() const
/*=======================================*/
{
	return(innobase_buffer_pool_size);
}

/*********************************************************************//**
Calculates the key number used inside MySQL for an Innobase index. We will
first check the "index translation table" for a match of the index to get
the index number. If there does not exist an "index translation table",
or not able to find the index in the translation table, then we will fall back
to the traditional way of looping through dict_index_t list to find a
match. In this case, we have to take into account if we generated a
default clustered index for the table
@return the key number used inside MySQL */
static
int
innobase_get_mysql_key_number_for_index(
/*====================================*/
	INNOBASE_SHARE*		share,	/*!< in: share structure for index
					translation table. */
	const TABLE*		table,	/*!< in: table in MySQL data
					dictionary */
	dict_table_t*		ib_table,/*!< in: table in InnoDB data
					dictionary */
	const dict_index_t*	index)	/*!< in: index */
{
	const dict_index_t*	ind;
	unsigned int		i;

 	ut_a(index);

	/* If index does not belong to the table object of share structure
	(ib_table comes from the share structure) search the index->table
	object instead */
	if (index->table != ib_table) {
		i = 0;
		ind = dict_table_get_first_index(index->table);

		while (index != ind) {
			ind = dict_table_get_next_index(ind);
			i++;
		}

		if (row_table_got_default_clust_index(index->table)) {
			ut_a(i > 0);
			i--;
		}

		return(i);
	}

	/* If index translation table exists, we will first check
	the index through index translation table for a match. */
	if (share->idx_trans_tbl.index_mapping) {
		for (i = 0; i < share->idx_trans_tbl.index_count; i++) {
			if (share->idx_trans_tbl.index_mapping[i] == index) {
				return(i);
			}
		}

		/* Print an error message if we cannot find the index
		in the "index translation table". */
		if (*index->name != TEMP_INDEX_PREFIX) {
			sql_print_error("Cannot find index %s in InnoDB index "
					"translation table.", index->name);
		}
	}

	/* If we do not have an "index translation table", or not able
	to find the index in the translation table, we'll directly find
	matching index with information from mysql TABLE structure and
	InnoDB dict_index_t list */
	for (i = 0; i < table->s->keys; i++) {
		ind = dict_table_get_index_on_name(
			ib_table, table->key_info[i].name);

		if (index == ind) {
			return(i);
		}
	}

	/* Loop through each index of the table and lock them */
	for (ind = dict_table_get_first_index(ib_table);
	     ind != NULL;
	     ind = dict_table_get_next_index(ind)) {
		if (index == ind) {
			/* Temp index is internal to InnoDB, that is
			not present in the MySQL index list, so no
			need to print such mismatch warning. */
			if (*(index->name) != TEMP_INDEX_PREFIX) {
				sql_print_warning(
					"Find index %s in InnoDB index list "
					"but not its MySQL index number "
					"It could be an InnoDB internal index.",
					index->name);
			}
			return(-1);
		}
	}

	ut_error;

	return(-1);
}

/*********************************************************************//**
Calculate Record Per Key value. Need to exclude the NULL value if
innodb_stats_method is set to "nulls_ignored"
@return estimated record per key value */
static
ha_rows
innodb_rec_per_key(
/*===============*/
	dict_index_t*	index,		/*!< in: dict_index_t structure */
	ulint		i,		/*!< in: the column we are
					calculating rec per key */
	ha_rows		records)	/*!< in: estimated total records */
{
	ha_rows		rec_per_key;
	ib_uint64_t	n_diff;

	ut_a(index->table->stat_initialized);

	ut_ad(i < dict_index_get_n_unique(index));

	n_diff = index->stat_n_diff_key_vals[i];

	if (n_diff == 0) {

		rec_per_key = records;
	} else if (srv_innodb_stats_method == SRV_STATS_NULLS_IGNORED) {
		ib_uint64_t	n_null;
		ib_uint64_t	n_non_null;

		n_non_null = index->stat_n_non_null_key_vals[i];

		/* In theory, index->stat_n_non_null_key_vals[i]
		should always be less than the number of records.
		Since this is statistics value, the value could
		have slight discrepancy. But we will make sure
		the number of null values is not a negative number. */
		if (records < n_non_null) {
			n_null = 0;
		} else {
			n_null = records - n_non_null;
		}

		/* If the number of NULL values is the same as or
		large than that of the distinct values, we could
		consider that the table consists mostly of NULL value.
		Set rec_per_key to 1. */
		if (n_diff <= n_null) {
			rec_per_key = 1;
		} else {
			/* Need to exclude rows with NULL values from
			rec_per_key calculation */
			rec_per_key = (ha_rows)
				((records - n_null) / (n_diff - n_null));
		}
	} else {
		DEBUG_SYNC_C("after_checking_for_0");
		rec_per_key = (ha_rows) (records / n_diff);
	}

	return(rec_per_key);
}

/*********************************************************************//**
Returns statistics information of the table to the MySQL interpreter,
in various fields of the handle object.
@return HA_ERR_* error code or 0 */

int
ha_innobase::info_low(
/*==================*/
	uint	flag,	/*!< in: what information is requested */
	bool	is_analyze)
{
	dict_table_t*	ib_table;
	ha_rows		rec_per_key;
	ib_uint64_t	n_rows;
	char		path[FN_REFLEN];
	os_file_stat_t	stat_info;

	DBUG_ENTER("info");

	/* If we are forcing recovery at a high level, we will suppress
	statistics calculation on tables, because that may crash the
	server if an index is badly corrupted. */

	/* We do not know if MySQL can call this function before calling
	external_lock(). To be safe, update the thd of the current table
	handle. */

	update_thd(ha_thd());

	/* In case MySQL calls this in the middle of a SELECT query, release
	possible adaptive hash latch to avoid deadlocks of threads */

	prebuilt->trx->op_info = (char*)"returning various info to MySQL";

	trx_search_latch_release_if_reserved(prebuilt->trx);

	ib_table = prebuilt->table;
	DBUG_ASSERT(ib_table->n_ref_count > 0);

	if (flag & HA_STATUS_TIME) {
		if (is_analyze || innobase_stats_on_metadata) {

			dict_stats_upd_option_t	opt;
			dberr_t			ret;

			prebuilt->trx->op_info = "updating table statistics";

			if (dict_stats_is_persistent_enabled(ib_table)) {

				if (is_analyze) {
					opt = DICT_STATS_RECALC_PERSISTENT;
				} else {
					/* This is e.g. 'SHOW INDEXES', fetch
					the persistent stats from disk. */
					opt = DICT_STATS_FETCH_ONLY_IF_NOT_IN_MEMORY;
				}
			} else {
				opt = DICT_STATS_RECALC_TRANSIENT;
			}

			ut_ad(!mutex_own(&dict_sys->mutex));
			ret = dict_stats_update(ib_table, opt);

			if (ret != DB_SUCCESS) {
				prebuilt->trx->op_info = "";
				DBUG_RETURN(HA_ERR_GENERIC);
			}

			prebuilt->trx->op_info =
				"returning various info to MySQL";
		}

		my_snprintf(path, sizeof(path), "%s/%s%s",
			    mysql_data_home, ib_table->name, reg_ext);

		unpack_filename(path,path);

		/* Note that we do not know the access time of the table,
		nor the CHECK TABLE time, nor the UPDATE or INSERT time. */

		if (os_file_get_status(path, &stat_info, false) == DB_SUCCESS) {
			stats.create_time = (ulong) stat_info.ctime;
		}

		stats.update_time = (ulong) ib_table->update_time;
	}

	if (flag & HA_STATUS_VARIABLE) {

		ulint	page_size;
		ulint	stat_clustered_index_size;
		ulint	stat_sum_of_other_index_sizes;

		if (!(flag & HA_STATUS_NO_LOCK)) {
			dict_table_stats_lock(ib_table, RW_S_LATCH);
		}

		ut_a(ib_table->stat_initialized);

		n_rows = ib_table->stat_n_rows;

		stat_clustered_index_size
			= ib_table->stat_clustered_index_size;

		stat_sum_of_other_index_sizes
			= ib_table->stat_sum_of_other_index_sizes;

		if (!(flag & HA_STATUS_NO_LOCK)) {
			dict_table_stats_unlock(ib_table, RW_S_LATCH);
		}

		/*
		The MySQL optimizer seems to assume in a left join that n_rows
		is an accurate estimate if it is zero. Of course, it is not,
		since we do not have any locks on the rows yet at this phase.
		Since SHOW TABLE STATUS seems to call this function with the
		HA_STATUS_TIME flag set, while the left join optimizer does not
		set that flag, we add one to a zero value if the flag is not
		set. That way SHOW TABLE STATUS will show the best estimate,
		while the optimizer never sees the table empty. */

		if (n_rows == 0 && !(flag & HA_STATUS_TIME)) {
			n_rows++;
		}

		/* Fix bug#40386: Not flushing query cache after truncate.
		n_rows can not be 0 unless the table is empty, set to 1
		instead. The original problem of bug#29507 is actually
		fixed in the server code. */
		if (thd_sql_command(user_thd) == SQLCOM_TRUNCATE) {

			n_rows = 1;

			/* We need to reset the prebuilt value too, otherwise
			checks for values greater than the last value written
			to the table will fail and the autoinc counter will
			not be updated. This will force write_row() into
			attempting an update of the table's AUTOINC counter. */

			prebuilt->autoinc_last_value = 0;
		}

		page_size = dict_table_zip_size(ib_table);
		if (page_size == 0) {
			page_size = UNIV_PAGE_SIZE;
		}

		stats.records = (ha_rows) n_rows;
		stats.deleted = 0;
		stats.data_file_length
			= ((ulonglong) stat_clustered_index_size)
			* page_size;
		stats.index_file_length
			= ((ulonglong) stat_sum_of_other_index_sizes)
			* page_size;

		/* Since fsp_get_available_space_in_free_extents() is
		acquiring latches inside InnoDB, we do not call it if we
		are asked by MySQL to avoid locking. Another reason to
		avoid the call is that it uses quite a lot of CPU.
		See Bug#38185. */
		if (flag & HA_STATUS_NO_LOCK
		    || !(flag & HA_STATUS_VARIABLE_EXTRA)) {
			/* We do not update delete_length if no
			locking is requested so the "old" value can
			remain. delete_length is initialized to 0 in
			the ha_statistics' constructor. Also we only
			need delete_length to be set when
			HA_STATUS_VARIABLE_EXTRA is set */
		} else if (UNIV_UNLIKELY
			   (srv_force_recovery >= SRV_FORCE_NO_IBUF_MERGE)) {
			/* Avoid accessing the tablespace if
			innodb_crash_recovery is set to a high value. */
			stats.delete_length = 0;
		} else {
			ullint	avail_space;

			avail_space = fsp_get_available_space_in_free_extents(
				ib_table->space);

			if (avail_space == ULLINT_UNDEFINED) {
				THD*	thd;
				char	errbuf[MYSYS_STRERROR_SIZE];

				thd = ha_thd();

				push_warning_printf(
					thd,
					Sql_condition::SL_WARNING,
					ER_CANT_GET_STAT,
					"InnoDB: Trying to get the free "
					"space for table %s but its "
					"tablespace has been discarded or "
					"the .ibd file is missing. Setting "
					"the free space to zero. "
					"(errno: %d - %s)",
					ib_table->name, errno,
					my_strerror(errbuf, sizeof(errbuf),
						    errno));

				stats.delete_length = 0;
			} else {
				stats.delete_length = avail_space * 1024;
			}
		}

		stats.check_time = 0;
		stats.mrr_length_per_rec = ref_length + sizeof(void*);

		if (stats.records == 0) {
			stats.mean_rec_length = 0;
		} else {
			stats.mean_rec_length = (ulong)
				(stats.data_file_length / stats.records);
		}
	}

	if (flag & HA_STATUS_CONST) {
		ulong	i;
		/* Verify the number of index in InnoDB and MySQL
		matches up. If prebuilt->clust_index_was_generated
		holds, InnoDB defines GEN_CLUST_INDEX internally */
		ulint	num_innodb_index = UT_LIST_GET_LEN(ib_table->indexes)
			- prebuilt->clust_index_was_generated;
		if (table->s->keys < num_innodb_index) {
			/* If there are too many indexes defined
			inside InnoDB, ignore those that are being
			created, because MySQL will only consider
			the fully built indexes here. */

			for (const dict_index_t* index
				     = UT_LIST_GET_FIRST(ib_table->indexes);
			     index != NULL;
			     index = UT_LIST_GET_NEXT(indexes, index)) {

				/* First, online index creation is
				completed inside InnoDB, and then
				MySQL attempts to upgrade the
				meta-data lock so that it can rebuild
				the .frm file. If we get here in that
				time frame, dict_index_is_online_ddl()
				would not hold and the index would
				still not be included in TABLE_SHARE. */
				if (*index->name == TEMP_INDEX_PREFIX) {
					num_innodb_index--;
				}
			}

			if (table->s->keys < num_innodb_index
			    && innobase_fts_check_doc_id_index(
				    ib_table, NULL, NULL)
			    == FTS_EXIST_DOC_ID_INDEX) {
				num_innodb_index--;
			}
		}

		if (table->s->keys != num_innodb_index) {
			sql_print_error("InnoDB: Table %s contains %lu "
					"indexes inside InnoDB, which "
					"is different from the number of "
					"indexes %u defined in the MySQL ",
					ib_table->name, num_innodb_index,
					table->s->keys);
		}

		if (!(flag & HA_STATUS_NO_LOCK)) {
			dict_table_stats_lock(ib_table, RW_S_LATCH);
		}

		ut_a(ib_table->stat_initialized);

		for (i = 0; i < table->s->keys; i++) {
			ulong	j;
			/* We could get index quickly through internal
			index mapping with the index translation table.
			The identity of index (match up index name with
			that of table->key_info[i]) is already verified in
			innobase_get_index().  */
			dict_index_t* index = innobase_get_index(i);

			if (index == NULL) {
				sql_print_error("Table %s contains fewer "
						"indexes inside InnoDB than "
						"are defined in the MySQL "
						".frm file. Have you mixed up "
						".frm files from different "
						"installations? See "
						REFMAN
						"innodb-troubleshooting.html\n",
						ib_table->name);
				break;
			}

			for (j = 0; j < table->key_info[i].actual_key_parts; j++) {

				if (table->key_info[i].flags & HA_FULLTEXT) {
					/* The whole concept has no validity
					for FTS indexes. */
					table->key_info[i].rec_per_key[j] = 1;
					continue;
				}

				if (j + 1 > index->n_uniq) {
					sql_print_error(
						"Index %s of %s has %lu columns"
					        " unique inside InnoDB, but "
						"MySQL is asking statistics for"
					        " %lu columns. Have you mixed "
						"up .frm files from different "
					       	"installations? "
						"See " REFMAN
						"innodb-troubleshooting.html\n",
						index->name,
						ib_table->name,
						(unsigned long)
						index->n_uniq, j + 1);
					break;
				}

				rec_per_key = innodb_rec_per_key(
					index, j, stats.records);

				/* Since MySQL seems to favor table scans
				too much over index searches, we pretend
				index selectivity is 2 times better than
				our estimate: */

				rec_per_key = rec_per_key / 2;

				if (rec_per_key == 0) {
					rec_per_key = 1;
				}

				table->key_info[i].rec_per_key[j] =
				  rec_per_key >= ~(ulong) 0 ? ~(ulong) 0 :
				  (ulong) rec_per_key;
			}
		}

		if (!(flag & HA_STATUS_NO_LOCK)) {
			dict_table_stats_unlock(ib_table, RW_S_LATCH);
		}
	}

	if (srv_force_recovery >= SRV_FORCE_NO_IBUF_MERGE) {

		goto func_exit;
	}

	if (flag & HA_STATUS_ERRKEY) {
		const dict_index_t*	err_index;

		ut_a(prebuilt->trx);
		ut_a(prebuilt->trx->magic_n == TRX_MAGIC_N);

		err_index = trx_get_error_info(prebuilt->trx);

		if (err_index) {
			errkey = innobase_get_mysql_key_number_for_index(
					share, table, ib_table, err_index);
		} else {
			errkey = (unsigned int) (
				(prebuilt->trx->error_key_num
				 == ULINT_UNDEFINED)
					? ~0
					: prebuilt->trx->error_key_num);
		}
	}

	if ((flag & HA_STATUS_AUTO) && table->found_next_number_field) {
		stats.auto_increment_value = innobase_peek_autoinc();
	}

func_exit:
	prebuilt->trx->op_info = (char*)"";

	DBUG_RETURN(0);
}

/*********************************************************************//**
Returns statistics information of the table to the MySQL interpreter,
in various fields of the handle object.
@return HA_ERR_* error code or 0 */

int
ha_innobase::info(
/*==============*/
	uint	flag)	/*!< in: what information is requested */
{
	return(this->info_low(flag, false /* not ANALYZE */));
}

/**********************************************************************//**
Updates index cardinalities of the table, based on random dives into
each index tree. This does NOT calculate exact statistics on the table.
@return HA_ADMIN_* error code or HA_ADMIN_OK */

int
ha_innobase::analyze(
/*=================*/
	THD*		thd,		/*!< in: connection thread handle */
	HA_CHECK_OPT*	check_opt)	/*!< in: currently ignored */
{
	int	ret;

	/* Simply call this->info_low() with all the flags
	and request recalculation of the statistics */
	ret = this->info_low(
		HA_STATUS_TIME | HA_STATUS_CONST | HA_STATUS_VARIABLE,
		true /* this is ANALYZE */);

	if (ret != 0) {
		return(HA_ADMIN_FAILED);
	}

	return(HA_ADMIN_OK);
}

/**********************************************************************//**
This is mapped to "ALTER TABLE tablename ENGINE=InnoDB", which rebuilds
the table in MySQL. */

int
ha_innobase::optimize(
/*==================*/
	THD*		thd,		/*!< in: connection thread handle */
	HA_CHECK_OPT*	check_opt)	/*!< in: currently ignored */
{
	/*FTS-FIXME: Since MySQL doesn't support engine-specific commands,
	we have to hijack some existing command in order to be able to test
	the new admin commands added in InnoDB's FTS support. For now, we
	use MySQL's OPTIMIZE command, normally mapped to ALTER TABLE in
	InnoDB (so it recreates the table anew), and map it to OPTIMIZE.

	This works OK otherwise, but MySQL locks the entire table during
	calls to OPTIMIZE, which is undesirable. */

	if (innodb_optimize_fulltext_only) {
		if (prebuilt->table->fts && prebuilt->table->fts->cache
		    && !dict_table_is_discarded(prebuilt->table)) {
			fts_sync_table(prebuilt->table);
			fts_optimize_table(prebuilt->table);
		}
		return(HA_ADMIN_OK);
	} else {

		return(HA_ADMIN_TRY_ALTER);
	}
}

/*******************************************************************//**
Tries to check that an InnoDB table is not corrupted. If corruption is
noticed, prints to stderr information about it. In case of corruption
may also assert a failure and crash the server.
@return HA_ADMIN_CORRUPT or HA_ADMIN_OK */

int
ha_innobase::check(
/*===============*/
	THD*		thd,		/*!< in: user thread handle */
	HA_CHECK_OPT*	check_opt)	/*!< in: check options */
{
	dict_index_t*	index;
	ulint		n_rows;
	ulint		n_rows_in_table	= ULINT_UNDEFINED;
	bool		is_ok		= true;
	ulint		old_isolation_level;
	ibool		table_corrupted;

	DBUG_ENTER("ha_innobase::check");
	DBUG_ASSERT(thd == ha_thd());
	ut_a(prebuilt->trx);
	ut_a(prebuilt->trx->magic_n == TRX_MAGIC_N);
	ut_a(prebuilt->trx == thd_to_trx(thd));

	if (prebuilt->mysql_template == NULL) {
		/* Build the template; we will use a dummy template
		in index scans done in checking */

		build_template(true);
	}

	if (dict_table_is_discarded(prebuilt->table)) {

		ib_senderrf(
			thd,
			IB_LOG_LEVEL_ERROR,
			ER_TABLESPACE_DISCARDED,
			table->s->table_name.str);

		DBUG_RETURN(HA_ADMIN_CORRUPT);

	} else if (prebuilt->table->ibd_file_missing) {

		ib_senderrf(
			thd, IB_LOG_LEVEL_ERROR,
			ER_TABLESPACE_MISSING,
			table->s->table_name.str);

		DBUG_RETURN(HA_ADMIN_CORRUPT);
	}

	prebuilt->trx->op_info = "checking table";

	old_isolation_level = prebuilt->trx->isolation_level;

	/* We must run the index record counts at an isolation level
	>= READ COMMITTED, because a dirty read can see a wrong number
	of records in some index; to play safe, we use always
	REPEATABLE READ here */

	prebuilt->trx->isolation_level = TRX_ISO_REPEATABLE_READ;

	/* Check whether the table is already marked as corrupted
	before running the check table */
	table_corrupted = prebuilt->table->corrupted;

	/* Reset table->corrupted bit so that check table can proceed to
	do additional check */
	prebuilt->table->corrupted = FALSE;

	for (index = dict_table_get_first_index(prebuilt->table);
	     index != NULL;
	     index = dict_table_get_next_index(index)) {
		char	index_name[MAX_FULL_NAME_LEN + 1];

		/* If this is an index being created or dropped, skip */
		if (*index->name == TEMP_INDEX_PREFIX) {
			continue;
		}

		if (!(check_opt->flags & T_QUICK)) {
			/* Enlarge the fatal lock wait timeout during
			CHECK TABLE. */
			os_increment_counter_by_amount(
				server_mutex,
				srv_fatal_semaphore_wait_threshold,
				SRV_SEMAPHORE_WAIT_EXTENSION);
			bool valid = btr_validate_index(
					index, prebuilt->trx, false);

			/* Restore the fatal lock wait timeout after
			CHECK TABLE. */
			os_decrement_counter_by_amount(
				server_mutex,
				srv_fatal_semaphore_wait_threshold,
				SRV_SEMAPHORE_WAIT_EXTENSION);

			if (!valid) {
				is_ok = false;

				innobase_format_name(
					index_name, sizeof index_name,
					index->name, TRUE);

				push_warning_printf(
					thd,
					Sql_condition::SL_WARNING,
					ER_NOT_KEYFILE,
					"InnoDB: The B-tree of"
					" index %s is corrupted.",
					index_name);
				continue;
			}
		}

		/* Instead of invoking change_active_index(), set up
		a dummy template for non-locking reads, disabling
		access to the clustered index. */
		prebuilt->index = index;

		prebuilt->index_usable = row_merge_is_index_usable(
			prebuilt->trx, prebuilt->index);

		if (!prebuilt->index_usable) {
			innobase_format_name(
				index_name, sizeof index_name,
				prebuilt->index->name, TRUE);

			if (dict_index_is_corrupted(prebuilt->index)) {
				push_warning_printf(
					user_thd,
					Sql_condition::SL_WARNING,
					HA_ERR_INDEX_CORRUPT,
					"InnoDB: Index %s is marked as"
					" corrupted",
					index_name);
				is_ok = false;
			} else {
				push_warning_printf(
					thd,
					Sql_condition::SL_WARNING,
					HA_ERR_TABLE_DEF_CHANGED,
					"InnoDB: Insufficient history for"
					" index %s",
					index_name);
			}
			continue;
		}

		prebuilt->sql_stat_start = TRUE;
		prebuilt->template_type = ROW_MYSQL_DUMMY_TEMPLATE;
		prebuilt->n_template = 0;
		prebuilt->need_to_access_clustered = FALSE;

		dtuple_set_n_fields(prebuilt->search_tuple, 0);

		prebuilt->select_lock_type = LOCK_NONE;

		/* Scan this index. */
		dberr_t ret = row_scan_index_for_mysql(
			prebuilt, index, true, &n_rows);

		DBUG_EXECUTE_IF(
			"dict_set_index_corrupted",
			if (!dict_index_is_clust(index)) {
				ret = DB_CORRUPTION;
			});

		if (ret == DB_INTERRUPTED || thd_killed(user_thd)) {
			/* Do not report error since this could happen
			during shutdown */
			break;
		}
		if (ret != DB_SUCCESS) {
			/* Assume some kind of corruption. */
			innobase_format_name(
				index_name, sizeof index_name,
				index->name, TRUE);

			push_warning_printf(
				thd, Sql_condition::SL_WARNING,
				ER_NOT_KEYFILE,
				"InnoDB: The B-tree of"
				" index %s is corrupted.",
				index_name);
			is_ok = false;
			dict_set_corrupted(
				index, prebuilt->trx, "CHECK TABLE-check index");
		}

#if 0
		fprintf(stderr, "%lu entries in index %s\n", n_rows,
			index->name);
#endif

		if (index == dict_table_get_first_index(prebuilt->table)) {
			n_rows_in_table = n_rows;
		} else if (!(index->type & DICT_FTS)
			   && (n_rows != n_rows_in_table)) {
			push_warning_printf(
				thd, Sql_condition::SL_WARNING,
				ER_NOT_KEYFILE,
				"InnoDB: Index '%-.200s' contains %lu"
				" entries, should be %lu.",
				index->name,
				(ulong) n_rows,
				(ulong) n_rows_in_table);
			is_ok = false;
			dict_set_corrupted(
				index, prebuilt->trx,
				"CHECK TABLE; Wrong count");
		}
	}

	if (table_corrupted) {
		/* If some previous operation has marked the table as
		corrupted in memory, and has not propagated such to
		clustered index, we will do so here */
		index = dict_table_get_first_index(prebuilt->table);

		if (!dict_index_is_corrupted(index)) {
			dict_set_corrupted(
				index, prebuilt->trx, "CHECK TABLE");
		}
		prebuilt->table->corrupted = TRUE;
	}

	/* Restore the original isolation level */
	prebuilt->trx->isolation_level = old_isolation_level;
#if defined UNIV_AHI_DEBUG || defined UNIV_DEBUG
	/* We validate the whole adaptive hash index for all tables
	at every CHECK TABLE only when QUICK flag is not present. */

	if (!(check_opt->flags & T_QUICK) && !btr_search_validate()) {
		push_warning(thd, Sql_condition::SL_WARNING,
			     ER_NOT_KEYFILE,
			     "InnoDB: The adaptive hash index is corrupted.");
		is_ok = false;
	}
#endif /* defined UNIV_AHI_DEBUG || defined UNIV_DEBUG */
	prebuilt->trx->op_info = "";
	if (thd_killed(user_thd)) {
		my_error(ER_QUERY_INTERRUPTED, MYF(0));
	}

	DBUG_RETURN(is_ok ? HA_ADMIN_OK : HA_ADMIN_CORRUPT);
}

/*************************************************************//**
Adds information about free space in the InnoDB tablespace to a table comment
which is printed out when a user calls SHOW TABLE STATUS. Adds also info on
foreign keys.
@return table comment + InnoDB free space + info on foreign keys */

char*
ha_innobase::update_table_comment(
/*==============================*/
	const char*	comment)/*!< in: table comment defined by user */
{
	uint	length = (uint) strlen(comment);
	char*	str;
	long	flen;

	/* We do not know if MySQL can call this function before calling
	external_lock(). To be safe, update the thd of the current table
	handle. */

	if (length > 64000 - 3) {
		return((char*) comment); /* string too long */
	}

	update_thd(ha_thd());

	prebuilt->trx->op_info = (char*)"returning table comment";

	/* In case MySQL calls this in the middle of a SELECT query, release
	possible adaptive hash latch to avoid deadlocks of threads */

	trx_search_latch_release_if_reserved(prebuilt->trx);
	str = NULL;

	/* output the data to a temporary file */

	if (!srv_read_only_mode) {

		mutex_enter(&srv_dict_tmpfile_mutex);

		rewind(srv_dict_tmpfile);

		fprintf(srv_dict_tmpfile, "InnoDB free: %llu kB",
			fsp_get_available_space_in_free_extents(
				prebuilt->table->space));

		dict_print_info_on_foreign_keys(
			FALSE, srv_dict_tmpfile, prebuilt->trx,
			prebuilt->table);

		flen = ftell(srv_dict_tmpfile);

		if (flen < 0) {
			flen = 0;
		} else if (length + flen + 3 > 64000) {
			flen = 64000 - 3 - length;
		}

		/* allocate buffer for the full string, and
		read the contents of the temporary file */

		str = (char*) my_malloc(PSI_INSTRUMENT_ME,
                                        length + flen + 3, MYF(0));

		if (str) {
			char* pos	= str + length;
			if (length) {
				memcpy(str, comment, length);
				*pos++ = ';';
				*pos++ = ' ';
			}
			rewind(srv_dict_tmpfile);
			flen = (uint) fread(pos, 1, flen, srv_dict_tmpfile);
			pos[flen] = 0;
		}

		mutex_exit(&srv_dict_tmpfile_mutex);
	}

	prebuilt->trx->op_info = (char*)"";

	return(str ? str : (char*) comment);
}

/*******************************************************************//**
Gets the foreign key create info for a table stored in InnoDB.
@return own: character string in the form which can be inserted to the
CREATE TABLE statement, MUST be freed with
ha_innobase::free_foreign_key_create_info */

char*
ha_innobase::get_foreign_key_create_info(void)
/*==========================================*/
{
	long	flen;
	char*	str	= 0;

	ut_a(prebuilt != NULL);

	/* We do not know if MySQL can call this function before calling
	external_lock(). To be safe, update the thd of the current table
	handle. */

	update_thd(ha_thd());

	prebuilt->trx->op_info = (char*)"getting info on foreign keys";

	/* In case MySQL calls this in the middle of a SELECT query,
	release possible adaptive hash latch to avoid
	deadlocks of threads */

	trx_search_latch_release_if_reserved(prebuilt->trx);

	if (!srv_read_only_mode) {
		mutex_enter(&srv_dict_tmpfile_mutex);
		rewind(srv_dict_tmpfile);

		/* Output the data to a temporary file */
		dict_print_info_on_foreign_keys(
			TRUE, srv_dict_tmpfile, prebuilt->trx,
			prebuilt->table);

		prebuilt->trx->op_info = (char*)"";

		flen = ftell(srv_dict_tmpfile);

		if (flen < 0) {
			flen = 0;
		}

		/* Allocate buffer for the string, and
		read the contents of the temporary file */

		str = (char*) my_malloc(PSI_INSTRUMENT_ME,
                                        flen + 1, MYF(0));

		if (str) {
			rewind(srv_dict_tmpfile);
			flen = (uint) fread(str, 1, flen, srv_dict_tmpfile);
			str[flen] = 0;
		}

		mutex_exit(&srv_dict_tmpfile_mutex);
	}

	return(str);
}


/***********************************************************************//**
Maps a InnoDB foreign key constraint to a equivalent MySQL foreign key info.
@return pointer to foreign key info */
static
FOREIGN_KEY_INFO*
get_foreign_key_info(
/*=================*/
	THD*			thd,		/*!< in: user thread handle */
	dict_foreign_t*		foreign)	/*!< in: foreign key constraint */
{
	FOREIGN_KEY_INFO	f_key_info;
	FOREIGN_KEY_INFO*	pf_key_info;
	uint			i = 0;
	ulint			len;
	char			tmp_buff[NAME_LEN+1];
	char			name_buff[NAME_LEN+1];
	const char*		ptr;
	LEX_STRING*		referenced_key_name;
	LEX_STRING*		name = NULL;

	ptr = dict_remove_db_name(foreign->id);
	f_key_info.foreign_id = thd_make_lex_string(
		thd, 0, ptr, (uint) strlen(ptr), 1);

	/* Name format: database name, '/', table name, '\0' */

	/* Referenced (parent) database name */
	len = dict_get_db_name_len(foreign->referenced_table_name);
	ut_a(len < sizeof(tmp_buff));
	ut_memcpy(tmp_buff, foreign->referenced_table_name, len);
	tmp_buff[len] = 0;

	len = filename_to_tablename(tmp_buff, name_buff, sizeof(name_buff));
	f_key_info.referenced_db = thd_make_lex_string(
		thd, 0, name_buff, (unsigned int) len, 1);

	/* Referenced (parent) table name */
	ptr = dict_remove_db_name(foreign->referenced_table_name);
	len = filename_to_tablename(ptr, name_buff, sizeof(name_buff));
	f_key_info.referenced_table = thd_make_lex_string(
		thd, 0, name_buff, (unsigned int) len, 1);

	/* Dependent (child) database name */
	len = dict_get_db_name_len(foreign->foreign_table_name);
	ut_a(len < sizeof(tmp_buff));
	ut_memcpy(tmp_buff, foreign->foreign_table_name, len);
	tmp_buff[len] = 0;

	len = filename_to_tablename(tmp_buff, name_buff, sizeof(name_buff));
	f_key_info.foreign_db = thd_make_lex_string(
		thd, 0, name_buff, (unsigned int) len, 1);

	/* Dependent (child) table name */
	ptr = dict_remove_db_name(foreign->foreign_table_name);
	len = filename_to_tablename(ptr, name_buff, sizeof(name_buff));
	f_key_info.foreign_table = thd_make_lex_string(
		thd, 0, name_buff, (unsigned int) len, 1);

	do {
		ptr = foreign->foreign_col_names[i];
		name = thd_make_lex_string(thd, name, ptr,
					   (uint) strlen(ptr), 1);
		f_key_info.foreign_fields.push_back(name);
		ptr = foreign->referenced_col_names[i];
		name = thd_make_lex_string(thd, name, ptr,
					   (uint) strlen(ptr), 1);
		f_key_info.referenced_fields.push_back(name);
	} while (++i < foreign->n_fields);

	if (foreign->type & DICT_FOREIGN_ON_DELETE_CASCADE) {
		len = 7;
		ptr = "CASCADE";
	} else if (foreign->type & DICT_FOREIGN_ON_DELETE_SET_NULL) {
		len = 8;
		ptr = "SET NULL";
	} else if (foreign->type & DICT_FOREIGN_ON_DELETE_NO_ACTION) {
		len = 9;
		ptr = "NO ACTION";
	} else {
		len = 8;
		ptr = "RESTRICT";
	}

	f_key_info.delete_method = thd_make_lex_string(
		thd, f_key_info.delete_method, ptr, (unsigned int) len, 1);

	if (foreign->type & DICT_FOREIGN_ON_UPDATE_CASCADE) {
		len = 7;
		ptr = "CASCADE";
	} else if (foreign->type & DICT_FOREIGN_ON_UPDATE_SET_NULL) {
		len = 8;
		ptr = "SET NULL";
	} else if (foreign->type & DICT_FOREIGN_ON_UPDATE_NO_ACTION) {
		len = 9;
		ptr = "NO ACTION";
	} else {
		len = 8;
		ptr = "RESTRICT";
	}

	f_key_info.update_method = thd_make_lex_string(
		thd, f_key_info.update_method, ptr, (unsigned int) len, 1);

	if (foreign->referenced_index && foreign->referenced_index->name) {
		referenced_key_name = thd_make_lex_string(thd,
					f_key_info.referenced_key_name,
					foreign->referenced_index->name,
					 (uint) strlen(foreign->referenced_index->name),
					1);
	} else {
		referenced_key_name = NULL;
	}

	f_key_info.referenced_key_name = referenced_key_name;

	pf_key_info = (FOREIGN_KEY_INFO*) thd_memdup(thd, &f_key_info,
						      sizeof(FOREIGN_KEY_INFO));

	return(pf_key_info);
}

/*******************************************************************//**
Gets the list of foreign keys in this table.
@return always 0, that is, always succeeds */

int
ha_innobase::get_foreign_key_list(
/*==============================*/
	THD*			thd,		/*!< in: user thread handle */
	List<FOREIGN_KEY_INFO>*	f_key_list)	/*!< out: foreign key list */
{
	FOREIGN_KEY_INFO*	pf_key_info;
	dict_foreign_t*		foreign;

	update_thd(ha_thd());

	prebuilt->trx->op_info = "getting list of foreign keys";

	trx_search_latch_release_if_reserved(prebuilt->trx);

	mutex_enter(&(dict_sys->mutex));

	for (foreign = UT_LIST_GET_FIRST(prebuilt->table->foreign_list);
	     foreign != NULL;
	     foreign = UT_LIST_GET_NEXT(foreign_list, foreign)) {
		pf_key_info = get_foreign_key_info(thd, foreign);
		if (pf_key_info) {
			f_key_list->push_back(pf_key_info);
		}
	}

	mutex_exit(&(dict_sys->mutex));

	prebuilt->trx->op_info = "";

	return(0);
}

/*******************************************************************//**
Gets the set of foreign keys where this table is the referenced table.
@return always 0, that is, always succeeds */

int
ha_innobase::get_parent_foreign_key_list(
/*=====================================*/
	THD*			thd,		/*!< in: user thread handle */
	List<FOREIGN_KEY_INFO>*	f_key_list)	/*!< out: foreign key list */
{
	FOREIGN_KEY_INFO*	pf_key_info;
	dict_foreign_t*		foreign;

	update_thd(ha_thd());

	prebuilt->trx->op_info = "getting list of referencing foreign keys";

	trx_search_latch_release_if_reserved(prebuilt->trx);

	mutex_enter(&(dict_sys->mutex));

	for (foreign = UT_LIST_GET_FIRST(prebuilt->table->referenced_list);
	     foreign != NULL;
	     foreign = UT_LIST_GET_NEXT(referenced_list, foreign)) {
		pf_key_info = get_foreign_key_info(thd, foreign);
		if (pf_key_info) {
			f_key_list->push_back(pf_key_info);
		}
	}

	mutex_exit(&(dict_sys->mutex));

	prebuilt->trx->op_info = "";

	return(0);
}

/*****************************************************************//**
Checks if ALTER TABLE may change the storage engine of the table.
Changing storage engines is not allowed for tables for which there
are foreign key constraints (parent or child tables).
@return TRUE if can switch engines */

bool
ha_innobase::can_switch_engines(void)
/*=================================*/
{
	bool	can_switch;

	DBUG_ENTER("ha_innobase::can_switch_engines");
	update_thd();

	prebuilt->trx->op_info =
			"determining if there are foreign key constraints";
	row_mysql_freeze_data_dictionary(prebuilt->trx);

	can_switch = !UT_LIST_GET_FIRST(prebuilt->table->referenced_list)
			&& !UT_LIST_GET_FIRST(prebuilt->table->foreign_list);

	row_mysql_unfreeze_data_dictionary(prebuilt->trx);
	prebuilt->trx->op_info = "";

	DBUG_RETURN(can_switch);
}

/*******************************************************************//**
Checks if a table is referenced by a foreign key. The MySQL manual states that
a REPLACE is either equivalent to an INSERT, or DELETE(s) + INSERT. Only a
delete is then allowed internally to resolve a duplicate key conflict in
REPLACE, not an update.
@return > 0 if referenced by a FOREIGN KEY */

uint
ha_innobase::referenced_by_foreign_key(void)
/*========================================*/
{
	if (dict_table_is_referenced_by_foreign_key(prebuilt->table)) {

		return(1);
	}

	return(0);
}

/*******************************************************************//**
Frees the foreign key create info for a table stored in InnoDB, if it is
non-NULL. */

void
ha_innobase::free_foreign_key_create_info(
/*======================================*/
	char*	str)	/*!< in, own: create info string to free */
{
	if (str) {
		my_free(str);
	}
}

/*******************************************************************//**
Tells something additional to the handler about how to do things.
@return 0 or error number */

int
ha_innobase::extra(
/*===============*/
	enum ha_extra_function operation)
			   /*!< in: HA_EXTRA_FLUSH or some other flag */
{
	check_trx_exists(ha_thd());

	/* Warning: since it is not sure that MySQL calls external_lock
	before calling this function, the trx field in prebuilt can be
	obsolete! */

	switch (operation) {
	case HA_EXTRA_FLUSH:
		if (prebuilt->blob_heap) {
			row_mysql_prebuilt_free_blob_heap(prebuilt);
		}
		break;
	case HA_EXTRA_RESET_STATE:
		reset_template();
		thd_to_trx(ha_thd())->duplicates = 0;
		break;
	case HA_EXTRA_NO_KEYREAD:
		prebuilt->read_just_key = 0;
		break;
	case HA_EXTRA_KEYREAD:
		prebuilt->read_just_key = 1;
		break;
	case HA_EXTRA_KEYREAD_PRESERVE_FIELDS:
		prebuilt->keep_other_fields_on_keyread = 1;
		break;

		/* IMPORTANT: prebuilt->trx can be obsolete in
		this method, because it is not sure that MySQL
		calls external_lock before this method with the
		parameters below.  We must not invoke update_thd()
		either, because the calling threads may change.
		CAREFUL HERE, OR MEMORY CORRUPTION MAY OCCUR! */
	case HA_EXTRA_INSERT_WITH_UPDATE:
		thd_to_trx(ha_thd())->duplicates |= TRX_DUP_IGNORE;
		break;
	case HA_EXTRA_NO_IGNORE_DUP_KEY:
		thd_to_trx(ha_thd())->duplicates &= ~TRX_DUP_IGNORE;
		break;
	case HA_EXTRA_WRITE_CAN_REPLACE:
		thd_to_trx(ha_thd())->duplicates |= TRX_DUP_REPLACE;
		break;
	case HA_EXTRA_WRITE_CANNOT_REPLACE:
		thd_to_trx(ha_thd())->duplicates &= ~TRX_DUP_REPLACE;
		break;
	default:/* Do nothing */
		;
	}

	return(0);
}

/******************************************************************//**
*/

int
ha_innobase::reset()
/*================*/
{
	if (prebuilt->blob_heap) {
		row_mysql_prebuilt_free_blob_heap(prebuilt);
	}

	reset_template();
	ds_mrr.reset();

	/* TODO: This should really be reset in reset_template() but for now
	it's safer to do it explicitly here. */

	/* This is a statement level counter. */
	prebuilt->autoinc_last_value = 0;

	return(0);
}

/******************************************************************//**
MySQL calls this function at the start of each SQL statement inside LOCK
TABLES. Inside LOCK TABLES the ::external_lock method does not work to
mark SQL statement borders. Note also a special case: if a temporary table
is created inside LOCK TABLES, MySQL has not called external_lock() at all
on that table.
MySQL-5.0 also calls this before each statement in an execution of a stored
procedure. To make the execution more deterministic for binlogging, MySQL-5.0
locks all tables involved in a stored procedure with full explicit table
locks (thd_in_lock_tables(thd) holds in store_lock()) before executing the
procedure.
@return 0 or error code */

int
ha_innobase::start_stmt(
/*====================*/
	THD*		thd,	/*!< in: handle to the user thread */
	thr_lock_type	lock_type)
{
	trx_t*		trx;

	update_thd(thd);

	trx = prebuilt->trx;

	/* Here we release the search latch and the InnoDB thread FIFO ticket
	if they were reserved. They should have been released already at the
	end of the previous statement, but because inside LOCK TABLES the
	lock count method does not work to mark the end of a SELECT statement,
	that may not be the case. We MUST release the search latch before an
	INSERT, for example. */

	trx_search_latch_release_if_reserved(trx);

	innobase_srv_conc_force_exit_innodb(trx);

	/* Reset the AUTOINC statement level counter for multi-row INSERTs. */
	trx->n_autoinc_rows = 0;

	prebuilt->sql_stat_start = TRUE;
	prebuilt->hint_need_to_fetch_extra_cols = 0;
	reset_template();

	if (!prebuilt->mysql_has_locked) {
		/* This handle is for a temporary table created inside
		this same LOCK TABLES; since MySQL does NOT call external_lock
		in this case, we must use x-row locks inside InnoDB to be
		prepared for an update of a row */

		prebuilt->select_lock_type = LOCK_X;

	} else if (trx->isolation_level != TRX_ISO_SERIALIZABLE
		   && thd_sql_command(thd) == SQLCOM_SELECT
		   && lock_type == TL_READ) {

		/* For other than temporary tables, we obtain
		no lock for consistent read (plain SELECT). */

		prebuilt->select_lock_type = LOCK_NONE;
	} else {
		/* Not a consistent read: restore the
		select_lock_type value. The value of
		stored_select_lock_type was decided in:
		1) ::store_lock(),
		2) ::external_lock(),
		3) ::init_table_handle_for_HANDLER(), and
		4) ::transactional_table_lock(). */

		ut_a(prebuilt->stored_select_lock_type != LOCK_NONE_UNSET);
		prebuilt->select_lock_type = prebuilt->stored_select_lock_type;
	}

	*trx->detailed_error = 0;

	innobase_register_trx(ht, thd, trx);

	if (!trx_is_started(trx)) {
		++trx->will_lock;
	}

	return(0);
}

/******************************************************************//**
Maps a MySQL trx isolation level code to the InnoDB isolation level code
@return InnoDB isolation level */
static inline
ulint
innobase_map_isolation_level(
/*=========================*/
	enum_tx_isolation	iso)	/*!< in: MySQL isolation level code */
{
	switch (iso) {
	case ISO_REPEATABLE_READ:	return(TRX_ISO_REPEATABLE_READ);
	case ISO_READ_COMMITTED:	return(TRX_ISO_READ_COMMITTED);
	case ISO_SERIALIZABLE:		return(TRX_ISO_SERIALIZABLE);
	case ISO_READ_UNCOMMITTED:	return(TRX_ISO_READ_UNCOMMITTED);
	}

	ut_error;

	return(0);
}

/******************************************************************//**
As MySQL will execute an external lock for every new table it uses when it
starts to process an SQL statement (an exception is when MySQL calls
start_stmt for the handle) we can use this function to store the pointer to
the THD in the handle. We will also use this function to communicate
to InnoDB that a new SQL statement has started and that we must store a
savepoint to our transaction handle, so that we are able to roll back
the SQL statement in case of an error.
@return 0 */

int
ha_innobase::external_lock(
/*=======================*/
	THD*	thd,		/*!< in: handle to the user thread */
	int	lock_type)	/*!< in: lock type */
{
	trx_t*		trx;

	DBUG_ENTER("ha_innobase::external_lock");
	DBUG_PRINT("enter",("lock_type: %d", lock_type));

	update_thd(thd);

	/* Statement based binlogging does not work in isolation level
	READ UNCOMMITTED and READ COMMITTED since the necessary
	locks cannot be taken. In this case, we print an
	informative error message and return with an error.
	Note: decide_logging_format would give the same error message,
	except it cannot give the extra details. */

	if (lock_type == F_WRLCK
	    && !(table_flags() & HA_BINLOG_STMT_CAPABLE)
	    && thd_binlog_format(thd) == BINLOG_FORMAT_STMT
	    && thd_binlog_filter_ok(thd)
	    && thd_sqlcom_can_generate_row_events(thd)) {
		bool skip = 0;
		/* used by test case */
		DBUG_EXECUTE_IF("no_innodb_binlog_errors", skip = true;);
		if (!skip) {
			my_error(ER_BINLOG_STMT_MODE_AND_ROW_ENGINE, MYF(0),
			         " InnoDB is limited to row-logging when "
			         "transaction isolation level is "
			         "READ COMMITTED or READ UNCOMMITTED.");
			DBUG_RETURN(HA_ERR_LOGGING_IMPOSSIBLE);
		}
	}

	/* Check for UPDATEs in read-only mode. */
	if (srv_read_only_mode
	    && (thd_sql_command(thd) == SQLCOM_UPDATE
		|| thd_sql_command(thd) == SQLCOM_INSERT
		|| thd_sql_command(thd) == SQLCOM_REPLACE
		|| thd_sql_command(thd) == SQLCOM_DROP_TABLE
		|| thd_sql_command(thd) == SQLCOM_ALTER_TABLE
		|| thd_sql_command(thd) == SQLCOM_OPTIMIZE
		|| (thd_sql_command(thd) == SQLCOM_CREATE_TABLE
		    && lock_type == F_WRLCK)
		|| thd_sql_command(thd) == SQLCOM_CREATE_INDEX
		|| thd_sql_command(thd) == SQLCOM_DROP_INDEX
		|| thd_sql_command(thd) == SQLCOM_DELETE)) {

		if (thd_sql_command(thd) == SQLCOM_CREATE_TABLE)
		{
			ib_senderrf(thd, IB_LOG_LEVEL_WARN,
				    ER_INNODB_READ_ONLY);
			DBUG_RETURN(HA_ERR_INNODB_READ_ONLY);
		} else {
			ib_senderrf(thd, IB_LOG_LEVEL_WARN,
				    ER_READ_ONLY_MODE);
			DBUG_RETURN(HA_ERR_TABLE_READONLY);
		}

	}

	trx = prebuilt->trx;

	prebuilt->sql_stat_start = TRUE;
	prebuilt->hint_need_to_fetch_extra_cols = 0;

	reset_template();

	switch (prebuilt->table->quiesce) {
	case QUIESCE_START:
		/* Check for FLUSH TABLE t WITH READ LOCK; */
		if (!srv_read_only_mode
		    && thd_sql_command(thd) == SQLCOM_FLUSH
		    && lock_type == F_RDLCK) {

			row_quiesce_table_start(prebuilt->table, trx);

			/* Use the transaction instance to track UNLOCK
			TABLES. It can be done via START TRANSACTION; too
			implicitly. */

			++trx->flush_tables;
		}
		break;

	case QUIESCE_COMPLETE:
		/* Check for UNLOCK TABLES; implicit or explicit
		or trx interruption. */
		if (trx->flush_tables > 0
		    && (lock_type == F_UNLCK || trx_is_interrupted(trx))) {

			row_quiesce_table_complete(prebuilt->table, trx);

			ut_a(trx->flush_tables > 0);
			--trx->flush_tables;
		}

		break;

	case QUIESCE_NONE:
		break;
	}

	if (lock_type == F_WRLCK) {

		/* If this is a SELECT, then it is in UPDATE TABLE ...
		or SELECT ... FOR UPDATE */
		prebuilt->select_lock_type = LOCK_X;
		prebuilt->stored_select_lock_type = LOCK_X;
	}

	if (lock_type != F_UNLCK) {
		/* MySQL is setting a new table lock */

		*trx->detailed_error = 0;

		innobase_register_trx(ht, thd, trx);

		if (trx->isolation_level == TRX_ISO_SERIALIZABLE
		    && prebuilt->select_lock_type == LOCK_NONE
		    && thd_test_options(
			    thd, OPTION_NOT_AUTOCOMMIT | OPTION_BEGIN)) {

			/* To get serializable execution, we let InnoDB
			conceptually add 'LOCK IN SHARE MODE' to all SELECTs
			which otherwise would have been consistent reads. An
			exception is consistent reads in the AUTOCOMMIT=1 mode:
			we know that they are read-only transactions, and they
			can be serialized also if performed as consistent
			reads. */

			prebuilt->select_lock_type = LOCK_S;
			prebuilt->stored_select_lock_type = LOCK_S;
		}

		/* Starting from 4.1.9, no InnoDB table lock is taken in LOCK
		TABLES if AUTOCOMMIT=1. It does not make much sense to acquire
		an InnoDB table lock if it is released immediately at the end
		of LOCK TABLES, and InnoDB's table locks in that case cause
		VERY easily deadlocks.

		We do not set InnoDB table locks if user has not explicitly
		requested a table lock. Note that thd_in_lock_tables(thd)
		can hold in some cases, e.g., at the start of a stored
		procedure call (SQLCOM_CALL). */

		if (prebuilt->select_lock_type != LOCK_NONE) {

			if (thd_sql_command(thd) == SQLCOM_LOCK_TABLES
			    && THDVAR(thd, table_locks)
			    && thd_test_options(thd, OPTION_NOT_AUTOCOMMIT)
			    && thd_in_lock_tables(thd)) {

				dberr_t	error = row_lock_table_for_mysql(
					prebuilt, NULL, 0);

				if (error != DB_SUCCESS) {
					DBUG_RETURN(
						convert_error_code_to_mysql(
							error, 0, thd));
				}
			}

			trx->mysql_n_tables_locked++;
		}

		trx->n_mysql_tables_in_use++;
		prebuilt->mysql_has_locked = TRUE;

		if (!trx_is_started(trx)
		    && (prebuilt->select_lock_type != LOCK_NONE
			|| prebuilt->stored_select_lock_type != LOCK_NONE)) {

			++trx->will_lock;
		}

		DBUG_RETURN(0);
	}

	/* MySQL is releasing a table lock */

	trx->n_mysql_tables_in_use--;
	prebuilt->mysql_has_locked = FALSE;

	/* Release a possible FIFO ticket and search latch. Since we
	may reserve the trx_sys->mutex, we have to release the search
	system latch first to obey the latching order. */

	trx_search_latch_release_if_reserved(trx);

	innobase_srv_conc_force_exit_innodb(trx);

	/* If the MySQL lock count drops to zero we know that the current SQL
	statement has ended */

	if (trx->n_mysql_tables_in_use == 0) {

		trx->mysql_n_tables_locked = 0;
		prebuilt->used_in_HANDLER = FALSE;

		if (!thd_test_options(
				thd, OPTION_NOT_AUTOCOMMIT | OPTION_BEGIN)) {

			if (trx_is_started(trx)) {
				innobase_commit(ht, thd, TRUE);
			}

		} else if (trx->isolation_level <= TRX_ISO_READ_COMMITTED
			   && MVCC::is_view_active(trx->read_view)) {

			mutex_enter(&trx_sys->mutex);

			trx_sys->mvcc->view_close(trx->read_view, true);

			mutex_exit(&trx_sys->mutex);
		}
	}

	if (!trx_is_started(trx)
	    && (prebuilt->select_lock_type != LOCK_NONE
		|| prebuilt->stored_select_lock_type != LOCK_NONE)) {

		++trx->will_lock;
	}

	DBUG_RETURN(0);
}

/******************************************************************//**
With this function MySQL request a transactional lock to a table when
user issued query LOCK TABLES..WHERE ENGINE = InnoDB.
@return error code */

int
ha_innobase::transactional_table_lock(
/*==================================*/
	THD*	thd,		/*!< in: handle to the user thread */
	int	lock_type)	/*!< in: lock type */
{
	trx_t*		trx;

	DBUG_ENTER("ha_innobase::transactional_table_lock");
	DBUG_PRINT("enter",("lock_type: %d", lock_type));

	/* We do not know if MySQL can call this function before calling
	external_lock(). To be safe, update the thd of the current table
	handle. */

	update_thd(thd);

	if (!thd_tablespace_op(thd)) {

		if (dict_table_is_discarded(prebuilt->table)) {

			ib_senderrf(
				thd, IB_LOG_LEVEL_ERROR,
				ER_TABLESPACE_DISCARDED,
				table->s->table_name.str);

		} else if (prebuilt->table->ibd_file_missing) {

			ib_senderrf(
				thd, IB_LOG_LEVEL_ERROR,
				ER_TABLESPACE_MISSING,
				table->s->table_name.str);
		}

		DBUG_RETURN(HA_ERR_CRASHED);
	}

	trx = prebuilt->trx;

	prebuilt->sql_stat_start = TRUE;
	prebuilt->hint_need_to_fetch_extra_cols = 0;

	reset_template();

	if (lock_type == F_WRLCK) {
		prebuilt->select_lock_type = LOCK_X;
		prebuilt->stored_select_lock_type = LOCK_X;
	} else if (lock_type == F_RDLCK) {
		prebuilt->select_lock_type = LOCK_S;
		prebuilt->stored_select_lock_type = LOCK_S;
	} else {
		ib_logf(IB_LOG_LEVEL_ERROR,
			"MySQL is trying to set transactional table lock "
			"with corrupted lock type to table %s, lock type "
			"%d does not exist.",
			table->s->table_name.str, lock_type);

		DBUG_RETURN(HA_ERR_CRASHED);
	}

	/* MySQL is setting a new transactional table lock */

	innobase_register_trx(ht, thd, trx);

	if (THDVAR(thd, table_locks) && thd_in_lock_tables(thd)) {
		dberr_t	error;

		error = row_lock_table_for_mysql(prebuilt, NULL, 0);

		if (error != DB_SUCCESS) {
			DBUG_RETURN(
				convert_error_code_to_mysql(
					error, prebuilt->table->flags, thd));
		}

		if (thd_test_options(
			thd, OPTION_NOT_AUTOCOMMIT | OPTION_BEGIN)) {

			/* Store the current undo_no of the transaction
			so that we know where to roll back if we have
			to roll back the next SQL statement */

			trx_mark_sql_stat_end(trx);
		}
	}

	DBUG_RETURN(0);
}

/************************************************************************//**
Here we export InnoDB status variables to MySQL. */
static
void
innodb_export_status()
/*==================*/
{
	if (innodb_inited) {
		srv_export_innodb_status();
	}
}

/************************************************************************//**
Implements the SHOW ENGINE INNODB STATUS command. Sends the output of the
InnoDB Monitor to the client.
@return 0 on success */
static
int
innodb_show_status(
/*===============*/
	handlerton*	hton,	/*!< in: the innodb handlerton */
	THD*		thd,	/*!< in: the MySQL query thread of the caller */
	stat_print_fn*	stat_print)
{
	trx_t*			trx;
	static const char	truncated_msg[] = "... truncated...\n";
	const long		MAX_STATUS_SIZE = 1048576;
	ulint			trx_list_start = ULINT_UNDEFINED;
	ulint			trx_list_end = ULINT_UNDEFINED;
	bool			ret_val;

	DBUG_ENTER("innodb_show_status");
	DBUG_ASSERT(hton == innodb_hton_ptr);

	/* We don't create the temp files or associated
	mutexes in read-only-mode */

	if (srv_read_only_mode) {
		DBUG_RETURN(0);
	}

	trx = check_trx_exists(thd);

	trx_search_latch_release_if_reserved(trx);

	innobase_srv_conc_force_exit_innodb(trx);

	/* We let the InnoDB Monitor to output at most MAX_STATUS_SIZE
	bytes of text. */

	char*	str;
	ssize_t	flen, usable_len;

	mutex_enter(&srv_monitor_file_mutex);
	rewind(srv_monitor_file);

	srv_printf_innodb_monitor(srv_monitor_file, FALSE,
				  &trx_list_start, &trx_list_end);

	os_file_set_eof(srv_monitor_file);

	if ((flen = ftell(srv_monitor_file)) < 0) {
		flen = 0;
	}

	if (flen > MAX_STATUS_SIZE) {
		usable_len = MAX_STATUS_SIZE;
		srv_truncated_status_writes++;
	} else {
		usable_len = flen;
	}

	/* allocate buffer for the string, and
	read the contents of the temporary file */

	if (!(str = (char*) my_malloc(PSI_INSTRUMENT_ME,
                                      usable_len + 1, MYF(0)))) {
		mutex_exit(&srv_monitor_file_mutex);
		DBUG_RETURN(1);
	}

	rewind(srv_monitor_file);

	if (flen < MAX_STATUS_SIZE) {
		/* Display the entire output. */
		flen = fread(str, 1, flen, srv_monitor_file);
	} else if (trx_list_end < (ulint) flen
		   && trx_list_start < trx_list_end
		   && trx_list_start + (flen - trx_list_end)
		   < MAX_STATUS_SIZE - sizeof truncated_msg - 1) {

		/* Omit the beginning of the list of active transactions. */
		ssize_t	len = fread(str, 1, trx_list_start, srv_monitor_file);

		memcpy(str + len, truncated_msg, sizeof truncated_msg - 1);
		len += sizeof truncated_msg - 1;
		usable_len = (MAX_STATUS_SIZE - 1) - len;
		fseek(srv_monitor_file, (long) (flen - usable_len), SEEK_SET);
		len += fread(str + len, 1, usable_len, srv_monitor_file);
		flen = len;
	} else {
		/* Omit the end of the output. */
		flen = fread(str, 1, MAX_STATUS_SIZE - 1, srv_monitor_file);
	}

	mutex_exit(&srv_monitor_file_mutex);

	ret_val= stat_print(thd, innobase_hton_name,
				(uint) strlen(innobase_hton_name),
				STRING_WITH_LEN(""), str, uint(flen));

	my_free(str);

	DBUG_RETURN(ret_val);
}

/************************************************************************//**
Return 0 on success and non-zero on failure. Note: the bool return type
seems to be abused here, should be an int. */
static
bool
innobase_show_status(
/*=================*/
	handlerton*		hton,	/*!< in: the innodb handlerton */
	THD*			thd,	/*!< in: the MySQL query thread
					of the caller */
	stat_print_fn*		stat_print,
	enum ha_stat_type	stat_type)
{
	DBUG_ASSERT(hton == innodb_hton_ptr);

	switch (stat_type) {
	case HA_ENGINE_STATUS:
		/* Non-zero return value means there was an error. */
		return(innodb_show_status(hton, thd, stat_print) != 0);

	case HA_ENGINE_MUTEX:
		/* After WL#6044 we no longer support reporting of mutex
		statistics via this interface. All mutex related counters
		should be accessed via the Performance Schema Engine. */
		/* Not handled */
		break;

	case HA_ENGINE_LOGS:
		/* Not handled */
		break;
	}

	/* Success */
	return(false);
}

/************************************************************************//**
Handling the shared INNOBASE_SHARE structure that is needed to provide table
locking. Register the table name if it doesn't exist in the hash table. */
static
INNOBASE_SHARE*
get_share(
/*======*/
	const char*	table_name)
{
	INNOBASE_SHARE*	share;

	mysql_mutex_lock(&innobase_share_mutex);

	ulint	fold = ut_fold_string(table_name);

	HASH_SEARCH(table_name_hash, innobase_open_tables, fold,
		    INNOBASE_SHARE*, share,
		    ut_ad(share->use_count > 0),
		    !strcmp(share->table_name, table_name));

	if (!share) {

		uint length = (uint) strlen(table_name);

		/* TODO: invoke HASH_MIGRATE if innobase_open_tables
		grows too big */

		share = (INNOBASE_SHARE*) my_malloc(PSI_INSTRUMENT_ME,
                                                    sizeof(*share)+length+1,
			MYF(MY_FAE | MY_ZEROFILL));

		share->table_name = (char*) memcpy(share + 1,
						   table_name, length + 1);

		HASH_INSERT(INNOBASE_SHARE, table_name_hash,
			    innobase_open_tables, fold, share);

		thr_lock_init(&share->lock);

		/* Index translation table initialization */
		share->idx_trans_tbl.index_mapping = NULL;
		share->idx_trans_tbl.index_count = 0;
		share->idx_trans_tbl.array_size = 0;
	}

	share->use_count++;
	mysql_mutex_unlock(&innobase_share_mutex);

	return(share);
}

/************************************************************************//**
Free the shared object that was registered with get_share(). */
static
void
free_share(
/*=======*/
	INNOBASE_SHARE*	share)	/*!< in/own: table share to free */
{
	mysql_mutex_lock(&innobase_share_mutex);

#ifdef UNIV_DEBUG
	INNOBASE_SHARE* share2;
	ulint	fold = ut_fold_string(share->table_name);

	HASH_SEARCH(table_name_hash, innobase_open_tables, fold,
		    INNOBASE_SHARE*, share2,
		    ut_ad(share->use_count > 0),
		    !strcmp(share->table_name, share2->table_name));

	ut_a(share2 == share);
#endif /* UNIV_DEBUG */

	if (!--share->use_count) {
		ulint	fold = ut_fold_string(share->table_name);

		HASH_DELETE(INNOBASE_SHARE, table_name_hash,
			    innobase_open_tables, fold, share);
		thr_lock_delete(&share->lock);

		/* Free any memory from index translation table */
		my_free(share->idx_trans_tbl.index_mapping);

		my_free(share);

		/* TODO: invoke HASH_MIGRATE if innobase_open_tables
		shrinks too much */
	}

	mysql_mutex_unlock(&innobase_share_mutex);
}

/*****************************************************************//**
Converts a MySQL table lock stored in the 'lock' field of the handle to
a proper type before storing pointer to the lock into an array of pointers.
MySQL also calls this if it wants to reset some table locks to a not-locked
state during the processing of an SQL query. An example is that during a
SELECT the read lock is released early on the 'const' tables where we only
fetch one row. MySQL does not call this when it releases all locks at the
end of an SQL statement.
@return pointer to the next element in the 'to' array */

THR_LOCK_DATA**
ha_innobase::store_lock(
/*====================*/
	THD*			thd,		/*!< in: user thread handle */
	THR_LOCK_DATA**		to,		/*!< in: pointer to an array
						of pointers to lock structs;
						pointer to the 'lock' field
						of current handle is stored
						next to this array */
	enum thr_lock_type	lock_type)	/*!< in: lock type to store in
						'lock'; this may also be
						TL_IGNORE */
{
	trx_t*		trx;

	/* Note that trx in this function is NOT necessarily prebuilt->trx
	because we call update_thd() later, in ::external_lock()! Failure to
	understand this caused a serious memory corruption bug in 5.1.11. */

	trx = check_trx_exists(thd);

	/* NOTE: MySQL can call this function with lock 'type' TL_IGNORE!
	Be careful to ignore TL_IGNORE if we are going to do something with
	only 'real' locks! */

	/* If no MySQL table is in use, we need to set the isolation level
	of the transaction. */

	if (lock_type != TL_IGNORE
	    && trx->n_mysql_tables_in_use == 0) {
		trx->isolation_level = innobase_map_isolation_level(
			(enum_tx_isolation) thd_tx_isolation(thd));

		if (trx->isolation_level <= TRX_ISO_READ_COMMITTED
		    && MVCC::is_view_active(trx->read_view)) {

			/* At low transaction isolation levels we let
			each consistent read set its own snapshot */

			mutex_enter(&trx_sys->mutex);

			trx_sys->mvcc->view_close(trx->read_view, true);

			mutex_exit(&trx_sys->mutex);
		}
	}

	DBUG_ASSERT(EQ_CURRENT_THD(thd));
	const bool in_lock_tables = thd_in_lock_tables(thd);
	const uint sql_command = thd_sql_command(thd);

	if (srv_read_only_mode
	    && (sql_command == SQLCOM_UPDATE
		|| sql_command == SQLCOM_INSERT
		|| sql_command == SQLCOM_REPLACE
		|| sql_command == SQLCOM_DROP_TABLE
		|| sql_command == SQLCOM_ALTER_TABLE
		|| sql_command == SQLCOM_OPTIMIZE
		|| (sql_command == SQLCOM_CREATE_TABLE
		    && (lock_type >= TL_WRITE_CONCURRENT_INSERT
			 && lock_type <= TL_WRITE))
		|| sql_command == SQLCOM_CREATE_INDEX
		|| sql_command == SQLCOM_DROP_INDEX
		|| sql_command == SQLCOM_DELETE)) {

		ib_senderrf(trx->mysql_thd,
			    IB_LOG_LEVEL_WARN, ER_READ_ONLY_MODE);

	} else if (sql_command == SQLCOM_FLUSH
		   && lock_type == TL_READ_NO_INSERT) {

		/* Check for FLUSH TABLES ... WITH READ LOCK */

		/* Note: This call can fail, but there is no way to return
		the error to the caller. We simply ignore it for now here
		and push the error code to the caller where the error is
		detected in the function. */

		dberr_t	err = row_quiesce_set_state(
			prebuilt->table, QUIESCE_START, trx);

		ut_a(err == DB_SUCCESS || err == DB_UNSUPPORTED);

		if (trx->isolation_level == TRX_ISO_SERIALIZABLE) {
			prebuilt->select_lock_type = LOCK_S;
			prebuilt->stored_select_lock_type = LOCK_S;
		} else {
			prebuilt->select_lock_type = LOCK_NONE;
			prebuilt->stored_select_lock_type = LOCK_NONE;
		}

	/* Check for DROP TABLE */
	} else if (sql_command == SQLCOM_DROP_TABLE) {

		/* MySQL calls this function in DROP TABLE though this table
		handle may belong to another thd that is running a query. Let
		us in that case skip any changes to the prebuilt struct. */

	/* Check for LOCK TABLE t1,...,tn WITH SHARED LOCKS */
	} else if ((lock_type == TL_READ && in_lock_tables)
		   || (lock_type == TL_READ_HIGH_PRIORITY && in_lock_tables)
		   || lock_type == TL_READ_WITH_SHARED_LOCKS
		   || lock_type == TL_READ_NO_INSERT
		   || (lock_type != TL_IGNORE
		       && sql_command != SQLCOM_SELECT)) {

		/* The OR cases above are in this order:
		1) MySQL is doing LOCK TABLES ... READ LOCAL, or we
		are processing a stored procedure or function, or
		2) (we do not know when TL_READ_HIGH_PRIORITY is used), or
		3) this is a SELECT ... IN SHARE MODE, or
		4) we are doing a complex SQL statement like
		INSERT INTO ... SELECT ... and the logical logging (MySQL
		binlog) requires the use of a locking read, or
		MySQL is doing LOCK TABLES ... READ.
		5) we let InnoDB do locking reads for all SQL statements that
		are not simple SELECTs; note that select_lock_type in this
		case may get strengthened in ::external_lock() to LOCK_X.
		Note that we MUST use a locking read in all data modifying
		SQL statements, because otherwise the execution would not be
		serializable, and also the results from the update could be
		unexpected if an obsolete consistent read view would be
		used. */

		/* Use consistent read for checksum table */

		if (sql_command == SQLCOM_CHECKSUM
		    || ((srv_locks_unsafe_for_binlog
			|| trx->isolation_level <= TRX_ISO_READ_COMMITTED)
			&& trx->isolation_level != TRX_ISO_SERIALIZABLE
			&& (lock_type == TL_READ
			    || lock_type == TL_READ_NO_INSERT)
			&& (sql_command == SQLCOM_INSERT_SELECT
			    || sql_command == SQLCOM_REPLACE_SELECT
			    || sql_command == SQLCOM_UPDATE
			    || sql_command == SQLCOM_CREATE_TABLE))) {

			/* If we either have innobase_locks_unsafe_for_binlog
			option set or this session is using READ COMMITTED
			isolation level and isolation level of the transaction
			is not set to serializable and MySQL is doing
			INSERT INTO...SELECT or REPLACE INTO...SELECT
			or UPDATE ... = (SELECT ...) or CREATE  ...
			SELECT... without FOR UPDATE or IN SHARE
			MODE in select, then we use consistent read
			for select. */

			prebuilt->select_lock_type = LOCK_NONE;
			prebuilt->stored_select_lock_type = LOCK_NONE;
		} else {
			prebuilt->select_lock_type = LOCK_S;
			prebuilt->stored_select_lock_type = LOCK_S;
		}

	} else if (lock_type != TL_IGNORE) {

		/* We set possible LOCK_X value in external_lock, not yet
		here even if this would be SELECT ... FOR UPDATE */

		prebuilt->select_lock_type = LOCK_NONE;
		prebuilt->stored_select_lock_type = LOCK_NONE;
	}

	if (lock_type != TL_IGNORE && lock.type == TL_UNLOCK) {

		/* Starting from 5.0.7, we weaken also the table locks
		set at the start of a MySQL stored procedure call, just like
		we weaken the locks set at the start of an SQL statement.
		MySQL does set in_lock_tables TRUE there, but in reality
		we do not need table locks to make the execution of a
		single transaction stored procedure call deterministic
		(if it does not use a consistent read). */

		if (lock_type == TL_READ
		    && sql_command == SQLCOM_LOCK_TABLES) {
			/* We come here if MySQL is processing LOCK TABLES
			... READ LOCAL. MyISAM under that table lock type
			reads the table as it was at the time the lock was
			granted (new inserts are allowed, but not seen by the
			reader). To get a similar effect on an InnoDB table,
			we must use LOCK TABLES ... READ. We convert the lock
			type here, so that for InnoDB, READ LOCAL is
			equivalent to READ. This will change the InnoDB
			behavior in mysqldump, so that dumps of InnoDB tables
			are consistent with dumps of MyISAM tables. */

			lock_type = TL_READ_NO_INSERT;
		}

		/* If we are not doing a LOCK TABLE, DISCARD/IMPORT
		TABLESPACE or TRUNCATE TABLE then allow multiple
		writers. Note that ALTER TABLE uses a TL_WRITE_ALLOW_READ
		< TL_WRITE_CONCURRENT_INSERT.

		We especially allow multiple writers if MySQL is at the
		start of a stored procedure call (SQLCOM_CALL) or a
		stored function call (MySQL does have in_lock_tables
		TRUE there). */

		if ((lock_type >= TL_WRITE_CONCURRENT_INSERT
		     && lock_type <= TL_WRITE)
		    && !(in_lock_tables
			 && sql_command == SQLCOM_LOCK_TABLES)
		    && !thd_tablespace_op(thd)
		    && sql_command != SQLCOM_TRUNCATE
		    && sql_command != SQLCOM_OPTIMIZE
		    && sql_command != SQLCOM_CREATE_TABLE) {

			lock_type = TL_WRITE_ALLOW_WRITE;
		}

		/* In queries of type INSERT INTO t1 SELECT ... FROM t2 ...
		MySQL would use the lock TL_READ_NO_INSERT on t2, and that
		would conflict with TL_WRITE_ALLOW_WRITE, blocking all inserts
		to t2. Convert the lock to a normal read lock to allow
		concurrent inserts to t2.

		We especially allow concurrent inserts if MySQL is at the
		start of a stored procedure call (SQLCOM_CALL)
		(MySQL does have thd_in_lock_tables() TRUE there). */

		if (lock_type == TL_READ_NO_INSERT
		    && sql_command != SQLCOM_LOCK_TABLES) {

			lock_type = TL_READ;
		}

		lock.type = lock_type;
	}

	*to++= &lock;

	if (!trx_is_started(trx)
	    && (prebuilt->select_lock_type != LOCK_NONE
	        || prebuilt->stored_select_lock_type != LOCK_NONE)) {

		++trx->will_lock;
	}

	return(to);
}

/*********************************************************************//**
Read the next autoinc value. Acquire the relevant locks before reading
the AUTOINC value. If SUCCESS then the table AUTOINC mutex will be locked
on return and all relevant locks acquired.
@return DB_SUCCESS or error code */

dberr_t
ha_innobase::innobase_get_autoinc(
/*==============================*/
	ulonglong*	value)		/*!< out: autoinc value */
{
	*value = 0;

	prebuilt->autoinc_error = innobase_lock_autoinc();

	if (prebuilt->autoinc_error == DB_SUCCESS) {

		/* Determine the first value of the interval */
		*value = dict_table_autoinc_read(prebuilt->table);

		/* It should have been initialized during open. */
		if (*value == 0) {
			prebuilt->autoinc_error = DB_UNSUPPORTED;
			dict_table_autoinc_unlock(prebuilt->table);
		}
	}

	return(prebuilt->autoinc_error);
}

/*******************************************************************//**
This function reads the global auto-inc counter. It doesn't use the
AUTOINC lock even if the lock mode is set to TRADITIONAL.
@return the autoinc value */

ulonglong
ha_innobase::innobase_peek_autoinc(void)
/*====================================*/
{
	ulonglong	auto_inc;
	dict_table_t*	innodb_table;

	ut_a(prebuilt != NULL);
	ut_a(prebuilt->table != NULL);

	innodb_table = prebuilt->table;

	dict_table_autoinc_lock(innodb_table);

	auto_inc = dict_table_autoinc_read(innodb_table);

	if (auto_inc == 0) {
		ut_print_timestamp(stderr);
		fprintf(stderr, "  InnoDB: AUTOINC next value generation "
			"is disabled for '%s'\n", innodb_table->name);
	}

	dict_table_autoinc_unlock(innodb_table);

	return(auto_inc);
}

/*********************************************************************//**
Returns the value of the auto-inc counter in *first_value and ~0 on failure. */

void
ha_innobase::get_auto_increment(
/*============================*/
	ulonglong	offset,			/*!< in: table autoinc offset */
	ulonglong	increment,		/*!< in: table autoinc
						increment */
	ulonglong	nb_desired_values,	/*!< in: number of values
						reqd */
	ulonglong*	first_value,		/*!< out: the autoinc value */
	ulonglong*	nb_reserved_values)	/*!< out: count of reserved
						values */
{
	trx_t*		trx;
	dberr_t		error;
	ulonglong	autoinc = 0;

	/* Prepare prebuilt->trx in the table handle */
	update_thd(ha_thd());

	error = innobase_get_autoinc(&autoinc);

	if (error != DB_SUCCESS) {
		*first_value = (~(ulonglong) 0);
		return;
	}

	/* This is a hack, since nb_desired_values seems to be accurate only
	for the first call to get_auto_increment() for multi-row INSERT and
	meaningless for other statements e.g, LOAD etc. Subsequent calls to
	this method for the same statement results in different values which
	don't make sense. Therefore we store the value the first time we are
	called and count down from that as rows are written (see write_row()).
	*/

	trx = prebuilt->trx;

	/* Note: We can't rely on *first_value since some MySQL engines,
	in particular the partition engine, don't initialize it to 0 when
	invoking this method. So we are not sure if it's guaranteed to
	be 0 or not. */

	/* We need the upper limit of the col type to check for
	whether we update the table autoinc counter or not. */
	ulonglong	col_max_value =
		table->next_number_field->get_max_int_value();

	/* Called for the first time ? */
	if (trx->n_autoinc_rows == 0) {

		trx->n_autoinc_rows = (ulint) nb_desired_values;

		/* It's possible for nb_desired_values to be 0:
		e.g., INSERT INTO T1(C) SELECT C FROM T2; */
		if (nb_desired_values == 0) {

			trx->n_autoinc_rows = 1;
		}

		set_if_bigger(*first_value, autoinc);
	/* Not in the middle of a mult-row INSERT. */
	} else if (prebuilt->autoinc_last_value == 0) {
		set_if_bigger(*first_value, autoinc);
	/* Check for -ve values. */
	} else if (*first_value > col_max_value && trx->n_autoinc_rows > 0) {
		/* Set to next logical value. */
		ut_a(autoinc > trx->n_autoinc_rows);
		*first_value = (autoinc - trx->n_autoinc_rows) - 1;
	}

	*nb_reserved_values = trx->n_autoinc_rows;

	/* With old style AUTOINC locking we only update the table's
	AUTOINC counter after attempting to insert the row. */
	if (innobase_autoinc_lock_mode != AUTOINC_OLD_STYLE_LOCKING) {
		ulonglong	current;
		ulonglong	next_value;

		current = *first_value > col_max_value ? autoinc : *first_value;

		/* Compute the last value in the interval */
		next_value = innobase_next_autoinc(
			current, *nb_reserved_values, increment, offset,
			col_max_value);

		prebuilt->autoinc_last_value = next_value;

		if (prebuilt->autoinc_last_value < *first_value) {
			*first_value = (~(ulonglong) 0);
		} else {
			/* Update the table autoinc variable */
			dict_table_autoinc_update_if_greater(
				prebuilt->table, prebuilt->autoinc_last_value);
		}
	} else {
		/* This will force write_row() into attempting an update
		of the table's AUTOINC counter. */
		prebuilt->autoinc_last_value = 0;
	}

	/* The increment to be used to increase the AUTOINC value, we use
	this in write_row() and update_row() to increase the autoinc counter
	for columns that are filled by the user. We need the offset and
	the increment. */
	prebuilt->autoinc_offset = offset;
	prebuilt->autoinc_increment = increment;

	dict_table_autoinc_unlock(prebuilt->table);
}

/*******************************************************************//**
Reset the auto-increment counter to the given value, i.e. the next row
inserted will get the given value. This is called e.g. after TRUNCATE
is emulated by doing a 'DELETE FROM t'. HA_ERR_WRONG_COMMAND is
returned by storage engines that don't support this operation.
@return 0 or error code */

int
ha_innobase::reset_auto_increment(
/*==============================*/
	ulonglong	value)		/*!< in: new value for table autoinc */
{
	DBUG_ENTER("ha_innobase::reset_auto_increment");

	dberr_t	error;

	update_thd(ha_thd());

	error = row_lock_table_autoinc_for_mysql(prebuilt);

	if (error != DB_SUCCESS) {
		DBUG_RETURN(convert_error_code_to_mysql(
				    error, prebuilt->table->flags, user_thd));
	}

	/* The next value can never be 0. */
	if (value == 0) {
		value = 1;
	}

	innobase_reset_autoinc(value);

	DBUG_RETURN(0);
}

/*******************************************************************//**
See comment in handler.cc */

bool
ha_innobase::get_error_message(
/*===========================*/
	int	error,
	String*	buf)
{
	trx_t*	trx = check_trx_exists(ha_thd());

	buf->copy(trx->detailed_error, (uint) strlen(trx->detailed_error),
		system_charset_info);

	return(FALSE);
}

/** Retrieves the names of the table and the key for which there was a
duplicate entry in the case of HA_ERR_FOREIGN_DUPLICATE_KEY.

If any of the names is not available, then this method will return
false and will not change any of child_table_name or child_key_name.

@param[out] child_table_name Table name
@param[in] child_table_name_len Table name buffer size
@param[out] child_key_name Key name
@param[in] child_key_name_len Key name buffer size

@retval true table and key names were available and were written into the
corresponding out parameters.
@retval false table and key names were not available, the out parameters
were not touched. */
bool
ha_innobase::get_foreign_dup_key(
/*=============================*/
	char*	child_table_name,
	uint	child_table_name_len,
	char*	child_key_name,
	uint	child_key_name_len)
{
	const dict_index_t*	err_index;

	ut_a(prebuilt->trx != NULL);
	ut_a(prebuilt->trx->magic_n == TRX_MAGIC_N);

	err_index = trx_get_error_info(prebuilt->trx);

	if (err_index == NULL) {
		return(false);
	}
	/* else */

	/* copy table name (and convert from filename-safe encoding to
	system_charset_info) */
	char*	p;
	p = strchr(err_index->table->name, '/');
	/* strip ".../" prefix if any */
	if (p != NULL) {
		p++;
	} else {
		p = err_index->table->name;
	}
	uint	len;
	len = filename_to_tablename(p, child_table_name, child_table_name_len);
	child_table_name[len] = '\0';

	/* copy index name */
	ut_snprintf(child_key_name, child_key_name_len, "%s", err_index->name);

	return(true);
}

/*******************************************************************//**
Compares two 'refs'. A 'ref' is the (internal) primary key value of the row.
If there is no explicitly declared non-null unique key or a primary key, then
InnoDB internally uses the row id as the primary key.
@return < 0 if ref1 < ref2, 0 if equal, else > 0 */

int
ha_innobase::cmp_ref(
/*=================*/
	const uchar*	ref1,	/*!< in: an (internal) primary key value in the
				MySQL key value format */
	const uchar*	ref2)	/*!< in: an (internal) primary key value in the
				MySQL key value format */
{
	enum_field_types mysql_type;
	Field*		field;
	KEY_PART_INFO*	key_part;
	KEY_PART_INFO*	key_part_end;
	uint		len1;
	uint		len2;
	int		result;

	if (prebuilt->clust_index_was_generated) {
		/* The 'ref' is an InnoDB row id */

		return(memcmp(ref1, ref2, DATA_ROW_ID_LEN));
	}

	/* Do a type-aware comparison of primary key fields. PK fields
	are always NOT NULL, so no checks for NULL are performed. */

	key_part = table->key_info[table->s->primary_key].key_part;

	key_part_end = key_part
			+ table->key_info[table->s->primary_key].user_defined_key_parts;

	for (; key_part != key_part_end; ++key_part) {
		field = key_part->field;
		mysql_type = field->type();

		if (mysql_type == MYSQL_TYPE_TINY_BLOB
			|| mysql_type == MYSQL_TYPE_MEDIUM_BLOB
			|| mysql_type == MYSQL_TYPE_BLOB
			|| mysql_type == MYSQL_TYPE_LONG_BLOB) {

			/* In the MySQL key value format, a column prefix of
			a BLOB is preceded by a 2-byte length field */

			len1 = innobase_read_from_2_little_endian(ref1);
			len2 = innobase_read_from_2_little_endian(ref2);

			ref1 += 2;
			ref2 += 2;
			result = ((Field_blob*) field)->cmp(
				ref1, len1, ref2, len2);
		} else {
			result = field->key_cmp(ref1, ref2);
		}

		if (result) {

			return(result);
		}

		ref1 += key_part->store_length;
		ref2 += key_part->store_length;
	}

	return(0);
}

/*******************************************************************//**
Ask InnoDB if a query to a table can be cached.
@return TRUE if query caching of the table is permitted */

my_bool
ha_innobase::register_query_cache_table(
/*====================================*/
	THD*		thd,		/*!< in: user thread handle */
	char*		table_key,	/*!< in: normalized path to the
					table */
	uint		key_length,	/*!< in: length of the normalized
					path to the table */
	qc_engine_callback*
			call_back,	/*!< out: pointer to function for
					checking if query caching
					is permitted */
	ulonglong	*engine_data)	/*!< in/out: data to call_back */
{
	*call_back = innobase_query_caching_of_table_permitted;
	*engine_data = 0;
	return(innobase_query_caching_of_table_permitted(thd, table_key,
							 key_length,
							 engine_data));
}

/*******************************************************************//**
Get the bin log name. */

const char*
ha_innobase::get_mysql_bin_log_name()
/*=================================*/
{
	return(trx_sys_mysql_bin_log_name);
}

/*******************************************************************//**
Get the bin log offset (or file position). */

ulonglong
ha_innobase::get_mysql_bin_log_pos()
/*================================*/
{
	/* trx... is ib_int64_t, which is a typedef for a 64-bit integer
	(__int64 or longlong) so it's ok to cast it to ulonglong. */

	return(trx_sys_mysql_bin_log_pos);
}

/******************************************************************//**
This function is used to find the storage length in bytes of the first n
characters for prefix indexes using a multibyte character set. The function
finds charset information and returns length of prefix_len characters in the
index field in bytes.
@return number of bytes occupied by the first n characters */

ulint
innobase_get_at_most_n_mbchars(
/*===========================*/
	ulint charset_id,	/*!< in: character set id */
	ulint prefix_len,	/*!< in: prefix length in bytes of the index
				(this has to be divided by mbmaxlen to get the
				number of CHARACTERS n in the prefix) */
	ulint data_len,		/*!< in: length of the string in bytes */
	const char* str)	/*!< in: character string */
{
	ulint char_length;	/*!< character length in bytes */
	ulint n_chars;		/*!< number of characters in prefix */
	CHARSET_INFO* charset;	/*!< charset used in the field */

	charset = get_charset((uint) charset_id, MYF(MY_WME));

	ut_ad(charset);
	ut_ad(charset->mbmaxlen);

	/* Calculate how many characters at most the prefix index contains */

	n_chars = prefix_len / charset->mbmaxlen;

	/* If the charset is multi-byte, then we must find the length of the
	first at most n chars in the string. If the string contains less
	characters than n, then we return the length to the end of the last
	character. */

	if (charset->mbmaxlen > 1) {
		/* my_charpos() returns the byte length of the first n_chars
		characters, or a value bigger than the length of str, if
		there were not enough full characters in str.

		Why does the code below work:
		Suppose that we are looking for n UTF-8 characters.

		1) If the string is long enough, then the prefix contains at
		least n complete UTF-8 characters + maybe some extra
		characters + an incomplete UTF-8 character. No problem in
		this case. The function returns the pointer to the
		end of the nth character.

		2) If the string is not long enough, then the string contains
		the complete value of a column, that is, only complete UTF-8
		characters, and we can store in the column prefix index the
		whole string. */

		char_length = my_charpos(charset, str,
						str + data_len, (int) n_chars);
		if (char_length > data_len) {
			char_length = data_len;
		}
	} else {
		if (data_len < prefix_len) {
			char_length = data_len;
		} else {
			char_length = prefix_len;
		}
	}

	return(char_length);
}

/*******************************************************************//**
This function is used to prepare an X/Open XA distributed transaction.
@return 0 or error number */
static
int
innobase_xa_prepare(
/*================*/
	handlerton*	hton,		/*!< in: InnoDB handlerton */
	THD*		thd,		/*!< in: handle to the MySQL thread of
					the user whose XA transaction should
					be prepared */
	bool		prepare_trx)	/*!< in: true - prepare transaction
					false - the current SQL statement
					ended */
{
	int		error = 0;
	trx_t*		trx = check_trx_exists(thd);

	DBUG_ASSERT(hton == innodb_hton_ptr);

	/* we use support_xa value as it was seen at transaction start
	time, not the current session variable value. Any possible changes
	to the session variable take effect only in the next transaction */
	if (!trx->support_xa) {

		return(0);
	}

	bool	read_only = trx->read_only || trx->id == 0;

	thd_get_xid(thd, (MYSQL_XID*) trx->xid);

	/* Release a possible FIFO ticket and search latch. Since we will
	reserve the trx_sys->mutex, we have to release the search system
	latch first to obey the latching order. */

	trx_search_latch_release_if_reserved(trx);

	innobase_srv_conc_force_exit_innodb(trx);

	if (!trx_is_registered_for_2pc(trx) && trx_is_started(trx)) {

		sql_print_error("Transaction not registered for MySQL 2PC, "
				"but transaction is active");
	}

	if (prepare_trx
	    || (!thd_test_options(thd, OPTION_NOT_AUTOCOMMIT | OPTION_BEGIN))) {

		/* We were instructed to prepare the whole transaction, or
		this is an SQL statement end and autocommit is on */

		ut_ad(trx_is_registered_for_2pc(trx));

		trx_prepare_for_mysql(trx);

		error = 0;
	} else {
		/* We just mark the SQL statement ended and do not do a
		transaction prepare */

		/* If we had reserved the auto-inc lock for some
		table in this SQL statement we release it now */

		lock_unlock_table_autoinc(trx);

		/* Store the current undo_no of the transaction so that we
		know where to roll back if we have to roll back the next
		SQL statement */

		trx_mark_sql_stat_end(trx);
	}

	/* Tell the InnoDB server that there might be work for utility
	threads: */

	if (!read_only) {
		srv_active_wake_master_thread();
	}

	if (thd_sql_command(thd) != SQLCOM_XA_PREPARE
	    && (prepare_trx
		|| !thd_test_options(
			thd, OPTION_NOT_AUTOCOMMIT | OPTION_BEGIN))) {

		/* For ibbackup to work the order of transactions in binlog
		and InnoDB must be the same. Consider the situation

		  thread1> prepare; write to binlog; ...
			  <context switch>
		  thread2> prepare; write to binlog; commit
		  thread1>			     ... commit

                The server guarantees that writes to the binary log
                and commits are in the same order, so we do not have
                to handle this case. */
	}

	return(error);
}

/*******************************************************************//**
This function is used to recover X/Open XA distributed transactions.
@return number of prepared transactions stored in xid_list */
static
int
innobase_xa_recover(
/*================*/
	handlerton*	hton,	/*!< in: InnoDB handlerton */
	XID*		xid_list,/*!< in/out: prepared transactions */
	uint		len)	/*!< in: number of slots in xid_list */
{
	DBUG_ASSERT(hton == innodb_hton_ptr);

	if (len == 0 || xid_list == NULL) {

		return(0);
	}

	return(trx_recover_for_mysql(xid_list, len));
}

/*******************************************************************//**
This function is used to commit one X/Open XA distributed transaction
which is in the prepared state
@return 0 or error number */
static
int
innobase_commit_by_xid(
/*===================*/
	handlerton*	hton,
	XID*		xid)	/*!< in: X/Open XA transaction identification */
{
	trx_t*	trx;

	DBUG_ASSERT(hton == innodb_hton_ptr);

	trx = trx_get_trx_by_xid(xid);

	if (trx) {
		innobase_commit_low(trx);
		trx_free_for_background(trx);
		return(XA_OK);
	} else {
		return(XAER_NOTA);
	}
}

/*******************************************************************//**
This function is used to rollback one X/Open XA distributed transaction
which is in the prepared state
@return 0 or error number */
static
int
innobase_rollback_by_xid(
/*=====================*/
	handlerton*	hton,	/*!< in: InnoDB handlerton */
	XID*		xid)	/*!< in: X/Open XA transaction
				identification */
{
	trx_t*	trx;

	DBUG_ASSERT(hton == innodb_hton_ptr);

	trx = trx_get_trx_by_xid(xid);

	if (trx != 0) {
		int	ret = innobase_rollback_trx(trx);
		trx_free_for_background(trx);
		return(ret);
	} else {
		return(XAER_NOTA);
	}
}

/*******************************************************************//**
*/

bool
ha_innobase::check_if_incompatible_data(
/*====================================*/
	HA_CREATE_INFO*	info,
	uint		table_changes)
{
	innobase_copy_frm_flags_from_create_info(prebuilt->table, info);

	if (table_changes != IS_EQUAL_YES) {

		return(COMPATIBLE_DATA_NO);
	}

	/* Check that auto_increment value was not changed */
	if ((info->used_fields & HA_CREATE_USED_AUTO) &&
		info->auto_increment_value != 0) {

		return(COMPATIBLE_DATA_NO);
	}

	/* Check that row format didn't change */
	if ((info->used_fields & HA_CREATE_USED_ROW_FORMAT)
	    && info->row_type != get_row_type()) {

		return(COMPATIBLE_DATA_NO);
	}

	/* Specifying KEY_BLOCK_SIZE requests a rebuild of the table. */
	if (info->used_fields & HA_CREATE_USED_KEY_BLOCK_SIZE) {
		return(COMPATIBLE_DATA_NO);
	}

	return(COMPATIBLE_DATA_YES);
}

/****************************************************************//**
Update the system variable innodb_io_capacity_max using the "saved"
value. This function is registered as a callback with MySQL. */
static
void
innodb_io_capacity_max_update(
/*===========================*/
	THD*				thd,	/*!< in: thread handle */
	struct st_mysql_sys_var*	var,	/*!< in: pointer to
						system variable */
	void*				var_ptr,/*!< out: where the
						formal string goes */
	const void*			save)	/*!< in: immediate result
						from check function */
{
	ulong	in_val = *static_cast<const ulong*>(save);
	if (in_val < srv_io_capacity) {
		in_val = srv_io_capacity;
		push_warning_printf(thd, Sql_condition::SL_WARNING,
				    ER_WRONG_ARGUMENTS,
				    "innodb_io_capacity_max cannot be"
				    " set lower than innodb_io_capacity.");
		push_warning_printf(thd, Sql_condition::SL_WARNING,
				    ER_WRONG_ARGUMENTS,
				    "Setting innodb_io_capacity_max to %lu",
				    srv_io_capacity);
	}

	srv_max_io_capacity = in_val;
}

/****************************************************************//**
Update the system variable innodb_io_capacity using the "saved"
value. This function is registered as a callback with MySQL. */
static
void
innodb_io_capacity_update(
/*======================*/
	THD*				thd,	/*!< in: thread handle */
	struct st_mysql_sys_var*	var,	/*!< in: pointer to
						system variable */
	void*				var_ptr,/*!< out: where the
						formal string goes */
	const void*			save)	/*!< in: immediate result
						from check function */
{
	ulong	in_val = *static_cast<const ulong*>(save);
	if (in_val > srv_max_io_capacity) {
		in_val = srv_max_io_capacity;
		push_warning_printf(thd, Sql_condition::SL_WARNING,
				    ER_WRONG_ARGUMENTS,
				    "innodb_io_capacity cannot be set"
				    " higher than innodb_io_capacity_max.");
		push_warning_printf(thd, Sql_condition::SL_WARNING,
				    ER_WRONG_ARGUMENTS,
				    "Setting innodb_io_capacity to %lu",
				    srv_max_io_capacity);
	}

	srv_io_capacity = in_val;
}

/****************************************************************//**
Update the system variable innodb_max_dirty_pages_pct using the "saved"
value. This function is registered as a callback with MySQL. */
static
void
innodb_max_dirty_pages_pct_update(
/*==============================*/
	THD*				thd,	/*!< in: thread handle */
	struct st_mysql_sys_var*	var,	/*!< in: pointer to
						system variable */
	void*				var_ptr,/*!< out: where the
						formal string goes */
	const void*			save)	/*!< in: immediate result
						from check function */
{
	ulong	in_val = *static_cast<const ulong*>(save);
	if (in_val < srv_max_dirty_pages_pct_lwm) {
		push_warning_printf(thd, Sql_condition::SL_WARNING,
				    ER_WRONG_ARGUMENTS,
				    "innodb_max_dirty_pages_pct cannot be"
				    " set lower than"
				    " innodb_max_dirty_pages_pct_lwm.");
		push_warning_printf(thd, Sql_condition::SL_WARNING,
				    ER_WRONG_ARGUMENTS,
				    "Lowering"
				    " innodb_max_dirty_page_pct_lwm to %lu",
				    in_val);

		srv_max_dirty_pages_pct_lwm = in_val;
	}

	srv_max_buf_pool_modified_pct = in_val;
}

/****************************************************************//**
Update the system variable innodb_max_dirty_pages_pct_lwm using the
"saved" value. This function is registered as a callback with MySQL. */
static
void
innodb_max_dirty_pages_pct_lwm_update(
/*==================================*/
	THD*				thd,	/*!< in: thread handle */
	struct st_mysql_sys_var*	var,	/*!< in: pointer to
						system variable */
	void*				var_ptr,/*!< out: where the
						formal string goes */
	const void*			save)	/*!< in: immediate result
						from check function */
{
	ulong	in_val = *static_cast<const ulong*>(save);
	if (in_val > srv_max_buf_pool_modified_pct) {
		in_val = srv_max_buf_pool_modified_pct;
		push_warning_printf(thd, Sql_condition::SL_WARNING,
				    ER_WRONG_ARGUMENTS,
				    "innodb_max_dirty_pages_pct_lwm"
				    " cannot be set higher than"
				    " innodb_max_dirty_pages_pct.");
		push_warning_printf(thd, Sql_condition::SL_WARNING,
				    ER_WRONG_ARGUMENTS,
				    "Setting innodb_max_dirty_page_pct_lwm"
				    " to %lu",
				    in_val);
	}

	srv_max_dirty_pages_pct_lwm = in_val;
}

/************************************************************//**
Validate the file format name and return its corresponding id.
@return valid file format id */
static
uint
innobase_file_format_name_lookup(
/*=============================*/
	const char*	format_name)	/*!< in: pointer to file format name */
{
	char*	endp;
	uint	format_id;

	ut_a(format_name != NULL);

	/* The format name can contain the format id itself instead of
	the name and we check for that. */
	format_id = (uint) strtoul(format_name, &endp, 10);

	/* Check for valid parse. */
	if (*endp == '\0' && *format_name != '\0') {

		if (format_id <= UNIV_FORMAT_MAX) {

			return(format_id);
		}
	} else {

		for (format_id = 0; format_id <= UNIV_FORMAT_MAX;
		     format_id++) {
			const char*	name;

			name = trx_sys_file_format_id_to_name(format_id);

			if (!innobase_strcasecmp(format_name, name)) {

				return(format_id);
			}
		}
	}

	return(UNIV_FORMAT_MAX + 1);
}

/************************************************************//**
Validate the file format check config parameters, as a side effect it
sets the srv_max_file_format_at_startup variable.
@return the format_id if valid config value, otherwise, return -1 */
static
int
innobase_file_format_validate_and_set(
/*==================================*/
	const char*	format_max)	/*!< in: parameter value */
{
	uint		format_id;

	format_id = innobase_file_format_name_lookup(format_max);

	if (format_id < UNIV_FORMAT_MAX + 1) {
		srv_max_file_format_at_startup = format_id;

		return((int) format_id);
	} else {
		return(-1);
	}
}

/*************************************************************//**
Check if it is a valid file format. This function is registered as
a callback with MySQL.
@return 0 for valid file format */
static
int
innodb_file_format_name_validate(
/*=============================*/
	THD*				thd,	/*!< in: thread handle */
	struct st_mysql_sys_var*	var,	/*!< in: pointer to system
						variable */
	void*				save,	/*!< out: immediate result
						for update function */
	struct st_mysql_value*		value)	/*!< in: incoming string */
{
	const char*	file_format_input;
	char		buff[STRING_BUFFER_USUAL_SIZE];
	int		len = sizeof(buff);

	ut_a(save != NULL);
	ut_a(value != NULL);

	file_format_input = value->val_str(value, buff, &len);

	if (file_format_input != NULL) {
		uint	format_id;

		format_id = innobase_file_format_name_lookup(
			file_format_input);

		if (format_id <= UNIV_FORMAT_MAX) {

			/* Save a pointer to the name in the
			'file_format_name_map' constant array. */
			*static_cast<const char**>(save) =
			    trx_sys_file_format_id_to_name(format_id);

			return(0);
		}
	}

	*static_cast<const char**>(save) = NULL;
	return(1);
}

/****************************************************************//**
Update the system variable innodb_file_format using the "saved"
value. This function is registered as a callback with MySQL. */
static
void
innodb_file_format_name_update(
/*===========================*/
	THD*				thd,		/*!< in: thread handle */
	struct st_mysql_sys_var*	var,		/*!< in: pointer to
							system variable */
	void*				var_ptr,	/*!< out: where the
							formal string goes */
	const void*			save)		/*!< in: immediate result
							from check function */
{
	const char* format_name;

	ut_a(var_ptr != NULL);
	ut_a(save != NULL);

	format_name = *static_cast<const char*const*>(save);

	if (format_name) {
		uint	format_id;

		format_id = innobase_file_format_name_lookup(format_name);

		if (format_id <= UNIV_FORMAT_MAX) {
			srv_file_format = format_id;
		}
	}

	*static_cast<const char**>(var_ptr)
		= trx_sys_file_format_id_to_name(srv_file_format);
}

/*************************************************************//**
Check if valid argument to innodb_file_format_max. This function
is registered as a callback with MySQL.
@return 0 for valid file format */
static
int
innodb_file_format_max_validate(
/*============================*/
	THD*				thd,	/*!< in: thread handle */
	struct st_mysql_sys_var*	var,	/*!< in: pointer to system
						variable */
	void*				save,	/*!< out: immediate result
						for update function */
	struct st_mysql_value*		value)	/*!< in: incoming string */
{
	const char*	file_format_input;
	char		buff[STRING_BUFFER_USUAL_SIZE];
	int		len = sizeof(buff);
	int		format_id;

	ut_a(save != NULL);
	ut_a(value != NULL);

	file_format_input = value->val_str(value, buff, &len);

	if (file_format_input != NULL) {

		format_id = innobase_file_format_validate_and_set(
			file_format_input);

		if (format_id >= 0) {
			/* Save a pointer to the name in the
			'file_format_name_map' constant array. */
			*static_cast<const char**>(save) =
			    trx_sys_file_format_id_to_name(
						(uint) format_id);

			return(0);

		} else {
			push_warning_printf(thd,
			  Sql_condition::SL_WARNING,
			  ER_WRONG_ARGUMENTS,
			  "InnoDB: invalid innodb_file_format_max "
			  "value; can be any format up to %s "
			  "or equivalent id of %d",
			  trx_sys_file_format_id_to_name(UNIV_FORMAT_MAX),
			  UNIV_FORMAT_MAX);
		}
	}

	*static_cast<const char**>(save) = NULL;
	return(1);
}

/****************************************************************//**
Update the system variable innodb_file_format_max using the "saved"
value. This function is registered as a callback with MySQL. */
static
void
innodb_file_format_max_update(
/*==========================*/
	THD*				thd,	/*!< in: thread handle */
	struct st_mysql_sys_var*	var,	/*!< in: pointer to
						system variable */
	void*				var_ptr,/*!< out: where the
						formal string goes */
	const void*			save)	/*!< in: immediate result
						from check function */
{
	const char*	format_name_in;
	const char**	format_name_out;
	uint		format_id;

	ut_a(save != NULL);
	ut_a(var_ptr != NULL);

	format_name_in = *static_cast<const char*const*>(save);

	if (!format_name_in) {

		return;
	}

	format_id = innobase_file_format_name_lookup(format_name_in);

	if (format_id > UNIV_FORMAT_MAX) {
		/* DEFAULT is "on", which is invalid at runtime. */
		push_warning_printf(thd, Sql_condition::SL_WARNING,
				    ER_WRONG_ARGUMENTS,
				    "Ignoring SET innodb_file_format=%s",
				    format_name_in);
		return;
	}

	format_name_out = static_cast<const char**>(var_ptr);

	/* Update the max format id in the system tablespace. */
	if (trx_sys_file_format_max_set(format_id, format_name_out)) {
		ut_print_timestamp(stderr);
		fprintf(stderr,
			" [Info] InnoDB: the file format in the system "
			"tablespace is now set to %s.\n", *format_name_out);
	}
}

/*************************************************************//**
Check whether valid argument given to innobase_*_stopword_table.
This function is registered as a callback with MySQL.
@return 0 for valid stopword table */
static
int
innodb_stopword_table_validate(
/*===========================*/
	THD*				thd,	/*!< in: thread handle */
	struct st_mysql_sys_var*	var,	/*!< in: pointer to system
						variable */
	void*				save,	/*!< out: immediate result
						for update function */
	struct st_mysql_value*		value)	/*!< in: incoming string */
{
	const char*	stopword_table_name;
	char		buff[STRING_BUFFER_USUAL_SIZE];
	int		len = sizeof(buff);
	trx_t*		trx;
	int		ret = 1;

	ut_a(save != NULL);
	ut_a(value != NULL);

	stopword_table_name = value->val_str(value, buff, &len);

	trx = check_trx_exists(thd);

	row_mysql_lock_data_dictionary(trx);

	/* Validate the stopword table's (if supplied) existence and
	of the right format */
	if (!stopword_table_name
	    || fts_valid_stopword_table(stopword_table_name)) {
		*static_cast<const char**>(save) = stopword_table_name;
		ret = 0;
	}

	row_mysql_unlock_data_dictionary(trx);

	return(ret);
}

/*************************************************************//**
Check whether valid argument given to "innodb_fts_internal_tbl_name"
This function is registered as a callback with MySQL.
@return 0 for valid stopword table */
static
int
innodb_internal_table_validate(
/*===========================*/
	THD*				thd,	/*!< in: thread handle */
	struct st_mysql_sys_var*	var,	/*!< in: pointer to system
						variable */
	void*				save,	/*!< out: immediate result
						for update function */
	struct st_mysql_value*		value)	/*!< in: incoming string */
{
	const char*	table_name;
	char		buff[STRING_BUFFER_USUAL_SIZE];
	int		len = sizeof(buff);
	int		ret = 1;
	dict_table_t*	user_table;

	ut_a(save != NULL);
	ut_a(value != NULL);

	table_name = value->val_str(value, buff, &len);

	if (!table_name) {
		*static_cast<const char**>(save) = NULL;
		return(0);
	}

	user_table = dict_table_open_on_name(
		table_name, FALSE, TRUE, DICT_ERR_IGNORE_NONE);

	if (user_table) {
		if (dict_table_has_fts_index(user_table)) {
			*static_cast<const char**>(save) = table_name;
			ret = 0;
		}

		dict_table_close(user_table, FALSE, TRUE);
	}

	return(ret);
}

/****************************************************************//**
Update the system variable innodb_adaptive_hash_index using the "saved"
value. This function is registered as a callback with MySQL. */
static
void
innodb_adaptive_hash_index_update(
/*==============================*/
	THD*				thd,	/*!< in: thread handle */
	struct st_mysql_sys_var*	var,	/*!< in: pointer to
						system variable */
	void*				var_ptr,/*!< out: where the
						formal string goes */
	const void*			save)	/*!< in: immediate result
						from check function */
{
	if (*(my_bool*) save) {
		btr_search_enable();
	} else {
		btr_search_disable();
	}
}

/****************************************************************//**
Update the system variable innodb_cmp_per_index using the "saved"
value. This function is registered as a callback with MySQL. */
static
void
innodb_cmp_per_index_update(
/*========================*/
	THD*				thd,	/*!< in: thread handle */
	struct st_mysql_sys_var*	var,	/*!< in: pointer to
						system variable */
	void*				var_ptr,/*!< out: where the
						formal string goes */
	const void*			save)	/*!< in: immediate result
						from check function */
{
	/* Reset the stats whenever we enable the table
	INFORMATION_SCHEMA.innodb_cmp_per_index. */
	if (!srv_cmp_per_index_enabled && *(my_bool*) save) {
		page_zip_reset_stat_per_index();
	}

	srv_cmp_per_index_enabled = !!(*(my_bool*) save);
}

/****************************************************************//**
Update the system variable innodb_old_blocks_pct using the "saved"
value. This function is registered as a callback with MySQL. */
static
void
innodb_old_blocks_pct_update(
/*=========================*/
	THD*				thd,	/*!< in: thread handle */
	struct st_mysql_sys_var*	var,	/*!< in: pointer to
						system variable */
	void*				var_ptr,/*!< out: where the
						formal string goes */
	const void*			save)	/*!< in: immediate result
						from check function */
{
	innobase_old_blocks_pct = buf_LRU_old_ratio_update(
		*static_cast<const uint*>(save), TRUE);
}

/****************************************************************//**
Update the system variable innodb_old_blocks_pct using the "saved"
value. This function is registered as a callback with MySQL. */
static
void
innodb_change_buffer_max_size_update(
/*=================================*/
	THD*				thd,	/*!< in: thread handle */
	struct st_mysql_sys_var*	var,	/*!< in: pointer to
						system variable */
	void*				var_ptr,/*!< out: where the
						formal string goes */
	const void*			save)	/*!< in: immediate result
						from check function */
{
	innobase_change_buffer_max_size =
			(*static_cast<const uint*>(save));
	ibuf_max_size_update(innobase_change_buffer_max_size);
}


/*************************************************************//**
Find the corresponding ibuf_use_t value that indexes into
innobase_change_buffering_values[] array for the input
change buffering option name.
@return corresponding IBUF_USE_* value for the input variable
name, or IBUF_USE_COUNT if not able to find a match */
static
ibuf_use_t
innodb_find_change_buffering_value(
/*===============================*/
	const char*	input_name)	/*!< in: input change buffering
					option name */
{
	ulint	use;

	for (use = 0; use < UT_ARR_SIZE(innobase_change_buffering_values);
	     use++) {
		/* found a match */
		if (!innobase_strcasecmp(
			input_name, innobase_change_buffering_values[use])) {
			return((ibuf_use_t) use);
		}
	}

	/* Did not find any match */
	return(IBUF_USE_COUNT);
}

/*************************************************************//**
Check if it is a valid value of innodb_change_buffering. This function is
registered as a callback with MySQL.
@return 0 for valid innodb_change_buffering */
static
int
innodb_change_buffering_validate(
/*=============================*/
	THD*				thd,	/*!< in: thread handle */
	struct st_mysql_sys_var*	var,	/*!< in: pointer to system
						variable */
	void*				save,	/*!< out: immediate result
						for update function */
	struct st_mysql_value*		value)	/*!< in: incoming string */
{
	const char*	change_buffering_input;
	char		buff[STRING_BUFFER_USUAL_SIZE];
	int		len = sizeof(buff);

	ut_a(save != NULL);
	ut_a(value != NULL);

	change_buffering_input = value->val_str(value, buff, &len);

	if (change_buffering_input != NULL) {
		ibuf_use_t	use;

		use = innodb_find_change_buffering_value(
			change_buffering_input);

		if (use != IBUF_USE_COUNT) {
			/* Find a matching change_buffering option value. */
			*static_cast<const char**>(save) =
				innobase_change_buffering_values[use];

			return(0);
		}
	}

	/* No corresponding change buffering option for user supplied
	"change_buffering_input" */
	return(1);
}

/****************************************************************//**
Update the system variable innodb_change_buffering using the "saved"
value. This function is registered as a callback with MySQL. */
static
void
innodb_change_buffering_update(
/*===========================*/
	THD*				thd,	/*!< in: thread handle */
	struct st_mysql_sys_var*	var,	/*!< in: pointer to
						system variable */
	void*				var_ptr,/*!< out: where the
						formal string goes */
	const void*			save)	/*!< in: immediate result
						from check function */
{
	ibuf_use_t	use;

	ut_a(var_ptr != NULL);
	ut_a(save != NULL);

	use = innodb_find_change_buffering_value(
		*static_cast<const char*const*>(save));

	ut_a(use < IBUF_USE_COUNT);

	ibuf_use = use;
	*static_cast<const char**>(var_ptr) =
		 *static_cast<const char*const*>(save);
}

/*************************************************************//**
Just emit a warning that the usage of the variable is deprecated.
@return 0 */
static
void
innodb_stats_sample_pages_update(
/*=============================*/
	THD*				thd,	/*!< in: thread handle */
	struct st_mysql_sys_var*	var,	/*!< in: pointer to
						system variable */
	void*				var_ptr,/*!< out: where the
						formal string goes */
	const void*			save)	/*!< in: immediate result
						from check function */
{
#define STATS_SAMPLE_PAGES_DEPRECATED_MSG \
	"Using innodb_stats_sample_pages is deprecated and " \
	"the variable may be removed in future releases. " \
	"Please use innodb_stats_transient_sample_pages " \
	"instead."

	push_warning(thd, Sql_condition::SL_WARNING,
		     HA_ERR_WRONG_COMMAND, STATS_SAMPLE_PAGES_DEPRECATED_MSG);

	ut_print_timestamp(stderr);
	fprintf(stderr,
		" InnoDB: Warning: %s\n",
		STATS_SAMPLE_PAGES_DEPRECATED_MSG);

	srv_stats_transient_sample_pages =
		*static_cast<const unsigned long long*>(save);
}

/****************************************************************//**
Update the monitor counter according to the "set_option",  turn
on/off or reset specified monitor counter. */
static
void
innodb_monitor_set_option(
/*======================*/
	const monitor_info_t* monitor_info,/*!< in: monitor info for the monitor
					to set */
	mon_option_t	set_option)	/*!< in: Turn on/off reset the
					counter */
{
	monitor_id_t	monitor_id = monitor_info->monitor_id;

	/* If module type is MONITOR_GROUP_MODULE, it cannot be
	turned on/off individually. It should never use this
	function to set options */
	ut_a(!(monitor_info->monitor_type & MONITOR_GROUP_MODULE));

	switch (set_option) {
	case MONITOR_TURN_ON:
		MONITOR_ON(monitor_id);
		MONITOR_INIT(monitor_id);
		MONITOR_SET_START(monitor_id);

		/* If the monitor to be turned on uses
		exisitng monitor counter (status variable),
		make special processing to remember existing
		counter value. */
		if (monitor_info->monitor_type & MONITOR_EXISTING) {
			srv_mon_process_existing_counter(
				monitor_id, MONITOR_TURN_ON);
		}
		break;

	case MONITOR_TURN_OFF:
		if (monitor_info->monitor_type & MONITOR_EXISTING) {
			srv_mon_process_existing_counter(
				monitor_id, MONITOR_TURN_OFF);
		}

		MONITOR_OFF(monitor_id);
		MONITOR_SET_OFF(monitor_id);
		break;

	case MONITOR_RESET_VALUE:
		srv_mon_reset(monitor_id);
		break;

	case MONITOR_RESET_ALL_VALUE:
		srv_mon_reset_all(monitor_id);
		break;

	default:
		ut_error;
	}
}

/****************************************************************//**
Find matching InnoDB monitor counters and update their status
according to the "set_option",  turn on/off or reset specified
monitor counter. */
static
void
innodb_monitor_update_wildcard(
/*===========================*/
	const char*	name,		/*!< in: monitor name to match */
	mon_option_t	set_option)	/*!< in: the set option, whether
					to turn on/off or reset the counter */
{
	ut_a(name);

	for (ulint use = 0; use < NUM_MONITOR; use++) {
		ulint		type;
		monitor_id_t	monitor_id = static_cast<monitor_id_t>(use);
		monitor_info_t*	monitor_info;

		if (!innobase_wildcasecmp(
			srv_mon_get_name(monitor_id), name)) {
			monitor_info = srv_mon_get_info(monitor_id);

			type = monitor_info->monitor_type;

			/* If the monitor counter is of MONITOR_MODULE
			type, skip it. Except for those also marked with
			MONITOR_GROUP_MODULE flag, which can be turned
			on only as a module. */
			if (!(type & MONITOR_MODULE)
			     && !(type & MONITOR_GROUP_MODULE)) {
				innodb_monitor_set_option(monitor_info,
							  set_option);
			}

			/* Need to special handle counters marked with
			MONITOR_GROUP_MODULE, turn on the whole module if
			any one of it comes here. Currently, only
			"module_buf_page" is marked with MONITOR_GROUP_MODULE */
			if (type & MONITOR_GROUP_MODULE) {
				if ((monitor_id >= MONITOR_MODULE_BUF_PAGE)
				     && (monitor_id < MONITOR_MODULE_OS)) {
					if (set_option == MONITOR_TURN_ON
					    && MONITOR_IS_ON(
						MONITOR_MODULE_BUF_PAGE)) {
						continue;
					}

					srv_mon_set_module_control(
						MONITOR_MODULE_BUF_PAGE,
						set_option);
				} else {
					/* If new monitor is added with
					MONITOR_GROUP_MODULE, it needs
					to be added here. */
					ut_ad(0);
				}
			}
		}
	}
}

/*************************************************************//**
Given a configuration variable name, find corresponding monitor counter
and return its monitor ID if found.
@return monitor ID if found, MONITOR_NO_MATCH if there is no match */
static
ulint
innodb_monitor_id_by_name_get(
/*==========================*/
	const char*	name)	/*!< in: monitor counter namer */
{
	ut_a(name);

	/* Search for wild character '%' in the name, if
	found, we treat it as a wildcard match. We do not search for
	single character wildcard '_' since our monitor names already contain
	such character. To avoid confusion, we request user must include
	at least one '%' character to activate the wildcard search. */
	if (strchr(name, '%')) {
		return(MONITOR_WILDCARD_MATCH);
	}

	/* Not wildcard match, check for an exact match */
	for (ulint i = 0; i < NUM_MONITOR; i++) {
		if (!innobase_strcasecmp(
			name, srv_mon_get_name(static_cast<monitor_id_t>(i)))) {
			return(i);
		}
	}

	return(MONITOR_NO_MATCH);
}
/*************************************************************//**
Validate that the passed in monitor name matches at least one
monitor counter name with wildcard compare.
@return TRUE if at least one monitor name matches */
static
ibool
innodb_monitor_validate_wildcard_name(
/*==================================*/
	const char*	name)	/*!< in: monitor counter namer */
{
	for (ulint i = 0; i < NUM_MONITOR; i++) {
		if (!innobase_wildcasecmp(
			srv_mon_get_name(static_cast<monitor_id_t>(i)), name)) {
			return(TRUE);
		}
	}

	return(FALSE);
}
/*************************************************************//**
Validate the passed in monitor name, find and save the
corresponding monitor name in the function parameter "save".
@return 0 if monitor name is valid */
static
int
innodb_monitor_valid_byname(
/*========================*/
	void*			save,	/*!< out: immediate result
					for update function */
	const char*		name)	/*!< in: incoming monitor name */
{
	ulint		use;
	monitor_info_t*	monitor_info;

	if (!name) {
		return(1);
	}

	use = innodb_monitor_id_by_name_get(name);

	/* No monitor name matches, nor it is wildcard match */
	if (use == MONITOR_NO_MATCH) {
		return(1);
	}

	if (use < NUM_MONITOR) {
		monitor_info = srv_mon_get_info((monitor_id_t) use);

		/* If the monitor counter is marked with
		MONITOR_GROUP_MODULE flag, then this counter
		cannot be turned on/off individually, instead
		it shall be turned on/off as a group using
		its module name */
		if ((monitor_info->monitor_type & MONITOR_GROUP_MODULE)
		    && (!(monitor_info->monitor_type & MONITOR_MODULE))) {
			sql_print_warning(
				"Monitor counter '%s' cannot"
				" be turned on/off individually."
				" Please use its module name"
				" to turn on/off the counters"
				" in the module as a group.\n",
				name);

			return(1);
		}

	} else {
		ut_a(use == MONITOR_WILDCARD_MATCH);

		/* For wildcard match, if there is not a single monitor
		counter name that matches, treat it as an invalid
		value for the system configuration variables */
		if (!innodb_monitor_validate_wildcard_name(name)) {
			return(1);
		}
	}

	/* Save the configure name for innodb_monitor_update() */
	*static_cast<const char**>(save) = name;

	return(0);
}
/*************************************************************//**
Validate passed-in "value" is a valid monitor counter name.
This function is registered as a callback with MySQL.
@return 0 for valid name */
static
int
innodb_monitor_validate(
/*====================*/
	THD*				thd,	/*!< in: thread handle */
	struct st_mysql_sys_var*	var,	/*!< in: pointer to system
						variable */
	void*				save,	/*!< out: immediate result
						for update function */
	struct st_mysql_value*		value)	/*!< in: incoming string */
{
	const char*	name;
	char*		monitor_name;
	char		buff[STRING_BUFFER_USUAL_SIZE];
	int		len = sizeof(buff);
	int		ret;

	ut_a(save != NULL);
	ut_a(value != NULL);

	name = value->val_str(value, buff, &len);

	/* monitor_name could point to memory from MySQL
	or buff[]. Always dup the name to memory allocated
	by InnoDB, so we can access it in another callback
	function innodb_monitor_update() and free it appropriately */
	if (name) {
		monitor_name = my_strdup(PSI_INSTRUMENT_ME,
                                         name, MYF(0));
	} else {
		return(1);
	}

	ret = innodb_monitor_valid_byname(save, monitor_name);

	if (ret) {
		/* Validation failed */
		my_free(monitor_name);
	} else {
		/* monitor_name will be freed in separate callback function
		innodb_monitor_update(). Assert "save" point to
		the "monitor_name" variable */
		ut_ad(*static_cast<char**>(save) == monitor_name);
	}

	return(ret);
}

/****************************************************************//**
Update the system variable innodb_enable(disable/reset/reset_all)_monitor
according to the "set_option" and turn on/off or reset specified monitor
counter. */
static
void
innodb_monitor_update(
/*==================*/
	THD*			thd,		/*!< in: thread handle */
	void*			var_ptr,	/*!< out: where the
						formal string goes */
	const void*		save,		/*!< in: immediate result
						from check function */
	mon_option_t		set_option,	/*!< in: the set option,
						whether to turn on/off or
						reset the counter */
	ibool			free_mem)	/*!< in: whether we will
						need to free the memory */
{
	monitor_info_t*	monitor_info;
	ulint		monitor_id;
	ulint		err_monitor = 0;
	const char*	name;

	ut_a(save != NULL);

	name = *static_cast<const char*const*>(save);

	if (!name) {
		monitor_id = MONITOR_DEFAULT_START;
	} else {
		monitor_id = innodb_monitor_id_by_name_get(name);

		/* Double check we have a valid monitor ID */
		if (monitor_id == MONITOR_NO_MATCH) {
			return;
		}
	}

	if (monitor_id == MONITOR_DEFAULT_START) {
		/* If user set the variable to "default", we will
		print a message and make this set operation a "noop".
		The check is being made here is because "set default"
		does not go through validation function */
		if (thd) {
			push_warning_printf(
				thd, Sql_condition::SL_WARNING,
				ER_NO_DEFAULT,
				"Default value is not defined for "
				"this set option. Please specify "
				"correct counter or module name.");
		} else {
			sql_print_error(
				"Default value is not defined for "
				"this set option. Please specify "
				"correct counter or module name.\n");
		}

		if (var_ptr) {
			*(const char**) var_ptr = NULL;
		}
	} else if (monitor_id == MONITOR_WILDCARD_MATCH) {
		innodb_monitor_update_wildcard(name, set_option);
	} else {
		monitor_info = srv_mon_get_info(
			static_cast<monitor_id_t>(monitor_id));

		ut_a(monitor_info);

		/* If monitor is already truned on, someone could already
		collect monitor data, exit and ask user to turn off the
		monitor before turn it on again. */
		if (set_option == MONITOR_TURN_ON
		    && MONITOR_IS_ON(monitor_id)) {
			err_monitor = monitor_id;
			goto exit;
		}

		if (var_ptr) {
			*(const char**) var_ptr = monitor_info->monitor_name;
		}

		/* Depending on the monitor name is for a module or
		a counter, process counters in the whole module or
		individual counter. */
		if (monitor_info->monitor_type & MONITOR_MODULE) {
			srv_mon_set_module_control(
				static_cast<monitor_id_t>(monitor_id),
				set_option);
		} else {
			innodb_monitor_set_option(monitor_info, set_option);
		}
	}
exit:
	/* Only if we are trying to turn on a monitor that already
	been turned on, we will set err_monitor. Print related
	information */
	if (err_monitor) {
		sql_print_warning("Monitor %s is already enabled.",
				  srv_mon_get_name((monitor_id_t) err_monitor));
	}

	if (free_mem && name) {
		my_free((void*) name);
	}

	return;
}

#ifdef _WIN32
/*************************************************************//**
Validate if passed-in "value" is a valid value for
innodb_buffer_pool_filename. On Windows, file names with colon (:)
are not allowed.

@return 0 for valid name */
static
int
innodb_srv_buf_dump_filename_validate(
/*==================================*/
	THD*				thd,	/*!< in: thread handle */
	struct st_mysql_sys_var*	var,	/*!< in: pointer to system
						variable */
	void*				save,	/*!< out: immediate result
						for update function */
	struct st_mysql_value*		value)	/*!< in: incoming string */
{
	const char*	buf_name;
	char		buff[OS_FILE_MAX_PATH];
	int		len= sizeof(buff);

	ut_a(save != NULL);
	ut_a(value != NULL);

	buf_name = value->val_str(value, buff, &len);

	if (buf_name) {
		if (is_filename_allowed(buf_name, len, FALSE)){
			*static_cast<const char**>(save) = buf_name;
			return(0);
		} else {
			push_warning_printf(thd,
				Sql_condition::SL_WARNING,
				ER_WRONG_ARGUMENTS,
				"InnoDB: innodb_buffer_pool_filename "
				"cannot have colon (:) in the file name.");

		}
	}

	return(1);
}
#else /* _WIN32 */
# define innodb_srv_buf_dump_filename_validate NULL
#endif /* _WIN32 */

#ifdef UNIV_DEBUG
static char* srv_buffer_pool_evict;

/****************************************************************//**
Evict all uncompressed pages of compressed tables from the buffer pool.
Keep the compressed pages in the buffer pool.
@return whether all uncompressed pages were evicted */
static __attribute__((warn_unused_result))
bool
innodb_buffer_pool_evict_uncompressed(void)
/*=======================================*/
{
	bool	all_evicted = true;

	for (ulint i = 0; i < srv_buf_pool_instances; i++) {
		buf_pool_t*	buf_pool = &buf_pool_ptr[i];

		buf_pool_mutex_enter(buf_pool);

		for (buf_block_t* block = UT_LIST_GET_LAST(
			     buf_pool->unzip_LRU);
		     block != NULL; ) {
			buf_block_t*	prev_block = UT_LIST_GET_PREV(
				unzip_LRU, block);
			ut_ad(buf_block_get_state(block)
			      == BUF_BLOCK_FILE_PAGE);
			ut_ad(block->in_unzip_LRU_list);
			ut_ad(block->page.in_LRU_list);

			if (!buf_LRU_free_page(&block->page, false)) {
				all_evicted = false;
			}

			block = prev_block;
		}

		buf_pool_mutex_exit(buf_pool);
	}

	return(all_evicted);
}

/****************************************************************//**
Called on SET GLOBAL innodb_buffer_pool_evict=...
Handles some values specially, to evict pages from the buffer pool.
SET GLOBAL innodb_buffer_pool_evict='uncompressed'
evicts all uncompressed page frames of compressed tablespaces. */
static
void
innodb_buffer_pool_evict_update(
/*============================*/
	THD*			thd,	/*!< in: thread handle */
	struct st_mysql_sys_var*var,	/*!< in: pointer to system variable */
	void*			var_ptr,/*!< out: ignored */
	const void*		save)	/*!< in: immediate result
					from check function */
{
	if (const char* op = *static_cast<const char*const*>(save)) {
		if (!strcmp(op, "uncompressed")) {
			for (uint tries = 0; tries < 10000; tries++) {
				if (innodb_buffer_pool_evict_uncompressed()) {
					return;
				}

				os_thread_sleep(10000);
			}

			/* We failed to evict all uncompressed pages. */
			ut_ad(0);
		}
	}
}
#endif /* UNIV_DEBUG */

/****************************************************************//**
Update the system variable innodb_monitor_enable and enable
specified monitor counter.
This function is registered as a callback with MySQL. */
static
void
innodb_enable_monitor_update(
/*=========================*/
	THD*				thd,	/*!< in: thread handle */
	struct st_mysql_sys_var*	var,	/*!< in: pointer to
						system variable */
	void*				var_ptr,/*!< out: where the
						formal string goes */
	const void*			save)	/*!< in: immediate result
						from check function */
{
	innodb_monitor_update(thd, var_ptr, save, MONITOR_TURN_ON, TRUE);
}

/****************************************************************//**
Update the system variable innodb_monitor_disable and turn
off specified monitor counter. */
static
void
innodb_disable_monitor_update(
/*==========================*/
	THD*				thd,	/*!< in: thread handle */
	struct st_mysql_sys_var*	var,	/*!< in: pointer to
						system variable */
	void*				var_ptr,/*!< out: where the
						formal string goes */
	const void*			save)	/*!< in: immediate result
						from check function */
{
	innodb_monitor_update(thd, var_ptr, save, MONITOR_TURN_OFF, TRUE);
}

/****************************************************************//**
Update the system variable innodb_monitor_reset and reset
specified monitor counter(s).
This function is registered as a callback with MySQL. */
static
void
innodb_reset_monitor_update(
/*========================*/
	THD*				thd,	/*!< in: thread handle */
	struct st_mysql_sys_var*	var,	/*!< in: pointer to
						system variable */
	void*				var_ptr,/*!< out: where the
						formal string goes */
	const void*			save)	/*!< in: immediate result
						from check function */
{
	innodb_monitor_update(thd, var_ptr, save, MONITOR_RESET_VALUE, TRUE);
}

/****************************************************************//**
Update the system variable innodb_monitor_reset_all and reset
all value related monitor counter.
This function is registered as a callback with MySQL. */
static
void
innodb_reset_all_monitor_update(
/*============================*/
	THD*				thd,	/*!< in: thread handle */
	struct st_mysql_sys_var*	var,	/*!< in: pointer to
						system variable */
	void*				var_ptr,/*!< out: where the
						formal string goes */
	const void*			save)	/*!< in: immediate result
						from check function */
{
	innodb_monitor_update(thd, var_ptr, save, MONITOR_RESET_ALL_VALUE,
			      TRUE);
}

/****************************************************************//**
Parse and enable InnoDB monitor counters during server startup.
User can list the monitor counters/groups to be enable by specifying
"loose-innodb_monitor_enable=monitor_name1;monitor_name2..."
in server configuration file or at the command line. The string
separate could be ";", "," or empty space. */
static
void
innodb_enable_monitor_at_startup(
/*=============================*/
	char*	str)	/*!< in/out: monitor counter enable list */
{
	static const char*	sep = " ;,";
	char*			last;

	ut_a(str);

	/* Walk through the string, and separate each monitor counter
	and/or counter group name, and calling innodb_monitor_update()
	if successfully updated. Please note that the "str" would be
	changed by strtok_r() as it walks through it. */
	for (char* option = strtok_r(str, sep, &last);
	     option;
	     option = strtok_r(NULL, sep, &last)) {
		ulint	ret;
		char*	option_name;

		ret = innodb_monitor_valid_byname(&option_name, option);

		/* The name is validated if ret == 0 */
		if (!ret) {
			innodb_monitor_update(NULL, NULL, &option,
					      MONITOR_TURN_ON, FALSE);
		} else {
			sql_print_warning("Invalid monitor counter"
					  " name: '%s'", option);
		}
	}
}

/****************************************************************//**
Callback function for accessing the InnoDB variables from MySQL:
SHOW VARIABLES. */
static
int
show_innodb_vars(
/*=============*/
	THD*		thd,
	SHOW_VAR*	var,
	char*		buff)
{
	innodb_export_status();
	var->type = SHOW_ARRAY;
	var->value = (char*) &innodb_status_variables;

	return(0);
}

/****************************************************************//**
This function checks each index name for a table against reserved
system default primary index name 'GEN_CLUST_INDEX'. If a name
matches, this function pushes an warning message to the client,
and returns true.
@return true if the index name matches the reserved name */

bool
innobase_index_name_is_reserved(
/*============================*/
	THD*		thd,		/*!< in/out: MySQL connection */
	const KEY*	key_info,	/*!< in: Indexes to be created */
	ulint		num_of_keys)	/*!< in: Number of indexes to
					be created. */
{
	const KEY*	key;
	uint		key_num;	/* index number */

	for (key_num = 0; key_num < num_of_keys; key_num++) {
		key = &key_info[key_num];

		if (innobase_strcasecmp(key->name,
					innobase_index_reserve_name) == 0) {
			/* Push warning to mysql */
			push_warning_printf(thd,
					    Sql_condition::SL_WARNING,
					    ER_WRONG_NAME_FOR_INDEX,
					    "Cannot Create Index with name "
					    "'%s'. The name is reserved "
					    "for the system default primary "
					    "index.",
					    innobase_index_reserve_name);

			my_error(ER_WRONG_NAME_FOR_INDEX, MYF(0),
				 innobase_index_reserve_name);

			return(true);
		}
	}

	return(false);
}

/***********************************************************************
Retrieve the FTS Relevance Ranking result for doc with doc_id
of prebuilt->fts_doc_id
@return the relevance ranking value */

float
innobase_fts_retrieve_ranking(
/*============================*/
		FT_INFO * fts_hdl)	/*!< in: FTS handler */
{
	row_prebuilt_t*	ft_prebuilt;
	fts_result_t*	result;

	result = ((NEW_FT_INFO*) fts_hdl)->ft_result;

	ft_prebuilt = ((NEW_FT_INFO*) fts_hdl)->ft_prebuilt;

	if (ft_prebuilt->read_just_key) {
		fts_ranking_t*  ranking =
			rbt_value(fts_ranking_t, result->current);
		return(ranking->rank);
	}

	/* Retrieve the ranking value for doc_id with value of
	prebuilt->fts_doc_id */
	return(fts_retrieve_ranking(result, ft_prebuilt->fts_doc_id));
}

/***********************************************************************
Free the memory for the FTS handler */

void
innobase_fts_close_ranking(
/*=======================*/
		FT_INFO * fts_hdl)
{
	fts_result_t*	result;

	((NEW_FT_INFO*) fts_hdl)->ft_prebuilt->in_fts_query = false;

	result = ((NEW_FT_INFO*) fts_hdl)->ft_result;

	fts_query_free_result(result);

	my_free((uchar*) fts_hdl);


	return;
}

/***********************************************************************
Find and Retrieve the FTS Relevance Ranking result for doc with doc_id
of prebuilt->fts_doc_id
@return the relevance ranking value */

float
innobase_fts_find_ranking(
/*======================*/
		FT_INFO*	fts_hdl,	/*!< in: FTS handler */
		uchar*		record,		/*!< in: Unused */
		uint		len)		/*!< in: Unused */
{
	row_prebuilt_t*	ft_prebuilt;
	fts_result_t*	result;

	ft_prebuilt = ((NEW_FT_INFO*) fts_hdl)->ft_prebuilt;
	result = ((NEW_FT_INFO*) fts_hdl)->ft_result;

	/* Retrieve the ranking value for doc_id with value of
	prebuilt->fts_doc_id */
	return(fts_retrieve_ranking(result, ft_prebuilt->fts_doc_id));
}

#ifdef UNIV_DEBUG
static my_bool	innodb_purge_run_now = TRUE;
static my_bool	innodb_purge_stop_now = TRUE;
static my_bool	innodb_log_checkpoint_now = TRUE;

/****************************************************************//**
Set the purge state to RUN. If purge is disabled then it
is a no-op. This function is registered as a callback with MySQL. */
static
void
purge_run_now_set(
/*==============*/
	THD*				thd	/*!< in: thread handle */
					__attribute__((unused)),
	struct st_mysql_sys_var*	var	/*!< in: pointer to system
						variable */
					__attribute__((unused)),
	void*				var_ptr	/*!< out: where the formal
						string goes */
					__attribute__((unused)),
	const void*			save)	/*!< in: immediate result from
						check function */
{
	if (*(my_bool*) save && trx_purge_state() != PURGE_STATE_DISABLED) {
		trx_purge_run();
	}
}

/****************************************************************//**
Set the purge state to STOP. If purge is disabled then it
is a no-op. This function is registered as a callback with MySQL. */
static
void
purge_stop_now_set(
/*===============*/
	THD*				thd	/*!< in: thread handle */
					__attribute__((unused)),
	struct st_mysql_sys_var*	var	/*!< in: pointer to system
						variable */
					__attribute__((unused)),
	void*				var_ptr	/*!< out: where the formal
						string goes */
					__attribute__((unused)),
	const void*			save)	/*!< in: immediate result from
						check function */
{
	if (*(my_bool*) save && trx_purge_state() != PURGE_STATE_DISABLED) {
		trx_purge_stop();
	}
}

/****************************************************************//**
Force innodb to checkpoint. */
static
void
checkpoint_now_set(
/*===============*/
	THD*				thd	/*!< in: thread handle */
					__attribute__((unused)),
	struct st_mysql_sys_var*	var	/*!< in: pointer to system
						variable */
					__attribute__((unused)),
	void*				var_ptr	/*!< out: where the formal
						string goes */
					__attribute__((unused)),
	const void*			save)	/*!< in: immediate result from
						check function */
{
	if (*(my_bool*) save) {
		while (log_sys->last_checkpoint_lsn < log_sys->lsn) {
			log_make_checkpoint_at(LSN_MAX, TRUE);
			fil_flush_file_spaces(FIL_LOG);
		}
		fil_write_flushed_lsn_to_data_files(log_sys->lsn, 0);
		fil_flush_file_spaces(FIL_TABLESPACE);
	}
}
#endif /* UNIV_DEBUG */

/***********************************************************************
@return version of the extended FTS API */
uint
innobase_fts_get_version()
/*======================*/
{
	/* Currently this doesn't make much sense as returning
	HA_CAN_FULLTEXT_EXT automatically mean this version is supported.
	This supposed to ease future extensions.  */
	return(2);
}

/***********************************************************************
@return Which part of the extended FTS API is supported */
ulonglong
innobase_fts_flags()
/*================*/
{
	return(FTS_ORDERED_RESULT | FTS_DOCID_IN_RESULT);
}


/***********************************************************************
Find and Retrieve the FTS doc_id for the current result row
@return the document ID */
ulonglong
innobase_fts_retrieve_docid(
/*========================*/
		FT_INFO_EXT * fts_hdl)	/*!< in: FTS handler */
{
	row_prebuilt_t* ft_prebuilt;
	fts_result_t*	result;

	ft_prebuilt = ((NEW_FT_INFO *)fts_hdl)->ft_prebuilt;
	result = ((NEW_FT_INFO *)fts_hdl)->ft_result;

	if (ft_prebuilt->read_just_key) {
		fts_ranking_t* ranking =
			rbt_value(fts_ranking_t, result->current);
		return(ranking->doc_id);
	}

	return(ft_prebuilt->fts_doc_id);
}

/***********************************************************************
Find and retrieve the size of the current result
@return number of matching rows */
ulonglong
innobase_fts_count_matches(
/*=======================*/
	FT_INFO_EXT* fts_hdl)	/*!< in: FTS handler */
{
	NEW_FT_INFO*	handle = (NEW_FT_INFO *) fts_hdl;

	if (handle->ft_result->rankings_by_id != 0) {
		return rbt_size(handle->ft_result->rankings_by_id);
	} else {
		return(0);
	}
}

/* These variables are never read by InnoDB or changed. They are a kind of
dummies that are needed by the MySQL infrastructure to call
buffer_pool_dump_now(), buffer_pool_load_now() and buffer_pool_load_abort()
by the user by doing:
  SET GLOBAL innodb_buffer_pool_dump_now=ON;
  SET GLOBAL innodb_buffer_pool_load_now=ON;
  SET GLOBAL innodb_buffer_pool_load_abort=ON;
Their values are read by MySQL and displayed to the user when the variables
are queried, e.g.:
  SELECT @@innodb_buffer_pool_dump_now;
  SELECT @@innodb_buffer_pool_load_now;
  SELECT @@innodb_buffer_pool_load_abort; */
static my_bool	innodb_buffer_pool_dump_now = FALSE;
static my_bool	innodb_buffer_pool_load_now = FALSE;
static my_bool	innodb_buffer_pool_load_abort = FALSE;

/****************************************************************//**
Trigger a dump of the buffer pool if innodb_buffer_pool_dump_now is set
to ON. This function is registered as a callback with MySQL. */
static
void
buffer_pool_dump_now(
/*=================*/
	THD*				thd	/*!< in: thread handle */
					__attribute__((unused)),
	struct st_mysql_sys_var*	var	/*!< in: pointer to system
						variable */
					__attribute__((unused)),
	void*				var_ptr	/*!< out: where the formal
						string goes */
					__attribute__((unused)),
	const void*			save)	/*!< in: immediate result from
						check function */
{
	if (*(my_bool*) save && !srv_read_only_mode) {
		buf_dump_start();
	}
}

/****************************************************************//**
Trigger a load of the buffer pool if innodb_buffer_pool_load_now is set
to ON. This function is registered as a callback with MySQL. */
static
void
buffer_pool_load_now(
/*=================*/
	THD*				thd	/*!< in: thread handle */
					__attribute__((unused)),
	struct st_mysql_sys_var*	var	/*!< in: pointer to system
						variable */
					__attribute__((unused)),
	void*				var_ptr	/*!< out: where the formal
						string goes */
					__attribute__((unused)),
	const void*			save)	/*!< in: immediate result from
						check function */
{
	if (*(my_bool*) save) {
		buf_load_start();
	}
}

/****************************************************************//**
Abort a load of the buffer pool if innodb_buffer_pool_load_abort
is set to ON. This function is registered as a callback with MySQL. */
static
void
buffer_pool_load_abort(
/*===================*/
	THD*				thd	/*!< in: thread handle */
					__attribute__((unused)),
	struct st_mysql_sys_var*	var	/*!< in: pointer to system
						variable */
					__attribute__((unused)),
	void*				var_ptr	/*!< out: where the formal
						string goes */
					__attribute__((unused)),
	const void*			save)	/*!< in: immediate result from
						check function */
{
	if (*(my_bool*) save) {
		buf_load_abort();
	}
}

/****************************************************************//**
Update the system variable innodb_log_write_ahead_size using the "saved"
value. This function is registered as a callback with MySQL. */
static
void
innodb_log_write_ahead_size_update(
/*===============================*/
	THD*				thd,	/*!< in: thread handle */
	struct st_mysql_sys_var*	var,	/*!< in: pointer to
						system variable */
	void*				var_ptr,/*!< out: where the
						formal string goes */
	const void*			save)	/*!< in: immediate result
						from check function */
{
	ulong	in_val = *static_cast<const ulong*>(save);

	ulong	val = OS_FILE_LOG_BLOCK_SIZE;

	while (val < in_val) {
		val = val * 2;
	}

	if (val > UNIV_PAGE_SIZE) {
		val = UNIV_PAGE_SIZE;
		push_warning_printf(thd, Sql_condition::SL_WARNING,
				    ER_WRONG_ARGUMENTS,
				    "innodb_log_write_ahead_size cannot"
				    " be set higher than innodb_page_size.");
		push_warning_printf(thd, Sql_condition::SL_WARNING,
				    ER_WRONG_ARGUMENTS,
				    "Setting innodb_log_write_ahead_size"
				    " to %lu",
				    UNIV_PAGE_SIZE);
	} else if (val != in_val) {
		push_warning_printf(thd, Sql_condition::SL_WARNING,
				    ER_WRONG_ARGUMENTS,
				    "innodb_log_write_ahead_size should be"
				    " set 2^n value and larger than 512.");
		push_warning_printf(thd, Sql_condition::SL_WARNING,
				    ER_WRONG_ARGUMENTS,
				    "Setting innodb_log_write_ahead_size"
				    " to %lu",
				    val);
	}

	srv_log_write_ahead_size = val;
}

static SHOW_VAR innodb_status_variables_export[]= {
	{"Innodb", (char*) &show_innodb_vars, SHOW_FUNC},
	{NullS, NullS, SHOW_LONG}
};

static struct st_mysql_storage_engine innobase_storage_engine=
{ MYSQL_HANDLERTON_INTERFACE_VERSION };

/* plugin options */

static MYSQL_SYSVAR_ENUM(checksum_algorithm, srv_checksum_algorithm,
  PLUGIN_VAR_RQCMDARG,
  "The algorithm InnoDB uses for page checksumming. Possible values are "
  "CRC32 (hardware accelerated if the CPU supports it) "
    "write crc32, allow any of the other checksums to match when reading; "
  "STRICT_CRC32 "
    "write crc32, do not allow other algorithms to match when reading; "
  "INNODB "
    "write a software calculated checksum, allow any other checksums "
    "to match when reading; "
  "STRICT_INNODB "
    "write a software calculated checksum, do not allow other algorithms "
    "to match when reading; "
  "NONE "
    "write a constant magic number, do not do any checksum verification "
    "when reading (same as innodb_checksums=OFF); "
  "STRICT_NONE "
    "write a constant magic number, do not allow values other than that "
    "magic number when reading; "
  "Files updated when this option is set to crc32 or strict_crc32 will "
  "not be readable by MySQL versions older than 5.6.3",
  NULL, NULL, SRV_CHECKSUM_ALGORITHM_INNODB,
  &innodb_checksum_algorithm_typelib);

static MYSQL_SYSVAR_BOOL(checksums, innobase_use_checksums,
  PLUGIN_VAR_NOCMDARG | PLUGIN_VAR_READONLY,
  "DEPRECATED. Use innodb_checksum_algorithm=NONE instead of setting "
  "this to OFF. "
  "Enable InnoDB checksums validation (enabled by default). "
  "Disable with --skip-innodb-checksums.",
  NULL, NULL, TRUE);

static MYSQL_SYSVAR_STR(data_home_dir, innobase_data_home_dir,
  PLUGIN_VAR_READONLY,
  "The common part for InnoDB table spaces.",
  NULL, NULL, NULL);

static MYSQL_SYSVAR_BOOL(doublewrite, innobase_use_doublewrite,
  PLUGIN_VAR_NOCMDARG | PLUGIN_VAR_READONLY,
  "Enable InnoDB doublewrite buffer (enabled by default). "
  "Disable with --skip-innodb-doublewrite.",
  NULL, NULL, TRUE);

static MYSQL_SYSVAR_ULONG(io_capacity, srv_io_capacity,
  PLUGIN_VAR_RQCMDARG,
  "Number of IOPs the server can do. Tunes the background IO rate",
  NULL, innodb_io_capacity_update, 200, 100, ~0UL, 0);

static MYSQL_SYSVAR_ULONG(io_capacity_max, srv_max_io_capacity,
  PLUGIN_VAR_RQCMDARG,
  "Limit to which innodb_io_capacity can be inflated.",
  NULL, innodb_io_capacity_max_update,
  SRV_MAX_IO_CAPACITY_DUMMY_DEFAULT, 100,
  SRV_MAX_IO_CAPACITY_LIMIT, 0);

#ifdef UNIV_DEBUG
static MYSQL_SYSVAR_BOOL(purge_run_now, innodb_purge_run_now,
  PLUGIN_VAR_OPCMDARG,
  "Set purge state to RUN",
  NULL, purge_run_now_set, FALSE);

static MYSQL_SYSVAR_BOOL(purge_stop_now, innodb_purge_stop_now,
  PLUGIN_VAR_OPCMDARG,
  "Set purge state to STOP",
  NULL, purge_stop_now_set, FALSE);

static MYSQL_SYSVAR_BOOL(log_checkpoint_now, innodb_log_checkpoint_now,
  PLUGIN_VAR_OPCMDARG,
  "Force checkpoint now",
  NULL, checkpoint_now_set, FALSE);
#endif /* UNIV_DEBUG */

static MYSQL_SYSVAR_ULONG(purge_batch_size, srv_purge_batch_size,
  PLUGIN_VAR_OPCMDARG,
  "Number of UNDO log pages to purge in one batch from the history list.",
  NULL, NULL,
  300,			/* Default setting */
  1,			/* Minimum value */
  5000, 0);		/* Maximum value */

static MYSQL_SYSVAR_ULONG(purge_threads, srv_n_purge_threads,
  PLUGIN_VAR_OPCMDARG | PLUGIN_VAR_READONLY,
  "Purge threads can be from 1 to 32. Default is 1.",
  NULL, NULL,
  1,			/* Default setting */
  1,			/* Minimum value */
  32, 0);		/* Maximum value */

static MYSQL_SYSVAR_ULONG(sync_array_size, srv_sync_array_size,
  PLUGIN_VAR_OPCMDARG | PLUGIN_VAR_READONLY,
  "Size of the mutex/lock wait array.",
  NULL, NULL,
  1,			/* Default setting */
  1,			/* Minimum value */
  1024, 0);		/* Maximum value */

static MYSQL_SYSVAR_ULONG(fast_shutdown, innobase_fast_shutdown,
  PLUGIN_VAR_OPCMDARG,
  "Speeds up the shutdown process of the InnoDB storage engine. Possible "
  "values are 0, 1 (faster) or 2 (fastest - crash-like).",
  NULL, NULL, 1, 0, 2, 0);

static MYSQL_SYSVAR_BOOL(file_per_table, srv_file_per_table,
  PLUGIN_VAR_NOCMDARG,
  "Stores each InnoDB table to an .ibd file in the database dir.",
  NULL, NULL, TRUE);

static MYSQL_SYSVAR_STR(file_format, innobase_file_format_name,
  PLUGIN_VAR_RQCMDARG,
  "File format to use for new tables in .ibd files.",
  innodb_file_format_name_validate,
  innodb_file_format_name_update, "Antelope");

/* "innobase_file_format_check" decides whether we would continue
booting the server if the file format stamped on the system
table space exceeds the maximum file format supported
by the server. Can be set during server startup at command
line or configure file, and a read only variable after
server startup */
static MYSQL_SYSVAR_BOOL(file_format_check, innobase_file_format_check,
  PLUGIN_VAR_NOCMDARG | PLUGIN_VAR_READONLY,
  "Whether to perform system file format check.",
  NULL, NULL, TRUE);

/* If a new file format is introduced, the file format
name needs to be updated accordingly. Please refer to
file_format_name_map[] defined in trx0sys.cc for the next
file format name. */
static MYSQL_SYSVAR_STR(file_format_max, innobase_file_format_max,
  PLUGIN_VAR_OPCMDARG,
  "The highest file format in the tablespace.",
  innodb_file_format_max_validate,
  innodb_file_format_max_update, "Antelope");

static MYSQL_SYSVAR_STR(ft_server_stopword_table, innobase_server_stopword_table,
  PLUGIN_VAR_OPCMDARG | PLUGIN_VAR_MEMALLOC,
  "The user supplied stopword table name.",
  innodb_stopword_table_validate,
  NULL,
  NULL);

static MYSQL_SYSVAR_UINT(flush_log_at_timeout, srv_flush_log_at_timeout,
  PLUGIN_VAR_OPCMDARG,
  "Write and flush logs every (n) second.",
  NULL, NULL, 1, 0, 2700, 0);

static MYSQL_SYSVAR_ULONG(flush_log_at_trx_commit, srv_flush_log_at_trx_commit,
  PLUGIN_VAR_OPCMDARG,
  "Set to 0 (write and flush once per second),"
  " 1 (write and flush at each commit)"
  " or 2 (write at commit, flush once per second).",
  NULL, NULL, 1, 0, 2, 0);

static MYSQL_SYSVAR_STR(flush_method, innobase_file_flush_method,
  PLUGIN_VAR_RQCMDARG | PLUGIN_VAR_READONLY,
  "With which method to flush data.", NULL, NULL, NULL);

static MYSQL_SYSVAR_BOOL(large_prefix, innobase_large_prefix,
  PLUGIN_VAR_NOCMDARG,
  "Support large index prefix length of REC_VERSION_56_MAX_INDEX_COL_LEN (3072) bytes.",
  NULL, NULL, FALSE);

static MYSQL_SYSVAR_BOOL(force_load_corrupted, srv_load_corrupted,
  PLUGIN_VAR_NOCMDARG | PLUGIN_VAR_READONLY,
  "Force InnoDB to load metadata of corrupted table.",
  NULL, NULL, FALSE);

static MYSQL_SYSVAR_BOOL(locks_unsafe_for_binlog, innobase_locks_unsafe_for_binlog,
  PLUGIN_VAR_NOCMDARG | PLUGIN_VAR_READONLY,
  "DEPRECATED. This option may be removed in future releases. "
  "Please use READ COMMITTED transaction isolation level instead. "
  "Force InnoDB to not use next-key locking, to use only row-level locking.",
  NULL, NULL, FALSE);

static MYSQL_SYSVAR_STR(log_group_home_dir, srv_log_group_home_dir,
  PLUGIN_VAR_RQCMDARG | PLUGIN_VAR_READONLY,
  "Path to InnoDB log files.", NULL, NULL, NULL);

static MYSQL_SYSVAR_ULONG(max_dirty_pages_pct, srv_max_buf_pool_modified_pct,
  PLUGIN_VAR_RQCMDARG,
  "Percentage of dirty pages allowed in bufferpool.",
  NULL, innodb_max_dirty_pages_pct_update, 75, 0, 99, 0);

static MYSQL_SYSVAR_ULONG(max_dirty_pages_pct_lwm,
  srv_max_dirty_pages_pct_lwm,
  PLUGIN_VAR_RQCMDARG,
  "Percentage of dirty pages at which flushing kicks in.",
  NULL, innodb_max_dirty_pages_pct_lwm_update, 0, 0, 99, 0);

static MYSQL_SYSVAR_ULONG(adaptive_flushing_lwm,
  srv_adaptive_flushing_lwm,
  PLUGIN_VAR_RQCMDARG,
  "Percentage of log capacity below which no adaptive flushing happens.",
  NULL, NULL, 10, 0, 70, 0);

static MYSQL_SYSVAR_BOOL(adaptive_flushing, srv_adaptive_flushing,
  PLUGIN_VAR_NOCMDARG,
  "Attempt flushing dirty pages to avoid IO bursts at checkpoints.",
  NULL, NULL, TRUE);

static MYSQL_SYSVAR_ULONG(flushing_avg_loops,
  srv_flushing_avg_loops,
  PLUGIN_VAR_RQCMDARG,
  "Number of iterations over which the background flushing is averaged.",
  NULL, NULL, 30, 1, 1000, 0);

static MYSQL_SYSVAR_ULONG(max_purge_lag, srv_max_purge_lag,
  PLUGIN_VAR_RQCMDARG,
  "Desired maximum length of the purge queue (0 = no limit)",
  NULL, NULL, 0, 0, ~0UL, 0);

static MYSQL_SYSVAR_ULONG(max_purge_lag_delay, srv_max_purge_lag_delay,
   PLUGIN_VAR_RQCMDARG,
   "Maximum delay of user threads in micro-seconds",
   NULL, NULL,
   0L,			/* Default seting */
   0L,			/* Minimum value */
   10000000UL, 0);	/* Maximum value */

static MYSQL_SYSVAR_BOOL(rollback_on_timeout, innobase_rollback_on_timeout,
  PLUGIN_VAR_OPCMDARG | PLUGIN_VAR_READONLY,
  "Roll back the complete transaction on lock wait timeout, for 4.x compatibility (disabled by default)",
  NULL, NULL, FALSE);

static MYSQL_SYSVAR_BOOL(status_file, innobase_create_status_file,
  PLUGIN_VAR_OPCMDARG | PLUGIN_VAR_NOSYSVAR,
  "Enable SHOW ENGINE INNODB STATUS output in the innodb_status.<pid> file",
  NULL, NULL, FALSE);

static MYSQL_SYSVAR_BOOL(stats_on_metadata, innobase_stats_on_metadata,
  PLUGIN_VAR_OPCMDARG,
  "Enable statistics gathering for metadata commands such as "
  "SHOW TABLE STATUS for tables that use transient statistics (off by default)",
  NULL, NULL, FALSE);

static MYSQL_SYSVAR_ULONGLONG(stats_sample_pages, srv_stats_transient_sample_pages,
  PLUGIN_VAR_RQCMDARG,
  "Deprecated, use innodb_stats_transient_sample_pages instead",
  NULL, innodb_stats_sample_pages_update, 8, 1, ~0ULL, 0);

static MYSQL_SYSVAR_ULONGLONG(stats_transient_sample_pages,
  srv_stats_transient_sample_pages,
  PLUGIN_VAR_RQCMDARG,
  "The number of leaf index pages to sample when calculating transient "
  "statistics (if persistent statistics are not used, default 8)",
  NULL, NULL, 8, 1, ~0ULL, 0);

static MYSQL_SYSVAR_BOOL(stats_persistent, srv_stats_persistent,
  PLUGIN_VAR_OPCMDARG,
  "InnoDB persistent statistics enabled for all tables unless overridden "
  "at table level",
  NULL, NULL, TRUE);

static MYSQL_SYSVAR_BOOL(stats_auto_recalc, srv_stats_auto_recalc,
  PLUGIN_VAR_OPCMDARG,
  "InnoDB automatic recalculation of persistent statistics enabled for all "
  "tables unless overridden at table level (automatic recalculation is only "
  "done when InnoDB decides that the table has changed too much and needs a "
  "new statistics)",
  NULL, NULL, TRUE);

static MYSQL_SYSVAR_ULONGLONG(stats_persistent_sample_pages,
  srv_stats_persistent_sample_pages,
  PLUGIN_VAR_RQCMDARG,
  "The number of leaf index pages to sample when calculating persistent "
  "statistics (by ANALYZE, default 20)",
  NULL, NULL, 20, 1, ~0ULL, 0);

static MYSQL_SYSVAR_BOOL(adaptive_hash_index, btr_search_enabled,
  PLUGIN_VAR_OPCMDARG,
  "Enable InnoDB adaptive hash index (enabled by default).  "
  "Disable with --skip-innodb-adaptive-hash-index.",
  NULL, innodb_adaptive_hash_index_update, TRUE);

static MYSQL_SYSVAR_ULONG(replication_delay, srv_replication_delay,
  PLUGIN_VAR_RQCMDARG,
  "Replication thread delay (ms) on the slave server if "
  "innodb_thread_concurrency is reached (0 by default)",
  NULL, NULL, 0, 0, ~0UL, 0);

static MYSQL_SYSVAR_UINT(compression_level, page_zip_level,
  PLUGIN_VAR_RQCMDARG,
  "Compression level used for compressed row format.  0 is no compression"
  ", 1 is fastest, 9 is best compression and default is 6.",
  NULL, NULL, DEFAULT_COMPRESSION_LEVEL, 0, 9, 0);

static MYSQL_SYSVAR_BOOL(log_compressed_pages, page_zip_log_pages,
       PLUGIN_VAR_OPCMDARG,
  "Enables/disables the logging of entire compressed page images."
  " InnoDB logs the compressed pages to prevent corruption if"
  " the zlib compression algorithm changes."
  " When turned OFF, InnoDB will assume that the zlib"
  " compression algorithm doesn't change.",
  NULL, NULL, TRUE);

static MYSQL_SYSVAR_LONG(additional_mem_pool_size, innobase_additional_mem_pool_size,
  PLUGIN_VAR_RQCMDARG | PLUGIN_VAR_READONLY,
  "DEPRECATED. This option may be removed in future releases, "
  "together with the option innodb_use_sys_malloc and with the InnoDB's "
  "internal memory allocator. "
  "Size of a memory pool InnoDB uses to store data dictionary information and other internal data structures.",
  NULL, NULL, 8*1024*1024L, 512*1024L, LONG_MAX, 1024);

static MYSQL_SYSVAR_ULONG(autoextend_increment,
  srv_sys_space.m_auto_extend_increment,
  PLUGIN_VAR_RQCMDARG,
  "Data file autoextend increment in megabytes",
  NULL, NULL, 64L, 1L, 1000L, 0);

/* If the default value of innodb_buffer_pool_size is increased to be more than
BUF_POOL_SIZE_THRESHOLD (srv/srv0start.cc), then SRV_BUF_POOL_INSTANCES_NOT_SET
can be removed and 8 used instead. The problem with the current setup is that
with 128MiB default buffer pool size and 8 instances by default we would emit
a warning when no options are specified. */
static MYSQL_SYSVAR_LONGLONG(buffer_pool_size, innobase_buffer_pool_size,
  PLUGIN_VAR_RQCMDARG | PLUGIN_VAR_READONLY,
  "The size of the memory buffer InnoDB uses to cache data and indexes of its tables.",
  NULL, NULL, 128*1024*1024L, 5*1024*1024L, LONGLONG_MAX, 1024*1024L);

#if defined UNIV_DEBUG || defined UNIV_PERF_DEBUG
static MYSQL_SYSVAR_ULONG(page_hash_locks, srv_n_page_hash_locks,
  PLUGIN_VAR_OPCMDARG | PLUGIN_VAR_READONLY,
  "Number of rw_locks protecting buffer pool page_hash. Rounded up to the next power of 2",
  NULL, NULL, 16, 1, MAX_PAGE_HASH_LOCKS, 0);

static MYSQL_SYSVAR_ULONG(doublewrite_batch_size, srv_doublewrite_batch_size,
  PLUGIN_VAR_OPCMDARG | PLUGIN_VAR_READONLY,
  "Number of pages reserved in doublewrite buffer for batch flushing",
  NULL, NULL, 120, 1, 127, 0);
#endif /* defined UNIV_DEBUG || defined UNIV_PERF_DEBUG */

static MYSQL_SYSVAR_ULONG(buffer_pool_instances, srv_buf_pool_instances,
  PLUGIN_VAR_RQCMDARG | PLUGIN_VAR_READONLY,
  "Number of buffer pool instances, set to higher value on high-end machines to increase scalability",
  NULL, NULL, SRV_BUF_POOL_INSTANCES_NOT_SET, 0, MAX_BUFFER_POOLS, 0);

static MYSQL_SYSVAR_STR(buffer_pool_filename, srv_buf_dump_filename,
  PLUGIN_VAR_RQCMDARG | PLUGIN_VAR_MEMALLOC,
  "Filename to/from which to dump/load the InnoDB buffer pool",
  innodb_srv_buf_dump_filename_validate, NULL, SRV_BUF_DUMP_FILENAME_DEFAULT);

static MYSQL_SYSVAR_BOOL(buffer_pool_dump_now, innodb_buffer_pool_dump_now,
  PLUGIN_VAR_RQCMDARG,
  "Trigger an immediate dump of the buffer pool into a file named @@innodb_buffer_pool_filename",
  NULL, buffer_pool_dump_now, FALSE);

static MYSQL_SYSVAR_BOOL(buffer_pool_dump_at_shutdown, srv_buffer_pool_dump_at_shutdown,
  PLUGIN_VAR_RQCMDARG,
  "Dump the buffer pool into a file named @@innodb_buffer_pool_filename",
  NULL, NULL, FALSE);

static MYSQL_SYSVAR_ULONG(buffer_pool_dump_pct, srv_buf_pool_dump_pct,
  PLUGIN_VAR_RQCMDARG,
  "Dump only the hottest N% of each buffer pool, defaults to 100",
  NULL, NULL, 100, 1, 100, 0);

#ifdef UNIV_DEBUG
static MYSQL_SYSVAR_STR(buffer_pool_evict, srv_buffer_pool_evict,
  PLUGIN_VAR_RQCMDARG,
  "Evict pages from the buffer pool",
  NULL, innodb_buffer_pool_evict_update, "");
#endif /* UNIV_DEBUG */

static MYSQL_SYSVAR_BOOL(buffer_pool_load_now, innodb_buffer_pool_load_now,
  PLUGIN_VAR_RQCMDARG,
  "Trigger an immediate load of the buffer pool from a file named @@innodb_buffer_pool_filename",
  NULL, buffer_pool_load_now, FALSE);

static MYSQL_SYSVAR_BOOL(buffer_pool_load_abort, innodb_buffer_pool_load_abort,
  PLUGIN_VAR_RQCMDARG,
  "Abort a currently running load of the buffer pool",
  NULL, buffer_pool_load_abort, FALSE);

/* there is no point in changing this during runtime, thus readonly */
static MYSQL_SYSVAR_BOOL(buffer_pool_load_at_startup, srv_buffer_pool_load_at_startup,
  PLUGIN_VAR_RQCMDARG | PLUGIN_VAR_READONLY,
  "Load the buffer pool from a file named @@innodb_buffer_pool_filename",
  NULL, NULL, FALSE);

static MYSQL_SYSVAR_ULONG(lru_scan_depth, srv_LRU_scan_depth,
  PLUGIN_VAR_RQCMDARG,
  "How deep to scan LRU to keep it clean",
  NULL, NULL, 1024, 100, ~0UL, 0);

static MYSQL_SYSVAR_ULONG(flush_neighbors, srv_flush_neighbors,
  PLUGIN_VAR_OPCMDARG,
  "Set to 0 (don't flush neighbors from buffer pool),"
  " 1 (flush contiguous neighbors from buffer pool)"
  " or 2 (flush neighbors from buffer pool),"
  " when flushing a block",
  NULL, NULL, 1, 0, 2, 0);

static MYSQL_SYSVAR_ULONG(commit_concurrency, innobase_commit_concurrency,
  PLUGIN_VAR_RQCMDARG,
  "Helps in performance tuning in heavily concurrent environments.",
  innobase_commit_concurrency_validate, NULL, 0, 0, 1000, 0);

static MYSQL_SYSVAR_ULONG(concurrency_tickets, srv_n_free_tickets_to_enter,
  PLUGIN_VAR_RQCMDARG,
  "Number of times a thread is allowed to enter InnoDB within the same SQL query after it has once got the ticket",
  NULL, NULL, 5000L, 1L, ~0UL, 0);

static MYSQL_SYSVAR_LONG(file_io_threads, innobase_file_io_threads,
  PLUGIN_VAR_RQCMDARG | PLUGIN_VAR_READONLY | PLUGIN_VAR_NOSYSVAR,
  "Number of file I/O threads in InnoDB.",
  NULL, NULL, 4, 4, 64, 0);

static MYSQL_SYSVAR_BOOL(ft_enable_diag_print, fts_enable_diag_print,
  PLUGIN_VAR_OPCMDARG,
  "Whether to enable additional FTS diagnostic printout ",
  NULL, NULL, FALSE);

static MYSQL_SYSVAR_BOOL(disable_sort_file_cache, srv_disable_sort_file_cache,
  PLUGIN_VAR_OPCMDARG,
  "Whether to disable OS system file cache for sort I/O",
  NULL, NULL, FALSE);

static MYSQL_SYSVAR_STR(ft_aux_table, fts_internal_tbl_name,
  PLUGIN_VAR_RQCMDARG | PLUGIN_VAR_MEMALLOC,
  "FTS internal auxiliary table to be checked",
  innodb_internal_table_validate,
  NULL, NULL);

static MYSQL_SYSVAR_ULONG(ft_cache_size, fts_max_cache_size,
  PLUGIN_VAR_RQCMDARG | PLUGIN_VAR_READONLY,
  "InnoDB Fulltext search cache size in bytes",
  NULL, NULL, 8000000, 1600000, 80000000, 0);

static MYSQL_SYSVAR_ULONG(ft_total_cache_size, fts_max_total_cache_size,
  PLUGIN_VAR_RQCMDARG | PLUGIN_VAR_READONLY,
  "Total memory allocated for InnoDB Fulltext Search cache",
  NULL, NULL, 640000000, 32000000, 1600000000, 0);

static MYSQL_SYSVAR_ULONG(ft_result_cache_limit, fts_result_cache_limit,
  PLUGIN_VAR_RQCMDARG,
  "InnoDB Fulltext search query result cache limit in bytes",
  NULL, NULL, 2000000000L, 1000000L, ~0UL, 0);

static MYSQL_SYSVAR_ULONG(ft_min_token_size, fts_min_token_size,
  PLUGIN_VAR_RQCMDARG | PLUGIN_VAR_READONLY,
  "InnoDB Fulltext search minimum token size in characters",
  NULL, NULL, 3, 0, 16, 0);

static MYSQL_SYSVAR_ULONG(ft_max_token_size, fts_max_token_size,
  PLUGIN_VAR_RQCMDARG | PLUGIN_VAR_READONLY,
  "InnoDB Fulltext search maximum token size in characters",
  NULL, NULL, FTS_MAX_WORD_LEN_IN_CHAR, 10, FTS_MAX_WORD_LEN_IN_CHAR, 0);

static MYSQL_SYSVAR_ULONG(ft_num_word_optimize, fts_num_word_optimize,
  PLUGIN_VAR_OPCMDARG,
  "InnoDB Fulltext search number of words to optimize for each optimize table call ",
  NULL, NULL, 2000, 1000, 10000, 0);

static MYSQL_SYSVAR_ULONG(ft_sort_pll_degree, fts_sort_pll_degree,
  PLUGIN_VAR_RQCMDARG | PLUGIN_VAR_READONLY,
  "InnoDB Fulltext search parallel sort degree, will round up to nearest power of 2 number",
  NULL, NULL, 2, 1, 16, 0);

static MYSQL_SYSVAR_ULONG(sort_buffer_size, srv_sort_buf_size,
  PLUGIN_VAR_RQCMDARG | PLUGIN_VAR_READONLY,
  "Memory buffer size for index creation",
  NULL, NULL, 1048576, 65536, 64<<20, 0);

static MYSQL_SYSVAR_ULONGLONG(online_alter_log_max_size, srv_online_max_size,
  PLUGIN_VAR_RQCMDARG,
  "Maximum modification log file size for online index creation",
  NULL, NULL, 128<<20, 65536, ~0ULL, 0);

static MYSQL_SYSVAR_BOOL(optimize_fulltext_only, innodb_optimize_fulltext_only,
  PLUGIN_VAR_NOCMDARG,
  "Only optimize the Fulltext index of the table",
  NULL, NULL, FALSE);

static MYSQL_SYSVAR_ULONG(read_io_threads, innobase_read_io_threads,
  PLUGIN_VAR_RQCMDARG | PLUGIN_VAR_READONLY,
  "Number of background read I/O threads in InnoDB.",
  NULL, NULL, 4, 1, 64, 0);

static MYSQL_SYSVAR_ULONG(write_io_threads, innobase_write_io_threads,
  PLUGIN_VAR_RQCMDARG | PLUGIN_VAR_READONLY,
  "Number of background write I/O threads in InnoDB.",
  NULL, NULL, 4, 1, 64, 0);

static MYSQL_SYSVAR_ULONG(force_recovery, srv_force_recovery,
  PLUGIN_VAR_RQCMDARG | PLUGIN_VAR_READONLY,
  "Helps to save your data in case the disk image of the database becomes corrupt.",
  NULL, NULL, 0, 0, 6, 0);

#ifndef DBUG_OFF
static MYSQL_SYSVAR_ULONG(force_recovery_crash, srv_force_recovery_crash,
  PLUGIN_VAR_RQCMDARG | PLUGIN_VAR_READONLY,
  "Kills the server during crash recovery.",
  NULL, NULL, 0, 0, 100, 0);
#endif /* !DBUG_OFF */

static MYSQL_SYSVAR_ULONG(page_size, srv_page_size,
  PLUGIN_VAR_OPCMDARG | PLUGIN_VAR_READONLY,
  "Page size to use for all InnoDB tablespaces.",
  NULL, NULL, UNIV_PAGE_SIZE_DEF,
  UNIV_PAGE_SIZE_MIN, UNIV_PAGE_SIZE_MAX, 0);

static MYSQL_SYSVAR_LONG(log_buffer_size, innobase_log_buffer_size,
  PLUGIN_VAR_RQCMDARG | PLUGIN_VAR_READONLY,
  "The size of the buffer which InnoDB uses to write log to the log files on disk.",
  NULL, NULL, 8*1024*1024L, 256*1024L, LONG_MAX, 1024);

static MYSQL_SYSVAR_LONGLONG(log_file_size, innobase_log_file_size,
  PLUGIN_VAR_RQCMDARG | PLUGIN_VAR_READONLY,
  "Size of each log file in a log group.",
  NULL, NULL, 48*1024*1024L, 1*1024*1024L, LONGLONG_MAX, 1024*1024L);

static MYSQL_SYSVAR_ULONG(log_files_in_group, srv_n_log_files,
  PLUGIN_VAR_RQCMDARG | PLUGIN_VAR_READONLY,
  "Number of log files in the log group. InnoDB writes to the files in a circular fashion.",
  NULL, NULL, 2, 2, SRV_N_LOG_FILES_MAX, 0);

static MYSQL_SYSVAR_ULONG(log_write_ahead_size, srv_log_write_ahead_size,
  PLUGIN_VAR_RQCMDARG,
  "Redo log write ahead unit size to avoid read-on-write,"
  " it should match the OS cache block IO size",
  NULL, innodb_log_write_ahead_size_update,
  8*1024L, OS_FILE_LOG_BLOCK_SIZE, UNIV_PAGE_SIZE_DEF, OS_FILE_LOG_BLOCK_SIZE);

static MYSQL_SYSVAR_UINT(old_blocks_pct, innobase_old_blocks_pct,
  PLUGIN_VAR_RQCMDARG,
  "Percentage of the buffer pool to reserve for 'old' blocks.",
  NULL, innodb_old_blocks_pct_update, 100 * 3 / 8, 5, 95, 0);

static MYSQL_SYSVAR_UINT(old_blocks_time, buf_LRU_old_threshold_ms,
  PLUGIN_VAR_RQCMDARG,
  "Move blocks to the 'new' end of the buffer pool if the first access"
  " was at least this many milliseconds ago."
  " The timeout is disabled if 0.",
  NULL, NULL, 1000, 0, UINT_MAX32, 0);

static MYSQL_SYSVAR_LONG(open_files, innobase_open_files,
  PLUGIN_VAR_RQCMDARG | PLUGIN_VAR_READONLY,
  "How many files at the maximum InnoDB keeps open at the same time.",
  NULL, NULL, 0L, 0L, LONG_MAX, 0);

static MYSQL_SYSVAR_ULONG(sync_spin_loops, srv_n_spin_wait_rounds,
  PLUGIN_VAR_RQCMDARG,
  "Count of spin-loop rounds in InnoDB mutexes (30 by default)",
  NULL, NULL, 30L, 0L, ~0UL, 0);

static MYSQL_SYSVAR_ULONG(spin_wait_delay, srv_spin_wait_delay,
  PLUGIN_VAR_OPCMDARG,
  "Maximum delay between polling for a spin lock (6 by default)",
  NULL, NULL, 6L, 0L, ~0UL, 0);

static MYSQL_SYSVAR_ULONG(thread_concurrency, srv_thread_concurrency,
  PLUGIN_VAR_RQCMDARG,
  "Helps in performance tuning in heavily concurrent environments. Sets the maximum number of threads allowed inside InnoDB. Value 0 will disable the thread throttling.",
  NULL, NULL, 0, 0, 1000, 0);

#ifdef HAVE_ATOMIC_BUILTINS
static MYSQL_SYSVAR_ULONG(
  adaptive_max_sleep_delay, srv_adaptive_max_sleep_delay,
  PLUGIN_VAR_RQCMDARG,
  "The upper limit of the sleep delay in usec. Value of 0 disables it.",
  NULL, NULL,
  150000,			/* Default setting */
  0,				/* Minimum value */
  1000000, 0);			/* Maximum value */
#endif /* HAVE_ATOMIC_BUILTINS */

static MYSQL_SYSVAR_ULONG(thread_sleep_delay, srv_thread_sleep_delay,
  PLUGIN_VAR_RQCMDARG,
  "Time of innodb thread sleeping before joining InnoDB queue (usec). "
  "Value 0 disable a sleep",
  NULL, NULL,
  10000L,
  0L,
  ~0UL, 0);

static MYSQL_SYSVAR_STR(data_file_path, innobase_data_file_path,
  PLUGIN_VAR_RQCMDARG | PLUGIN_VAR_READONLY,
  "Path to individual files and their sizes.",
  NULL, NULL, NULL);

static MYSQL_SYSVAR_STR(temp_data_file_path, innobase_temp_data_file_path,
  PLUGIN_VAR_RQCMDARG | PLUGIN_VAR_READONLY,
  "Path to files and their sizes making temp-tablespace.",
  NULL, NULL, NULL);

static MYSQL_SYSVAR_STR(undo_directory, srv_undo_dir,
  PLUGIN_VAR_RQCMDARG | PLUGIN_VAR_READONLY,
  "Directory where undo tablespace files live, this path can be absolute.",
  NULL, NULL, ".");

static MYSQL_SYSVAR_ULONG(undo_tablespaces, srv_undo_tablespaces,
  PLUGIN_VAR_RQCMDARG | PLUGIN_VAR_READONLY,
  "Number of undo tablespaces to use. ",
  NULL, NULL,
  0L,			/* Default seting */
  0L,			/* Minimum value */
  126L, 0);		/* Maximum value */

static MYSQL_SYSVAR_ULONG(undo_logs, srv_undo_logs,
  PLUGIN_VAR_OPCMDARG,
  "Number of undo logs to use.",
  NULL, NULL,
  TRX_SYS_N_RSEGS,	/* Default setting */
  1,			/* Minimum value */
  TRX_SYS_N_RSEGS, 0);	/* Maximum value */

/* Alias for innodb_undo_logs, this config variable is deprecated. */
static MYSQL_SYSVAR_ULONG(rollback_segments, srv_undo_logs,
  PLUGIN_VAR_OPCMDARG,
  "Number of undo logs to use (deprecated).",
  NULL, NULL,
  TRX_SYS_N_RSEGS,	/* Default setting */
  1,			/* Minimum value */
  TRX_SYS_N_RSEGS, 0);	/* Maximum value */

static MYSQL_SYSVAR_LONG(autoinc_lock_mode, innobase_autoinc_lock_mode,
  PLUGIN_VAR_RQCMDARG | PLUGIN_VAR_READONLY,
  "The AUTOINC lock modes supported by InnoDB:               "
  "0 => Old style AUTOINC locking (for backward"
  " compatibility)                                           "
  "1 => New style AUTOINC locking                            "
  "2 => No AUTOINC locking (unsafe for SBR)",
  NULL, NULL,
  AUTOINC_NEW_STYLE_LOCKING,	/* Default setting */
  AUTOINC_OLD_STYLE_LOCKING,	/* Minimum value */
  AUTOINC_NO_LOCKING, 0);	/* Maximum value */

static MYSQL_SYSVAR_STR(version, innodb_version_str,
  PLUGIN_VAR_NOCMDOPT | PLUGIN_VAR_READONLY,
  "InnoDB version", NULL, NULL, INNODB_VERSION_STR);

static MYSQL_SYSVAR_BOOL(use_sys_malloc, srv_use_sys_malloc,
  PLUGIN_VAR_NOCMDARG | PLUGIN_VAR_READONLY,
  "DEPRECATED. This option may be removed in future releases, "
  "together with the InnoDB's internal memory allocator. "
  "Use OS memory allocator instead of InnoDB's internal memory allocator",
  NULL, NULL, TRUE);

static MYSQL_SYSVAR_BOOL(use_native_aio, srv_use_native_aio,
  PLUGIN_VAR_NOCMDARG | PLUGIN_VAR_READONLY,
  "Use native AIO if supported on this platform.",
  NULL, NULL, TRUE);

static MYSQL_SYSVAR_BOOL(api_enable_binlog, ib_binlog_enabled,
  PLUGIN_VAR_NOCMDARG | PLUGIN_VAR_READONLY,
  "Enable binlog for applications direct access InnoDB through InnoDB APIs",
  NULL, NULL, FALSE);

static MYSQL_SYSVAR_BOOL(api_enable_mdl, ib_mdl_enabled,
  PLUGIN_VAR_NOCMDARG | PLUGIN_VAR_READONLY,
  "Enable MDL for applications direct access InnoDB through InnoDB APIs",
  NULL, NULL, FALSE);

static MYSQL_SYSVAR_BOOL(api_disable_rowlock, ib_disable_row_lock,
  PLUGIN_VAR_NOCMDARG | PLUGIN_VAR_READONLY,
  "Disable row lock when direct access InnoDB through InnoDB APIs",
  NULL, NULL, FALSE);

static MYSQL_SYSVAR_ULONG(api_trx_level, ib_trx_level_setting,
  PLUGIN_VAR_OPCMDARG,
  "InnoDB API transaction isolation level",
  NULL, NULL,
  0,		/* Default setting */
  0,		/* Minimum value */
  3, 0);	/* Maximum value */

static MYSQL_SYSVAR_ULONG(api_bk_commit_interval, ib_bk_commit_interval,
  PLUGIN_VAR_OPCMDARG,
  "Background commit interval in seconds",
  NULL, NULL,
  5,		/* Default setting */
  1,		/* Minimum value */
  1024 * 1024 * 1024, 0);	/* Maximum value */

static MYSQL_SYSVAR_STR(change_buffering, innobase_change_buffering,
  PLUGIN_VAR_RQCMDARG,
  "Buffer changes to reduce random access: "
  "OFF, ON, inserting, deleting, changing, or purging.",
  innodb_change_buffering_validate,
  innodb_change_buffering_update, "all");

static MYSQL_SYSVAR_UINT(change_buffer_max_size,
  innobase_change_buffer_max_size,
  PLUGIN_VAR_RQCMDARG,
  "Maximum on-disk size of change buffer in terms of percentage"
  " of the buffer pool.",
  NULL, innodb_change_buffer_max_size_update,
  CHANGE_BUFFER_DEFAULT_SIZE, 0, 50, 0);

static MYSQL_SYSVAR_ENUM(stats_method, srv_innodb_stats_method,
   PLUGIN_VAR_RQCMDARG,
  "Specifies how InnoDB index statistics collection code should "
  "treat NULLs. Possible values are NULLS_EQUAL (default), "
  "NULLS_UNEQUAL and NULLS_IGNORED",
   NULL, NULL, SRV_STATS_NULLS_EQUAL, &innodb_stats_method_typelib);

#if defined UNIV_DEBUG || defined UNIV_IBUF_DEBUG
static MYSQL_SYSVAR_UINT(change_buffering_debug, ibuf_debug,
  PLUGIN_VAR_RQCMDARG,
  "Debug flags for InnoDB change buffering (0=none, 2=crash at merge)",
  NULL, NULL, 0, 0, 2, 0);

static MYSQL_SYSVAR_BOOL(disable_background_merge,
  srv_ibuf_disable_background_merge,
  PLUGIN_VAR_NOCMDARG | PLUGIN_VAR_RQCMDARG,
  "Disable change buffering merges by the master thread",
  NULL, NULL, FALSE);
#endif /* UNIV_DEBUG || UNIV_IBUF_DEBUG */

static MYSQL_SYSVAR_BOOL(random_read_ahead, srv_random_read_ahead,
  PLUGIN_VAR_NOCMDARG,
  "Whether to use read ahead for random access within an extent.",
  NULL, NULL, FALSE);

static MYSQL_SYSVAR_ULONG(read_ahead_threshold, srv_read_ahead_threshold,
  PLUGIN_VAR_RQCMDARG,
  "Number of pages that must be accessed sequentially for InnoDB to "
  "trigger a readahead.",
  NULL, NULL, 56, 0, 64, 0);

static MYSQL_SYSVAR_STR(monitor_enable, innobase_enable_monitor_counter,
  PLUGIN_VAR_RQCMDARG,
  "Turn on a monitor counter",
  innodb_monitor_validate,
  innodb_enable_monitor_update, NULL);

static MYSQL_SYSVAR_STR(monitor_disable, innobase_disable_monitor_counter,
  PLUGIN_VAR_RQCMDARG,
  "Turn off a monitor counter",
  innodb_monitor_validate,
  innodb_disable_monitor_update, NULL);

static MYSQL_SYSVAR_STR(monitor_reset, innobase_reset_monitor_counter,
  PLUGIN_VAR_RQCMDARG,
  "Reset a monitor counter",
  innodb_monitor_validate,
  innodb_reset_monitor_update, NULL);

static MYSQL_SYSVAR_STR(monitor_reset_all, innobase_reset_all_monitor_counter,
  PLUGIN_VAR_RQCMDARG,
  "Reset all values for a monitor counter",
  innodb_monitor_validate,
  innodb_reset_all_monitor_update, NULL);

static MYSQL_SYSVAR_BOOL(print_all_deadlocks, srv_print_all_deadlocks,
  PLUGIN_VAR_OPCMDARG,
  "Print all deadlocks to MySQL error log (off by default)",
  NULL, NULL, FALSE);

static MYSQL_SYSVAR_ULONG(compression_failure_threshold_pct,
  zip_failure_threshold_pct, PLUGIN_VAR_OPCMDARG,
  "If the compression failure rate of a table is greater than this number"
  " more padding is added to the pages to reduce the failures. A value of"
  " zero implies no padding",
  NULL, NULL, 5, 0, 100, 0);

static MYSQL_SYSVAR_ULONG(compression_pad_pct_max,
  zip_pad_max, PLUGIN_VAR_OPCMDARG,
  "Percentage of empty space on a data page that can be reserved"
  " to make the page compressible.",
  NULL, NULL, 50, 0, 75, 0);

static MYSQL_SYSVAR_BOOL(read_only, srv_read_only_mode,
  PLUGIN_VAR_OPCMDARG | PLUGIN_VAR_READONLY,
  "Start InnoDB in read only mode (off by default)",
  NULL, NULL, FALSE);

static MYSQL_SYSVAR_BOOL(cmp_per_index_enabled, srv_cmp_per_index_enabled,
  PLUGIN_VAR_OPCMDARG,
  "Enable INFORMATION_SCHEMA.innodb_cmp_per_index, "
  "may have negative impact on performance (off by default)",
  NULL, innodb_cmp_per_index_update, FALSE);

#ifdef UNIV_DEBUG
static MYSQL_SYSVAR_UINT(trx_rseg_n_slots_debug, trx_rseg_n_slots_debug,
  PLUGIN_VAR_RQCMDARG,
  "Debug flags for InnoDB to limit TRX_RSEG_N_SLOTS for trx_rsegf_undo_find_free()",
  NULL, NULL, 0, 0, 1024, 0);

static MYSQL_SYSVAR_UINT(limit_optimistic_insert_debug,
  btr_cur_limit_optimistic_insert_debug, PLUGIN_VAR_RQCMDARG,
  "Artificially limit the number of records per B-tree page (0=unlimited).",
  NULL, NULL, 0, 0, UINT_MAX32, 0);

static MYSQL_SYSVAR_BOOL(trx_purge_view_update_only_debug,
  srv_purge_view_update_only_debug, PLUGIN_VAR_NOCMDARG,
  "Pause actual purging any delete-marked records, but merely update the purge view. "
  "It is to create artificially the situation the purge view have been updated "
  "but the each purges were not done yet.",
  NULL, NULL, FALSE);
#endif /* UNIV_DEBUG */

static struct st_mysql_sys_var* innobase_system_variables[]= {
  MYSQL_SYSVAR(additional_mem_pool_size),
  MYSQL_SYSVAR(api_trx_level),
  MYSQL_SYSVAR(api_bk_commit_interval),
  MYSQL_SYSVAR(autoextend_increment),
  MYSQL_SYSVAR(buffer_pool_size),
  MYSQL_SYSVAR(buffer_pool_instances),
  MYSQL_SYSVAR(buffer_pool_filename),
  MYSQL_SYSVAR(buffer_pool_dump_now),
  MYSQL_SYSVAR(buffer_pool_dump_at_shutdown),
  MYSQL_SYSVAR(buffer_pool_dump_pct),
#ifdef UNIV_DEBUG
  MYSQL_SYSVAR(buffer_pool_evict),
#endif /* UNIV_DEBUG */
  MYSQL_SYSVAR(buffer_pool_load_now),
  MYSQL_SYSVAR(buffer_pool_load_abort),
  MYSQL_SYSVAR(buffer_pool_load_at_startup),
  MYSQL_SYSVAR(lru_scan_depth),
  MYSQL_SYSVAR(flush_neighbors),
  MYSQL_SYSVAR(checksum_algorithm),
  MYSQL_SYSVAR(checksums),
  MYSQL_SYSVAR(commit_concurrency),
  MYSQL_SYSVAR(concurrency_tickets),
  MYSQL_SYSVAR(compression_level),
  MYSQL_SYSVAR(data_file_path),
  MYSQL_SYSVAR(temp_data_file_path),
  MYSQL_SYSVAR(data_home_dir),
  MYSQL_SYSVAR(doublewrite),
  MYSQL_SYSVAR(api_enable_binlog),
  MYSQL_SYSVAR(api_enable_mdl),
  MYSQL_SYSVAR(api_disable_rowlock),
  MYSQL_SYSVAR(fast_shutdown),
  MYSQL_SYSVAR(file_io_threads),
  MYSQL_SYSVAR(read_io_threads),
  MYSQL_SYSVAR(write_io_threads),
  MYSQL_SYSVAR(file_per_table),
  MYSQL_SYSVAR(file_format),
  MYSQL_SYSVAR(file_format_check),
  MYSQL_SYSVAR(file_format_max),
  MYSQL_SYSVAR(flush_log_at_timeout),
  MYSQL_SYSVAR(flush_log_at_trx_commit),
  MYSQL_SYSVAR(flush_method),
  MYSQL_SYSVAR(force_recovery),
#ifndef DBUG_OFF
  MYSQL_SYSVAR(force_recovery_crash),
#endif /* !DBUG_OFF */
  MYSQL_SYSVAR(ft_cache_size),
  MYSQL_SYSVAR(ft_total_cache_size),
  MYSQL_SYSVAR(ft_result_cache_limit),
  MYSQL_SYSVAR(ft_enable_stopword),
  MYSQL_SYSVAR(ft_max_token_size),
  MYSQL_SYSVAR(ft_min_token_size),
  MYSQL_SYSVAR(ft_num_word_optimize),
  MYSQL_SYSVAR(ft_sort_pll_degree),
  MYSQL_SYSVAR(large_prefix),
  MYSQL_SYSVAR(force_load_corrupted),
  MYSQL_SYSVAR(locks_unsafe_for_binlog),
  MYSQL_SYSVAR(lock_wait_timeout),
  MYSQL_SYSVAR(page_size),
  MYSQL_SYSVAR(log_buffer_size),
  MYSQL_SYSVAR(log_file_size),
  MYSQL_SYSVAR(log_files_in_group),
  MYSQL_SYSVAR(log_write_ahead_size),
  MYSQL_SYSVAR(log_group_home_dir),
  MYSQL_SYSVAR(log_compressed_pages),
  MYSQL_SYSVAR(max_dirty_pages_pct),
  MYSQL_SYSVAR(max_dirty_pages_pct_lwm),
  MYSQL_SYSVAR(adaptive_flushing_lwm),
  MYSQL_SYSVAR(adaptive_flushing),
  MYSQL_SYSVAR(flushing_avg_loops),
  MYSQL_SYSVAR(max_purge_lag),
  MYSQL_SYSVAR(max_purge_lag_delay),
  MYSQL_SYSVAR(old_blocks_pct),
  MYSQL_SYSVAR(old_blocks_time),
  MYSQL_SYSVAR(open_files),
  MYSQL_SYSVAR(optimize_fulltext_only),
  MYSQL_SYSVAR(rollback_on_timeout),
  MYSQL_SYSVAR(ft_aux_table),
  MYSQL_SYSVAR(ft_enable_diag_print),
  MYSQL_SYSVAR(ft_server_stopword_table),
  MYSQL_SYSVAR(ft_user_stopword_table),
  MYSQL_SYSVAR(disable_sort_file_cache),
  MYSQL_SYSVAR(stats_on_metadata),
  MYSQL_SYSVAR(stats_sample_pages),
  MYSQL_SYSVAR(stats_transient_sample_pages),
  MYSQL_SYSVAR(stats_persistent),
  MYSQL_SYSVAR(stats_persistent_sample_pages),
  MYSQL_SYSVAR(stats_auto_recalc),
  MYSQL_SYSVAR(adaptive_hash_index),
  MYSQL_SYSVAR(stats_method),
  MYSQL_SYSVAR(replication_delay),
  MYSQL_SYSVAR(status_file),
  MYSQL_SYSVAR(strict_mode),
  MYSQL_SYSVAR(support_xa),
  MYSQL_SYSVAR(sort_buffer_size),
  MYSQL_SYSVAR(online_alter_log_max_size),
  MYSQL_SYSVAR(sync_spin_loops),
  MYSQL_SYSVAR(spin_wait_delay),
  MYSQL_SYSVAR(table_locks),
  MYSQL_SYSVAR(thread_concurrency),
#ifdef HAVE_ATOMIC_BUILTINS
  MYSQL_SYSVAR(adaptive_max_sleep_delay),
#endif /* HAVE_ATOMIC_BUILTINS */
  MYSQL_SYSVAR(thread_sleep_delay),
  MYSQL_SYSVAR(autoinc_lock_mode),
  MYSQL_SYSVAR(version),
  MYSQL_SYSVAR(use_sys_malloc),
  MYSQL_SYSVAR(use_native_aio),
  MYSQL_SYSVAR(change_buffering),
  MYSQL_SYSVAR(change_buffer_max_size),
#if defined UNIV_DEBUG || defined UNIV_IBUF_DEBUG
  MYSQL_SYSVAR(change_buffering_debug),
  MYSQL_SYSVAR(disable_background_merge),
#endif /* UNIV_DEBUG || UNIV_IBUF_DEBUG */
  MYSQL_SYSVAR(random_read_ahead),
  MYSQL_SYSVAR(read_ahead_threshold),
  MYSQL_SYSVAR(read_only),
  MYSQL_SYSVAR(io_capacity),
  MYSQL_SYSVAR(io_capacity_max),
  MYSQL_SYSVAR(monitor_enable),
  MYSQL_SYSVAR(monitor_disable),
  MYSQL_SYSVAR(monitor_reset),
  MYSQL_SYSVAR(monitor_reset_all),
  MYSQL_SYSVAR(purge_threads),
  MYSQL_SYSVAR(purge_batch_size),
#ifdef UNIV_DEBUG
  MYSQL_SYSVAR(purge_run_now),
  MYSQL_SYSVAR(purge_stop_now),
  MYSQL_SYSVAR(log_checkpoint_now),
#endif /* UNIV_DEBUG */
#if defined UNIV_DEBUG || defined UNIV_PERF_DEBUG
  MYSQL_SYSVAR(page_hash_locks),
  MYSQL_SYSVAR(doublewrite_batch_size),
#endif /* defined UNIV_DEBUG || defined UNIV_PERF_DEBUG */
  MYSQL_SYSVAR(print_all_deadlocks),
  MYSQL_SYSVAR(cmp_per_index_enabled),
  MYSQL_SYSVAR(undo_logs),
  MYSQL_SYSVAR(rollback_segments),
  MYSQL_SYSVAR(undo_directory),
  MYSQL_SYSVAR(undo_tablespaces),
  MYSQL_SYSVAR(sync_array_size),
  MYSQL_SYSVAR(compression_failure_threshold_pct),
  MYSQL_SYSVAR(compression_pad_pct_max),
#ifdef UNIV_DEBUG
  MYSQL_SYSVAR(trx_rseg_n_slots_debug),
  MYSQL_SYSVAR(limit_optimistic_insert_debug),
  MYSQL_SYSVAR(trx_purge_view_update_only_debug),
#endif /* UNIV_DEBUG */
  NULL
};

mysql_declare_plugin(innobase)
{
  MYSQL_STORAGE_ENGINE_PLUGIN,
  &innobase_storage_engine,
  innobase_hton_name,
  plugin_author,
  "Supports transactions, row-level locking, and foreign keys",
  PLUGIN_LICENSE_GPL,
  innobase_init, /* Plugin Init */
  NULL, /* Plugin Deinit */
  INNODB_VERSION_SHORT,
  innodb_status_variables_export,/* status variables             */
  innobase_system_variables, /* system variables */
  NULL, /* reserved */
  0,    /* flags */
},
i_s_innodb_trx,
i_s_innodb_locks,
i_s_innodb_lock_waits,
i_s_innodb_cmp,
i_s_innodb_cmp_reset,
i_s_innodb_cmpmem,
i_s_innodb_cmpmem_reset,
i_s_innodb_cmp_per_index,
i_s_innodb_cmp_per_index_reset,
i_s_innodb_buffer_page,
i_s_innodb_buffer_page_lru,
i_s_innodb_buffer_stats,
i_s_innodb_temp_table_info,
i_s_innodb_metrics,
i_s_innodb_ft_default_stopword,
i_s_innodb_ft_deleted,
i_s_innodb_ft_being_deleted,
i_s_innodb_ft_config,
i_s_innodb_ft_index_cache,
i_s_innodb_ft_index_table,
i_s_innodb_sys_tables,
i_s_innodb_sys_tablestats,
i_s_innodb_sys_indexes,
i_s_innodb_sys_columns,
i_s_innodb_sys_fields,
i_s_innodb_sys_foreign,
i_s_innodb_sys_foreign_cols,
i_s_innodb_sys_tablespaces,
i_s_innodb_sys_datafiles

mysql_declare_plugin_end;

/** @brief Initialize the default value of innodb_commit_concurrency.

Once InnoDB is running, the innodb_commit_concurrency must not change
from zero to nonzero. (Bug #42101)

The initial default value is 0, and without this extra initialization,
SET GLOBAL innodb_commit_concurrency=DEFAULT would set the parameter
to 0, even if it was initially set to nonzero at the command line
or configuration file. */
static
void
innobase_commit_concurrency_init_default()
/*======================================*/
{
	MYSQL_SYSVAR_NAME(commit_concurrency).def_val
		= innobase_commit_concurrency;
}

/** @brief Initialize the default and max value of innodb_undo_logs.

Once InnoDB is running, the default value and the max value of
innodb_undo_logs must be equal to the available undo logs,
given by srv_available_undo_logs. */
static
void
innobase_undo_logs_init_default_max()
/*=================================*/
{
	MYSQL_SYSVAR_NAME(undo_logs).max_val
		= MYSQL_SYSVAR_NAME(undo_logs).def_val
		= (unsigned long) srv_available_undo_logs;
}

/****************************************************************************
 * DS-MRR implementation
 ***************************************************************************/

/**
 * Multi Range Read interface, DS-MRR calls
 */

int
ha_innobase::multi_range_read_init(
	RANGE_SEQ_IF*	seq,
	void*		seq_init_param,
	uint		n_ranges,
	uint		mode,
	HANDLER_BUFFER*	buf)
{
	return(ds_mrr.dsmrr_init(this, seq, seq_init_param,
				 n_ranges, mode, buf));
}

int
ha_innobase::multi_range_read_next(
	char**		range_info)
{
	return(ds_mrr.dsmrr_next(range_info));
}

ha_rows
ha_innobase::multi_range_read_info_const(
	uint		keyno,
	RANGE_SEQ_IF*	seq,
	void*		seq_init_param,
	uint		n_ranges,
	uint*		bufsz,
	uint*		flags,
	Cost_estimate*	cost)
{
	/* See comments in ha_myisam::multi_range_read_info_const */
	ds_mrr.init(this, table);
	return(ds_mrr.dsmrr_info_const(keyno, seq, seq_init_param,
				       n_ranges, bufsz, flags, cost));
}

ha_rows
ha_innobase::multi_range_read_info(
	uint		keyno,
	uint		n_ranges,
	uint		keys,
	uint*		bufsz,
	uint*		flags,
	Cost_estimate*	cost)
{
	ds_mrr.init(this, table);
	return(ds_mrr.dsmrr_info(keyno, n_ranges, keys, bufsz, flags, cost));
}

/**
 * Index Condition Pushdown interface implementation
 */

/*************************************************************//**
InnoDB index push-down condition check
@return ICP_NO_MATCH, ICP_MATCH, or ICP_OUT_OF_RANGE */

ICP_RESULT
innobase_index_cond(
/*================*/
	void*	file)	/*!< in/out: pointer to ha_innobase */
{
	DBUG_ENTER("innobase_index_cond");

	ha_innobase*	h = reinterpret_cast<class ha_innobase*>(file);

	DBUG_ASSERT(h->pushed_idx_cond);
	DBUG_ASSERT(h->pushed_idx_cond_keyno != MAX_KEY);

	if (h->end_range && h->compare_key_icp(h->end_range) > 0) {

		/* caller should return HA_ERR_END_OF_FILE already */
		DBUG_RETURN(ICP_OUT_OF_RANGE);
	}

	DBUG_RETURN(h->pushed_idx_cond->val_int() ? ICP_MATCH : ICP_NO_MATCH);
}

/** Attempt to push down an index condition.
@param[in] keyno MySQL key number
@param[in] idx_cond Index condition to be checked
@return Part of idx_cond which the handler will not evaluate */

class Item*
ha_innobase::idx_cond_push(
	uint		keyno,
	class Item*	idx_cond)
{
	DBUG_ENTER("ha_innobase::idx_cond_push");
	DBUG_ASSERT(keyno != MAX_KEY);
	DBUG_ASSERT(idx_cond != NULL);

	pushed_idx_cond = idx_cond;
	pushed_idx_cond_keyno = keyno;
	in_range_check_pushed_down = TRUE;
	/* We will evaluate the condition entirely */
	DBUG_RETURN(NULL);
}

/******************************************************************//**
Use this when the args are passed to the format string from
errmsg-utf8.txt directly as is.

Push a warning message to the client, it is a wrapper around:

void push_warning_printf(
	THD *thd, Sql_condition::enum_condition_level level,
	uint code, const char *format, ...);
*/

void
ib_senderrf(
/*========*/
	THD*		thd,		/*!< in/out: session */
	ib_log_level_t	level,		/*!< in: warning level */
	ib_uint32_t	code,		/*!< MySQL error code */
	...)				/*!< Args */
{
	char*		str;
	va_list         args;
	const char*	format = innobase_get_err_msg(code);

	/* If the caller wants to push a message to the client then
	the caller must pass a valid session handle. */

	ut_a(thd != 0);

	/* The error code must exist in the errmsg-utf8.txt file. */
	ut_a(format != 0);

	va_start(args, code);

#ifdef _WIN32
	int		size = _vscprintf(format, args) + 1;
	str = static_cast<char*>(malloc(size));
	str[size - 1] = 0x0;
	vsnprintf(str, size, format, args);
#elif HAVE_VASPRINTF
	int	ret;
	ret = vasprintf(&str, format, args);
	ut_a(ret != -1);
#else
	/* Use a fixed length string. */
	str = static_cast<char*>(malloc(BUFSIZ));
	my_vsnprintf(str, BUFSIZ, format, args);
#endif /* _WIN32 */

	Sql_condition::enum_severity_level	l;

	l = Sql_condition::SL_NOTE;

	switch(level) {
	case IB_LOG_LEVEL_INFO:
		break;
	case IB_LOG_LEVEL_WARN:
		l = Sql_condition::SL_WARNING;
		break;
	case IB_LOG_LEVEL_ERROR:
		/* We can't use push_warning_printf(), it is a hard error. */
		my_printf_error(code, "%s", MYF(0), str);
		break;
	case IB_LOG_LEVEL_FATAL:
		l = Sql_condition::SEVERITY_END;
		break;
	}

	if (level != IB_LOG_LEVEL_ERROR) {
		push_warning_printf(thd, l, code, "InnoDB: %s", str);
	}

	va_end(args);
	free(str);

	if (level == IB_LOG_LEVEL_FATAL) {
		ut_error;
	}
}

/******************************************************************//**
Use this when the args are first converted to a formatted string and then
passed to the format string from errmsg-utf8.txt. The error message format
must be: "Some string ... %s".

Push a warning message to the client, it is a wrapper around:

void push_warning_printf(
	THD *thd, Sql_condition::enum_condition_level level,
	uint code, const char *format, ...);
*/

void
ib_errf(
/*====*/
	THD*		thd,		/*!< in/out: session */
	ib_log_level_t	level,		/*!< in: warning level */
	ib_uint32_t	code,		/*!< MySQL error code */
	const char*	format,		/*!< printf format */
	...)				/*!< Args */
{
	char*		str;
	va_list         args;

	/* If the caller wants to push a message to the client then
	the caller must pass a valid session handle. */

	ut_a(thd != 0);
	ut_a(format != 0);

	va_start(args, format);

#ifdef _WIN32
	int		size = _vscprintf(format, args) + 1;
	str = static_cast<char*>(malloc(size));
	str[size - 1] = 0x0;
	vsnprintf(str, size, format, args);
#elif HAVE_VASPRINTF
	int	ret;
	ret = vasprintf(&str, format, args);
	ut_a(ret != -1);
#else
	/* Use a fixed length string. */
	str = static_cast<char*>(malloc(BUFSIZ));
	my_vsnprintf(str, BUFSIZ, format, args);
#endif /* _WIN32 */

	ib_senderrf(thd, level, code, str);

	va_end(args);
	free(str);
}

/******************************************************************//**
Write a message to the MySQL log, prefixed with "InnoDB: " */

void
ib_logf(
/*====*/
	ib_log_level_t	level,		/*!< in: warning level */
	const char*	format,		/*!< printf format */
	...)				/*!< Args */
{
	char*		str;
	va_list         args;

	va_start(args, format);

#ifdef _WIN32
	int		size = _vscprintf(format, args) + 1;
	str = static_cast<char*>(malloc(size));
	str[size - 1] = 0x0;
	vsnprintf(str, size, format, args);
#elif HAVE_VASPRINTF
	int	ret;
	ret = vasprintf(&str, format, args);
	ut_a(ret != -1);
#else
	/* Use a fixed length string. */
	str = static_cast<char*>(malloc(BUFSIZ));
	my_vsnprintf(str, BUFSIZ, format, args);
#endif /* _WIN32 */

	switch(level) {
	case IB_LOG_LEVEL_INFO:
		sql_print_information("InnoDB: %s", str);
		break;
	case IB_LOG_LEVEL_WARN:
		sql_print_warning("InnoDB: %s", str);
		break;
	case IB_LOG_LEVEL_ERROR:
		sql_print_error("InnoDB: %s", str);
		break;
	case IB_LOG_LEVEL_FATAL:
		sql_print_error("[FATAL] InnoDB: %s", str);
		break;
	}

	va_end(args);
	free(str);

	if (level == IB_LOG_LEVEL_FATAL) {
		ut_error;
	}
}

/**********************************************************************
Converts an identifier from my_charset_filename to UTF-8 charset.
@return result string length, as returned by strconvert() */
uint
innobase_convert_to_filename_charset(
/*=================================*/
	char*		to,	/* out: converted identifier */
	const char*	from,	/* in: identifier to convert */
	ulint		len)	/* in: length of 'to', in bytes */
{
	uint		errors;
	CHARSET_INFO*	cs_to = &my_charset_filename;
	CHARSET_INFO*	cs_from = system_charset_info;

	return(strconvert(cs_from, from, cs_to, to, (uint) len, &errors));
}

/**********************************************************************
Converts an identifier from my_charset_filename to UTF-8 charset.
@return result string length, as returned by strconvert() */
uint
innobase_convert_to_system_charset(
/*===============================*/
	char*		to,	/* out: converted identifier */
	const char*	from,	/* in: identifier to convert */
	ulint		len,	/* in: length of 'to', in bytes */
	uint*		errors)	/* out: error return */
{
	CHARSET_INFO*	cs1 = &my_charset_filename;
	CHARSET_INFO*	cs2 = system_charset_info;

	return(strconvert(cs1, from, cs2, to, (uint) len, errors));
}<|MERGE_RESOLUTION|>--- conflicted
+++ resolved
@@ -5136,27 +5136,7 @@
 	to negate the result */
 	return(-result);
 }
-<<<<<<< HEAD
-/******************************************************************//**
-compare two character string according to their charset. */
-
-int
-innobase_fts_string_cmp(
-/*====================*/
-	const void*	cs,		/*!< in: Character set */
-	const void*     p1,		/*!< in: key */
-	const void*     p2)		/*!< in: node */
-{
-	const CHARSET_INFO*	charset = (const CHARSET_INFO*) cs;
-	uchar*			s1 = (uchar*) p1;
-	uchar*			s2 = *(uchar**) p2;
-
-	return(ha_compare_text(charset, s1, (uint) strlen((const char*) s1),
-			       s2, (uint) strlen((const char*) s2), 0, 0));
-}
-=======
-
->>>>>>> 94650726
+
 /******************************************************************//**
 Makes all characters in a string lower case. */
 
