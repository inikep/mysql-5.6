/*****************************************************************************

Copyright (c) 1997, 2012, Oracle and/or its affiliates. All Rights Reserved.
Copyright (c) 2008, Google Inc.

Portions of this file contain modifications contributed and copyrighted by
Google, Inc. Those modifications are gratefully acknowledged and are described
briefly in the InnoDB documentation. The contributions by Google are
incorporated with their permission, and subject to the conditions contained in
the file COPYING.Google.

This program is free software; you can redistribute it and/or modify it under
the terms of the GNU General Public License as published by the Free Software
Foundation; version 2 of the License.

This program is distributed in the hope that it will be useful, but WITHOUT
ANY WARRANTY; without even the implied warranty of MERCHANTABILITY or FITNESS
FOR A PARTICULAR PURPOSE. See the GNU General Public License for more details.

You should have received a copy of the GNU General Public License along with
this program; if not, write to the Free Software Foundation, Inc., 59 Temple
Place, Suite 330, Boston, MA 02111-1307 USA

*****************************************************************************/

/***************************************************//**
@file row/row0sel.c
Select

Created 12/19/1997 Heikki Tuuri
*******************************************************/

#include "row0sel.h"

#ifdef UNIV_NONINL
#include "row0sel.ic"
#endif

#include "dict0dict.h"
#include "dict0boot.h"
#include "trx0undo.h"
#include "trx0trx.h"
#include "btr0btr.h"
#include "btr0cur.h"
#include "btr0sea.h"
#include "mach0data.h"
#include "que0que.h"
#include "row0upd.h"
#include "row0row.h"
#include "row0vers.h"
#include "rem0cmp.h"
#include "lock0lock.h"
#include "eval0eval.h"
#include "pars0sym.h"
#include "pars0pars.h"
#include "row0mysql.h"
#include "read0read.h"
#include "buf0lru.h"
#include "ha_prototypes.h"

/* Maximum number of rows to prefetch; MySQL interface has another parameter */
#define SEL_MAX_N_PREFETCH	16

/* Number of rows fetched, after which to start prefetching; MySQL interface
has another parameter */
#define SEL_PREFETCH_LIMIT	1

/* When a select has accessed about this many pages, it returns control back
to que_run_threads: this is to allow canceling runaway queries */

#define SEL_COST_LIMIT	100

/* Flags for search shortcut */
#define SEL_FOUND	0
#define	SEL_EXHAUSTED	1
#define SEL_RETRY	2

/********************************************************************//**
Returns TRUE if the user-defined column in a secondary index record
is alphabetically the same as the corresponding BLOB column in the clustered
index record.
NOTE: the comparison is NOT done as a binary comparison, but character
fields are compared with collation!
@return	TRUE if the columns are equal */
static
ibool
row_sel_sec_rec_is_for_blob(
/*========================*/
	ulint		mtype,		/*!< in: main type */
	ulint		prtype,		/*!< in: precise type */
	ulint		mbminmaxlen,	/*!< in: minimum and maximum length of
					a multi-byte character */
	const byte*	clust_field,	/*!< in: the locally stored part of
					the clustered index column, including
					the BLOB pointer; the clustered
					index record must be covered by
					a lock or a page latch to protect it
					against deletion (rollback or purge) */
	ulint		clust_len,	/*!< in: length of clust_field */
	const byte*	sec_field,	/*!< in: column in secondary index */
	ulint		sec_len,	/*!< in: length of sec_field */
	ulint		prefix_len,	/*!< in: index column prefix length
					in bytes */
	dict_table_t*	table)		/*!< in: table */
{
	ulint	len;
	byte	buf[REC_VERSION_56_MAX_INDEX_COL_LEN];
	ulint	zip_size = dict_table_flags_to_zip_size(table->flags);

	/* This function should never be invoked on an Antelope format
	table, because they should always contain enough prefix in the
	clustered index record. */
	ut_ad(dict_table_get_format(table) >= DICT_TF_FORMAT_ZIP);
	ut_a(clust_len >= BTR_EXTERN_FIELD_REF_SIZE);
	ut_ad(prefix_len >= sec_len);
	ut_ad(prefix_len > 0);
	ut_a(prefix_len <= sizeof buf);

	if (UNIV_UNLIKELY
	    (!memcmp(clust_field + clust_len - BTR_EXTERN_FIELD_REF_SIZE,
		     field_ref_zero, BTR_EXTERN_FIELD_REF_SIZE))) {
		/* The externally stored field was not written yet.
		This record should only be seen by
		recv_recovery_rollback_active() or any
		TRX_ISO_READ_UNCOMMITTED transactions. */
		return(FALSE);
	}

	len = btr_copy_externally_stored_field_prefix(buf, prefix_len,
						      zip_size,
						      clust_field, clust_len);

	if (UNIV_UNLIKELY(len == 0)) {
		/* The BLOB was being deleted as the server crashed.
		There should not be any secondary index records
		referring to this clustered index record, because
		btr_free_externally_stored_field() is called after all
		secondary index entries of the row have been purged. */
		return(FALSE);
	}

	len = dtype_get_at_most_n_mbchars(prtype, mbminmaxlen,
					  prefix_len, len, (const char*) buf);

	return(!cmp_data_data(mtype, prtype, buf, len, sec_field, sec_len));
}

/********************************************************************//**
Returns TRUE if the user-defined column values in a secondary index record
are alphabetically the same as the corresponding columns in the clustered
index record.
NOTE: the comparison is NOT done as a binary comparison, but character
fields are compared with collation!
@return TRUE if the secondary record is equal to the corresponding
fields in the clustered record, when compared with collation;
FALSE if not equal or if the clustered record has been marked for deletion */
static
ibool
row_sel_sec_rec_is_for_clust_rec(
/*=============================*/
	const rec_t*	sec_rec,	/*!< in: secondary index record */
	dict_index_t*	sec_index,	/*!< in: secondary index */
	const rec_t*	clust_rec,	/*!< in: clustered index record;
					must be protected by a lock or
					a page latch against deletion
					in rollback or purge */
	dict_index_t*	clust_index)	/*!< in: clustered index */
{
	const byte*	sec_field;
	ulint		sec_len;
	const byte*	clust_field;
	ulint		n;
	ulint		i;
	mem_heap_t*	heap		= NULL;
	ulint		clust_offsets_[REC_OFFS_NORMAL_SIZE];
	ulint		sec_offsets_[REC_OFFS_SMALL_SIZE];
	ulint*		clust_offs	= clust_offsets_;
	ulint*		sec_offs	= sec_offsets_;
	ibool		is_equal	= TRUE;

	rec_offs_init(clust_offsets_);
	rec_offs_init(sec_offsets_);

	if (rec_get_deleted_flag(clust_rec,
				 dict_table_is_comp(clust_index->table))) {

		/* The clustered index record is delete-marked;
		it is not visible in the read view.  Besides,
		if there are any externally stored columns,
		some of them may have already been purged. */
		return(FALSE);
	}

	clust_offs = rec_get_offsets(clust_rec, clust_index, clust_offs,
				     ULINT_UNDEFINED, &heap);
	sec_offs = rec_get_offsets(sec_rec, sec_index, sec_offs,
				   ULINT_UNDEFINED, &heap);

	n = dict_index_get_n_ordering_defined_by_user(sec_index);

	for (i = 0; i < n; i++) {
		const dict_field_t*	ifield;
		const dict_col_t*	col;
		ulint			clust_pos;
		ulint			clust_len;
		ulint			len;

		ifield = dict_index_get_nth_field(sec_index, i);
		col = dict_field_get_col(ifield);
		clust_pos = dict_col_get_clust_pos(col, clust_index);

		clust_field = rec_get_nth_field(
			clust_rec, clust_offs, clust_pos, &clust_len);
		sec_field = rec_get_nth_field(sec_rec, sec_offs, i, &sec_len);

		len = clust_len;

		if (ifield->prefix_len > 0 && len != UNIV_SQL_NULL) {

			if (rec_offs_nth_extern(clust_offs, clust_pos)) {
				len -= BTR_EXTERN_FIELD_REF_SIZE;
			}

			len = dtype_get_at_most_n_mbchars(
				col->prtype, col->mbminmaxlen,
				ifield->prefix_len, len, (char*) clust_field);

			if (rec_offs_nth_extern(clust_offs, clust_pos)
			    && len < sec_len) {
				if (!row_sel_sec_rec_is_for_blob(
					    col->mtype, col->prtype,
					    col->mbminmaxlen,
					    clust_field, clust_len,
					    sec_field, sec_len,
					    ifield->prefix_len,
					    clust_index->table)) {
					goto inequal;
				}

				continue;
			}
		}

		if (0 != cmp_data_data(col->mtype, col->prtype,
				       clust_field, len,
				       sec_field, sec_len)) {
inequal:
			is_equal = FALSE;
			goto func_exit;
		}
	}

func_exit:
	if (UNIV_LIKELY_NULL(heap)) {
		mem_heap_free(heap);
	}
	return(is_equal);
}

/*********************************************************************//**
Creates a select node struct.
@return	own: select node struct */
UNIV_INTERN
sel_node_t*
sel_node_create(
/*============*/
	mem_heap_t*	heap)	/*!< in: memory heap where created */
{
	sel_node_t*	node;

	node = mem_heap_alloc(heap, sizeof(sel_node_t));
	node->common.type = QUE_NODE_SELECT;
	node->state = SEL_NODE_OPEN;

	node->plans = NULL;

	return(node);
}

/*********************************************************************//**
Frees the memory private to a select node when a query graph is freed,
does not free the heap where the node was originally created. */
UNIV_INTERN
void
sel_node_free_private(
/*==================*/
	sel_node_t*	node)	/*!< in: select node struct */
{
	ulint	i;
	plan_t*	plan;

	if (node->plans != NULL) {
		for (i = 0; i < node->n_tables; i++) {
			plan = sel_node_get_nth_plan(node, i);

			btr_pcur_close(&(plan->pcur));
			btr_pcur_close(&(plan->clust_pcur));

			if (plan->old_vers_heap) {
				mem_heap_free(plan->old_vers_heap);
			}
		}
	}
}

/*********************************************************************//**
Evaluates the values in a select list. If there are aggregate functions,
their argument value is added to the aggregate total. */
UNIV_INLINE
void
sel_eval_select_list(
/*=================*/
	sel_node_t*	node)	/*!< in: select node */
{
	que_node_t*	exp;

	exp = node->select_list;

	while (exp) {
		eval_exp(exp);

		exp = que_node_get_next(exp);
	}
}

/*********************************************************************//**
Assigns the values in the select list to the possible into-variables in
SELECT ... INTO ... */
UNIV_INLINE
void
sel_assign_into_var_values(
/*=======================*/
	sym_node_t*	var,	/*!< in: first variable in a list of variables */
	sel_node_t*	node)	/*!< in: select node */
{
	que_node_t*	exp;

	if (var == NULL) {

		return;
	}

	exp = node->select_list;

	while (var) {
		ut_ad(exp);

		eval_node_copy_val(var->alias, exp);

		exp = que_node_get_next(exp);
		var = que_node_get_next(var);
	}
}

/*********************************************************************//**
Resets the aggregate value totals in the select list of an aggregate type
query. */
UNIV_INLINE
void
sel_reset_aggregate_vals(
/*=====================*/
	sel_node_t*	node)	/*!< in: select node */
{
	func_node_t*	func_node;

	ut_ad(node->is_aggregate);

	func_node = node->select_list;

	while (func_node) {
		eval_node_set_int_val(func_node, 0);

		func_node = que_node_get_next(func_node);
	}

	node->aggregate_already_fetched = FALSE;
}

/*********************************************************************//**
Copies the input variable values when an explicit cursor is opened. */
UNIV_INLINE
void
row_sel_copy_input_variable_vals(
/*=============================*/
	sel_node_t*	node)	/*!< in: select node */
{
	sym_node_t*	var;

	var = UT_LIST_GET_FIRST(node->copy_variables);

	while (var) {
		eval_node_copy_val(var, var->alias);

		var->indirection = NULL;

		var = UT_LIST_GET_NEXT(col_var_list, var);
	}
}

/*********************************************************************//**
Fetches the column values from a record. */
static
void
row_sel_fetch_columns(
/*==================*/
	dict_index_t*	index,	/*!< in: record index */
	const rec_t*	rec,	/*!< in: record in a clustered or non-clustered
				index; must be protected by a page latch */
	const ulint*	offsets,/*!< in: rec_get_offsets(rec, index) */
	sym_node_t*	column)	/*!< in: first column in a column list, or
				NULL */
{
	dfield_t*	val;
	ulint		index_type;
	ulint		field_no;
	const byte*	data;
	ulint		len;

	ut_ad(rec_offs_validate(rec, index, offsets));

	if (dict_index_is_clust(index)) {
		index_type = SYM_CLUST_FIELD_NO;
	} else {
		index_type = SYM_SEC_FIELD_NO;
	}

	while (column) {
		mem_heap_t*	heap = NULL;
		ibool		needs_copy;

		field_no = column->field_nos[index_type];

		if (field_no != ULINT_UNDEFINED) {

			if (UNIV_UNLIKELY(rec_offs_nth_extern(offsets,
							      field_no))) {

				/* Copy an externally stored field to the
				temporary heap, if possible. */

				heap = mem_heap_create(1);

				data = btr_rec_copy_externally_stored_field(
					rec, offsets,
					dict_table_zip_size(index->table),
					field_no, &len, heap);

				/* data == NULL means that the
				externally stored field was not
				written yet. This record
				should only be seen by
				recv_recovery_rollback_active() or any
				TRX_ISO_READ_UNCOMMITTED
				transactions. The InnoDB SQL parser
				(the sole caller of this function)
				does not implement READ UNCOMMITTED,
				and it is not involved during rollback. */
				ut_a(data);
				ut_a(len != UNIV_SQL_NULL);

				needs_copy = TRUE;
			} else {
				data = rec_get_nth_field(rec, offsets,
							 field_no, &len);

				needs_copy = column->copy_val;
			}

			if (needs_copy) {
				eval_node_copy_and_alloc_val(column, data,
							     len);
			} else {
				val = que_node_get_val(column);
				dfield_set_data(val, data, len);
			}

			if (UNIV_LIKELY_NULL(heap)) {
				mem_heap_free(heap);
			}
		}

		column = UT_LIST_GET_NEXT(col_var_list, column);
	}
}

/*********************************************************************//**
Allocates a prefetch buffer for a column when prefetch is first time done. */
static
void
sel_col_prefetch_buf_alloc(
/*=======================*/
	sym_node_t*	column)	/*!< in: symbol table node for a column */
{
	sel_buf_t*	sel_buf;
	ulint		i;

	ut_ad(que_node_get_type(column) == QUE_NODE_SYMBOL);

	column->prefetch_buf = mem_alloc(SEL_MAX_N_PREFETCH
					 * sizeof(sel_buf_t));
	for (i = 0; i < SEL_MAX_N_PREFETCH; i++) {
		sel_buf = column->prefetch_buf + i;

		sel_buf->data = NULL;
		sel_buf->len = 0;
		sel_buf->val_buf_size = 0;
	}
}

/*********************************************************************//**
Frees a prefetch buffer for a column, including the dynamically allocated
memory for data stored there. */
UNIV_INTERN
void
sel_col_prefetch_buf_free(
/*======================*/
	sel_buf_t*	prefetch_buf)	/*!< in, own: prefetch buffer */
{
	sel_buf_t*	sel_buf;
	ulint		i;

	for (i = 0; i < SEL_MAX_N_PREFETCH; i++) {
		sel_buf = prefetch_buf + i;

		if (sel_buf->val_buf_size > 0) {

			mem_free(sel_buf->data);
		}
	}

	mem_free(prefetch_buf);
}

/*********************************************************************//**
Pops the column values for a prefetched, cached row from the column prefetch
buffers and places them to the val fields in the column nodes. */
static
void
sel_pop_prefetched_row(
/*===================*/
	plan_t*	plan)	/*!< in: plan node for a table */
{
	sym_node_t*	column;
	sel_buf_t*	sel_buf;
	dfield_t*	val;
	byte*		data;
	ulint		len;
	ulint		val_buf_size;

	ut_ad(plan->n_rows_prefetched > 0);

	column = UT_LIST_GET_FIRST(plan->columns);

	while (column) {
		val = que_node_get_val(column);

		if (!column->copy_val) {
			/* We did not really push any value for the
			column */

			ut_ad(!column->prefetch_buf);
			ut_ad(que_node_get_val_buf_size(column) == 0);
			ut_d(dfield_set_null(val));

			goto next_col;
		}

		ut_ad(column->prefetch_buf);
		ut_ad(!dfield_is_ext(val));

		sel_buf = column->prefetch_buf + plan->first_prefetched;

		data = sel_buf->data;
		len = sel_buf->len;
		val_buf_size = sel_buf->val_buf_size;

		/* We must keep track of the allocated memory for
		column values to be able to free it later: therefore
		we swap the values for sel_buf and val */

		sel_buf->data = dfield_get_data(val);
		sel_buf->len = dfield_get_len(val);
		sel_buf->val_buf_size = que_node_get_val_buf_size(column);

		dfield_set_data(val, data, len);
		que_node_set_val_buf_size(column, val_buf_size);
next_col:
		column = UT_LIST_GET_NEXT(col_var_list, column);
	}

	plan->n_rows_prefetched--;

	plan->first_prefetched++;
}

/*********************************************************************//**
Pushes the column values for a prefetched, cached row to the column prefetch
buffers from the val fields in the column nodes. */
UNIV_INLINE
void
sel_push_prefetched_row(
/*====================*/
	plan_t*	plan)	/*!< in: plan node for a table */
{
	sym_node_t*	column;
	sel_buf_t*	sel_buf;
	dfield_t*	val;
	byte*		data;
	ulint		len;
	ulint		pos;
	ulint		val_buf_size;

	if (plan->n_rows_prefetched == 0) {
		pos = 0;
		plan->first_prefetched = 0;
	} else {
		pos = plan->n_rows_prefetched;

		/* We have the convention that pushing new rows starts only
		after the prefetch stack has been emptied: */

		ut_ad(plan->first_prefetched == 0);
	}

	plan->n_rows_prefetched++;

	ut_ad(pos < SEL_MAX_N_PREFETCH);

	column = UT_LIST_GET_FIRST(plan->columns);

	while (column) {
		if (!column->copy_val) {
			/* There is no sense to push pointers to database
			page fields when we do not keep latch on the page! */

			goto next_col;
		}

		if (!column->prefetch_buf) {
			/* Allocate a new prefetch buffer */

			sel_col_prefetch_buf_alloc(column);
		}

		sel_buf = column->prefetch_buf + pos;

		val = que_node_get_val(column);

		data = dfield_get_data(val);
		len = dfield_get_len(val);
		val_buf_size = que_node_get_val_buf_size(column);

		/* We must keep track of the allocated memory for
		column values to be able to free it later: therefore
		we swap the values for sel_buf and val */

		dfield_set_data(val, sel_buf->data, sel_buf->len);
		que_node_set_val_buf_size(column, sel_buf->val_buf_size);

		sel_buf->data = data;
		sel_buf->len = len;
		sel_buf->val_buf_size = val_buf_size;
next_col:
		column = UT_LIST_GET_NEXT(col_var_list, column);
	}
}

/*********************************************************************//**
Builds a previous version of a clustered index record for a consistent read
@return	DB_SUCCESS or error code */
static
ulint
row_sel_build_prev_vers(
/*====================*/
	read_view_t*	read_view,	/*!< in: read view */
	dict_index_t*	index,		/*!< in: plan node for table */
	rec_t*		rec,		/*!< in: record in a clustered index */
	ulint**		offsets,	/*!< in/out: offsets returned by
					rec_get_offsets(rec, plan->index) */
	mem_heap_t**	offset_heap,	/*!< in/out: memory heap from which
					the offsets are allocated */
	mem_heap_t**    old_vers_heap,  /*!< out: old version heap to use */
	rec_t**		old_vers,	/*!< out: old version, or NULL if the
					record does not exist in the view:
					i.e., it was freshly inserted
					afterwards */
	mtr_t*		mtr)		/*!< in: mtr */
{
	ulint	err;

	if (*old_vers_heap) {
		mem_heap_empty(*old_vers_heap);
	} else {
		*old_vers_heap = mem_heap_create(512);
	}

	err = row_vers_build_for_consistent_read(
		rec, mtr, index, offsets, read_view, offset_heap,
		*old_vers_heap, old_vers);
	return(err);
}

/*********************************************************************//**
Builds the last committed version of a clustered index record for a
semi-consistent read.
@return	DB_SUCCESS or error code */
static
ulint
row_sel_build_committed_vers_for_mysql(
/*===================================*/
	dict_index_t*	clust_index,	/*!< in: clustered index */
	row_prebuilt_t*	prebuilt,	/*!< in: prebuilt struct */
	const rec_t*	rec,		/*!< in: record in a clustered index */
	ulint**		offsets,	/*!< in/out: offsets returned by
					rec_get_offsets(rec, clust_index) */
	mem_heap_t**	offset_heap,	/*!< in/out: memory heap from which
					the offsets are allocated */
	const rec_t**	old_vers,	/*!< out: old version, or NULL if the
					record does not exist in the view:
					i.e., it was freshly inserted
					afterwards */
	mtr_t*		mtr)		/*!< in: mtr */
{
	ulint	err;

	if (prebuilt->old_vers_heap) {
		mem_heap_empty(prebuilt->old_vers_heap);
	} else {
		prebuilt->old_vers_heap = mem_heap_create(200);
	}

	err = row_vers_build_for_semi_consistent_read(
		rec, mtr, clust_index, offsets, offset_heap,
		prebuilt->old_vers_heap, old_vers);
	return(err);
}

/*********************************************************************//**
Tests the conditions which determine when the index segment we are searching
through has been exhausted.
@return	TRUE if row passed the tests */
UNIV_INLINE
ibool
row_sel_test_end_conds(
/*===================*/
	plan_t*	plan)	/*!< in: plan for the table; the column values must
			already have been retrieved and the right sides of
			comparisons evaluated */
{
	func_node_t*	cond;

	/* All conditions in end_conds are comparisons of a column to an
	expression */

	cond = UT_LIST_GET_FIRST(plan->end_conds);

	while (cond) {
		/* Evaluate the left side of the comparison, i.e., get the
		column value if there is an indirection */

		eval_sym(cond->args);

		/* Do the comparison */

		if (!eval_cmp(cond)) {

			return(FALSE);
		}

		cond = UT_LIST_GET_NEXT(cond_list, cond);
	}

	return(TRUE);
}

/*********************************************************************//**
Tests the other conditions.
@return	TRUE if row passed the tests */
UNIV_INLINE
ibool
row_sel_test_other_conds(
/*=====================*/
	plan_t*	plan)	/*!< in: plan for the table; the column values must
			already have been retrieved */
{
	func_node_t*	cond;

	cond = UT_LIST_GET_FIRST(plan->other_conds);

	while (cond) {
		eval_exp(cond);

		if (!eval_node_get_ibool_val(cond)) {

			return(FALSE);
		}

		cond = UT_LIST_GET_NEXT(cond_list, cond);
	}

	return(TRUE);
}

/*********************************************************************//**
Retrieves the clustered index record corresponding to a record in a
non-clustered index. Does the necessary locking.
@return	DB_SUCCESS or error code */
static
ulint
row_sel_get_clust_rec(
/*==================*/
	sel_node_t*	node,	/*!< in: select_node */
	plan_t*		plan,	/*!< in: plan node for table */
	rec_t*		rec,	/*!< in: record in a non-clustered index */
	que_thr_t*	thr,	/*!< in: query thread */
	rec_t**		out_rec,/*!< out: clustered record or an old version of
				it, NULL if the old version did not exist
				in the read view, i.e., it was a fresh
				inserted version */
	mtr_t*		mtr)	/*!< in: mtr used to get access to the
				non-clustered record; the same mtr is used to
				access the clustered index */
{
	dict_index_t*	index;
	rec_t*		clust_rec;
	rec_t*		old_vers;
	ulint		err;
	mem_heap_t*	heap		= NULL;
	ulint		offsets_[REC_OFFS_NORMAL_SIZE];
	ulint*		offsets		= offsets_;
	rec_offs_init(offsets_);

	*out_rec = NULL;

	offsets = rec_get_offsets(rec,
				  btr_pcur_get_btr_cur(&plan->pcur)->index,
				  offsets, ULINT_UNDEFINED, &heap);

	row_build_row_ref_fast(plan->clust_ref, plan->clust_map, rec, offsets);

	index = dict_table_get_first_index(plan->table);

	btr_pcur_open_with_no_init(index, plan->clust_ref, PAGE_CUR_LE,
				   BTR_SEARCH_LEAF, &plan->clust_pcur,
				   0, mtr);

	clust_rec = btr_pcur_get_rec(&(plan->clust_pcur));

	/* Note: only if the search ends up on a non-infimum record is the
	low_match value the real match to the search tuple */

	if (!page_rec_is_user_rec(clust_rec)
	    || btr_pcur_get_low_match(&(plan->clust_pcur))
	    < dict_index_get_n_unique(index)) {

		ut_a(rec_get_deleted_flag(rec,
					  dict_table_is_comp(plan->table)));
		ut_a(node->read_view);

		/* In a rare case it is possible that no clust rec is found
		for a delete-marked secondary index record: if in row0umod.c
		in row_undo_mod_remove_clust_low() we have already removed
		the clust rec, while purge is still cleaning and removing
		secondary index records associated with earlier versions of
		the clustered index record. In that case we know that the
		clustered index record did not exist in the read view of
		trx. */

		goto func_exit;
	}

	offsets = rec_get_offsets(clust_rec, index, offsets,
				  ULINT_UNDEFINED, &heap);

	if (!node->read_view) {
		/* Try to place a lock on the index record */

		/* If innodb_locks_unsafe_for_binlog option is used
		or this session is using READ COMMITTED isolation level
		we lock only the record, i.e., next-key locking is
		not used. */
		ulint	lock_type;
		trx_t*	trx;

		trx = thr_get_trx(thr);

		if (srv_locks_unsafe_for_binlog
		    || trx->isolation_level <= TRX_ISO_READ_COMMITTED) {
			lock_type = LOCK_REC_NOT_GAP;
		} else {
			lock_type = LOCK_ORDINARY;
		}

		err = lock_clust_rec_read_check_and_lock(
			0, btr_pcur_get_block(&plan->clust_pcur),
			clust_rec, index, offsets,
			node->row_lock_mode, lock_type, thr);

		switch (err) {
		case DB_SUCCESS:
		case DB_SUCCESS_LOCKED_REC:
			/* Declare the variable uninitialized in Valgrind.
			It should be set to DB_SUCCESS at func_exit. */
			UNIV_MEM_INVALID(&err, sizeof err);
			break;
		default:
			goto err_exit;
		}
	} else {
		/* This is a non-locking consistent read: if necessary, fetch
		a previous version of the record */

		old_vers = NULL;

		if (!lock_clust_rec_cons_read_sees(clust_rec, index, offsets,
						   node->read_view)) {

			err = row_sel_build_prev_vers(
				node->read_view, index, clust_rec,
				&offsets, &heap, &plan->old_vers_heap,
				&old_vers, mtr);

			if (err != DB_SUCCESS) {

				goto err_exit;
			}

			clust_rec = old_vers;

			if (clust_rec == NULL) {
				goto func_exit;
			}
		}

		/* If we had to go to an earlier version of row or the
		secondary index record is delete marked, then it may be that
		the secondary index record corresponding to clust_rec
		(or old_vers) is not rec; in that case we must ignore
		such row because in our snapshot rec would not have existed.
		Remember that from rec we cannot see directly which transaction
		id corresponds to it: we have to go to the clustered index
		record. A query where we want to fetch all rows where
		the secondary index value is in some interval would return
		a wrong result if we would not drop rows which we come to
		visit through secondary index records that would not really
		exist in our snapshot. */

		if ((old_vers
		     || rec_get_deleted_flag(rec, dict_table_is_comp(
						     plan->table)))
		    && !row_sel_sec_rec_is_for_clust_rec(rec, plan->index,
							 clust_rec, index)) {
			goto func_exit;
		}
	}

	/* Fetch the columns needed in test conditions.  The clustered
	index record is protected by a page latch that was acquired
	when plan->clust_pcur was positioned.  The latch will not be
	released until mtr_commit(mtr). */

	ut_ad(!rec_get_deleted_flag(clust_rec, rec_offs_comp(offsets)));
	row_sel_fetch_columns(index, clust_rec, offsets,
			      UT_LIST_GET_FIRST(plan->columns));
	*out_rec = clust_rec;
func_exit:
	err = DB_SUCCESS;
err_exit:
	if (UNIV_LIKELY_NULL(heap)) {
		mem_heap_free(heap);
	}
	return(err);
}

/*********************************************************************//**
Sets a lock on a record.
@return	DB_SUCCESS, DB_SUCCESS_LOCKED_REC, or error code */
UNIV_INLINE
enum db_err
sel_set_rec_lock(
/*=============*/
	const buf_block_t*	block,	/*!< in: buffer block of rec */
	const rec_t*		rec,	/*!< in: record */
	dict_index_t*		index,	/*!< in: index */
	const ulint*		offsets,/*!< in: rec_get_offsets(rec, index) */
	ulint			mode,	/*!< in: lock mode */
	ulint			type,	/*!< in: LOCK_ORDINARY, LOCK_GAP, or
					LOC_REC_NOT_GAP */
	que_thr_t*		thr)	/*!< in: query thread */
{
	trx_t*		trx;
	enum db_err	err;

	trx = thr_get_trx(thr);

	if (UT_LIST_GET_LEN(trx->trx_locks) > 10000) {
		if (buf_LRU_buf_pool_running_out()) {

			return(DB_LOCK_TABLE_FULL);
		}
	}

	if (dict_index_is_clust(index)) {
		err = lock_clust_rec_read_check_and_lock(
			0, block, rec, index, offsets, mode, type, thr);
	} else {
		err = lock_sec_rec_read_check_and_lock(
			0, block, rec, index, offsets, mode, type, thr);
	}

	return(err);
}

/*********************************************************************//**
Opens a pcur to a table index. */
static
void
row_sel_open_pcur(
/*==============*/
	plan_t*		plan,		/*!< in: table plan */
	ibool		search_latch_locked,
					/*!< in: TRUE if the thread currently
					has the search latch locked in
					s-mode */
	mtr_t*		mtr)		/*!< in: mtr */
{
	dict_index_t*	index;
	func_node_t*	cond;
	que_node_t*	exp;
	ulint		n_fields;
	ulint		has_search_latch = 0;	/* RW_S_LATCH or 0 */
	ulint		i;

	if (search_latch_locked) {
		has_search_latch = RW_S_LATCH;
	}

	index = plan->index;

	/* Calculate the value of the search tuple: the exact match columns
	get their expressions evaluated when we evaluate the right sides of
	end_conds */

	cond = UT_LIST_GET_FIRST(plan->end_conds);

	while (cond) {
		eval_exp(que_node_get_next(cond->args));

		cond = UT_LIST_GET_NEXT(cond_list, cond);
	}

	if (plan->tuple) {
		n_fields = dtuple_get_n_fields(plan->tuple);

		if (plan->n_exact_match < n_fields) {
			/* There is a non-exact match field which must be
			evaluated separately */

			eval_exp(plan->tuple_exps[n_fields - 1]);
		}

		for (i = 0; i < n_fields; i++) {
			exp = plan->tuple_exps[i];

			dfield_copy_data(dtuple_get_nth_field(plan->tuple, i),
					 que_node_get_val(exp));
		}

		/* Open pcur to the index */

		btr_pcur_open_with_no_init(index, plan->tuple, plan->mode,
					   BTR_SEARCH_LEAF, &plan->pcur,
					   has_search_latch, mtr);
	} else {
		/* Open the cursor to the start or the end of the index
		(FALSE: no init) */

		btr_pcur_open_at_index_side(plan->asc, index, BTR_SEARCH_LEAF,
					    &(plan->pcur), FALSE, mtr);
	}

	ut_ad(plan->n_rows_prefetched == 0);
	ut_ad(plan->n_rows_fetched == 0);
	ut_ad(plan->cursor_at_end == FALSE);

	plan->pcur_is_open = TRUE;
}

/*********************************************************************//**
Restores a stored pcur position to a table index.
@return TRUE if the cursor should be moved to the next record after we
return from this function (moved to the previous, in the case of a
descending cursor) without processing again the current cursor
record */
static
ibool
row_sel_restore_pcur_pos(
/*=====================*/
	plan_t*		plan,	/*!< in: table plan */
	mtr_t*		mtr)	/*!< in: mtr */
{
	ibool	equal_position;
	ulint	relative_position;

	ut_ad(!plan->cursor_at_end);

	relative_position = btr_pcur_get_rel_pos(&(plan->pcur));

	equal_position = btr_pcur_restore_position(BTR_SEARCH_LEAF,
						   &(plan->pcur), mtr);

	/* If the cursor is traveling upwards, and relative_position is

	(1) BTR_PCUR_BEFORE: this is not allowed, as we did not have a lock
	yet on the successor of the page infimum;
	(2) BTR_PCUR_AFTER: btr_pcur_restore_position placed the cursor on the
	first record GREATER than the predecessor of a page supremum; we have
	not yet processed the cursor record: no need to move the cursor to the
	next record;
	(3) BTR_PCUR_ON: btr_pcur_restore_position placed the cursor on the
	last record LESS or EQUAL to the old stored user record; (a) if
	equal_position is FALSE, this means that the cursor is now on a record
	less than the old user record, and we must move to the next record;
	(b) if equal_position is TRUE, then if
	plan->stored_cursor_rec_processed is TRUE, we must move to the next
	record, else there is no need to move the cursor. */

	if (plan->asc) {
		if (relative_position == BTR_PCUR_ON) {

			if (equal_position) {

				return(plan->stored_cursor_rec_processed);
			}

			return(TRUE);
		}

		ut_ad(relative_position == BTR_PCUR_AFTER
		      || relative_position == BTR_PCUR_AFTER_LAST_IN_TREE);

		return(FALSE);
	}

	/* If the cursor is traveling downwards, and relative_position is

	(1) BTR_PCUR_BEFORE: btr_pcur_restore_position placed the cursor on
	the last record LESS than the successor of a page infimum; we have not
	processed the cursor record: no need to move the cursor;
	(2) BTR_PCUR_AFTER: btr_pcur_restore_position placed the cursor on the
	first record GREATER than the predecessor of a page supremum; we have
	processed the cursor record: we should move the cursor to the previous
	record;
	(3) BTR_PCUR_ON: btr_pcur_restore_position placed the cursor on the
	last record LESS or EQUAL to the old stored user record; (a) if
	equal_position is FALSE, this means that the cursor is now on a record
	less than the old user record, and we need not move to the previous
	record; (b) if equal_position is TRUE, then if
	plan->stored_cursor_rec_processed is TRUE, we must move to the previous
	record, else there is no need to move the cursor. */

	if (relative_position == BTR_PCUR_BEFORE
	    || relative_position == BTR_PCUR_BEFORE_FIRST_IN_TREE) {

		return(FALSE);
	}

	if (relative_position == BTR_PCUR_ON) {

		if (equal_position) {

			return(plan->stored_cursor_rec_processed);
		}

		return(FALSE);
	}

	ut_ad(relative_position == BTR_PCUR_AFTER
	      || relative_position == BTR_PCUR_AFTER_LAST_IN_TREE);

	return(TRUE);
}

/*********************************************************************//**
Resets a plan cursor to a closed state. */
UNIV_INLINE
void
plan_reset_cursor(
/*==============*/
	plan_t*	plan)	/*!< in: plan */
{
	plan->pcur_is_open = FALSE;
	plan->cursor_at_end = FALSE;
	plan->n_rows_fetched = 0;
	plan->n_rows_prefetched = 0;
}

/*********************************************************************//**
Tries to do a shortcut to fetch a clustered index record with a unique key,
using the hash index if possible (not always).
@return	SEL_FOUND, SEL_EXHAUSTED, SEL_RETRY */
static
ulint
row_sel_try_search_shortcut(
/*========================*/
	sel_node_t*	node,	/*!< in: select node for a consistent read */
	plan_t*		plan,	/*!< in: plan for a unique search in clustered
				index */
	mtr_t*		mtr)	/*!< in: mtr */
{
	dict_index_t*	index;
	rec_t*		rec;
	mem_heap_t*	heap		= NULL;
	ulint		offsets_[REC_OFFS_NORMAL_SIZE];
	ulint*		offsets		= offsets_;
	ulint		ret;
	rec_offs_init(offsets_);

	index = plan->index;

	ut_ad(node->read_view);
	ut_ad(plan->unique_search);
	ut_ad(!plan->must_get_clust);
#ifdef UNIV_SYNC_DEBUG
	ut_ad(rw_lock_own(&btr_search_latch, RW_LOCK_SHARED));
#endif /* UNIV_SYNC_DEBUG */

	row_sel_open_pcur(plan, TRUE, mtr);

	rec = btr_pcur_get_rec(&(plan->pcur));

	if (!page_rec_is_user_rec(rec)) {

		return(SEL_RETRY);
	}

	ut_ad(plan->mode == PAGE_CUR_GE);

	/* As the cursor is now placed on a user record after a search with
	the mode PAGE_CUR_GE, the up_match field in the cursor tells how many
	fields in the user record matched to the search tuple */

	if (btr_pcur_get_up_match(&(plan->pcur)) < plan->n_exact_match) {

		return(SEL_EXHAUSTED);
	}

	/* This is a non-locking consistent read: if necessary, fetch
	a previous version of the record */

	offsets = rec_get_offsets(rec, index, offsets, ULINT_UNDEFINED, &heap);

	if (dict_index_is_clust(index)) {
		if (!lock_clust_rec_cons_read_sees(rec, index, offsets,
						   node->read_view)) {
			ret = SEL_RETRY;
			goto func_exit;
		}
	} else if (!lock_sec_rec_cons_read_sees(rec, node->read_view)) {

		ret = SEL_RETRY;
		goto func_exit;
	}

	/* Test the deleted flag. */

	if (rec_get_deleted_flag(rec, dict_table_is_comp(plan->table))) {

		ret = SEL_EXHAUSTED;
		goto func_exit;
	}

	/* Fetch the columns needed in test conditions.  The index
	record is protected by a page latch that was acquired when
	plan->pcur was positioned.  The latch will not be released
	until mtr_commit(mtr). */

	row_sel_fetch_columns(index, rec, offsets,
			      UT_LIST_GET_FIRST(plan->columns));

	/* Test the rest of search conditions */

	if (!row_sel_test_other_conds(plan)) {

		ret = SEL_EXHAUSTED;
		goto func_exit;
	}

	ut_ad(plan->pcur.latch_mode == BTR_SEARCH_LEAF);

	plan->n_rows_fetched++;
	ret = SEL_FOUND;
func_exit:
	if (UNIV_LIKELY_NULL(heap)) {
		mem_heap_free(heap);
	}
	return(ret);
}

/*********************************************************************//**
Performs a select step.
@return	DB_SUCCESS or error code */
static
ulint
row_sel(
/*====*/
	sel_node_t*	node,	/*!< in: select node */
	que_thr_t*	thr)	/*!< in: query thread */
{
	dict_index_t*	index;
	plan_t*		plan;
	mtr_t		mtr;
	ibool		moved;
	rec_t*		rec;
	rec_t*		old_vers;
	rec_t*		clust_rec;
	ibool		search_latch_locked;
	ibool		consistent_read;

	/* The following flag becomes TRUE when we are doing a
	consistent read from a non-clustered index and we must look
	at the clustered index to find out the previous delete mark
	state of the non-clustered record: */

	ibool		cons_read_requires_clust_rec	= FALSE;
	ulint		cost_counter			= 0;
	ibool		cursor_just_opened;
	ibool		must_go_to_next;
	ibool		mtr_has_extra_clust_latch	= FALSE;
	/* TRUE if the search was made using
	a non-clustered index, and we had to
	access the clustered record: now &mtr
	contains a clustered index latch, and
	&mtr must be committed before we move
	to the next non-clustered record */
	ulint		found_flag;
	ulint		err;
	mem_heap_t*	heap				= NULL;
	ulint		offsets_[REC_OFFS_NORMAL_SIZE];
	ulint*		offsets				= offsets_;
	rec_offs_init(offsets_);

	ut_ad(thr->run_node == node);

	search_latch_locked = FALSE;

	if (node->read_view) {
		/* In consistent reads, we try to do with the hash index and
		not to use the buffer page get. This is to reduce memory bus
		load resulting from semaphore operations. The search latch
		will be s-locked when we access an index with a unique search
		condition, but not locked when we access an index with a
		less selective search condition. */

		consistent_read = TRUE;
	} else {
		consistent_read = FALSE;
	}

table_loop:
	/* TABLE LOOP
	----------
	This is the outer major loop in calculating a join. We come here when
	node->fetch_table changes, and after adding a row to aggregate totals
	and, of course, when this function is called. */

	ut_ad(mtr_has_extra_clust_latch == FALSE);

	plan = sel_node_get_nth_plan(node, node->fetch_table);
	index = plan->index;

	if (plan->n_rows_prefetched > 0) {
		sel_pop_prefetched_row(plan);

		goto next_table_no_mtr;
	}

	if (plan->cursor_at_end) {
		/* The cursor has already reached the result set end: no more
		rows to process for this table cursor, as also the prefetch
		stack was empty */

		ut_ad(plan->pcur_is_open);

		goto table_exhausted_no_mtr;
	}

	/* Open a cursor to index, or restore an open cursor position */

	mtr_start(&mtr);

	if (consistent_read && plan->unique_search && !plan->pcur_is_open
	    && !plan->must_get_clust
	    && !plan->table->big_rows) {
		if (!search_latch_locked) {
			rw_lock_s_lock(&btr_search_latch);

			search_latch_locked = TRUE;
		} else if (rw_lock_get_writer(&btr_search_latch) == RW_LOCK_WAIT_EX) {

			/* There is an x-latch request waiting: release the
			s-latch for a moment; as an s-latch here is often
			kept for some 10 searches before being released,
			a waiting x-latch request would block other threads
			from acquiring an s-latch for a long time, lowering
			performance significantly in multiprocessors. */

			rw_lock_s_unlock(&btr_search_latch);
			rw_lock_s_lock(&btr_search_latch);
		}

		found_flag = row_sel_try_search_shortcut(node, plan, &mtr);

		if (found_flag == SEL_FOUND) {

			goto next_table;

		} else if (found_flag == SEL_EXHAUSTED) {

			goto table_exhausted;
		}

		ut_ad(found_flag == SEL_RETRY);

		plan_reset_cursor(plan);

		mtr_commit(&mtr);
		mtr_start(&mtr);
	}

	if (search_latch_locked) {
		rw_lock_s_unlock(&btr_search_latch);

		search_latch_locked = FALSE;
	}

	if (!plan->pcur_is_open) {
		/* Evaluate the expressions to build the search tuple and
		open the cursor */

		row_sel_open_pcur(plan, search_latch_locked, &mtr);

		cursor_just_opened = TRUE;

		/* A new search was made: increment the cost counter */
		cost_counter++;
	} else {
		/* Restore pcur position to the index */

		must_go_to_next = row_sel_restore_pcur_pos(plan, &mtr);

		cursor_just_opened = FALSE;

		if (must_go_to_next) {
			/* We have already processed the cursor record: move
			to the next */

			goto next_rec;
		}
	}

rec_loop:
	/* RECORD LOOP
	-----------
	In this loop we use pcur and try to fetch a qualifying row, and
	also fill the prefetch buffer for this table if n_rows_fetched has
	exceeded a threshold. While we are inside this loop, the following
	holds:
	(1) &mtr is started,
	(2) pcur is positioned and open.

	NOTE that if cursor_just_opened is TRUE here, it means that we came
	to this point right after row_sel_open_pcur. */

	ut_ad(mtr_has_extra_clust_latch == FALSE);

	rec = btr_pcur_get_rec(&(plan->pcur));

	/* PHASE 1: Set a lock if specified */

	if (!node->asc && cursor_just_opened
	    && !page_rec_is_supremum(rec)) {

		/* When we open a cursor for a descending search, we must set
		a next-key lock on the successor record: otherwise it would
		be possible to insert new records next to the cursor position,
		and it might be that these new records should appear in the
		search result set, resulting in the phantom problem. */

		if (!consistent_read) {

			/* If innodb_locks_unsafe_for_binlog option is used
			or this session is using READ COMMITTED isolation
			level, we lock only the record, i.e., next-key
			locking is not used. */

			rec_t*	next_rec = page_rec_get_next(rec);
			ulint	lock_type;
			trx_t*	trx;

			trx = thr_get_trx(thr);

			offsets = rec_get_offsets(next_rec, index, offsets,
						  ULINT_UNDEFINED, &heap);

			if (srv_locks_unsafe_for_binlog
			    || trx->isolation_level
			    <= TRX_ISO_READ_COMMITTED) {

				if (page_rec_is_supremum(next_rec)) {

					goto skip_lock;
				}

				lock_type = LOCK_REC_NOT_GAP;
			} else {
				lock_type = LOCK_ORDINARY;
			}

			err = sel_set_rec_lock(btr_pcur_get_block(&plan->pcur),
					       next_rec, index, offsets,
					       node->row_lock_mode,
					       lock_type, thr);

			switch (err) {
			case DB_SUCCESS_LOCKED_REC:
				err = DB_SUCCESS;
			case DB_SUCCESS:
				break;
			default:
				/* Note that in this case we will store in pcur
				the PREDECESSOR of the record we are waiting
				the lock for */
				goto lock_wait_or_error;
			}
		}
	}

skip_lock:
	if (page_rec_is_infimum(rec)) {

		/* The infimum record on a page cannot be in the result set,
		and neither can a record lock be placed on it: we skip such
		a record. We also increment the cost counter as we may have
		processed yet another page of index. */

		cost_counter++;

		goto next_rec;
	}

	if (!consistent_read) {
		/* Try to place a lock on the index record */

		/* If innodb_locks_unsafe_for_binlog option is used
		or this session is using READ COMMITTED isolation level,
		we lock only the record, i.e., next-key locking is
		not used. */

		ulint	lock_type;
		trx_t*	trx;

		offsets = rec_get_offsets(rec, index, offsets,
					  ULINT_UNDEFINED, &heap);

		trx = thr_get_trx(thr);

		if (srv_locks_unsafe_for_binlog
		    || trx->isolation_level <= TRX_ISO_READ_COMMITTED) {

			if (page_rec_is_supremum(rec)) {

				goto next_rec;
			}

			lock_type = LOCK_REC_NOT_GAP;
		} else {
			lock_type = LOCK_ORDINARY;
		}

		err = sel_set_rec_lock(btr_pcur_get_block(&plan->pcur),
				       rec, index, offsets,
				       node->row_lock_mode, lock_type, thr);

		switch (err) {
		case DB_SUCCESS_LOCKED_REC:
			err = DB_SUCCESS;
		case DB_SUCCESS:
			break;
		default:
			goto lock_wait_or_error;
		}
	}

	if (page_rec_is_supremum(rec)) {

		/* A page supremum record cannot be in the result set: skip
		it now when we have placed a possible lock on it */

		goto next_rec;
	}

	ut_ad(page_rec_is_user_rec(rec));

	if (cost_counter > SEL_COST_LIMIT) {

		/* Now that we have placed the necessary locks, we can stop
		for a while and store the cursor position; NOTE that if we
		would store the cursor position BEFORE placing a record lock,
		it might happen that the cursor would jump over some records
		that another transaction could meanwhile insert adjacent to
		the cursor: this would result in the phantom problem. */

		goto stop_for_a_while;
	}

	/* PHASE 2: Check a mixed index mix id if needed */

	if (plan->unique_search && cursor_just_opened) {

		ut_ad(plan->mode == PAGE_CUR_GE);

		/* As the cursor is now placed on a user record after a search
		with the mode PAGE_CUR_GE, the up_match field in the cursor
		tells how many fields in the user record matched to the search
		tuple */

		if (btr_pcur_get_up_match(&(plan->pcur))
		    < plan->n_exact_match) {
			goto table_exhausted;
		}

		/* Ok, no need to test end_conds or mix id */

	}

	/* We are ready to look at a possible new index entry in the result
	set: the cursor is now placed on a user record */

	/* PHASE 3: Get previous version in a consistent read */

	cons_read_requires_clust_rec = FALSE;
	offsets = rec_get_offsets(rec, index, offsets, ULINT_UNDEFINED, &heap);

	if (consistent_read) {
		/* This is a non-locking consistent read: if necessary, fetch
		a previous version of the record */

		if (dict_index_is_clust(index)) {

			if (!lock_clust_rec_cons_read_sees(rec, index, offsets,
							   node->read_view)) {

				err = row_sel_build_prev_vers(
					node->read_view, index, rec,
					&offsets, &heap, &plan->old_vers_heap,
					&old_vers, &mtr);

				if (err != DB_SUCCESS) {

					goto lock_wait_or_error;
				}

				if (old_vers == NULL) {
					/* The record does not exist
					in our read view. Skip it, but
					first attempt to determine
					whether the index segment we
					are searching through has been
					exhausted. */

					offsets = rec_get_offsets(
						rec, index, offsets,
						ULINT_UNDEFINED, &heap);

					/* Fetch the columns needed in
					test conditions. The clustered
					index record is protected by a
					page latch that was acquired
					by row_sel_open_pcur() or
					row_sel_restore_pcur_pos().
					The latch will not be released
					until mtr_commit(mtr). */

					row_sel_fetch_columns(
						index, rec, offsets,
						UT_LIST_GET_FIRST(
							plan->columns));

					if (!row_sel_test_end_conds(plan)) {

						goto table_exhausted;
					}

					goto next_rec;
				}

				rec = old_vers;
			}
		} else if (!lock_sec_rec_cons_read_sees(rec,
							node->read_view)) {
			cons_read_requires_clust_rec = TRUE;
		}
	}

	/* PHASE 4: Test search end conditions and deleted flag */

	/* Fetch the columns needed in test conditions.  The record is
	protected by a page latch that was acquired by
	row_sel_open_pcur() or row_sel_restore_pcur_pos().  The latch
	will not be released until mtr_commit(mtr). */

	row_sel_fetch_columns(index, rec, offsets,
			      UT_LIST_GET_FIRST(plan->columns));

	/* Test the selection end conditions: these can only contain columns
	which already are found in the index, even though the index might be
	non-clustered */

	if (plan->unique_search && cursor_just_opened) {

		/* No test necessary: the test was already made above */

	} else if (!row_sel_test_end_conds(plan)) {

		goto table_exhausted;
	}

	if (rec_get_deleted_flag(rec, dict_table_is_comp(plan->table))
	    && !cons_read_requires_clust_rec) {

		/* The record is delete marked: we can skip it if this is
		not a consistent read which might see an earlier version
		of a non-clustered index record */

		if (plan->unique_search) {

			goto table_exhausted;
		}

		goto next_rec;
	}

	/* PHASE 5: Get the clustered index record, if needed and if we did
	not do the search using the clustered index */

	if (plan->must_get_clust || cons_read_requires_clust_rec) {

		/* It was a non-clustered index and we must fetch also the
		clustered index record */

		err = row_sel_get_clust_rec(node, plan, rec, thr, &clust_rec,
					    &mtr);
		mtr_has_extra_clust_latch = TRUE;

		if (err != DB_SUCCESS) {

			goto lock_wait_or_error;
		}

		/* Retrieving the clustered record required a search:
		increment the cost counter */

		cost_counter++;

		if (clust_rec == NULL) {
			/* The record did not exist in the read view */
			ut_ad(consistent_read);

			goto next_rec;
		}

		if (rec_get_deleted_flag(clust_rec,
					 dict_table_is_comp(plan->table))) {

			/* The record is delete marked: we can skip it */

			goto next_rec;
		}

		if (node->can_get_updated) {

			btr_pcur_store_position(&(plan->clust_pcur), &mtr);
		}
	}

	/* PHASE 6: Test the rest of search conditions */

	if (!row_sel_test_other_conds(plan)) {

		if (plan->unique_search) {

			goto table_exhausted;
		}

		goto next_rec;
	}

	/* PHASE 7: We found a new qualifying row for the current table; push
	the row if prefetch is on, or move to the next table in the join */

	plan->n_rows_fetched++;

	ut_ad(plan->pcur.latch_mode == BTR_SEARCH_LEAF);

	if ((plan->n_rows_fetched <= SEL_PREFETCH_LIMIT)
	    || plan->unique_search || plan->no_prefetch
	    || plan->table->big_rows) {

		/* No prefetch in operation: go to the next table */

		goto next_table;
	}

	sel_push_prefetched_row(plan);

	if (plan->n_rows_prefetched == SEL_MAX_N_PREFETCH) {

		/* The prefetch buffer is now full */

		sel_pop_prefetched_row(plan);

		goto next_table;
	}

next_rec:
	ut_ad(!search_latch_locked);

	if (mtr_has_extra_clust_latch) {

		/* We must commit &mtr if we are moving to the next
		non-clustered index record, because we could break the
		latching order if we would access a different clustered
		index page right away without releasing the previous. */

		goto commit_mtr_for_a_while;
	}

	if (node->asc) {
		moved = btr_pcur_move_to_next(&(plan->pcur), &mtr);
	} else {
		moved = btr_pcur_move_to_prev(&(plan->pcur), &mtr);
	}

	if (!moved) {

		goto table_exhausted;
	}

	cursor_just_opened = FALSE;

	/* END OF RECORD LOOP
	------------------ */
	goto rec_loop;

next_table:
	/* We found a record which satisfies the conditions: we can move to
	the next table or return a row in the result set */

	ut_ad(btr_pcur_is_on_user_rec(&plan->pcur));

	if (plan->unique_search && !node->can_get_updated) {

		plan->cursor_at_end = TRUE;
	} else {
		ut_ad(!search_latch_locked);

		plan->stored_cursor_rec_processed = TRUE;

		btr_pcur_store_position(&(plan->pcur), &mtr);
	}

	mtr_commit(&mtr);

	mtr_has_extra_clust_latch = FALSE;

next_table_no_mtr:
	/* If we use 'goto' to this label, it means that the row was popped
	from the prefetched rows stack, and &mtr is already committed */

	if (node->fetch_table + 1 == node->n_tables) {

		sel_eval_select_list(node);

		if (node->is_aggregate) {

			goto table_loop;
		}

		sel_assign_into_var_values(node->into_list, node);

		thr->run_node = que_node_get_parent(node);

		err = DB_SUCCESS;
		goto func_exit;
	}

	node->fetch_table++;

	/* When we move to the next table, we first reset the plan cursor:
	we do not care about resetting it when we backtrack from a table */

	plan_reset_cursor(sel_node_get_nth_plan(node, node->fetch_table));

	goto table_loop;

table_exhausted:
	/* The table cursor pcur reached the result set end: backtrack to the
	previous table in the join if we do not have cached prefetched rows */

	plan->cursor_at_end = TRUE;

	mtr_commit(&mtr);

	mtr_has_extra_clust_latch = FALSE;

	if (plan->n_rows_prefetched > 0) {
		/* The table became exhausted during a prefetch */

		sel_pop_prefetched_row(plan);

		goto next_table_no_mtr;
	}

table_exhausted_no_mtr:
	if (node->fetch_table == 0) {
		err = DB_SUCCESS;

		if (node->is_aggregate && !node->aggregate_already_fetched) {

			node->aggregate_already_fetched = TRUE;

			sel_assign_into_var_values(node->into_list, node);

			thr->run_node = que_node_get_parent(node);
		} else {
			node->state = SEL_NODE_NO_MORE_ROWS;

			thr->run_node = que_node_get_parent(node);
		}

		goto func_exit;
	}

	node->fetch_table--;

	goto table_loop;

stop_for_a_while:
	/* Return control for a while to que_run_threads, so that runaway
	queries can be canceled. NOTE that when we come here, we must, in a
	locking read, have placed the necessary (possibly waiting request)
	record lock on the cursor record or its successor: when we reposition
	the cursor, this record lock guarantees that nobody can meanwhile have
	inserted new records which should have appeared in the result set,
	which would result in the phantom problem. */

	ut_ad(!search_latch_locked);

	plan->stored_cursor_rec_processed = FALSE;
	btr_pcur_store_position(&(plan->pcur), &mtr);

	mtr_commit(&mtr);

#ifdef UNIV_SYNC_DEBUG
	ut_ad(sync_thread_levels_empty_except_dict());
#endif /* UNIV_SYNC_DEBUG */
	err = DB_SUCCESS;
	goto func_exit;

commit_mtr_for_a_while:
	/* Stores the cursor position and commits &mtr; this is used if
	&mtr may contain latches which would break the latching order if
	&mtr would not be committed and the latches released. */

	plan->stored_cursor_rec_processed = TRUE;

	ut_ad(!search_latch_locked);
	btr_pcur_store_position(&(plan->pcur), &mtr);

	mtr_commit(&mtr);

	mtr_has_extra_clust_latch = FALSE;

#ifdef UNIV_SYNC_DEBUG
	ut_ad(sync_thread_levels_empty_except_dict());
#endif /* UNIV_SYNC_DEBUG */

	goto table_loop;

lock_wait_or_error:
	/* See the note at stop_for_a_while: the same holds for this case */

	ut_ad(!btr_pcur_is_before_first_on_page(&plan->pcur) || !node->asc);
	ut_ad(!search_latch_locked);

	plan->stored_cursor_rec_processed = FALSE;
	btr_pcur_store_position(&(plan->pcur), &mtr);

	mtr_commit(&mtr);

#ifdef UNIV_SYNC_DEBUG
	ut_ad(sync_thread_levels_empty_except_dict());
#endif /* UNIV_SYNC_DEBUG */

func_exit:
	if (search_latch_locked) {
		rw_lock_s_unlock(&btr_search_latch);
	}
	if (UNIV_LIKELY_NULL(heap)) {
		mem_heap_free(heap);
	}
	return(err);
}

/**********************************************************************//**
Performs a select step. This is a high-level function used in SQL execution
graphs.
@return	query thread to run next or NULL */
UNIV_INTERN
que_thr_t*
row_sel_step(
/*=========*/
	que_thr_t*	thr)	/*!< in: query thread */
{
	ulint		i_lock_mode;
	sym_node_t*	table_node;
	sel_node_t*	node;
	ulint		err;

	ut_ad(thr);

	node = thr->run_node;

	ut_ad(que_node_get_type(node) == QUE_NODE_SELECT);

	/* If this is a new time this node is executed (or when execution
	resumes after wait for a table intention lock), set intention locks
	on the tables, or assign a read view */

	if (node->into_list && (thr->prev_node == que_node_get_parent(node))) {

		node->state = SEL_NODE_OPEN;
	}

	if (node->state == SEL_NODE_OPEN) {

		/* It may be that the current session has not yet started
		its transaction, or it has been committed: */

		trx_start_if_not_started(thr_get_trx(thr));

		plan_reset_cursor(sel_node_get_nth_plan(node, 0));

		if (node->consistent_read) {
			/* Assign a read view for the query */
			node->read_view = trx_assign_read_view(
				thr_get_trx(thr));
		} else {
			if (node->set_x_locks) {
				i_lock_mode = LOCK_IX;
			} else {
				i_lock_mode = LOCK_IS;
			}

			table_node = node->table_list;

			while (table_node) {
				err = lock_table(0, table_node->table,
						 i_lock_mode, thr);
				if (err != DB_SUCCESS) {
					thr_get_trx(thr)->error_state = err;

					return(NULL);
				}

				table_node = que_node_get_next(table_node);
			}
		}

		/* If this is an explicit cursor, copy stored procedure
		variable values, so that the values cannot change between
		fetches (currently, we copy them also for non-explicit
		cursors) */

		if (node->explicit_cursor
		    && UT_LIST_GET_FIRST(node->copy_variables)) {

			row_sel_copy_input_variable_vals(node);
		}

		node->state = SEL_NODE_FETCH;
		node->fetch_table = 0;

		if (node->is_aggregate) {
			/* Reset the aggregate total values */
			sel_reset_aggregate_vals(node);
		}
	}

	err = row_sel(node, thr);

	/* NOTE! if queries are parallelized, the following assignment may
	have problems; the assignment should be made only if thr is the
	only top-level thr in the graph: */

	thr->graph->last_sel_node = node;

	if (err != DB_SUCCESS) {
		thr_get_trx(thr)->error_state = err;

		return(NULL);
	}

	return(thr);
}

/**********************************************************************//**
Performs a fetch for a cursor.
@return	query thread to run next or NULL */
UNIV_INTERN
que_thr_t*
fetch_step(
/*=======*/
	que_thr_t*	thr)	/*!< in: query thread */
{
	sel_node_t*	sel_node;
	fetch_node_t*	node;

	ut_ad(thr);

	node = thr->run_node;
	sel_node = node->cursor_def;

	ut_ad(que_node_get_type(node) == QUE_NODE_FETCH);

	if (thr->prev_node != que_node_get_parent(node)) {

		if (sel_node->state != SEL_NODE_NO_MORE_ROWS) {

			if (node->into_list) {
				sel_assign_into_var_values(node->into_list,
							   sel_node);
			} else {
				void* ret = (*node->func->func)(
					sel_node, node->func->arg);

				if (!ret) {
					sel_node->state
						= SEL_NODE_NO_MORE_ROWS;
				}
			}
		}

		thr->run_node = que_node_get_parent(node);

		return(thr);
	}

	/* Make the fetch node the parent of the cursor definition for
	the time of the fetch, so that execution knows to return to this
	fetch node after a row has been selected or we know that there is
	no row left */

	sel_node->common.parent = node;

	if (sel_node->state == SEL_NODE_CLOSED) {
		fprintf(stderr,
			"InnoDB: Error: fetch called on a closed cursor\n");

		thr_get_trx(thr)->error_state = DB_ERROR;

		return(NULL);
	}

	thr->run_node = sel_node;

	return(thr);
}

/****************************************************************//**
Sample callback function for fetch that prints each row.
@return	always returns non-NULL */
UNIV_INTERN
void*
row_fetch_print(
/*============*/
	void*	row,		/*!< in:  sel_node_t* */
	void*	user_arg)	/*!< in:  not used */
{
	sel_node_t*	node = row;
	que_node_t*	exp;
	ulint		i = 0;

	UT_NOT_USED(user_arg);

	fprintf(stderr, "row_fetch_print: row %p\n", row);

	exp = node->select_list;

	while (exp) {
		dfield_t*	dfield = que_node_get_val(exp);
		const dtype_t*	type = dfield_get_type(dfield);

		fprintf(stderr, " column %lu:\n", (ulong)i);

		dtype_print(type);
		putc('\n', stderr);

		if (dfield_get_len(dfield) != UNIV_SQL_NULL) {
			ut_print_buf(stderr, dfield_get_data(dfield),
				     dfield_get_len(dfield));
			putc('\n', stderr);
		} else {
			fputs(" <NULL>;\n", stderr);
		}

		exp = que_node_get_next(exp);
		i++;
	}

	return((void*)42);
}

/***********************************************************//**
Prints a row in a select result.
@return	query thread to run next or NULL */
UNIV_INTERN
que_thr_t*
row_printf_step(
/*============*/
	que_thr_t*	thr)	/*!< in: query thread */
{
	row_printf_node_t*	node;
	sel_node_t*		sel_node;
	que_node_t*		arg;

	ut_ad(thr);

	node = thr->run_node;

	sel_node = node->sel_node;

	ut_ad(que_node_get_type(node) == QUE_NODE_ROW_PRINTF);

	if (thr->prev_node == que_node_get_parent(node)) {

		/* Reset the cursor */
		sel_node->state = SEL_NODE_OPEN;

		/* Fetch next row to print */

		thr->run_node = sel_node;

		return(thr);
	}

	if (sel_node->state != SEL_NODE_FETCH) {

		ut_ad(sel_node->state == SEL_NODE_NO_MORE_ROWS);

		/* No more rows to print */

		thr->run_node = que_node_get_parent(node);

		return(thr);
	}

	arg = sel_node->select_list;

	while (arg) {
		dfield_print_also_hex(que_node_get_val(arg));

		fputs(" ::: ", stderr);

		arg = que_node_get_next(arg);
	}

	putc('\n', stderr);

	/* Fetch next row to print */

	thr->run_node = sel_node;

	return(thr);
}

/****************************************************************//**
Converts a key value stored in MySQL format to an Innobase dtuple. The last
field of the key value may be just a prefix of a fixed length field: hence
the parameter key_len. But currently we do not allow search keys where the
last field is only a prefix of the full key field len and print a warning if
such appears. A counterpart of this function is
ha_innobase::store_key_val_for_row() in ha_innodb.cc. */
UNIV_INTERN
void
row_sel_convert_mysql_key_to_innobase(
/*==================================*/
	dtuple_t*	tuple,		/*!< in/out: tuple where to build;
					NOTE: we assume that the type info
					in the tuple is already according
					to index! */
	byte*		buf,		/*!< in: buffer to use in field
					conversions; NOTE that dtuple->data
					may end up pointing inside buf so
					do not discard that buffer while
					the tuple is being used. See
					row_mysql_store_col_in_innobase_format()
					in the case of DATA_INT */
	ulint		buf_len,	/*!< in: buffer length */
	dict_index_t*	index,		/*!< in: index of the key value */
	const byte*	key_ptr,	/*!< in: MySQL key value */
	ulint		key_len,	/*!< in: MySQL key value length */
	trx_t*		trx)		/*!< in: transaction */
{
	byte*		original_buf	= buf;
	const byte*	original_key_ptr = key_ptr;
	dict_field_t*	field;
	dfield_t*	dfield;
	ulint		data_offset;
	ulint		data_len;
	ulint		data_field_len;
	ibool		is_null;
	const byte*	key_end;
	ulint		n_fields = 0;

	/* For documentation of the key value storage format in MySQL, see
	ha_innobase::store_key_val_for_row() in ha_innodb.cc. */

	key_end = key_ptr + key_len;

	/* Permit us to access any field in the tuple (ULINT_MAX): */

	dtuple_set_n_fields(tuple, ULINT_MAX);

	dfield = dtuple_get_nth_field(tuple, 0);
	field = dict_index_get_nth_field(index, 0);

	if (UNIV_UNLIKELY(dfield_get_type(dfield)->mtype == DATA_SYS)) {
		/* A special case: we are looking for a position in the
		generated clustered index which InnoDB automatically added
		to a table with no primary key: the first and the only
		ordering column is ROW_ID which InnoDB stored to the key_ptr
		buffer. */

		ut_a(key_len == DATA_ROW_ID_LEN);

		dfield_set_data(dfield, key_ptr, DATA_ROW_ID_LEN);

		dtuple_set_n_fields(tuple, 1);

		return;
	}

	while (key_ptr < key_end) {

		ulint	type = dfield_get_type(dfield)->mtype;
		ut_a(field->col->mtype == type);

		data_offset = 0;
		is_null = FALSE;

		if (!(dfield_get_type(dfield)->prtype & DATA_NOT_NULL)) {
			/* The first byte in the field tells if this is
			an SQL NULL value */

			data_offset = 1;

			if (*key_ptr != 0) {
				dfield_set_null(dfield);

				is_null = TRUE;
			}
		}

		/* Calculate data length and data field total length */

		if (type == DATA_BLOB) {
			/* The key field is a column prefix of a BLOB or
			TEXT */

			ut_a(field->prefix_len > 0);

			/* MySQL stores the actual data length to the first 2
			bytes after the optional SQL NULL marker byte. The
			storage format is little-endian, that is, the most
			significant byte at a higher address. In UTF-8, MySQL
			seems to reserve field->prefix_len bytes for
			storing this field in the key value buffer, even
			though the actual value only takes data_len bytes
			from the start. */

			data_len = key_ptr[data_offset]
				+ 256 * key_ptr[data_offset + 1];
			data_field_len = data_offset + 2 + field->prefix_len;

			data_offset += 2;

			/* Now that we know the length, we store the column
			value like it would be a fixed char field */

		} else if (field->prefix_len > 0) {
			/* Looks like MySQL pads unused end bytes in the
			prefix with space. Therefore, also in UTF-8, it is ok
			to compare with a prefix containing full prefix_len
			bytes, and no need to take at most prefix_len / 3
			UTF-8 characters from the start.
			If the prefix is used as the upper end of a LIKE
			'abc%' query, then MySQL pads the end with chars
			0xff. TODO: in that case does it any harm to compare
			with the full prefix_len bytes. How do characters
			0xff in UTF-8 behave? */

			data_len = field->prefix_len;
			data_field_len = data_offset + data_len;
		} else {
			data_len = dfield_get_type(dfield)->len;
			data_field_len = data_offset + data_len;
		}

		if (UNIV_UNLIKELY
		    (dtype_get_mysql_type(dfield_get_type(dfield))
		     == DATA_MYSQL_TRUE_VARCHAR)
		    && UNIV_LIKELY(type != DATA_INT)) {
			/* In a MySQL key value format, a true VARCHAR is
			always preceded by 2 bytes of a length field.
			dfield_get_type(dfield)->len returns the maximum
			'payload' len in bytes. That does not include the
			2 bytes that tell the actual data length.

			We added the check != DATA_INT to make sure we do
			not treat MySQL ENUM or SET as a true VARCHAR! */

			data_len += 2;
			data_field_len += 2;
		}

		/* Storing may use at most data_len bytes of buf */

		if (UNIV_LIKELY(!is_null)) {
			ut_a(buf + data_len <= original_buf + buf_len);
			row_mysql_store_col_in_innobase_format(
				dfield, buf,
				FALSE, /* MySQL key value format col */
				key_ptr + data_offset, data_len,
				dict_table_is_comp(index->table));
			buf += data_len;
		}

		key_ptr += data_field_len;

		if (UNIV_UNLIKELY(key_ptr > key_end)) {
			/* The last field in key was not a complete key field
			but a prefix of it.

			Print a warning about this! HA_READ_PREFIX_LAST does
			not currently work in InnoDB with partial-field key
			value prefixes. Since MySQL currently uses a padding
			trick to calculate LIKE 'abc%' type queries there
			should never be partial-field prefixes in searches. */

			ut_print_timestamp(stderr);

			fputs("  InnoDB: Warning: using a partial-field"
			      " key prefix in search.\n"
			      "InnoDB: ", stderr);
			dict_index_name_print(stderr, trx, index);
			fprintf(stderr, ". Last data field length %lu bytes,\n"
				"InnoDB: key ptr now exceeds"
				" key end by %lu bytes.\n"
				"InnoDB: Key value in the MySQL format:\n",
				(ulong) data_field_len,
				(ulong) (key_ptr - key_end));
			fflush(stderr);
			ut_print_buf(stderr, original_key_ptr, key_len);
			putc('\n', stderr);

			if (!is_null) {
				ulint	len = dfield_get_len(dfield);
				dfield_set_len(dfield, len
					       - (ulint) (key_ptr - key_end));
			}
		}

		n_fields++;
		field++;
		dfield++;
	}

	DBUG_EXECUTE_IF("innodb_srch_key_buffer_full",
		ut_a(buf == (original_buf + buf_len)););

	ut_a(buf <= original_buf + buf_len);

	/* We set the length of tuple to n_fields: we assume that the memory
	area allocated for it is big enough (usually bigger than n_fields). */

	dtuple_set_n_fields(tuple, n_fields);
}

/**************************************************************//**
Stores the row id to the prebuilt struct. */
static
void
row_sel_store_row_id_to_prebuilt(
/*=============================*/
	row_prebuilt_t*		prebuilt,	/*!< in/out: prebuilt */
	const rec_t*		index_rec,	/*!< in: record */
	const dict_index_t*	index,		/*!< in: index of the record */
	const ulint*		offsets)	/*!< in: rec_get_offsets
						(index_rec, index) */
{
	const byte*	data;
	ulint		len;

	ut_ad(rec_offs_validate(index_rec, index, offsets));

	data = rec_get_nth_field(
		index_rec, offsets,
		dict_index_get_sys_col_pos(index, DATA_ROW_ID), &len);

	if (UNIV_UNLIKELY(len != DATA_ROW_ID_LEN)) {
		fprintf(stderr,
			"InnoDB: Error: Row id field is"
			" wrong length %lu in ", (ulong) len);
		dict_index_name_print(stderr, prebuilt->trx, index);
		fprintf(stderr, "\n"
			"InnoDB: Field number %lu, record:\n",
			(ulong) dict_index_get_sys_col_pos(index,
							   DATA_ROW_ID));
		rec_print_new(stderr, index_rec, offsets);
		putc('\n', stderr);
		ut_error;
	}

	ut_memcpy(prebuilt->row_id, data, len);
}

/**************************************************************//**
Stores a non-SQL-NULL field in the MySQL format. The counterpart of this
function is row_mysql_store_col_in_innobase_format() in row0mysql.c. */
static
void
row_sel_field_store_in_mysql_format(
/*================================*/
	byte*		dest,	/*!< in/out: buffer where to store; NOTE
				that BLOBs are not in themselves
				stored here: the caller must allocate
				and copy the BLOB into buffer before,
				and pass the pointer to the BLOB in
				'data' */
	const mysql_row_templ_t* templ,
				/*!< in: MySQL column template.
				Its following fields are referenced:
				type, is_unsigned, mysql_col_len,
				mbminlen, mbmaxlen */
	const byte*	data,	/*!< in: data to store */
	ulint		len)	/*!< in: length of the data */
{
	byte*	ptr;

	ut_ad(len != UNIV_SQL_NULL);
	UNIV_MEM_ASSERT_RW(data, len);
	UNIV_MEM_ASSERT_W(dest, templ->mysql_col_len);
	UNIV_MEM_INVALID(dest, templ->mysql_col_len);

	switch (templ->type) {
		const byte*	field_end;
		byte*		pad;
	case DATA_INT:
		/* Convert integer data from Innobase to a little-endian
		format, sign bit restored to normal */

		ptr = dest + len;

		for (;;) {
			ptr--;
			*ptr = *data;
			if (ptr == dest) {
				break;
			}
			data++;
		}

		if (!templ->is_unsigned) {
			dest[len - 1] = (byte) (dest[len - 1] ^ 128);
		}

		ut_ad(templ->mysql_col_len == len);
		break;

	case DATA_VARCHAR:
	case DATA_VARMYSQL:
	case DATA_BINARY:
		field_end = dest + templ->mysql_col_len;

		if (templ->mysql_type == DATA_MYSQL_TRUE_VARCHAR) {
			/* This is a >= 5.0.3 type true VARCHAR. Store the
			length of the data to the first byte or the first
			two bytes of dest. */

			dest = row_mysql_store_true_var_len(
				dest, len, templ->mysql_length_bytes);
			/* Copy the actual data. Leave the rest of the
			buffer uninitialized. */
			memcpy(dest, data, len);
			break;
		}

		/* Copy the actual data */
		ut_memcpy(dest, data, len);

		/* Pad with trailing spaces. */

		pad = dest + len;

		ut_ad(templ->mbminlen <= templ->mbmaxlen);

		/* We treat some Unicode charset strings specially. */
		switch (templ->mbminlen) {
		case 4:
			/* InnoDB should never have stripped partial
			UTF-32 characters. */
			ut_a(!(len & 3));
			break;
		case 2:
			/* A space char is two bytes,
			0x0020 in UCS2 and UTF-16 */

			if (UNIV_UNLIKELY(len & 1)) {
				/* A 0x20 has been stripped from the column.
				Pad it back. */

				if (pad < field_end) {
					*pad++ = 0x20;
				}
			}
		}

		row_mysql_pad_col(templ->mbminlen, pad, field_end - pad);
		break;

	case DATA_BLOB:
		/* Store a pointer to the BLOB buffer to dest: the BLOB was
		already copied to the buffer in row_sel_store_mysql_rec */

		row_mysql_store_blob_ref(dest, templ->mysql_col_len, data,
					 len);
		break;

	case DATA_MYSQL:
		memcpy(dest, data, len);

		ut_ad(templ->mysql_col_len >= len);
		ut_ad(templ->mbmaxlen >= templ->mbminlen);

		ut_ad(templ->mbmaxlen > templ->mbminlen
		      || templ->mysql_col_len == len);
		/* The following assertion would fail for old tables
		containing UTF-8 ENUM columns due to Bug #9526. */
		ut_ad(!templ->mbmaxlen
		      || !(templ->mysql_col_len % templ->mbmaxlen));
		ut_ad(len * templ->mbmaxlen >= templ->mysql_col_len);

		if (templ->mbminlen == 1 && templ->mbmaxlen != 1) {
			/* Pad with spaces. This undoes the stripping
			done in row0mysql.c, function
			row_mysql_store_col_in_innobase_format(). */

			memset(dest + len, 0x20, templ->mysql_col_len - len);
		}
		break;

	default:
#ifdef UNIV_DEBUG
	case DATA_SYS_CHILD:
	case DATA_SYS:
		/* These column types should never be shipped to MySQL. */
		ut_ad(0);

	case DATA_CHAR:
	case DATA_FIXBINARY:
	case DATA_FLOAT:
	case DATA_DOUBLE:
	case DATA_DECIMAL:
		/* Above are the valid column types for MySQL data. */
#endif /* UNIV_DEBUG */
		ut_ad(templ->mysql_col_len == len);
		memcpy(dest, data, len);
	}
}

/**************************************************************//**
Convert a row in the Innobase format to a row in the MySQL format.
Note that the template in prebuilt may advise us to copy only a few
columns to mysql_rec, other columns are left blank. All columns may not
be needed in the query.
@return TRUE on success, FALSE if not all columns could be retrieved */
static __attribute__((warn_unused_result))
ibool
row_sel_store_mysql_rec(
/*====================*/
	byte*		mysql_rec,	/*!< out: row in the MySQL format */
	row_prebuilt_t*	prebuilt,	/*!< in: prebuilt struct */
	const rec_t*	rec,		/*!< in: Innobase record in the index
					which was described in prebuilt's
					template, or in the clustered index;
					must be protected by a page latch */
	ibool		rec_clust,	/*!< in: TRUE if rec is in the
					clustered index instead of
					prebuilt->index */
	const ulint*	offsets)	/*!< in: array returned by
					rec_get_offsets(rec) */
{
	mem_heap_t*	extern_field_heap	= NULL;
	mem_heap_t*	heap;
	ulint		i;

	ut_ad(prebuilt->mysql_template);
	ut_ad(prebuilt->default_rec);
	ut_ad(rec_offs_validate(rec, NULL, offsets));
	ut_ad(!rec_get_deleted_flag(rec, rec_offs_comp(offsets)));

	if (UNIV_LIKELY_NULL(prebuilt->blob_heap)) {
		mem_heap_free(prebuilt->blob_heap);
		prebuilt->blob_heap = NULL;
	}

	for (i = 0; i < prebuilt->n_template; i++) {

		const mysql_row_templ_t*templ = prebuilt->mysql_template + i;
		const byte*		data;
		ulint			len;
		ulint			field_no;

		field_no = rec_clust
			? templ->clust_rec_field_no : templ->rec_field_no;

		if (UNIV_UNLIKELY(rec_offs_nth_extern(offsets, field_no))) {

			/* Copy an externally stored field to the temporary
			heap */

			ut_a(!prebuilt->trx->has_search_latch);

			if (UNIV_UNLIKELY(templ->type == DATA_BLOB)) {
				if (prebuilt->blob_heap == NULL) {
					prebuilt->blob_heap = mem_heap_create(
						UNIV_PAGE_SIZE);
				}

				heap = prebuilt->blob_heap;
			} else {
				extern_field_heap
					= mem_heap_create(UNIV_PAGE_SIZE);

				heap = extern_field_heap;
			}

			/* NOTE: if we are retrieving a big BLOB, we may
			already run out of memory in the next call, which
			causes an assert */

			data = btr_rec_copy_externally_stored_field(
				rec, offsets,
				dict_table_zip_size(prebuilt->table),
				field_no, &len, heap);

			if (UNIV_UNLIKELY(!data)) {
				/* The externally stored field
				was not written yet. This
				record should only be seen by
				recv_recovery_rollback_active()
				or any TRX_ISO_READ_UNCOMMITTED
				transactions. */

				if (extern_field_heap) {
					mem_heap_free(extern_field_heap);
				}

				return(FALSE);
			}

			ut_a(len != UNIV_SQL_NULL);
		} else {
			/* Field is stored in the row. */

			data = rec_get_nth_field(rec, offsets, field_no, &len);

			if (UNIV_UNLIKELY(templ->type == DATA_BLOB)
			    && len != UNIV_SQL_NULL) {

				/* It is a BLOB field locally stored in the
				InnoDB record: we MUST copy its contents to
				prebuilt->blob_heap here because later code
				assumes all BLOB values have been copied to a
				safe place. */

				if (prebuilt->blob_heap == NULL) {
					prebuilt->blob_heap = mem_heap_create(
						UNIV_PAGE_SIZE);
				}

				data = memcpy(mem_heap_alloc(
						prebuilt->blob_heap, len),
						data, len);
			}
		}

		if (len != UNIV_SQL_NULL) {
			row_sel_field_store_in_mysql_format(
				mysql_rec + templ->mysql_col_offset,
				templ, data, len);

			/* Cleanup */
			if (extern_field_heap) {
				mem_heap_free(extern_field_heap);
				extern_field_heap = NULL;
			}

			if (templ->mysql_null_bit_mask) {
				/* It is a nullable column with a non-NULL
				value */
				mysql_rec[templ->mysql_null_byte_offset]
					&= ~(byte) templ->mysql_null_bit_mask;
			}
		} else {
			/* MySQL assumes that the field for an SQL
			NULL value is set to the default value. */

			UNIV_MEM_ASSERT_RW(prebuilt->default_rec
					   + templ->mysql_col_offset,
					   templ->mysql_col_len);
			mysql_rec[templ->mysql_null_byte_offset]
				|= (byte) templ->mysql_null_bit_mask;
			memcpy(mysql_rec + templ->mysql_col_offset,
			       (const byte*) prebuilt->default_rec
			       + templ->mysql_col_offset,
			       templ->mysql_col_len);
		}
	}

	return(TRUE);
}

/*********************************************************************//**
Builds a previous version of a clustered index record for a consistent read
@return	DB_SUCCESS or error code */
static
ulint
row_sel_build_prev_vers_for_mysql(
/*==============================*/
	read_view_t*	read_view,	/*!< in: read view */
	dict_index_t*	clust_index,	/*!< in: clustered index */
	row_prebuilt_t*	prebuilt,	/*!< in: prebuilt struct */
	const rec_t*	rec,		/*!< in: record in a clustered index */
	ulint**		offsets,	/*!< in/out: offsets returned by
					rec_get_offsets(rec, clust_index) */
	mem_heap_t**	offset_heap,	/*!< in/out: memory heap from which
					the offsets are allocated */
	rec_t**		old_vers,	/*!< out: old version, or NULL if the
					record does not exist in the view:
					i.e., it was freshly inserted
					afterwards */
	mtr_t*		mtr)		/*!< in: mtr */
{
	ulint	err;

	if (prebuilt->old_vers_heap) {
		mem_heap_empty(prebuilt->old_vers_heap);
	} else {
		prebuilt->old_vers_heap = mem_heap_create(200);
	}

	err = row_vers_build_for_consistent_read(
		rec, mtr, clust_index, offsets, read_view, offset_heap,
		prebuilt->old_vers_heap, old_vers);
	return(err);
}

/*********************************************************************//**
Retrieves the clustered index record corresponding to a record in a
non-clustered index. Does the necessary locking. Used in the MySQL
interface.
@return	DB_SUCCESS, DB_SUCCESS_LOCKED_REC, or error code */
static
enum db_err
row_sel_get_clust_rec_for_mysql(
/*============================*/
	row_prebuilt_t*	prebuilt,/*!< in: prebuilt struct in the handle */
	dict_index_t*	sec_index,/*!< in: secondary index where rec resides */
	const rec_t*	rec,	/*!< in: record in a non-clustered index; if
				this is a locking read, then rec is not
				allowed to be delete-marked, and that would
				not make sense either */
	que_thr_t*	thr,	/*!< in: query thread */
	const rec_t**	out_rec,/*!< out: clustered record or an old version of
				it, NULL if the old version did not exist
				in the read view, i.e., it was a fresh
				inserted version */
	ulint**		offsets,/*!< in: offsets returned by
				rec_get_offsets(rec, sec_index);
				out: offsets returned by
				rec_get_offsets(out_rec, clust_index) */
	mem_heap_t**	offset_heap,/*!< in/out: memory heap from which
				the offsets are allocated */
	mtr_t*		mtr)	/*!< in: mtr used to get access to the
				non-clustered record; the same mtr is used to
				access the clustered index */
{
	dict_index_t*	clust_index;
	const rec_t*	clust_rec;
	rec_t*		old_vers;
	enum db_err	err;
	trx_t*		trx;

	*out_rec = NULL;
	trx = thr_get_trx(thr);

	row_build_row_ref_in_tuple(prebuilt->clust_ref, rec,
				   sec_index, *offsets, trx);

	clust_index = dict_table_get_first_index(sec_index->table);

	btr_pcur_open_with_no_init(clust_index, prebuilt->clust_ref,
				   PAGE_CUR_LE, BTR_SEARCH_LEAF,
				   &prebuilt->clust_pcur, 0, mtr);

	clust_rec = btr_pcur_get_rec(&prebuilt->clust_pcur);

	prebuilt->clust_pcur.trx_if_known = trx;

	/* Note: only if the search ends up on a non-infimum record is the
	low_match value the real match to the search tuple */

	if (!page_rec_is_user_rec(clust_rec)
	    || btr_pcur_get_low_match(&prebuilt->clust_pcur)
	    < dict_index_get_n_unique(clust_index)) {

		/* In a rare case it is possible that no clust rec is found
		for a delete-marked secondary index record: if in row0umod.c
		in row_undo_mod_remove_clust_low() we have already removed
		the clust rec, while purge is still cleaning and removing
		secondary index records associated with earlier versions of
		the clustered index record. In that case we know that the
		clustered index record did not exist in the read view of
		trx. */

		if (!rec_get_deleted_flag(rec,
					  dict_table_is_comp(sec_index->table))
		    || prebuilt->select_lock_type != LOCK_NONE) {
			ut_print_timestamp(stderr);
			fputs("  InnoDB: error clustered record"
			      " for sec rec not found\n"
			      "InnoDB: ", stderr);
			dict_index_name_print(stderr, trx, sec_index);
			fputs("\n"
			      "InnoDB: sec index record ", stderr);
			rec_print(stderr, rec, sec_index);
			fputs("\n"
			      "InnoDB: clust index record ", stderr);
			rec_print(stderr, clust_rec, clust_index);
			putc('\n', stderr);
			trx_print(stderr, trx, 600);

			fputs("\n"
			      "InnoDB: Submit a detailed bug report"
			      " to http://bugs.mysql.com\n", stderr);
			ut_ad(0);
		}

		clust_rec = NULL;

		err = DB_SUCCESS;
		goto func_exit;
	}

	*offsets = rec_get_offsets(clust_rec, clust_index, *offsets,
				   ULINT_UNDEFINED, offset_heap);

	if (prebuilt->select_lock_type != LOCK_NONE) {
		/* Try to place a lock on the index record; we are searching
		the clust rec with a unique condition, hence
		we set a LOCK_REC_NOT_GAP type lock */

		err = lock_clust_rec_read_check_and_lock(
			0, btr_pcur_get_block(&prebuilt->clust_pcur),
			clust_rec, clust_index, *offsets,
			prebuilt->select_lock_type, LOCK_REC_NOT_GAP, thr);
		switch (err) {
		case DB_SUCCESS:
		case DB_SUCCESS_LOCKED_REC:
			break;
		default:
			goto err_exit;
		}
	} else {
		/* This is a non-locking consistent read: if necessary, fetch
		a previous version of the record */

		old_vers = NULL;

		/* If the isolation level allows reading of uncommitted data,
		then we never look for an earlier version */

		if (trx->isolation_level > TRX_ISO_READ_UNCOMMITTED
		    && !lock_clust_rec_cons_read_sees(
			    clust_rec, clust_index, *offsets,
			    trx->read_view)) {

			/* The following call returns 'offsets' associated with
			'old_vers' */
			err = row_sel_build_prev_vers_for_mysql(
				trx->read_view, clust_index, prebuilt,
				clust_rec, offsets, offset_heap, &old_vers,
				mtr);

			if (err != DB_SUCCESS || old_vers == NULL) {

				goto err_exit;
			}

			clust_rec = old_vers;
		}

		/* If we had to go to an earlier version of row or the
		secondary index record is delete marked, then it may be that
		the secondary index record corresponding to clust_rec
		(or old_vers) is not rec; in that case we must ignore
		such row because in our snapshot rec would not have existed.
		Remember that from rec we cannot see directly which transaction
		id corresponds to it: we have to go to the clustered index
		record. A query where we want to fetch all rows where
		the secondary index value is in some interval would return
		a wrong result if we would not drop rows which we come to
		visit through secondary index records that would not really
		exist in our snapshot. */

		if (clust_rec
		    && (old_vers
			|| trx->isolation_level <= TRX_ISO_READ_UNCOMMITTED
			|| rec_get_deleted_flag(rec, dict_table_is_comp(
							sec_index->table)))
		    && !row_sel_sec_rec_is_for_clust_rec(
			    rec, sec_index, clust_rec, clust_index)) {
			clust_rec = NULL;
#ifdef UNIV_SEARCH_DEBUG
		} else {
			ut_a(clust_rec == NULL
			     || row_sel_sec_rec_is_for_clust_rec(
				     rec, sec_index, clust_rec, clust_index));
#endif
		}

		err = DB_SUCCESS;
	}

func_exit:
	*out_rec = clust_rec;

	if (prebuilt->select_lock_type != LOCK_NONE) {
		/* We may use the cursor in update or in unlock_row():
		store its position */

		btr_pcur_store_position(&prebuilt->clust_pcur, mtr);
	}

err_exit:
	return(err);
}

/********************************************************************//**
Restores cursor position after it has been stored. We have to take into
account that the record cursor was positioned on may have been deleted.
Then we may have to move the cursor one step up or down.
@return TRUE if we may need to process the record the cursor is now
positioned on (i.e. we should not go to the next record yet) */
static
ibool
sel_restore_position_for_mysql(
/*===========================*/
	ibool*		same_user_rec,	/*!< out: TRUE if we were able to restore
					the cursor on a user record with the
					same ordering prefix in in the
					B-tree index */
	ulint		latch_mode,	/*!< in: latch mode wished in
					restoration */
	btr_pcur_t*	pcur,		/*!< in: cursor whose position
					has been stored */
	ibool		moves_up,	/*!< in: TRUE if the cursor moves up
					in the index */
	mtr_t*		mtr)		/*!< in: mtr; CAUTION: may commit
					mtr temporarily! */
{
	ibool	success;
	ulint	relative_position;

	relative_position = pcur->rel_pos;

	success = btr_pcur_restore_position(latch_mode, pcur, mtr);

	*same_user_rec = success;

	if (relative_position == BTR_PCUR_ON) {
		if (success) {
			return(FALSE);
		}

		if (moves_up) {
			btr_pcur_move_to_next(pcur, mtr);
		}

		return(TRUE);
	}

	if (relative_position == BTR_PCUR_AFTER
	    || relative_position == BTR_PCUR_AFTER_LAST_IN_TREE) {

		if (moves_up) {
			return(TRUE);
		}

		if (btr_pcur_is_on_user_rec(pcur)) {
			btr_pcur_move_to_prev(pcur, mtr);
		}

		return(TRUE);
	}

	ut_ad(relative_position == BTR_PCUR_BEFORE
	      || relative_position == BTR_PCUR_BEFORE_FIRST_IN_TREE);

	if (moves_up && btr_pcur_is_on_user_rec(pcur)) {
		btr_pcur_move_to_next(pcur, mtr);
	}

	return(TRUE);
}

/********************************************************************//**
Copies a cached field for MySQL from the fetch cache. */
static
void
row_sel_copy_cached_field_for_mysql(
/*================================*/
	byte*			buf,	/*!< in/out: row buffer */
	const byte*		cache,	/*!< in: cached row */
	const mysql_row_templ_t*templ)	/*!< in: column template */
{
	ulint	len;

	buf += templ->mysql_col_offset;
	cache += templ->mysql_col_offset;

	UNIV_MEM_ASSERT_W(buf, templ->mysql_col_len);

	if (templ->mysql_type == DATA_MYSQL_TRUE_VARCHAR
	    && templ->type != DATA_INT) {
		/* Check for != DATA_INT to make sure we do
		not treat MySQL ENUM or SET as a true VARCHAR!
		Find the actual length of the true VARCHAR field. */
		row_mysql_read_true_varchar(
			&len, cache, templ->mysql_length_bytes);
		len += templ->mysql_length_bytes;
		UNIV_MEM_INVALID(buf, templ->mysql_col_len);
	} else {
		len = templ->mysql_col_len;
	}

	ut_memcpy(buf, cache, len);
}

/********************************************************************//**
Pops a cached row for MySQL from the fetch cache. */
UNIV_INLINE
void
row_sel_pop_cached_row_for_mysql(
/*=============================*/
	byte*		buf,		/*!< in/out: buffer where to copy the
					row */
	row_prebuilt_t*	prebuilt)	/*!< in: prebuilt struct */
{
	ulint			i;
	const mysql_row_templ_t*templ;
	const byte*		cached_rec;
	ut_ad(prebuilt->n_fetch_cached > 0);
	ut_ad(prebuilt->mysql_prefix_len <= prebuilt->mysql_row_len);

	UNIV_MEM_ASSERT_W(buf, prebuilt->mysql_row_len);

	cached_rec = prebuilt->fetch_cache[prebuilt->fetch_cache_first];

	if (UNIV_UNLIKELY(prebuilt->keep_other_fields_on_keyread)) {
		/* Copy cache record field by field, don't touch fields that
		are not covered by current key */

		for (i = 0; i < prebuilt->n_template; i++) {
			templ = prebuilt->mysql_template + i;
			row_sel_copy_cached_field_for_mysql(
				buf, cached_rec, templ);
			/* Copy NULL bit of the current field from cached_rec
			to buf */
			if (templ->mysql_null_bit_mask) {
				buf[templ->mysql_null_byte_offset]
					^= (buf[templ->mysql_null_byte_offset]
					    ^ cached_rec[templ->mysql_null_byte_offset])
					& (byte)templ->mysql_null_bit_mask;
			}
		}
	} else if (prebuilt->mysql_prefix_len > 63) {
		/* The record is long. Copy it field by field, in case
		there are some long VARCHAR column of which only a
		small length is being used. */
		UNIV_MEM_INVALID(buf, prebuilt->mysql_prefix_len);

		/* First copy the NULL bits. */
		ut_memcpy(buf, cached_rec, prebuilt->null_bitmap_len);
		/* Then copy the requested fields. */

		for (i = 0; i < prebuilt->n_template; i++) {
			row_sel_copy_cached_field_for_mysql(
				buf, cached_rec, prebuilt->mysql_template + i);
		}
	} else {
		ut_memcpy(buf, cached_rec, prebuilt->mysql_prefix_len);
	}

	prebuilt->n_fetch_cached--;
	prebuilt->fetch_cache_first++;

	if (prebuilt->n_fetch_cached == 0) {
		prebuilt->fetch_cache_first = 0;
	}
}

/********************************************************************//**
Pushes a row for MySQL to the fetch cache.
@return TRUE on success, FALSE if the record contains incomplete BLOBs */
UNIV_INLINE __attribute__((warn_unused_result))
ibool
row_sel_push_cache_row_for_mysql(
/*=============================*/
	row_prebuilt_t*	prebuilt,	/*!< in: prebuilt struct */
	const rec_t*	rec,		/*!< in: record to push, in the index
					which was described in prebuilt's
					template, or in the clustered index;
					must be protected by a page latch */
	ibool		rec_clust,	/*!< in: TRUE if rec is in the
					clustered index instead of
					prebuilt->index */
	const ulint*	offsets)	/*!< in: rec_get_offsets(rec) */
{
	byte*	buf;
	ulint	i;

	ut_ad(prebuilt->n_fetch_cached < MYSQL_FETCH_CACHE_SIZE);
	ut_ad(rec_offs_validate(rec, NULL, offsets));
	ut_ad(!rec_get_deleted_flag(rec, rec_offs_comp(offsets)));
	ut_a(!prebuilt->templ_contains_blob);

	if (prebuilt->fetch_cache[0] == NULL) {
		/* Allocate memory for the fetch cache */

		for (i = 0; i < MYSQL_FETCH_CACHE_SIZE; i++) {

			/* A user has reported memory corruption in these
			buffers in Linux. Put magic numbers there to help
			to track a possible bug. */

			buf = mem_alloc(prebuilt->mysql_row_len + 8);

			prebuilt->fetch_cache[i] = buf + 4;

			mach_write_to_4(buf, ROW_PREBUILT_FETCH_MAGIC_N);
			mach_write_to_4(buf + 4 + prebuilt->mysql_row_len,
					ROW_PREBUILT_FETCH_MAGIC_N);
		}
	}

	ut_ad(prebuilt->fetch_cache_first == 0);
	UNIV_MEM_INVALID(prebuilt->fetch_cache[prebuilt->n_fetch_cached],
			 prebuilt->mysql_row_len);

	if (UNIV_UNLIKELY(!row_sel_store_mysql_rec(
				  prebuilt->fetch_cache[
					  prebuilt->n_fetch_cached],
				  prebuilt, rec, rec_clust, offsets))) {
		return(FALSE);
	}

	prebuilt->n_fetch_cached++;
	return(TRUE);
}

/*********************************************************************//**
Tries to do a shortcut to fetch a clustered index record with a unique key,
using the hash index if possible (not always). We assume that the search
mode is PAGE_CUR_GE, it is a consistent read, there is a read view in trx,
btr search latch has been locked in S-mode.
@return	SEL_FOUND, SEL_EXHAUSTED, SEL_RETRY */
static
ulint
row_sel_try_search_shortcut_for_mysql(
/*==================================*/
	const rec_t**	out_rec,/*!< out: record if found */
	row_prebuilt_t*	prebuilt,/*!< in: prebuilt struct */
	ulint**		offsets,/*!< in/out: for rec_get_offsets(*out_rec) */
	mem_heap_t**	heap,	/*!< in/out: heap for rec_get_offsets() */
	mtr_t*		mtr)	/*!< in: started mtr */
{
	dict_index_t*	index		= prebuilt->index;
	const dtuple_t*	search_tuple	= prebuilt->search_tuple;
	btr_pcur_t*	pcur		= &prebuilt->pcur;
	trx_t*		trx		= prebuilt->trx;
	const rec_t*	rec;

	ut_ad(dict_index_is_clust(index));
	ut_ad(!prebuilt->templ_contains_blob);

#ifndef UNIV_SEARCH_DEBUG
	btr_pcur_open_with_no_init(index, search_tuple, PAGE_CUR_GE,
				   BTR_SEARCH_LEAF, pcur,
				   RW_S_LATCH,
				   mtr);
#else /* UNIV_SEARCH_DEBUG */
	btr_pcur_open_with_no_init(index, search_tuple, PAGE_CUR_GE,
				   BTR_SEARCH_LEAF, pcur,
				   0,
				   mtr);
#endif /* UNIV_SEARCH_DEBUG */
	rec = btr_pcur_get_rec(pcur);

	if (!page_rec_is_user_rec(rec)) {

		return(SEL_RETRY);
	}

	/* As the cursor is now placed on a user record after a search with
	the mode PAGE_CUR_GE, the up_match field in the cursor tells how many
	fields in the user record matched to the search tuple */

	if (btr_pcur_get_up_match(pcur) < dtuple_get_n_fields(search_tuple)) {

		return(SEL_EXHAUSTED);
	}

	/* This is a non-locking consistent read: if necessary, fetch
	a previous version of the record */

	*offsets = rec_get_offsets(rec, index, *offsets,
				   ULINT_UNDEFINED, heap);

	if (!lock_clust_rec_cons_read_sees(rec, index,
					   *offsets, trx->read_view)) {

		return(SEL_RETRY);
	}

	if (rec_get_deleted_flag(rec, dict_table_is_comp(index->table))) {

		return(SEL_EXHAUSTED);
	}

	*out_rec = rec;

	return(SEL_FOUND);
}

/********************************************************************//**
Searches for rows in the database. This is used in the interface to
MySQL. This function opens a cursor, and also implements fetch next
and fetch prev. NOTE that if we do a search with a full key value
from a unique index (ROW_SEL_EXACT), then we will not store the cursor
position and fetch next or fetch prev must not be tried to the cursor!
@return DB_SUCCESS, DB_RECORD_NOT_FOUND, DB_END_OF_INDEX, DB_DEADLOCK,
DB_LOCK_TABLE_FULL, DB_CORRUPTION, or DB_TOO_BIG_RECORD */
UNIV_INTERN
ulint
row_search_for_mysql(
/*=================*/
	byte*		buf,		/*!< in/out: buffer for the fetched
					row in the MySQL format */
	ulint		mode,		/*!< in: search mode PAGE_CUR_L, ... */
	row_prebuilt_t*	prebuilt,	/*!< in: prebuilt struct for the
					table handle; this contains the info
					of search_tuple, index; if search
					tuple contains 0 fields then we
					position the cursor at the start or
					the end of the index, depending on
					'mode' */
	ulint		match_mode,	/*!< in: 0 or ROW_SEL_EXACT or
					ROW_SEL_EXACT_PREFIX */
	ulint		direction)	/*!< in: 0 or ROW_SEL_NEXT or
					ROW_SEL_PREV; NOTE: if this is != 0,
					then prebuilt must have a pcur
					with stored position! In opening of a
					cursor 'direction' should be 0. */
{
	dict_index_t*	index		= prebuilt->index;
	ibool		comp		= dict_table_is_comp(index->table);
	const dtuple_t*	search_tuple	= prebuilt->search_tuple;
	btr_pcur_t*	pcur		= &prebuilt->pcur;
	trx_t*		trx		= prebuilt->trx;
	dict_index_t*	clust_index;
	que_thr_t*	thr;
	const rec_t*	rec;
	const rec_t*	result_rec;
	const rec_t*	clust_rec;
	ulint		err				= DB_SUCCESS;
	ibool		unique_search			= FALSE;
	ibool		unique_search_from_clust_index	= FALSE;
	ibool		mtr_has_extra_clust_latch	= FALSE;
	ibool		moves_up			= FALSE;
	ibool		set_also_gap_locks		= TRUE;
	/* if the query is a plain locking SELECT, and the isolation level
	is <= TRX_ISO_READ_COMMITTED, then this is set to FALSE */
	ibool		did_semi_consistent_read	= FALSE;
	/* if the returned record was locked and we did a semi-consistent
	read (fetch the newest committed version), then this is set to
	TRUE */
#ifdef UNIV_SEARCH_DEBUG
	ulint		cnt				= 0;
#endif /* UNIV_SEARCH_DEBUG */
	ulint		next_offs;
	ibool		same_user_rec;
	mtr_t		mtr;
	mem_heap_t*	heap				= NULL;
	ulint		offsets_[REC_OFFS_NORMAL_SIZE];
	ulint*		offsets				= offsets_;
	ibool		table_lock_waited		= FALSE;

	rec_offs_init(offsets_);

	ut_ad(index && pcur && search_tuple);

	if (UNIV_UNLIKELY(prebuilt->table->ibd_file_missing)) {
		ut_print_timestamp(stderr);
		fprintf(stderr, "  InnoDB: Error:\n"
			"InnoDB: MySQL is trying to use a table handle"
			" but the .ibd file for\n"
			"InnoDB: table %s does not exist.\n"
			"InnoDB: Have you deleted the .ibd file"
			" from the database directory under\n"
			"InnoDB: the MySQL datadir, or have you used"
			" DISCARD TABLESPACE?\n"
			"InnoDB: Look from\n"
			"InnoDB: " REFMAN "innodb-troubleshooting.html\n"
			"InnoDB: how you can resolve the problem.\n",
			prebuilt->table->name);

#ifdef UNIV_SYNC_DEBUG
		ut_ad(!sync_thread_levels_nonempty_trx(trx->has_search_latch));
#endif /* UNIV_SYNC_DEBUG */
		return(DB_ERROR);
	}

	if (UNIV_UNLIKELY(!prebuilt->index_usable)) {

#ifdef UNIV_SYNC_DEBUG
		ut_ad(!sync_thread_levels_nonempty_trx(trx->has_search_latch));
#endif /* UNIV_SYNC_DEBUG */
		return(DB_MISSING_HISTORY);
	}

	if (dict_index_is_corrupted(index)) {
#ifdef UNIV_SYNC_DEBUG
		ut_ad(!sync_thread_levels_nonempty_trx(trx->has_search_latch));
#endif /* UNIV_SYNC_DEBUG */
		return(DB_CORRUPTION);
	}

	if (UNIV_UNLIKELY(prebuilt->magic_n != ROW_PREBUILT_ALLOCATED)) {
		fprintf(stderr,
			"InnoDB: Error: trying to free a corrupt\n"
			"InnoDB: table handle. Magic n %lu, table name ",
			(ulong) prebuilt->magic_n);
		ut_print_name(stderr, trx, TRUE, prebuilt->table->name);
		putc('\n', stderr);

		mem_analyze_corruption(prebuilt);

		ut_error;
	}

#if 0
	/* August 19, 2005 by Heikki: temporarily disable this error
	print until the cursor lock count is done correctly.
	See bugs #12263 and #12456!*/

	if (trx->n_mysql_tables_in_use == 0
	    && UNIV_UNLIKELY(prebuilt->select_lock_type == LOCK_NONE)) {
		/* Note that if MySQL uses an InnoDB temp table that it
		created inside LOCK TABLES, then n_mysql_tables_in_use can
		be zero; in that case select_lock_type is set to LOCK_X in
		::start_stmt. */

		fputs("InnoDB: Error: MySQL is trying to perform a SELECT\n"
		      "InnoDB: but it has not locked"
		      " any tables in ::external_lock()!\n",
		      stderr);
		trx_print(stderr, trx, 600);
		fputc('\n', stderr);
	}
#endif

#if 0
	fprintf(stderr, "Match mode %lu\n search tuple ",
		(ulong) match_mode);
	dtuple_print(search_tuple);
	fprintf(stderr, "N tables locked %lu\n",
		(ulong) trx->mysql_n_tables_locked);
#endif
	/*-------------------------------------------------------------*/
	/* PHASE 0: Release a possible s-latch we are holding on the
	adaptive hash index latch if there is someone waiting behind */

	if (UNIV_UNLIKELY(rw_lock_get_writer(&btr_search_latch) != RW_LOCK_NOT_LOCKED)
	    && trx->has_search_latch) {

		/* There is an x-latch request on the adaptive hash index:
		release the s-latch to reduce starvation and wait for
		BTR_SEA_TIMEOUT rounds before trying to keep it again over
		calls from MySQL */

		rw_lock_s_unlock(&btr_search_latch);
		trx->has_search_latch = FALSE;

		trx->search_latch_timeout = BTR_SEA_TIMEOUT;
	}

	/* Reset the new record lock info if srv_locks_unsafe_for_binlog
	is set or session is using a READ COMMITED isolation level. Then
	we are able to remove the record locks set here on an individual
	row. */
	prebuilt->new_rec_locks = 0;

	/*-------------------------------------------------------------*/
	/* PHASE 1: Try to pop the row from the prefetch cache */

	if (UNIV_UNLIKELY(direction == 0)) {
		trx->op_info = "starting index read";

		prebuilt->n_rows_fetched = 0;
		prebuilt->n_fetch_cached = 0;
		prebuilt->fetch_cache_first = 0;

		if (prebuilt->sel_graph == NULL) {
			/* Build a dummy select query graph */
			row_prebuild_sel_graph(prebuilt);
		}
	} else {
		trx->op_info = "fetching rows";

		if (prebuilt->n_rows_fetched == 0) {
			prebuilt->fetch_direction = direction;
		}

		if (UNIV_UNLIKELY(direction != prebuilt->fetch_direction)) {
			if (UNIV_UNLIKELY(prebuilt->n_fetch_cached > 0)) {
				ut_error;
				/* TODO: scrollable cursor: restore cursor to
				the place of the latest returned row,
				or better: prevent caching for a scroll
				cursor! */
			}

			prebuilt->n_rows_fetched = 0;
			prebuilt->n_fetch_cached = 0;
			prebuilt->fetch_cache_first = 0;

		} else if (UNIV_LIKELY(prebuilt->n_fetch_cached > 0)) {
			row_sel_pop_cached_row_for_mysql(buf, prebuilt);

			prebuilt->n_rows_fetched++;

			srv_n_rows_read++;
			err = DB_SUCCESS;
			goto func_exit;
		}

		if (prebuilt->fetch_cache_first > 0
		    && prebuilt->fetch_cache_first < MYSQL_FETCH_CACHE_SIZE) {

			/* The previous returned row was popped from the fetch
			cache, but the cache was not full at the time of the
			popping: no more rows can exist in the result set */

			err = DB_RECORD_NOT_FOUND;
			goto func_exit;
		}

		prebuilt->n_rows_fetched++;

		if (prebuilt->n_rows_fetched > 1000000000) {
			/* Prevent wrap-over */
			prebuilt->n_rows_fetched = 500000000;
		}

		mode = pcur->search_mode;
	}

	/* In a search where at most one record in the index may match, we
	can use a LOCK_REC_NOT_GAP type record lock when locking a
	non-delete-marked matching record.

	Note that in a unique secondary index there may be different
	delete-marked versions of a record where only the primary key
	values differ: thus in a secondary index we must use next-key
	locks when locking delete-marked records. */

	if (match_mode == ROW_SEL_EXACT
	    && dict_index_is_unique(index)
	    && dtuple_get_n_fields(search_tuple)
	    == dict_index_get_n_unique(index)
	    && (dict_index_is_clust(index)
		|| !dtuple_contains_null(search_tuple))) {

		/* Note above that a UNIQUE secondary index can contain many
		rows with the same key value if one of the columns is the SQL
		null. A clustered index under MySQL can never contain null
		columns because we demand that all the columns in primary key
		are non-null. */

		unique_search = TRUE;

		/* Even if the condition is unique, MySQL seems to try to
		retrieve also a second row if a primary key contains more than
		1 column. Return immediately if this is not a HANDLER
		command. */

		if (UNIV_UNLIKELY(direction != 0
				  && !prebuilt->used_in_HANDLER)) {

			err = DB_RECORD_NOT_FOUND;
			goto func_exit;
		}
	}

	mtr_start(&mtr);

	/*-------------------------------------------------------------*/
	/* PHASE 2: Try fast adaptive hash index search if possible */

	/* Next test if this is the special case where we can use the fast
	adaptive hash index to try the search. Since we must release the
	search system latch when we retrieve an externally stored field, we
	cannot use the adaptive hash index in a search in the case the row
	may be long and there may be externally stored fields */

	if (UNIV_UNLIKELY(direction == 0)
	    && unique_search
	    && dict_index_is_clust(index)
	    && !prebuilt->templ_contains_blob
	    && !prebuilt->used_in_HANDLER
	    && (prebuilt->mysql_row_len < UNIV_PAGE_SIZE / 8)) {

		mode = PAGE_CUR_GE;

		unique_search_from_clust_index = TRUE;

		if (trx->mysql_n_tables_locked == 0
		    && prebuilt->select_lock_type == LOCK_NONE
		    && trx->isolation_level > TRX_ISO_READ_UNCOMMITTED
		    && trx->read_view) {

			/* This is a SELECT query done as a consistent read,
			and the read view has already been allocated:
			let us try a search shortcut through the hash
			index.
			NOTE that we must also test that
			mysql_n_tables_locked == 0, because this might
			also be INSERT INTO ... SELECT ... or
			CREATE TABLE ... SELECT ... . Our algorithm is
			NOT prepared to inserts interleaved with the SELECT,
			and if we try that, we can deadlock on the adaptive
			hash index semaphore! */

#ifndef UNIV_SEARCH_DEBUG
			if (!trx->has_search_latch) {
				rw_lock_s_lock(&btr_search_latch);
				trx->has_search_latch = TRUE;
			}
#endif
			switch (row_sel_try_search_shortcut_for_mysql(
					&rec, prebuilt, &offsets, &heap,
					&mtr)) {
			case SEL_FOUND:
#ifdef UNIV_SEARCH_DEBUG
				ut_a(0 == cmp_dtuple_rec(search_tuple,
							 rec, offsets));
#endif
				/* At this point, rec is protected by
				a page latch that was acquired by
				row_sel_try_search_shortcut_for_mysql().
				The latch will not be released until
				mtr_commit(&mtr). */
				ut_ad(!rec_get_deleted_flag(rec, comp));

				if (!row_sel_store_mysql_rec(buf, prebuilt,
							     rec, FALSE,
							     offsets)) {
					/* Only fresh inserts may contain
					incomplete externally stored
					columns. Pretend that such
					records do not exist. Such
					records may only be accessed
					at the READ UNCOMMITTED
					isolation level or when
					rolling back a recovered
					transaction. Rollback happens
					at a lower level, not here. */
					ut_a(trx->isolation_level
					     == TRX_ISO_READ_UNCOMMITTED);

					/* Proceed as in case SEL_RETRY. */
					break;
				}

				mtr_commit(&mtr);

				/* ut_print_name(stderr, index->name);
				fputs(" shortcut\n", stderr); */

				srv_n_rows_read++;

				err = DB_SUCCESS;
				goto release_search_latch_if_needed;

			case SEL_EXHAUSTED:
				mtr_commit(&mtr);

				/* ut_print_name(stderr, index->name);
				fputs(" record not found 2\n", stderr); */

				err = DB_RECORD_NOT_FOUND;
release_search_latch_if_needed:
				if (trx->search_latch_timeout > 0
				    && trx->has_search_latch) {

					trx->search_latch_timeout--;

					rw_lock_s_unlock(&btr_search_latch);
					trx->has_search_latch = FALSE;
				}

				/* NOTE that we do NOT store the cursor
				position */
				goto func_exit;

			case SEL_RETRY:
				break;

			default:
				ut_ad(0);
			}

			mtr_commit(&mtr);
			mtr_start(&mtr);
		}
	}

	/*-------------------------------------------------------------*/
	/* PHASE 3: Open or restore index cursor position */

	if (trx->has_search_latch) {
		rw_lock_s_unlock(&btr_search_latch);
		trx->has_search_latch = FALSE;
	}

	ut_ad(prebuilt->sql_stat_start || trx->conc_state == TRX_ACTIVE);
	ut_ad(trx->conc_state == TRX_NOT_STARTED
	      || trx->conc_state == TRX_ACTIVE);
	ut_ad(prebuilt->sql_stat_start
	      || prebuilt->select_lock_type != LOCK_NONE
	      || trx->read_view);

	trx_start_if_not_started(trx);

	if (trx->isolation_level <= TRX_ISO_READ_COMMITTED
	    && prebuilt->select_lock_type != LOCK_NONE
	    && trx->mysql_thd != NULL
	    && thd_is_select(trx->mysql_thd)) {
		/* It is a plain locking SELECT and the isolation
		level is low: do not lock gaps */

		set_also_gap_locks = FALSE;
	}

	/* Note that if the search mode was GE or G, then the cursor
	naturally moves upward (in fetch next) in alphabetical order,
	otherwise downward */

	if (UNIV_UNLIKELY(direction == 0)) {
		if (mode == PAGE_CUR_GE || mode == PAGE_CUR_G) {
			moves_up = TRUE;
		}
	} else if (direction == ROW_SEL_NEXT) {
		moves_up = TRUE;
	}

	thr = que_fork_get_first_thr(prebuilt->sel_graph);

	que_thr_move_to_run_state_for_mysql(thr, trx);

	clust_index = dict_table_get_first_index(index->table);

	/* Do some start-of-statement preparations */

	if (!prebuilt->sql_stat_start) {
		/* No need to set an intention lock or assign a read view */

		if (trx->read_view == NULL
		    && prebuilt->select_lock_type == LOCK_NONE) {

			fputs("InnoDB: Error: MySQL is trying to"
			      " perform a consistent read\n"
			      "InnoDB: but the read view is not assigned!\n",
			      stderr);
			trx_print(stderr, trx, 600);
			fputc('\n', stderr);
			ut_error;
		}
	} else if (prebuilt->select_lock_type == LOCK_NONE) {
		/* This is a consistent read */
		/* Assign a read view for the query */

		trx_assign_read_view(trx);
		prebuilt->sql_stat_start = FALSE;
	} else {
wait_table_again:
		err = lock_table(0, index->table,
				 prebuilt->select_lock_type == LOCK_S
				 ? LOCK_IS : LOCK_IX, thr);

		if (err != DB_SUCCESS) {

			table_lock_waited = TRUE;
			goto lock_table_wait;
		}
		prebuilt->sql_stat_start = FALSE;
	}

	/* Open or restore index cursor position */

	if (UNIV_LIKELY(direction != 0)) {
		ibool	need_to_process = sel_restore_position_for_mysql(
			&same_user_rec, BTR_SEARCH_LEAF,
			pcur, moves_up, &mtr);

		if (UNIV_UNLIKELY(need_to_process)) {
			if (UNIV_UNLIKELY(prebuilt->row_read_type
					  == ROW_READ_DID_SEMI_CONSISTENT)) {
				/* We did a semi-consistent read,
				but the record was removed in
				the meantime. */
				prebuilt->row_read_type
					= ROW_READ_TRY_SEMI_CONSISTENT;
			}
		} else if (UNIV_LIKELY(prebuilt->row_read_type
				       != ROW_READ_DID_SEMI_CONSISTENT)) {

			/* The cursor was positioned on the record
			that we returned previously.  If we need
			to repeat a semi-consistent read as a
			pessimistic locking read, the record
			cannot be skipped. */

			goto next_rec;
		}

	} else if (dtuple_get_n_fields(search_tuple) > 0) {

		btr_pcur_open_with_no_init(index, search_tuple, mode,
					   BTR_SEARCH_LEAF,
					   pcur, 0, &mtr);

		pcur->trx_if_known = trx;

		rec = btr_pcur_get_rec(pcur);

		if (!moves_up
		    && !page_rec_is_supremum(rec)
		    && set_also_gap_locks
		    && !(srv_locks_unsafe_for_binlog
			 || trx->isolation_level <= TRX_ISO_READ_COMMITTED)
		    && prebuilt->select_lock_type != LOCK_NONE) {

			/* Try to place a gap lock on the next index record
			to prevent phantoms in ORDER BY ... DESC queries */
			const rec_t*	next = page_rec_get_next_const(rec);

			offsets = rec_get_offsets(next, index, offsets,
						  ULINT_UNDEFINED, &heap);
			err = sel_set_rec_lock(btr_pcur_get_block(pcur),
					       next, index, offsets,
					       prebuilt->select_lock_type,
					       LOCK_GAP, thr);

			switch (err) {
			case DB_SUCCESS_LOCKED_REC:
				err = DB_SUCCESS;
			case DB_SUCCESS:
				break;
			default:
				goto lock_wait_or_error;
			}
		}
	} else {
		if (mode == PAGE_CUR_G) {
			btr_pcur_open_at_index_side(
				TRUE, index, BTR_SEARCH_LEAF, pcur, FALSE,
				&mtr);
		} else if (mode == PAGE_CUR_L) {
			btr_pcur_open_at_index_side(
				FALSE, index, BTR_SEARCH_LEAF, pcur, FALSE,
				&mtr);
		}
	}

rec_loop:
	if (trx_is_interrupted(trx)) {
		err = DB_INTERRUPTED;
		goto normal_return;
	}

	/*-------------------------------------------------------------*/
	/* PHASE 4: Look for matching records in a loop */

	rec = btr_pcur_get_rec(pcur);
	ut_ad(!!page_rec_is_comp(rec) == comp);
#ifdef UNIV_SEARCH_DEBUG
	/*
	fputs("Using ", stderr);
	dict_index_name_print(stderr, index);
	fprintf(stderr, " cnt %lu ; Page no %lu\n", cnt,
	page_get_page_no(page_align(rec)));
	rec_print(rec);
	*/
#endif /* UNIV_SEARCH_DEBUG */

	if (page_rec_is_infimum(rec)) {

		/* The infimum record on a page cannot be in the result set,
		and neither can a record lock be placed on it: we skip such
		a record. */

		goto next_rec;
	}

	if (page_rec_is_supremum(rec)) {

		if (set_also_gap_locks
		    && !(srv_locks_unsafe_for_binlog
			 || trx->isolation_level <= TRX_ISO_READ_COMMITTED)
		    && prebuilt->select_lock_type != LOCK_NONE) {

			/* Try to place a lock on the index record */

			/* If innodb_locks_unsafe_for_binlog option is used
			or this session is using a READ COMMITTED isolation
			level we do not lock gaps. Supremum record is really
			a gap and therefore we do not set locks there. */

			offsets = rec_get_offsets(rec, index, offsets,
						  ULINT_UNDEFINED, &heap);
			err = sel_set_rec_lock(btr_pcur_get_block(pcur),
					       rec, index, offsets,
					       prebuilt->select_lock_type,
					       LOCK_ORDINARY, thr);

			switch (err) {
			case DB_SUCCESS_LOCKED_REC:
				err = DB_SUCCESS;
			case DB_SUCCESS:
				break;
			default:
				goto lock_wait_or_error;
			}
		}
		/* A page supremum record cannot be in the result set: skip
		it now that we have placed a possible lock on it */

		goto next_rec;
	}

	/*-------------------------------------------------------------*/
	/* Do sanity checks in case our cursor has bumped into page
	corruption */

	if (comp) {
		next_offs = rec_get_next_offs(rec, TRUE);
		if (UNIV_UNLIKELY(next_offs < PAGE_NEW_SUPREMUM)) {

			goto wrong_offs;
		}
	} else {
		next_offs = rec_get_next_offs(rec, FALSE);
		if (UNIV_UNLIKELY(next_offs < PAGE_OLD_SUPREMUM)) {

			goto wrong_offs;
		}
	}

	if (UNIV_UNLIKELY(next_offs >= UNIV_PAGE_SIZE - PAGE_DIR)) {

wrong_offs:
		if (srv_force_recovery == 0 || moves_up == FALSE) {
			ut_print_timestamp(stderr);
			buf_page_print(page_align(rec), 0,
				       BUF_PAGE_PRINT_NO_CRASH);
			fprintf(stderr,
				"\nInnoDB: rec address %p,"
				" buf block fix count %lu\n",
				(void*) rec, (ulong)
				btr_cur_get_block(btr_pcur_get_btr_cur(pcur))
				->page.buf_fix_count);
			fprintf(stderr,
				"InnoDB: Index corruption: rec offs %lu"
				" next offs %lu, page no %lu,\n"
				"InnoDB: ",
				(ulong) page_offset(rec),
				(ulong) next_offs,
				(ulong) page_get_page_no(page_align(rec)));
			dict_index_name_print(stderr, trx, index);
			fputs(". Run CHECK TABLE. You may need to\n"
			      "InnoDB: restore from a backup, or"
			      " dump + drop + reimport the table.\n",
			      stderr);
			ut_ad(0);
			err = DB_CORRUPTION;

			goto lock_wait_or_error;
		} else {
			/* The user may be dumping a corrupt table. Jump
			over the corruption to recover as much as possible. */

			fprintf(stderr,
				"InnoDB: Index corruption: rec offs %lu"
				" next offs %lu, page no %lu,\n"
				"InnoDB: ",
				(ulong) page_offset(rec),
				(ulong) next_offs,
				(ulong) page_get_page_no(page_align(rec)));
			dict_index_name_print(stderr, trx, index);
			fputs(". We try to skip the rest of the page.\n",
			      stderr);

			btr_pcur_move_to_last_on_page(pcur, &mtr);

			goto next_rec;
		}
	}
	/*-------------------------------------------------------------*/

	/* Calculate the 'offsets' associated with 'rec' */

	offsets = rec_get_offsets(rec, index, offsets, ULINT_UNDEFINED, &heap);

	if (UNIV_UNLIKELY(srv_force_recovery > 0)) {
		if (!rec_validate(rec, offsets)
		    || !btr_index_rec_validate(rec, index, FALSE)) {
			fprintf(stderr,
				"InnoDB: Index corruption: rec offs %lu"
				" next offs %lu, page no %lu,\n"
				"InnoDB: ",
				(ulong) page_offset(rec),
				(ulong) next_offs,
				(ulong) page_get_page_no(page_align(rec)));
			dict_index_name_print(stderr, trx, index);
			fputs(". We try to skip the record.\n",
			      stderr);

			goto next_rec;
		}
	}

	/* Note that we cannot trust the up_match value in the cursor at this
	place because we can arrive here after moving the cursor! Thus
	we have to recompare rec and search_tuple to determine if they
	match enough. */

	if (match_mode == ROW_SEL_EXACT) {
		/* Test if the index record matches completely to search_tuple
		in prebuilt: if not, then we return with DB_RECORD_NOT_FOUND */

		/* fputs("Comparing rec and search tuple\n", stderr); */

		if (0 != cmp_dtuple_rec(search_tuple, rec, offsets)) {

			if (set_also_gap_locks
			    && !(srv_locks_unsafe_for_binlog
				 || trx->isolation_level
				 <= TRX_ISO_READ_COMMITTED)
			    && prebuilt->select_lock_type != LOCK_NONE) {

				/* Try to place a gap lock on the index
				record only if innodb_locks_unsafe_for_binlog
				option is not set or this session is not
				using a READ COMMITTED isolation level. */

				err = sel_set_rec_lock(
					btr_pcur_get_block(pcur),
					rec, index, offsets,
					prebuilt->select_lock_type, LOCK_GAP,
					thr);

				switch (err) {
				case DB_SUCCESS_LOCKED_REC:
				case DB_SUCCESS:
					break;
				default:
					goto lock_wait_or_error;
				}
			}

			btr_pcur_store_position(pcur, &mtr);

			err = DB_RECORD_NOT_FOUND;
			/* ut_print_name(stderr, index->name);
			fputs(" record not found 3\n", stderr); */

			goto normal_return;
		}

	} else if (match_mode == ROW_SEL_EXACT_PREFIX) {

		if (!cmp_dtuple_is_prefix_of_rec(search_tuple, rec, offsets)) {

			if (set_also_gap_locks
			    && !(srv_locks_unsafe_for_binlog
				 || trx->isolation_level
				 <= TRX_ISO_READ_COMMITTED)
			    && prebuilt->select_lock_type != LOCK_NONE) {

				/* Try to place a gap lock on the index
				record only if innodb_locks_unsafe_for_binlog
				option is not set or this session is not
				using a READ COMMITTED isolation level. */

				err = sel_set_rec_lock(
					btr_pcur_get_block(pcur),
					rec, index, offsets,
					prebuilt->select_lock_type, LOCK_GAP,
					thr);

				switch (err) {
				case DB_SUCCESS_LOCKED_REC:
				case DB_SUCCESS:
					break;
				default:
					goto lock_wait_or_error;
				}
			}

			btr_pcur_store_position(pcur, &mtr);

			err = DB_RECORD_NOT_FOUND;
			/* ut_print_name(stderr, index->name);
			fputs(" record not found 4\n", stderr); */

			goto normal_return;
		}
	}

	/* We are ready to look at a possible new index entry in the result
	set: the cursor is now placed on a user record */

	if (prebuilt->select_lock_type != LOCK_NONE) {
		/* Try to place a lock on the index record; note that delete
		marked records are a special case in a unique search. If there
		is a non-delete marked record, then it is enough to lock its
		existence with LOCK_REC_NOT_GAP. */

		/* If innodb_locks_unsafe_for_binlog option is used
		or this session is using a READ COMMITED isolation
		level we lock only the record, i.e., next-key locking is
		not used. */

		ulint	lock_type;

		if (!set_also_gap_locks
		    || srv_locks_unsafe_for_binlog
		    || trx->isolation_level <= TRX_ISO_READ_COMMITTED
		    || (unique_search
			&& !UNIV_UNLIKELY(rec_get_deleted_flag(rec, comp)))) {

			goto no_gap_lock;
		} else {
			lock_type = LOCK_ORDINARY;
		}

		/* If we are doing a 'greater or equal than a primary key
		value' search from a clustered index, and we find a record
		that has that exact primary key value, then there is no need
		to lock the gap before the record, because no insert in the
		gap can be in our search range. That is, no phantom row can
		appear that way.

		An example: if col1 is the primary key, the search is WHERE
		col1 >= 100, and we find a record where col1 = 100, then no
		need to lock the gap before that record. */

		if (index == clust_index
		    && mode == PAGE_CUR_GE
		    && direction == 0
		    && dtuple_get_n_fields_cmp(search_tuple)
		    == dict_index_get_n_unique(index)
		    && 0 == cmp_dtuple_rec(search_tuple, rec, offsets)) {
no_gap_lock:
			lock_type = LOCK_REC_NOT_GAP;
		}

		err = sel_set_rec_lock(btr_pcur_get_block(pcur),
				       rec, index, offsets,
				       prebuilt->select_lock_type,
				       lock_type, thr);

		switch (err) {
			const rec_t*	old_vers;
		case DB_SUCCESS_LOCKED_REC:
			if (srv_locks_unsafe_for_binlog
			    || trx->isolation_level
			    <= TRX_ISO_READ_COMMITTED) {
				/* Note that a record of
				prebuilt->index was locked. */
				prebuilt->new_rec_locks = 1;
			}
			err = DB_SUCCESS;
		case DB_SUCCESS:
			break;
		case DB_LOCK_WAIT:
			/* Never unlock rows that were part of a conflict. */
			prebuilt->new_rec_locks = 0;

			if (UNIV_LIKELY(prebuilt->row_read_type
					!= ROW_READ_TRY_SEMI_CONSISTENT)
			    || unique_search
			    || index != clust_index) {

				goto lock_wait_or_error;
			}

			/* The following call returns 'offsets'
			associated with 'old_vers' */
			err = row_sel_build_committed_vers_for_mysql(
				clust_index, prebuilt, rec,
				&offsets, &heap, &old_vers, &mtr);

			if (err != DB_SUCCESS) {

				goto lock_wait_or_error;
			}

			mutex_enter(&kernel_mutex);
			if (trx->was_chosen_as_deadlock_victim) {
				mutex_exit(&kernel_mutex);
				err = DB_DEADLOCK;

				goto lock_wait_or_error;
			}
			if (UNIV_LIKELY(trx->wait_lock != NULL)) {
				lock_cancel_waiting_and_release(
					trx->wait_lock);
			} else {
				mutex_exit(&kernel_mutex);

				/* The lock was granted while we were
				searching for the last committed version.
				Do a normal locking read. */

				offsets = rec_get_offsets(rec, index, offsets,
							  ULINT_UNDEFINED,
							  &heap);
				err = DB_SUCCESS;
				break;
			}
			mutex_exit(&kernel_mutex);

			if (old_vers == NULL) {
				/* The row was not yet committed */

				goto next_rec;
			}

			did_semi_consistent_read = TRUE;
			rec = old_vers;
			break;
		default:

			goto lock_wait_or_error;
		}
	} else {
		/* This is a non-locking consistent read: if necessary, fetch
		a previous version of the record */

		if (trx->isolation_level == TRX_ISO_READ_UNCOMMITTED) {

			/* Do nothing: we let a non-locking SELECT read the
			latest version of the record */

		} else if (index == clust_index) {

			/* Fetch a previous version of the row if the current
			one is not visible in the snapshot; if we have a very
			high force recovery level set, we try to avoid crashes
			by skipping this lookup */

			if (UNIV_LIKELY(srv_force_recovery < 5)
			    && !lock_clust_rec_cons_read_sees(
				    rec, index, offsets, trx->read_view)) {

				rec_t*	old_vers;
				/* The following call returns 'offsets'
				associated with 'old_vers' */
				err = row_sel_build_prev_vers_for_mysql(
					trx->read_view, clust_index,
					prebuilt, rec, &offsets, &heap,
					&old_vers, &mtr);

				if (err != DB_SUCCESS) {

					goto lock_wait_or_error;
				}

				if (old_vers == NULL) {
					/* The row did not exist yet in
					the read view */

					goto next_rec;
				}

				rec = old_vers;
			}
		} else {
			/* We are looking into a non-clustered index,
			and to get the right version of the record we
			have to look also into the clustered index: this
			is necessary, because we can only get the undo
			information via the clustered index record. */

			ut_ad(!dict_index_is_clust(index));

			if (!lock_sec_rec_cons_read_sees(
				    rec, trx->read_view)) {
				goto requires_clust_rec;
			}
		}
	}

	/* NOTE that at this point rec can be an old version of a clustered
	index record built for a consistent read. We cannot assume after this
	point that rec is on a buffer pool page. Functions like
	page_rec_is_comp() cannot be used! */

	if (UNIV_UNLIKELY(rec_get_deleted_flag(rec, comp))) {

		/* The record is delete-marked: we can skip it */

		if ((srv_locks_unsafe_for_binlog
		     || trx->isolation_level <= TRX_ISO_READ_COMMITTED)
		    && prebuilt->select_lock_type != LOCK_NONE
		    && !did_semi_consistent_read) {

			/* No need to keep a lock on a delete-marked record
			if we do not want to use next-key locking. */

			row_unlock_for_mysql(prebuilt, TRUE);
		}

		/* This is an optimization to skip setting the next key lock
		on the record that follows this delete-marked record. This
		optimization works because of the unique search criteria
		which precludes the presence of a range lock between this
		delete marked record and the record following it.

		For now this is applicable only to clustered indexes while
		doing a unique search. There is scope for further optimization
		applicable to unique secondary indexes. Current behaviour is
		to widen the scope of a lock on an already delete marked record
		if the same record is deleted twice by the same transaction */
		if (index == clust_index && unique_search
		    && !prebuilt->used_in_HANDLER) {

			err = DB_RECORD_NOT_FOUND;

			goto normal_return;
		}

		goto next_rec;
	}

	/* Get the clustered index record if needed, if we did not do the
	search using the clustered index. */

	if (index != clust_index && prebuilt->need_to_access_clustered) {

requires_clust_rec:
		/* We use a 'goto' to the preceding label if a consistent
		read of a secondary index record requires us to look up old
		versions of the associated clustered index record. */

		ut_ad(rec_offs_validate(rec, index, offsets));

		/* It was a non-clustered index and we must fetch also the
		clustered index record */

		mtr_has_extra_clust_latch = TRUE;

		/* The following call returns 'offsets' associated with
		'clust_rec'. Note that 'clust_rec' can be an old version
		built for a consistent read. */

		err = row_sel_get_clust_rec_for_mysql(prebuilt, index, rec,
						      thr, &clust_rec,
						      &offsets, &heap, &mtr);
		switch (err) {
		case DB_SUCCESS:
			if (clust_rec == NULL) {
				/* The record did not exist in the read view */
				ut_ad(prebuilt->select_lock_type == LOCK_NONE);

				goto next_rec;
			}
			break;
		case DB_SUCCESS_LOCKED_REC:
			ut_a(clust_rec != NULL);
			if (srv_locks_unsafe_for_binlog
			     || trx->isolation_level
			    <= TRX_ISO_READ_COMMITTED) {
				/* Note that the clustered index record
				was locked. */
				prebuilt->new_rec_locks = 2;
			}
			err = DB_SUCCESS;
			break;
		default:
			goto lock_wait_or_error;
		}

		if (UNIV_UNLIKELY(rec_get_deleted_flag(clust_rec, comp))) {

			/* The record is delete marked: we can skip it */

			if ((srv_locks_unsafe_for_binlog
			     || trx->isolation_level <= TRX_ISO_READ_COMMITTED)
			    && prebuilt->select_lock_type != LOCK_NONE) {

				/* No need to keep a lock on a delete-marked
				record if we do not want to use next-key
				locking. */

				row_unlock_for_mysql(prebuilt, TRUE);
			}

			goto next_rec;
		}

		result_rec = clust_rec;
		ut_ad(rec_offs_validate(result_rec, clust_index, offsets));
	} else {
		result_rec = rec;
	}

	/* We found a qualifying record 'result_rec'. At this point,
	'offsets' are associated with 'result_rec'. */

	ut_ad(rec_offs_validate(result_rec,
				result_rec != rec ? clust_index : index,
				offsets));
	ut_ad(!rec_get_deleted_flag(result_rec, comp));

	/* At this point, the clustered index record is protected
	by a page latch that was acquired when pcur was positioned.
	The latch will not be released until mtr_commit(&mtr). */

	if ((match_mode == ROW_SEL_EXACT
	     || prebuilt->n_rows_fetched >= MYSQL_FETCH_CACHE_THRESHOLD)
	    && prebuilt->select_lock_type == LOCK_NONE
	    && !prebuilt->templ_contains_blob
	    && !prebuilt->clust_index_was_generated
	    && !prebuilt->used_in_HANDLER
	    && prebuilt->template_type
	    != ROW_MYSQL_DUMMY_TEMPLATE) {

		/* Inside an update, for example, we do not cache rows,
		since we may use the cursor position to do the actual
		update, that is why we require ...lock_type == LOCK_NONE.
		Since we keep space in prebuilt only for the BLOBs of
		a single row, we cannot cache rows in the case there
		are BLOBs in the fields to be fetched. In HANDLER we do
		not cache rows because there the cursor is a scrollable
		cursor. */

		if (!row_sel_push_cache_row_for_mysql(prebuilt, result_rec,
						      result_rec != rec,
						      offsets)) {
			/* Only fresh inserts may contain incomplete
			externally stored columns. Pretend that such
			records do not exist. Such records may only be
			accessed at the READ UNCOMMITTED isolation
			level or when rolling back a recovered
			transaction. Rollback happens at a lower
			level, not here. */
			ut_a(trx->isolation_level == TRX_ISO_READ_UNCOMMITTED);
		} else if (prebuilt->n_fetch_cached
			   == MYSQL_FETCH_CACHE_SIZE) {

			goto got_row;
		}

		goto next_rec;
	} else {
		if (UNIV_UNLIKELY
		    (prebuilt->template_type == ROW_MYSQL_DUMMY_TEMPLATE)) {
			/* CHECK TABLE: fetch the row */

			if (result_rec != rec
			    && !prebuilt->need_to_access_clustered) {
				/* We used 'offsets' for the clust
				rec, recalculate them for 'rec' */
				offsets = rec_get_offsets(rec, index, offsets,
							  ULINT_UNDEFINED,
							  &heap);
				result_rec = rec;
			}

			memcpy(buf + 4, result_rec
			       - rec_offs_extra_size(offsets),
			       rec_offs_size(offsets));
			mach_write_to_4(buf,
					rec_offs_extra_size(offsets) + 4);
		} else {
			/* Returning a row to MySQL */

			if (!row_sel_store_mysql_rec(buf, prebuilt, result_rec,
						     result_rec != rec,
						     offsets)) {
				/* Only fresh inserts may contain
				incomplete externally stored
				columns. Pretend that such records do
				not exist. Such records may only be
				accessed at the READ UNCOMMITTED
				isolation level or when rolling back a
				recovered transaction. Rollback
				happens at a lower level, not here. */
				ut_a(trx->isolation_level
				     == TRX_ISO_READ_UNCOMMITTED);
				goto next_rec;
			}
		}

		if (prebuilt->clust_index_was_generated) {
			if (result_rec != rec) {
				offsets = rec_get_offsets(
					rec, index, offsets, ULINT_UNDEFINED,
					&heap);
			}
			row_sel_store_row_id_to_prebuilt(prebuilt, rec,
							 index, offsets);
		}
	}

	/* From this point on, 'offsets' are invalid. */

got_row:
	/* We have an optimization to save CPU time: if this is a consistent
	read on a unique condition on the clustered index, then we do not
	store the pcur position, because any fetch next or prev will anyway
	return 'end of file'. Exceptions are locking reads and the MySQL
	HANDLER command where the user can move the cursor with PREV or NEXT
	even after a unique search. */

	if (!unique_search_from_clust_index
	    || prebuilt->select_lock_type != LOCK_NONE
	    || prebuilt->used_in_HANDLER) {

		/* Inside an update always store the cursor position */

		btr_pcur_store_position(pcur, &mtr);
	}

	err = DB_SUCCESS;

	goto normal_return;

next_rec:
	/* Reset the old and new "did semi-consistent read" flags. */
	if (UNIV_UNLIKELY(prebuilt->row_read_type
			  == ROW_READ_DID_SEMI_CONSISTENT)) {
		prebuilt->row_read_type = ROW_READ_TRY_SEMI_CONSISTENT;
	}
	did_semi_consistent_read = FALSE;
	prebuilt->new_rec_locks = 0;

	/*-------------------------------------------------------------*/
	/* PHASE 5: Move the cursor to the next index record */

	if (UNIV_UNLIKELY(mtr_has_extra_clust_latch)) {
		/* We must commit mtr if we are moving to the next
		non-clustered index record, because we could break the
		latching order if we would access a different clustered
		index page right away without releasing the previous. */

		btr_pcur_store_position(pcur, &mtr);

		mtr_commit(&mtr);
		mtr_has_extra_clust_latch = FALSE;

		mtr_start(&mtr);
		if (sel_restore_position_for_mysql(&same_user_rec,
						   BTR_SEARCH_LEAF,
						   pcur, moves_up, &mtr)) {
#ifdef UNIV_SEARCH_DEBUG
			cnt++;
#endif /* UNIV_SEARCH_DEBUG */

			goto rec_loop;
		}
	}

	if (moves_up) {
		if (UNIV_UNLIKELY(!btr_pcur_move_to_next(pcur, &mtr))) {
not_moved:
			btr_pcur_store_position(pcur, &mtr);

			if (match_mode != 0) {
				err = DB_RECORD_NOT_FOUND;
			} else {
				err = DB_END_OF_INDEX;
			}

			goto normal_return;
		}
	} else {
		if (UNIV_UNLIKELY(!btr_pcur_move_to_prev(pcur, &mtr))) {
			goto not_moved;
		}
	}

#ifdef UNIV_SEARCH_DEBUG
	cnt++;
#endif /* UNIV_SEARCH_DEBUG */

	goto rec_loop;

lock_wait_or_error:
	/* Reset the old and new "did semi-consistent read" flags. */
	if (UNIV_UNLIKELY(prebuilt->row_read_type
			  == ROW_READ_DID_SEMI_CONSISTENT)) {
		prebuilt->row_read_type = ROW_READ_TRY_SEMI_CONSISTENT;
	}
	did_semi_consistent_read = FALSE;

	/*-------------------------------------------------------------*/

	btr_pcur_store_position(pcur, &mtr);

lock_table_wait:
	mtr_commit(&mtr);
	mtr_has_extra_clust_latch = FALSE;

	trx->error_state = err;

	/* The following is a patch for MySQL */

	que_thr_stop_for_mysql(thr);

	thr->lock_state = QUE_THR_LOCK_ROW;

	if (row_mysql_handle_errors(&err, trx, thr, NULL)) {
		/* It was a lock wait, and it ended */

		thr->lock_state = QUE_THR_LOCK_NOLOCK;
		mtr_start(&mtr);

		/* Table lock waited, go try to obtain table lock
		again */
		if (table_lock_waited) {
			table_lock_waited = FALSE;

			goto wait_table_again;
		}

		sel_restore_position_for_mysql(&same_user_rec,
					       BTR_SEARCH_LEAF, pcur,
					       moves_up, &mtr);

		if ((srv_locks_unsafe_for_binlog
		     || trx->isolation_level <= TRX_ISO_READ_COMMITTED)
		    && !same_user_rec) {

			/* Since we were not able to restore the cursor
			on the same user record, we cannot use
			row_unlock_for_mysql() to unlock any records, and
			we must thus reset the new rec lock info. Since
			in lock0lock.c we have blocked the inheriting of gap
			X-locks, we actually do not have any new record locks
			set in this case.

			Note that if we were able to restore on the 'same'
			user record, it is still possible that we were actually
			waiting on a delete-marked record, and meanwhile
			it was removed by purge and inserted again by some
			other user. But that is no problem, because in
			rec_loop we will again try to set a lock, and
			new_rec_lock_info in trx will be right at the end. */

			prebuilt->new_rec_locks = 0;
		}

		mode = pcur->search_mode;

		goto rec_loop;
	}

	thr->lock_state = QUE_THR_LOCK_NOLOCK;

#ifdef UNIV_SEARCH_DEBUG
	/*	fputs("Using ", stderr);
	dict_index_name_print(stderr, index);
	fprintf(stderr, " cnt %lu ret value %lu err\n", cnt, err); */
#endif /* UNIV_SEARCH_DEBUG */
	goto func_exit;

normal_return:
	/*-------------------------------------------------------------*/
	que_thr_stop_for_mysql_no_error(thr, trx);

	mtr_commit(&mtr);

	if (prebuilt->n_fetch_cached > 0) {
		row_sel_pop_cached_row_for_mysql(buf, prebuilt);

		err = DB_SUCCESS;
	}

#ifdef UNIV_SEARCH_DEBUG
	/*	fputs("Using ", stderr);
	dict_index_name_print(stderr, index);
	fprintf(stderr, " cnt %lu ret value %lu err\n", cnt, err); */
#endif /* UNIV_SEARCH_DEBUG */
	if (err == DB_SUCCESS) {
		srv_n_rows_read++;
	}

func_exit:
	trx->op_info = "";
	if (UNIV_LIKELY_NULL(heap)) {
		mem_heap_free(heap);
	}

	/* Set or reset the "did semi-consistent read" flag on return.
	The flag did_semi_consistent_read is set if and only if
	the record being returned was fetched with a semi-consistent read. */
	ut_ad(prebuilt->row_read_type != ROW_READ_WITH_LOCKS
	      || !did_semi_consistent_read);

	if (UNIV_UNLIKELY(prebuilt->row_read_type != ROW_READ_WITH_LOCKS)) {
		if (UNIV_UNLIKELY(did_semi_consistent_read)) {
			prebuilt->row_read_type = ROW_READ_DID_SEMI_CONSISTENT;
		} else {
			prebuilt->row_read_type = ROW_READ_TRY_SEMI_CONSISTENT;
		}
	}

#ifdef UNIV_SYNC_DEBUG
	ut_ad(!sync_thread_levels_nonempty_trx(trx->has_search_latch));
#endif /* UNIV_SYNC_DEBUG */
	return(err);
}

/*******************************************************************//**
Checks if MySQL at the moment is allowed for this table to retrieve a
consistent read result, or store it to the query cache.
@return	TRUE if storing or retrieving from the query cache is permitted */
UNIV_INTERN
ibool
row_search_check_if_query_cache_permitted(
/*======================================*/
	trx_t*		trx,		/*!< in: transaction object */
	const char*	norm_name)	/*!< in: concatenation of database name,
					'/' char, table name */
{
	dict_table_t*	table;
	ibool		ret	= FALSE;

	table = dict_table_get(norm_name, FALSE);

	if (table == NULL) {

		return(FALSE);
	}

	mutex_enter(&kernel_mutex);

	/* Start the transaction if it is not started yet */

	trx_start_if_not_started_low(trx);

	/* If there are locks on the table or some trx has invalidated the
	cache up to our trx id, then ret = FALSE.
	We do not check what type locks there are on the table, though only
	IX type locks actually would require ret = FALSE. */

	if (UT_LIST_GET_LEN(table->locks) == 0
	    && trx->id >= table->query_cache_inv_trx_id) {

		ret = TRUE;

		/* If the isolation level is high, assign a read view for the
		transaction if it does not yet have one */

		if (trx->isolation_level >= TRX_ISO_REPEATABLE_READ
		    && !trx->read_view) {

			trx->read_view = read_view_open_now(
				trx->id, trx->global_read_view_heap);
			trx->global_read_view = trx->read_view;
		}
	}

	mutex_exit(&kernel_mutex);

	return(ret);
}

/*******************************************************************//**
Read the AUTOINC column from the current row. If the value is less than
0 and the type is not unsigned then we reset the value to 0.
@return	value read from the column */
static
ib_uint64_t
row_search_autoinc_read_column(
/*===========================*/
	dict_index_t*	index,		/*!< in: index to read from */
	const rec_t*	rec,		/*!< in: current rec */
	ulint		col_no,		/*!< in: column number */
	ulint		mtype,		/*!< in: column main type */
	ibool		unsigned_type)	/*!< in: signed or unsigned flag */
{
	ulint		len;
	const byte*	data;
	ib_uint64_t	value;
	mem_heap_t*	heap = NULL;
	ulint		offsets_[REC_OFFS_NORMAL_SIZE];
	ulint*		offsets	= offsets_;

	rec_offs_init(offsets_);

<<<<<<< HEAD
	offsets = rec_get_offsets(rec, index, offsets, ULINT_UNDEFINED, &heap);
=======
	/* TODO: We have to cast away the const of rec for now.  This needs
	to be fixed later.*/
	offsets = rec_get_offsets(
		(rec_t*) rec, index, offsets, col_no + 1, &heap);

	if (rec_offs_nth_sql_null(offsets, col_no)) {
		/* There is no non-NULL value in the auto-increment column. */
		value = 0;
		goto func_exit;
	}
>>>>>>> 48519303

	data = rec_get_nth_field(rec, offsets, col_no, &len);

	switch (mtype) {
	case DATA_INT:
		ut_a(len <= sizeof value);
		value = mach_read_int_type(data, len, unsigned_type);
		break;

	case DATA_FLOAT:
		ut_a(len == sizeof(float));
		value = (ib_uint64_t) mach_float_read(data);
		break;

	case DATA_DOUBLE:
		ut_a(len == sizeof(double));
		value = (ib_uint64_t) mach_double_read(data);
		break;

	default:
		ut_error;
	}

<<<<<<< HEAD
	if (UNIV_LIKELY_NULL(heap)) {
		mem_heap_free(heap);
	}

	if (!unsigned_type && (ib_int64_t) value < 0) {
=======
	/* We assume that the autoinc counter can't be negative. */
	if (!unsigned_type && (ib_longlong) value < 0) {
>>>>>>> 48519303
		value = 0;
	}

func_exit:
	if (UNIV_LIKELY_NULL(heap)) {
		mem_heap_free(heap);
	}

	return(value);
}

/*******************************************************************//**
Get the last row.
@return	current rec or NULL */
static
const rec_t*
row_search_autoinc_get_rec(
/*=======================*/
	btr_pcur_t*	pcur,		/*!< in: the current cursor */
	mtr_t*		mtr)		/*!< in: mini transaction */
{
	do {
		const rec_t* rec = btr_pcur_get_rec(pcur);

		if (page_rec_is_user_rec(rec)) {
			return(rec);
		}
	} while (btr_pcur_move_to_prev(pcur, mtr));

	return(NULL);
}

/*******************************************************************//**
Read the max AUTOINC value from an index.
@return DB_SUCCESS if all OK else error code, DB_RECORD_NOT_FOUND if
column name can't be found in index */
UNIV_INTERN
ulint
row_search_max_autoinc(
/*===================*/
	dict_index_t*	index,		/*!< in: index to search */
	const char*	col_name,	/*!< in: name of autoinc column */
	ib_uint64_t*	value)		/*!< out: AUTOINC value read */
{
	ulint		i;
	ulint		n_cols;
	dict_field_t*	dfield = NULL;
	ulint		error = DB_SUCCESS;

	n_cols = dict_index_get_n_ordering_defined_by_user(index);

	/* Search the index for the AUTOINC column name */
	for (i = 0; i < n_cols; ++i) {
		dfield = dict_index_get_nth_field(index, i);

		if (strcmp(col_name, dfield->name) == 0) {
			break;
		}
	}

	*value = 0;

	/* Must find the AUTOINC column name */
	if (i < n_cols && dfield) {
		mtr_t		mtr;
		btr_pcur_t	pcur;

		mtr_start(&mtr);

		/* Open at the high/right end (FALSE), and INIT
		cursor (TRUE) */
		btr_pcur_open_at_index_side(
			FALSE, index, BTR_SEARCH_LEAF, &pcur, TRUE, &mtr);

		if (page_get_n_recs(btr_pcur_get_page(&pcur)) > 0) {
			const rec_t*	rec;

			rec = row_search_autoinc_get_rec(&pcur, &mtr);

			if (rec != NULL) {
				ibool unsigned_type = (
					dfield->col->prtype & DATA_UNSIGNED);

				*value = row_search_autoinc_read_column(
					index, rec, i,
					dfield->col->mtype, unsigned_type);
			}
		}

		btr_pcur_close(&pcur);

		mtr_commit(&mtr);
	} else {
		error = DB_RECORD_NOT_FOUND;
	}

	return(error);
}<|MERGE_RESOLUTION|>--- conflicted
+++ resolved
@@ -4847,20 +4847,13 @@
 
 	rec_offs_init(offsets_);
 
-<<<<<<< HEAD
-	offsets = rec_get_offsets(rec, index, offsets, ULINT_UNDEFINED, &heap);
-=======
-	/* TODO: We have to cast away the const of rec for now.  This needs
-	to be fixed later.*/
-	offsets = rec_get_offsets(
-		(rec_t*) rec, index, offsets, col_no + 1, &heap);
+	offsets = rec_get_offsets(rec, index, offsets, col_no + 1, &heap);
 
 	if (rec_offs_nth_sql_null(offsets, col_no)) {
 		/* There is no non-NULL value in the auto-increment column. */
 		value = 0;
 		goto func_exit;
 	}
->>>>>>> 48519303
 
 	data = rec_get_nth_field(rec, offsets, col_no, &len);
 
@@ -4884,16 +4877,7 @@
 		ut_error;
 	}
 
-<<<<<<< HEAD
-	if (UNIV_LIKELY_NULL(heap)) {
-		mem_heap_free(heap);
-	}
-
 	if (!unsigned_type && (ib_int64_t) value < 0) {
-=======
-	/* We assume that the autoinc counter can't be negative. */
-	if (!unsigned_type && (ib_longlong) value < 0) {
->>>>>>> 48519303
 		value = 0;
 	}
 
