/*****************************************************************************

Copyright (c) 1995, 2015, Oracle and/or its affiliates. All Rights Reserved.

This program is free software; you can redistribute it and/or modify it under
the terms of the GNU General Public License as published by the Free Software
Foundation; version 2 of the License.

This program is distributed in the hope that it will be useful, but WITHOUT
ANY WARRANTY; without even the implied warranty of MERCHANTABILITY or FITNESS
FOR A PARTICULAR PURPOSE. See the GNU General Public License for more details.

You should have received a copy of the GNU General Public License along with
this program; if not, write to the Free Software Foundation, Inc.,
51 Franklin Street, Suite 500, Boston, MA 02110-1335 USA

*****************************************************************************/

/**************************************************//**
@file fil/fil0fil.cc
The tablespace memory cache

Created 10/25/1995 Heikki Tuuri
*******************************************************/

#include "ha_prototypes.h"

#include "btr0btr.h"
#include "buf0buf.h"
#include "buf0flu.h"
#include "dict0boot.h"
#include "dict0dict.h"
#include "fsp0file.h"
#include "fsp0fsp.h"
#include "fsp0space.h"
#include "fsp0sysspace.h"
#include "hash0hash.h"
#include "log0recv.h"
#include "mach0data.h"
#include "mem0mem.h"
#include "mtr0log.h"
#include "os0file.h"
#include "page0zip.h"
#include "row0mysql.h"
#include "row0trunc.h"
#include "srv0start.h"
#include "trx0purge.h"
#include "ut0new.h"
#ifndef UNIV_HOTBACKUP
# include "buf0lru.h"
# include "ibuf0ibuf.h"
# include "os0event.h"
# include "sync0sync.h"
#else /* !UNIV_HOTBACKUP */
# include "srv0srv.h"
#endif /* !UNIV_HOTBACKUP */

/*
		IMPLEMENTATION OF THE TABLESPACE MEMORY CACHE
		=============================================

The tablespace cache is responsible for providing fast read/write access to
tablespaces and logs of the database. File creation and deletion is done
in other modules which know more of the logic of the operation, however.

A tablespace consists of a chain of files. The size of the files does not
have to be divisible by the database block size, because we may just leave
the last incomplete block unused. When a new file is appended to the
tablespace, the maximum size of the file is also specified. At the moment,
we think that it is best to extend the file to its maximum size already at
the creation of the file, because then we can avoid dynamically extending
the file when more space is needed for the tablespace.

A block's position in the tablespace is specified with a 32-bit unsigned
integer. The files in the chain are thought to be catenated, and the block
corresponding to an address n is the nth block in the catenated file (where
the first block is named the 0th block, and the incomplete block fragments
at the end of files are not taken into account). A tablespace can be extended
by appending a new file at the end of the chain.

Our tablespace concept is similar to the one of Oracle.

To acquire more speed in disk transfers, a technique called disk striping is
sometimes used. This means that logical block addresses are divided in a
round-robin fashion across several disks. Windows NT supports disk striping,
so there we do not need to support it in the database. Disk striping is
implemented in hardware in RAID disks. We conclude that it is not necessary
to implement it in the database. Oracle 7 does not support disk striping,
either.

Another trick used at some database sites is replacing tablespace files by
raw disks, that is, the whole physical disk drive, or a partition of it, is
opened as a single file, and it is accessed through byte offsets calculated
from the start of the disk or the partition. This is recommended in some
books on database tuning to achieve more speed in i/o. Using raw disk
certainly prevents the OS from fragmenting disk space, but it is not clear
if it really adds speed. We measured on the Pentium 100 MHz + NT + NTFS file
system + EIDE Conner disk only a negligible difference in speed when reading
from a file, versus reading from a raw disk.

To have fast access to a tablespace or a log file, we put the data structures
to a hash table. Each tablespace and log file is given an unique 32-bit
identifier.

Some operating systems do not support many open files at the same time,
though NT seems to tolerate at least 900 open files. Therefore, we put the
open files in an LRU-list. If we need to open another file, we may close the
file at the end of the LRU-list. When an i/o-operation is pending on a file,
the file cannot be closed. We take the file nodes with pending i/o-operations
out of the LRU-list and keep a count of pending operations. When an operation
completes, we decrement the count and return the file node to the LRU-list if
the count drops to zero. */

/** This tablespace name is used internally during recovery to open a
general tablespace before the data dictionary are recovered and available. */
const char general_space_name[] = "innodb_general";

/** Reference to the server data directory. Usually it is the
current working directory ".", but in the MySQL Embedded Server Library
it is an absolute path. */
const char*	fil_path_to_mysql_datadir;
Folder  	folder_mysql_datadir;

/** Common InnoDB file extentions */
const char* dot_ext[] = { "", ".ibd", ".cfg" };

/** The number of fsyncs done to the log */
ulint	fil_n_log_flushes			= 0;

/** Number of pending redo log flushes */
ulint	fil_n_pending_log_flushes		= 0;
/** Number of pending tablespace flushes */
ulint	fil_n_pending_tablespace_flushes	= 0;

/** Number of files currently open */
ulint	fil_n_file_opened			= 0;

/** The null file address */
fil_addr_t	fil_addr_null = {FIL_NULL, 0};

/** The tablespace memory cache; also the totality of logs (the log
data space) is stored here; below we talk about tablespaces, but also
the ib_logfiles form a 'space' and it is handled here */
struct fil_system_t {
#ifndef UNIV_HOTBACKUP
	ib_mutex_t	mutex;		/*!< The mutex protecting the cache */
#endif /* !UNIV_HOTBACKUP */
	hash_table_t*	spaces;		/*!< The hash table of spaces in the
					system; they are hashed on the space
					id */
	hash_table_t*	name_hash;	/*!< hash table based on the space
					name */
	UT_LIST_BASE_NODE_T(fil_node_t) LRU;
					/*!< base node for the LRU list of the
					most recently used open files with no
					pending i/o's; if we start an i/o on
					the file, we first remove it from this
					list, and return it to the start of
					the list when the i/o ends;
					log files and the system tablespace are
					not put to this list: they are opened
					after the startup, and kept open until
					shutdown */
	UT_LIST_BASE_NODE_T(fil_space_t) unflushed_spaces;
					/*!< base node for the list of those
					tablespaces whose files contain
					unflushed writes; those spaces have
					at least one file node where
					modification_counter > flush_counter */
	ulint		n_open;		/*!< number of files currently open */
	ulint		max_n_open;	/*!< n_open is not allowed to exceed
					this */
	int64_t		modification_counter;/*!< when we write to a file we
					increment this by one */
	ulint		max_assigned_id;/*!< maximum space id in the existing
					tables, or assigned during the time
					mysqld has been up; at an InnoDB
					startup we scan the data dictionary
					and set here the maximum of the
					space id's of the tables there */
	UT_LIST_BASE_NODE_T(fil_space_t) space_list;
					/*!< list of all file spaces */
	UT_LIST_BASE_NODE_T(fil_space_t) named_spaces;
					/*!< list of all file spaces
					for which a MLOG_FILE_NAME
					record has been written since
					the latest redo log checkpoint.
					Protected only by log_sys->mutex. */
	bool		space_id_reuse_warned;
					/* !< true if fil_space_create()
					has issued a warning about
					potential space_id reuse */
};

/** The tablespace memory cache. This variable is NULL before the module is
initialized. */
static fil_system_t*	fil_system	= NULL;

#ifdef UNIV_HOTBACKUP
static ulint	srv_data_read;
static ulint	srv_data_written;
#endif /* UNIV_HOTBACKUP */

/** Determine if user has explicitly disabled fsync(). */
#ifndef _WIN32
# define fil_buffering_disabled(s)	\
	((s)->purpose == FIL_TYPE_TABLESPACE	\
	 && srv_unix_file_flush_method	\
	 == SRV_UNIX_O_DIRECT_NO_FSYNC)
#else /* _WIN32 */
# define fil_buffering_disabled(s)	(0)
#endif /* __WIN32 */

/** Determine if the space id is a user tablespace id or not.
@param[in]	space_id	Space ID to check
@return true if it is a user tablespace ID */
UNIV_INLINE
bool
fil_is_user_tablespace_id(
	ulint	space_id)
{
	return(space_id > srv_undo_tablespaces_open
	       && space_id != srv_tmp_space.space_id());
}

#ifdef UNIV_DEBUG
/** Try fil_validate() every this many times */
# define FIL_VALIDATE_SKIP	17

/******************************************************************//**
Checks the consistency of the tablespace cache some of the time.
@return true if ok or the check was skipped */
static
bool
fil_validate_skip(void)
/*===================*/
{
	/** The fil_validate() call skip counter. Use a signed type
	because of the race condition below. */
	static int fil_validate_count = FIL_VALIDATE_SKIP;

	/* There is a race condition below, but it does not matter,
	because this call is only for heuristic purposes. We want to
	reduce the call frequency of the costly fil_validate() check
	in debug builds. */
	if (--fil_validate_count > 0) {
		return(true);
	}

	fil_validate_count = FIL_VALIDATE_SKIP;
	return(fil_validate());
}
#endif /* UNIV_DEBUG */

/********************************************************************//**
Determines if a file node belongs to the least-recently-used list.
@return true if the file belongs to fil_system->LRU mutex. */
UNIV_INLINE
bool
fil_space_belongs_in_lru(
/*=====================*/
	const fil_space_t*	space)	/*!< in: file space */
{
	switch (space->purpose) {
	case FIL_TYPE_TEMPORARY:
	case FIL_TYPE_LOG:
		return(false);
	case FIL_TYPE_TABLESPACE:
		return(fil_is_user_tablespace_id(space->id));
	case FIL_TYPE_IMPORT:
		return(true);
	}

	ut_ad(0);
	return(false);
}

/********************************************************************//**
NOTE: you must call fil_mutex_enter_and_prepare_for_io() first!

Prepares a file node for i/o. Opens the file if it is closed. Updates the
pending i/o's field in the node and the system appropriately. Takes the node
off the LRU list if it is in the LRU list. The caller must hold the fil_sys
mutex.
@return false if the file can't be opened, otherwise true */
static
bool
fil_node_prepare_for_io(
/*====================*/
	fil_node_t*	node,	/*!< in: file node */
	fil_system_t*	system,	/*!< in: tablespace memory cache */
	fil_space_t*	space);	/*!< in: space */

/**
Updates the data structures when an i/o operation finishes. Updates the
pending i/o's field in the node appropriately.
@param[in,out] node		file node
@param[in,out] system		tablespace instance
@param[in] type			IO context */
static
void
fil_node_complete_io(
	fil_node_t*		node,
	fil_system_t*		system,
	const IORequest&	type);

/** Reads data from a space to a buffer. Remember that the possible incomplete
blocks at the end of file are ignored: they are not taken into account when
calculating the byte offset within a space.
@param[in]	page_id		page id
@param[in]	page_size	page size
@param[in]	byte_offset	remainder of offset in bytes; in aio this
must be divisible by the OS block size
@param[in]	len		how many bytes to read; this must not cross a
file boundary; in aio this must be a block size multiple
@param[in,out]	buf		buffer where to store data read; in aio this
must be appropriately aligned
@return DB_SUCCESS, or DB_TABLESPACE_DELETED if we are trying to do
i/o on a tablespace which does not exist */
UNIV_INLINE
dberr_t
fil_read(
	const page_id_t&	page_id,
	const page_size_t&	page_size,
	ulint			byte_offset,
	ulint			len,
	void*			buf)
{
	return(fil_io(IORequestRead, true, page_id, page_size,
		      byte_offset, len, buf, NULL));
}

/** Writes data to a space from a buffer. Remember that the possible incomplete
blocks at the end of file are ignored: they are not taken into account when
calculating the byte offset within a space.
@param[in]	page_id		page id
@param[in]	page_size	page size
@param[in]	byte_offset	remainder of offset in bytes; in aio this
must be divisible by the OS block size
@param[in]	len		how many bytes to write; this must not cross
a file boundary; in aio this must be a block size multiple
@param[in]	buf		buffer from which to write; in aio this must
be appropriately aligned
@return DB_SUCCESS, or DB_TABLESPACE_DELETED if we are trying to do
i/o on a tablespace which does not exist */
UNIV_INLINE
dberr_t
fil_write(
	const page_id_t&	page_id,
	const page_size_t&	page_size,
	ulint			byte_offset,
	ulint			len,
	void*			buf)
{
	ut_ad(!srv_read_only_mode);

	return(fil_io(IORequestWrite, true, page_id, page_size,
		      byte_offset, len, buf, NULL));
}

/*******************************************************************//**
Returns the table space by a given id, NULL if not found. */
UNIV_INLINE
fil_space_t*
fil_space_get_by_id(
/*================*/
	ulint	id)	/*!< in: space id */
{
	fil_space_t*	space;

	ut_ad(mutex_own(&fil_system->mutex));

	HASH_SEARCH(hash, fil_system->spaces, id,
		    fil_space_t*, space,
		    ut_ad(space->magic_n == FIL_SPACE_MAGIC_N),
		    space->id == id);

	return(space);
}

/*******************************************************************//**
Returns the table space by a given name, NULL if not found. */
UNIV_INLINE
fil_space_t*
fil_space_get_by_name(
/*==================*/
	const char*	name)	/*!< in: space name */
{
	fil_space_t*	space;
	ulint		fold;

	ut_ad(mutex_own(&fil_system->mutex));

	fold = ut_fold_string(name);

	HASH_SEARCH(name_hash, fil_system->name_hash, fold,
		    fil_space_t*, space,
		    ut_ad(space->magic_n == FIL_SPACE_MAGIC_N),
		    !strcmp(name, space->name));

	return(space);
}

#ifndef UNIV_HOTBACKUP
/** Look up a tablespace.
The caller should hold an InnoDB table lock or a MDL that prevents
the tablespace from being dropped during the operation,
or the caller should be in single-threaded crash recovery mode
(no user connections that could drop tablespaces).
If this is not the case, fil_space_acquire() and fil_space_release()
should be used instead.
@param[in]	id	tablespace ID
@return tablespace, or NULL if not found */
fil_space_t*
fil_space_get(
	ulint	id)
{
	mutex_enter(&fil_system->mutex);
	fil_space_t*	space = fil_space_get_by_id(id);
	mutex_exit(&fil_system->mutex);
	ut_ad(space == NULL || space->purpose != FIL_TYPE_LOG);
	return(space);
}
/** Returns the latch of a file space.
@param[in]	id	space id
@param[out]	flags	tablespace flags
@return latch protecting storage allocation */
rw_lock_t*
fil_space_get_latch(
	ulint	id,
	ulint*	flags)
{
	fil_space_t*	space;

	ut_ad(fil_system);

	mutex_enter(&fil_system->mutex);

	space = fil_space_get_by_id(id);

	ut_a(space);

	if (flags) {
		*flags = space->flags;
	}

	mutex_exit(&fil_system->mutex);

	return(&(space->latch));
}

#ifdef UNIV_DEBUG
/** Gets the type of a file space.
@param[in]	id	tablespace identifier
@return file type */
fil_type_t
fil_space_get_type(
	ulint	id)
{
	fil_space_t*	space;

	ut_ad(fil_system);

	mutex_enter(&fil_system->mutex);

	space = fil_space_get_by_id(id);

	ut_a(space);

	mutex_exit(&fil_system->mutex);

	return(space->purpose);
}
#endif /* UNIV_DEBUG */

/** Note that a tablespace has been imported.
It is initially marked as FIL_TYPE_IMPORT so that no logging is
done during the import process when the space ID is stamped to each page.
Now we change it to FIL_SPACE_TABLESPACE to start redo and undo logging.
NOTE: temporary tablespaces are never imported.
@param[in]	id	tablespace identifier */
void
fil_space_set_imported(
	ulint	id)
{
	ut_ad(fil_system != NULL);

	mutex_enter(&fil_system->mutex);

	fil_space_t*	space = fil_space_get_by_id(id);

	ut_ad(space->purpose == FIL_TYPE_IMPORT);
	space->purpose = FIL_TYPE_TABLESPACE;

	mutex_exit(&fil_system->mutex);
}
#endif /* !UNIV_HOTBACKUP */

/**********************************************************************//**
Checks if all the file nodes in a space are flushed. The caller must hold
the fil_system mutex.
@return true if all are flushed */
static
bool
fil_space_is_flushed(
/*=================*/
	fil_space_t*	space)	/*!< in: space */
{
	ut_ad(mutex_own(&fil_system->mutex));

	for (const fil_node_t* node = UT_LIST_GET_FIRST(space->chain);
	     node != NULL;
	     node = UT_LIST_GET_NEXT(chain, node)) {

		if (node->modification_counter > node->flush_counter) {

			ut_ad(!fil_buffering_disabled(space));
			return(false);
		}
	}

	return(true);
}

#if !defined(NO_FALLOCATE) && defined(UNIV_LINUX)

#include <sys/ioctl.h>
/** FusionIO atomic write control info */
#define DFS_IOCTL_ATOMIC_WRITE_SET	_IOW(0x95, 2, uint)

/**
Try and enable FusionIO atomic writes.
@param[in] file		OS file handle
@return true if successful */
bool
fil_fusionio_enable_atomic_write(os_file_t file)
{
	if (srv_unix_file_flush_method == SRV_UNIX_O_DIRECT) {

		uint	atomic = 1;

		ut_a(file != -1);

		if (ioctl(file, DFS_IOCTL_ATOMIC_WRITE_SET, &atomic) != -1) {

			return(true);
		}
	}

	return(false);
}
#endif /* !NO_FALLOCATE && UNIV_LINUX */

/** Append a file to the chain of files of a space.
@param[in]	name		file name of a file that is not open
@param[in]	size		file size in entire database blocks
@param[in,out]	space		tablespace from fil_space_create()
@param[in]	is_raw		whether this is a raw device or partition
@param[in]	punch_hole	true if supported for this node
@param[in]	atomic_write	true if the file has atomic write enabled
@param[in]	max_pages	maximum number of pages in file,
ULINT_MAX means the file size is unlimited.
@return pointer to the file name
@retval NULL if error */
static
fil_node_t*
fil_node_create_low(
	const char*	name,
	ulint		size,
	fil_space_t*	space,
	bool		is_raw,
	bool		punch_hole,
	bool		atomic_write,
	ulint		max_pages = ULINT_MAX)
{
	fil_node_t*	node;

	ut_ad(name != NULL);
	ut_ad(fil_system != NULL);

	if (space == NULL) {
		return(NULL);
	}

	node = reinterpret_cast<fil_node_t*>(ut_zalloc_nokey(sizeof(*node)));

	node->name = mem_strdup(name);

	ut_a(!is_raw || srv_start_raw_disk_in_use);

	node->sync_event = os_event_create("fsync_event");

	node->is_raw_disk = is_raw;

	node->size = size;

	node->magic_n = FIL_NODE_MAGIC_N;

	node->init_size = size;
	node->max_size = max_pages;

	mutex_enter(&fil_system->mutex);

	space->size += size;

	node->space = space;

	os_file_stat_t	stat_info;

#ifdef UNIV_DEBUG
	dberr_t err =
#endif /* UNIV_DEBUG */

	os_file_get_status(
		node->name, &stat_info, false,
		fsp_is_system_temporary(space->id) ? true : srv_read_only_mode);

	ut_ad(err == DB_SUCCESS);

	node->block_size = stat_info.block_size;

	if (!(IORequest::is_punch_hole_supported() && punch_hole)
	    || node->block_size >= srv_page_size) {

		fil_no_punch_hole(node);
	} else {
		node->punch_hole = punch_hole;
	}

	node->atomic_write = atomic_write;

	UT_LIST_ADD_LAST(space->chain, node);
	mutex_exit(&fil_system->mutex);

	return(node);
}

/** Appends a new file to the chain of files of a space. File must be closed.
@param[in]	name		file name (file must be closed)
@param[in]	size		file size in database blocks, rounded downwards to
				an integer
@param[in,out]	space		space where to append
@param[in]	is_raw		true if a raw device or a raw disk partition
@param[in]	atomic_write	true if the file has atomic write enabled
@param[in]	max_pages	maximum number of pages in file,
ULINT_MAX means the file size is unlimited.
@return pointer to the file name
@retval NULL if error */
char*
fil_node_create(
	const char*	name,
	ulint		size,
	fil_space_t*	space,
	bool		is_raw,
	bool		atomic_write,
	ulint		max_pages)
{
	fil_node_t*	node;

	node = fil_node_create_low(
		name, size, space, is_raw, IORequest::is_punch_hole_supported(),
		atomic_write, max_pages);

	return(node == NULL ? NULL : node->name);
}

/** Open a file node of a tablespace.
The caller must own the fil_system mutex.
@param[in,out]	node	File node
@return false if the file can't be opened, otherwise true */
static
bool
fil_node_open_file(
	fil_node_t*	node)
{
	os_offset_t	size_bytes;
	bool		success;
	byte*		buf2;
	byte*		page;
	ulint		space_id;
	ulint		flags;
	ulint		min_size;
	bool		read_only_mode;
	fil_space_t*	space = node->space;

	ut_ad(mutex_own(&fil_system->mutex));
	ut_a(node->n_pending == 0);
	ut_a(!node->is_open);

	read_only_mode = !fsp_is_system_temporary(space->id)
		&& srv_read_only_mode;

	if (node->size == 0
	    || (space->purpose == FIL_TYPE_TABLESPACE
		&& node == UT_LIST_GET_FIRST(space->chain)
		&& !undo::Truncate::was_tablespace_truncated(space->id)
		&& srv_startup_is_before_trx_rollback_phase)) {
		/* We do not know the size of the file yet. First we
		open the file in the normal mode, no async I/O here,
		for simplicity. Then do some checks, and close the
		file again.  NOTE that we could not use the simple
		file read function os_file_read() in Windows to read
		from a file opened for async I/O! */

		node->handle = os_file_create_simple_no_error_handling(
			innodb_data_file_key, node->name, OS_FILE_OPEN,
			OS_FILE_READ_ONLY, read_only_mode, &success);

		if (!success) {
			/* The following call prints an error message */
			os_file_get_last_error(true);

			ib::warn() << "Cannot open '" << node->name << "'."
				" Have you deleted .ibd files under a"
				" running mysqld server?";

			return(false);
		}

		size_bytes = os_file_get_size(node->handle);
		ut_a(size_bytes != (os_offset_t) -1);

#ifdef UNIV_HOTBACKUP
		if (space->id == 0) {
			node->size = (ulint) (size_bytes / UNIV_PAGE_SIZE);
			os_file_close(node->handle);
			goto add_size;
		}
#endif /* UNIV_HOTBACKUP */
		ut_a(space->purpose != FIL_TYPE_LOG);

		/* Read the first page of the tablespace */

		buf2 = static_cast<byte*>(ut_malloc_nokey(2 * UNIV_PAGE_SIZE));

		/* Align the memory for file i/o if we might have O_DIRECT
		set */
		page = static_cast<byte*>(ut_align(buf2, UNIV_PAGE_SIZE));
		ut_ad(page == page_align(page));

		IORequest	request(IORequest::READ);

		success = os_file_read(
			request,
			node->handle, page, 0, UNIV_PAGE_SIZE);

		space_id = fsp_header_get_space_id(page);
		flags = fsp_header_get_flags(page);

		/* Close the file now that we have read the space id from it */

		os_file_close(node->handle);

		const page_size_t	page_size(flags);

		min_size = FIL_IBD_FILE_INITIAL_SIZE * page_size.physical();

		if (size_bytes < min_size) {

			ib::error() << "The size of tablespace file "
				<< node->name << " is only " << size_bytes
				<< ", should be at least " << min_size << "!";

			ut_error;
		}

		if (space_id != space->id) {
			ib::fatal() << "Tablespace id is " << space->id
				<< " in the data dictionary but in file "
				<< node->name << " it is " << space_id << "!";
		}

		const page_size_t	space_page_size(space->flags);

		if (!page_size.equals_to(space_page_size)) {
			ib::fatal() << "Tablespace file " << node->name
				<< " has page size " << page_size
				<< " (flags=" << ib::hex(flags) << ") but the"
				" data dictionary expects page size "
				<< space_page_size << " (flags="
				<< ib::hex(space->flags) << ")!";
		}

		if (space->flags != flags) {

			ib::fatal()
				<< "Table flags are "
				<< ib::hex(space->flags) << " in the data"
				" dictionary but the flags in file "
				<< node->name << " are " << ib::hex(flags)
				<< "!";
		}

		{
			ulint	size		= fsp_header_get_field(
				page, FSP_SIZE);
			ulint	free_limit	= fsp_header_get_field(
				page, FSP_FREE_LIMIT);
			ulint	free_len	= flst_get_len(
				FSP_HEADER_OFFSET + FSP_FREE + page);
			ut_ad(space->size_in_header == 0
			      || space->size_in_header == size);
			ut_ad(space->free_limit == 0
			      || space->free_limit == free_limit);
			ut_ad(space->free_len == 0
			      || space->free_len == free_len);
			space->size_in_header = size;
			space->free_limit = free_limit;
			space->free_len = free_len;
		}

		ut_free(buf2);

		if (node->size == 0) {
			ulint	extent_size;

			extent_size = page_size.physical() * FSP_EXTENT_SIZE;
			/* Truncate the size to a multiple of extent size. */
			if (size_bytes >= extent_size) {
				size_bytes = ut_2pow_round(size_bytes,
							   extent_size);
			}

			node->size = (ulint)
				(size_bytes / page_size.physical());

#ifdef UNIV_HOTBACKUP
add_size:
#endif /* UNIV_HOTBACKUP */
			space->size += node->size;
		}
	}

	/* printf("Opening file %s\n", node->name); */

	/* Open the file for reading and writing, in Windows normally in the
	unbuffered async I/O mode, though global variables may make
	os_file_create() to fall back to the normal file I/O mode. */

	if (space->purpose == FIL_TYPE_LOG) {
		node->handle = os_file_create(
			innodb_log_file_key, node->name, OS_FILE_OPEN,
			OS_FILE_AIO, OS_LOG_FILE, read_only_mode, &success);
	} else if (node->is_raw_disk) {
		node->handle = os_file_create(
			innodb_data_file_key, node->name, OS_FILE_OPEN_RAW,
			OS_FILE_AIO, OS_DATA_FILE, read_only_mode, &success);
	} else {
		node->handle = os_file_create(
			innodb_data_file_key, node->name, OS_FILE_OPEN,
			OS_FILE_AIO, OS_DATA_FILE, read_only_mode, &success);
	}

	ut_a(success);

	node->is_open = true;

	fil_system->n_open++;
	fil_n_file_opened++;

	if (fil_space_belongs_in_lru(space)) {

		/* Put the node to the LRU list */
		UT_LIST_ADD_FIRST(fil_system->LRU, node);
	}

	return(true);
}

/** Close a file node.
@param[in,out]	node	File node */
static
void
fil_node_close_file(
	fil_node_t*	node)
{
	bool	ret;

	ut_ad(mutex_own(&(fil_system->mutex)));
	ut_a(node->is_open);
	ut_a(node->n_pending == 0);
	ut_a(node->n_pending_flushes == 0);
	ut_a(!node->being_extended);
#ifndef UNIV_HOTBACKUP
	ut_a(node->modification_counter == node->flush_counter
	     || node->space->purpose == FIL_TYPE_TEMPORARY
	     || srv_fast_shutdown == 2);
#endif /* !UNIV_HOTBACKUP */

	ret = os_file_close(node->handle);
	ut_a(ret);

	/* printf("Closing file %s\n", node->name); */

	node->is_open = false;
	ut_a(fil_system->n_open > 0);
	fil_system->n_open--;
	fil_n_file_opened--;

	if (fil_space_belongs_in_lru(node->space)) {

		ut_a(UT_LIST_GET_LEN(fil_system->LRU) > 0);

		/* The node is in the LRU list, remove it */
		UT_LIST_REMOVE(fil_system->LRU, node);
	}
}

/********************************************************************//**
Tries to close a file in the LRU list. The caller must hold the fil_sys
mutex.
@return true if success, false if should retry later; since i/o's
generally complete in < 100 ms, and as InnoDB writes at most 128 pages
from the buffer pool in a batch, and then immediately flushes the
files, there is a good chance that the next time we find a suitable
node from the LRU list */
static
bool
fil_try_to_close_file_in_LRU(
/*=========================*/
	bool	print_info)	/*!< in: if true, prints information why it
				cannot close a file */
{
	fil_node_t*	node;

	ut_ad(mutex_own(&fil_system->mutex));

	if (print_info) {
		ib::info() << "fil_sys open file LRU len "
			<< UT_LIST_GET_LEN(fil_system->LRU);
	}

	for (node = UT_LIST_GET_LAST(fil_system->LRU);
	     node != NULL;
	     node = UT_LIST_GET_PREV(LRU, node)) {

		if (node->modification_counter == node->flush_counter
		    && node->n_pending_flushes == 0
		    && !node->being_extended) {

			fil_node_close_file(node);

			return(true);
		}

		if (!print_info) {
			continue;
		}

		if (node->n_pending_flushes > 0) {

			ib::info() << "Cannot close file " << node->name
				<< ", because n_pending_flushes "
				<< node->n_pending_flushes;
		}

		if (node->modification_counter != node->flush_counter) {
			ib::warn() << "Cannot close file " << node->name
				<< ", because modification count "
				<< node->modification_counter <<
				" != flush count " << node->flush_counter;
		}

		if (node->being_extended) {
			ib::info() << "Cannot close file " << node->name
				<< ", because it is being extended";
		}
	}

	return(false);
}

/*******************************************************************//**
Reserves the fil_system mutex and tries to make sure we can open at least one
file while holding it. This should be called before calling
fil_node_prepare_for_io(), because that function may need to open a file. */
static
void
fil_mutex_enter_and_prepare_for_io(
/*===============================*/
	ulint	space_id)	/*!< in: space id */
{
	fil_space_t*	space;
	bool		success;
	bool		print_info	= false;
	ulint		count		= 0;
	ulint		count2		= 0;

	for (;;) {
		mutex_enter(&fil_system->mutex);

		if (space_id == 0 || space_id >= SRV_LOG_SPACE_FIRST_ID) {
			/* We keep log files and system tablespace files always
			open; this is important in preventing deadlocks in this
			module, as a page read completion often performs
			another read from the insert buffer. The insert buffer
			is in tablespace 0, and we cannot end up waiting in
			this function. */
			return;
		}

		space = fil_space_get_by_id(space_id);

		if (space != NULL && space->stop_ios) {
			/* We are going to do a rename file and want to stop
			new i/o's for a while. */

			if (count2 > 20000) {
				ib::warn() << "Tablespace " << space->name
					<< " has i/o ops stopped for a long"
					" time " << count2;
			}

			mutex_exit(&fil_system->mutex);

#ifndef UNIV_HOTBACKUP

			/* Wake the i/o-handler threads to make sure pending
			i/o's are performed */
			os_aio_simulated_wake_handler_threads();

			/* The sleep here is just to give IO helper threads a
			bit of time to do some work. It is not required that
			all IO related to the tablespace being renamed must
			be flushed here as we do fil_flush() in
			fil_rename_tablespace() as well. */
			os_thread_sleep(20000);

#endif /* UNIV_HOTBACKUP */

			/* Flush tablespaces so that we can close modified
			files in the LRU list */
			fil_flush_file_spaces(FIL_TYPE_TABLESPACE);

			os_thread_sleep(20000);

			count2++;

			continue;
		}

		if (fil_system->n_open < fil_system->max_n_open) {

			return;
		}

		/* If the file is already open, no need to do anything; if the
		space does not exist, we handle the situation in the function
		which called this function. */

		if (space == NULL || UT_LIST_GET_FIRST(space->chain)->is_open) {

			return;
		}

		if (count > 1) {
			print_info = true;
		}

		/* Too many files are open, try to close some */
		do {
			success = fil_try_to_close_file_in_LRU(print_info);

		} while (success
			 && fil_system->n_open >= fil_system->max_n_open);

		if (fil_system->n_open < fil_system->max_n_open) {
			/* Ok */
			return;
		}

		if (count >= 2) {
			ib::warn() << "Too many (" << fil_system->n_open
				<< ") files stay open while the maximum"
				" allowed value would be "
				<< fil_system->max_n_open << ". You may need"
				" to raise the value of innodb_open_files in"
				" my.cnf.";

			return;
		}

		mutex_exit(&fil_system->mutex);

#ifndef UNIV_HOTBACKUP
		/* Wake the i/o-handler threads to make sure pending i/o's are
		performed */
		os_aio_simulated_wake_handler_threads();

		os_thread_sleep(20000);
#endif
		/* Flush tablespaces so that we can close modified files in
		the LRU list. */

		fil_flush_file_spaces(FIL_TYPE_TABLESPACE);

		count++;
	}
}

/** Prepare to free a file node object from a tablespace memory cache.
@param[in,out]	node	file node
@param[in]	space	tablespace */
static
void
fil_node_close_to_free(
	fil_node_t*	node,
	fil_space_t*	space)
{
	ut_ad(mutex_own(&fil_system->mutex));
	ut_a(node->magic_n == FIL_NODE_MAGIC_N);
	ut_a(node->n_pending == 0);
	ut_a(!node->being_extended);

	if (node->is_open) {
		/* We fool the assertion in fil_node_close_file() to think
		there are no unflushed modifications in the file */

		node->modification_counter = node->flush_counter;
		os_event_set(node->sync_event);

		if (fil_buffering_disabled(space)) {

			ut_ad(!space->is_in_unflushed_spaces);
			ut_ad(fil_space_is_flushed(space));

		} else if (space->is_in_unflushed_spaces
			   && fil_space_is_flushed(space)) {

			space->is_in_unflushed_spaces = false;

			UT_LIST_REMOVE(fil_system->unflushed_spaces, space);
		}

		fil_node_close_file(node);
	}
}

/** Detach a space object from the tablespace memory cache.
Closes the files in the chain but does not delete them.
There must not be any pending i/o's or flushes on the files.
@param[in,out]	space		tablespace */
static
void
fil_space_detach(
	fil_space_t*	space)
{
	ut_ad(mutex_own(&fil_system->mutex));

	HASH_DELETE(fil_space_t, hash, fil_system->spaces, space->id, space);

	fil_space_t*	fnamespace = fil_space_get_by_name(space->name);

	ut_a(space == fnamespace);

	HASH_DELETE(fil_space_t, name_hash, fil_system->name_hash,
		    ut_fold_string(space->name), space);

	if (space->is_in_unflushed_spaces) {

		ut_ad(!fil_buffering_disabled(space));
		space->is_in_unflushed_spaces = false;

		UT_LIST_REMOVE(fil_system->unflushed_spaces, space);
	}

	UT_LIST_REMOVE(fil_system->space_list, space);

	ut_a(space->magic_n == FIL_SPACE_MAGIC_N);
	ut_a(space->n_pending_flushes == 0);

	for (fil_node_t* fil_node = UT_LIST_GET_FIRST(space->chain);
	     fil_node != NULL;
	     fil_node = UT_LIST_GET_NEXT(chain, fil_node)) {

		fil_node_close_to_free(fil_node, space);
	}
}

/** Free a tablespace object on which fil_space_detach() was invoked.
There must not be any pending i/o's or flushes on the files.
@param[in,out]	space		tablespace */
static
void
fil_space_free_low(
	fil_space_t*	space)
{
	/* The tablespace must not be in fil_system->named_spaces. */
	ut_ad(srv_fast_shutdown == 2 || space->max_lsn == 0);

	for (fil_node_t* node = UT_LIST_GET_FIRST(space->chain);
	     node != NULL; ) {
		ut_d(space->size -= node->size);
		os_event_destroy(node->sync_event);
		ut_free(node->name);
		fil_node_t* old_node = node;
		node = UT_LIST_GET_NEXT(chain, node);
		ut_free(old_node);
	}

	ut_ad(space->size == 0);

	rw_lock_free(&space->latch);

	ut_free(space->name);
	ut_free(space);
}

/** Frees a space object from the tablespace memory cache.
Closes the files in the chain but does not delete them.
There must not be any pending i/o's or flushes on the files.
@param[in]	id		tablespace identifier
@param[in]	x_latched	whether the caller holds X-mode space->latch
@return true if success */
bool
fil_space_free(
	ulint		id,
	bool		x_latched)
{
	ut_ad(id != TRX_SYS_SPACE);

	mutex_enter(&fil_system->mutex);
	fil_space_t*	space = fil_space_get_by_id(id);

	if (space != NULL) {
		fil_space_detach(space);
	}

	mutex_exit(&fil_system->mutex);

	if (space != NULL) {
		if (x_latched) {
			rw_lock_x_unlock(&space->latch);
		}

		bool	need_mutex = !recv_recovery_on;

		if (need_mutex) {
			log_mutex_enter();
		}

		ut_ad(log_mutex_own());

		if (space->max_lsn != 0) {
			ut_d(space->max_lsn = 0);
			UT_LIST_REMOVE(fil_system->named_spaces, space);
		}

		if (need_mutex) {
			log_mutex_exit();
		}

		fil_space_free_low(space);
	}

	return(space != NULL);
}

/** Create a space memory object and put it to the fil_system hash table.
The tablespace name is independent from the tablespace file-name.
Error messages are issued to the server log.
@param[in]	name	Tablespace name
@param[in]	id	Tablespace identifier
@param[in]	flags	Tablespace flags
@param[in]	purpose	Tablespace purpose
@return pointer to created tablespace, to be filled in with fil_node_create()
@retval NULL on failure (such as when the same tablespace exists) */
fil_space_t*
fil_space_create(
	const char*	name,
	ulint		id,
	ulint		flags,
	fil_type_t	purpose)
{
	fil_space_t*	space;

	ut_ad(fil_system);
	ut_ad(fsp_flags_is_valid(flags));
	ut_ad(srv_page_size == UNIV_PAGE_SIZE_ORIG || flags != 0);

	DBUG_EXECUTE_IF("fil_space_create_failure", return(NULL););

	mutex_enter(&fil_system->mutex);

	/* Look for a matching tablespace. */
	space = fil_space_get_by_name(name);

	if (space != NULL) {
		mutex_exit(&fil_system->mutex);

		ib::warn() << "Tablespace '" << name << "' exists in the"
			" cache with id " << space->id << " != " << id;

		return(NULL);
	}

	space = fil_space_get_by_id(id);

	if (space != NULL) {
		ib::error() << "Trying to add tablespace '" << name
			<< "' with id " << id
			<< " to the tablespace memory cache, but tablespace '"
			<< space->name << "' already exists in the cache!";
		mutex_exit(&fil_system->mutex);
		return(NULL);
	}

	space = static_cast<fil_space_t*>(ut_zalloc_nokey(sizeof(*space)));

	space->id = id;
	space->name = mem_strdup(name);

	UT_LIST_INIT(space->chain, &fil_node_t::chain);

	if (fil_type_is_data(purpose)
	    && !recv_recovery_on
	    && id > fil_system->max_assigned_id) {

		if (!fil_system->space_id_reuse_warned) {
			fil_system->space_id_reuse_warned = true;

			ib::warn() << "Allocated tablespace ID " << id
				<< " for " << name << ", old maximum was "
				<< fil_system->max_assigned_id;
		}

		fil_system->max_assigned_id = id;
	}

	space->purpose = purpose;
	space->flags = flags;

	space->magic_n = FIL_SPACE_MAGIC_N;

	rw_lock_create(fil_space_latch_key, &space->latch, SYNC_FSP);

	if (space->purpose == FIL_TYPE_TEMPORARY) {
		ut_d(space->latch.set_temp_fsp());
	}

	HASH_INSERT(fil_space_t, hash, fil_system->spaces, id, space);

	HASH_INSERT(fil_space_t, name_hash, fil_system->name_hash,
		    ut_fold_string(name), space);

	UT_LIST_ADD_LAST(fil_system->space_list, space);

	if (id < SRV_LOG_SPACE_FIRST_ID && id > fil_system->max_assigned_id) {

		fil_system->max_assigned_id = id;
	}

	mutex_exit(&fil_system->mutex);

	return(space);
}

/*******************************************************************//**
Assigns a new space id for a new single-table tablespace. This works simply by
incrementing the global counter. If 4 billion id's is not enough, we may need
to recycle id's.
@return true if assigned, false if not */
bool
fil_assign_new_space_id(
/*====================*/
	ulint*	space_id)	/*!< in/out: space id */
{
	ulint	id;
	bool	success;

	mutex_enter(&fil_system->mutex);

	id = *space_id;

	if (id < fil_system->max_assigned_id) {
		id = fil_system->max_assigned_id;
	}

	id++;

	if (id > (SRV_LOG_SPACE_FIRST_ID / 2) && (id % 1000000UL == 0)) {
		ib::warn() << "You are running out of new single-table"
			" tablespace id's. Current counter is " << id
			<< " and it must not exceed" << SRV_LOG_SPACE_FIRST_ID
			<< "! To reset the counter to zero you have to dump"
			" all your tables and recreate the whole InnoDB"
			" installation.";
	}

	success = (id < SRV_LOG_SPACE_FIRST_ID);

	if (success) {
		*space_id = fil_system->max_assigned_id = id;
	} else {
		ib::warn() << "You have run out of single-table tablespace"
			" id's! Current counter is " << id
			<< ". To reset the counter to zero"
			" you have to dump all your tables and"
			" recreate the whole InnoDB installation.";
		*space_id = ULINT_UNDEFINED;
	}

	mutex_exit(&fil_system->mutex);

	return(success);
}

/*******************************************************************//**
Returns a pointer to the fil_space_t that is in the memory cache
associated with a space id. The caller must lock fil_system->mutex.
@return file_space_t pointer, NULL if space not found */
UNIV_INLINE
fil_space_t*
fil_space_get_space(
/*================*/
	ulint	id)	/*!< in: space id */
{
	fil_space_t*	space;
	fil_node_t*	node;

	ut_ad(fil_system);

	space = fil_space_get_by_id(id);
	if (space == NULL || space->size != 0) {
		return(space);
	}

	switch (space->purpose) {
	case FIL_TYPE_LOG:
		break;
	case FIL_TYPE_TEMPORARY:
	case FIL_TYPE_TABLESPACE:
	case FIL_TYPE_IMPORT:
		ut_a(id != 0);

		mutex_exit(&fil_system->mutex);

		/* It is possible that the space gets evicted at this point
		before the fil_mutex_enter_and_prepare_for_io() acquires
		the fil_system->mutex. Check for this after completing the
		call to fil_mutex_enter_and_prepare_for_io(). */
		fil_mutex_enter_and_prepare_for_io(id);

		/* We are still holding the fil_system->mutex. Check if
		the space is still in memory cache. */
		space = fil_space_get_by_id(id);
		if (space == NULL) {
			return(NULL);
		}

		/* The following code must change when InnoDB supports
		multiple datafiles per tablespace. */
		ut_a(1 == UT_LIST_GET_LEN(space->chain));

		node = UT_LIST_GET_FIRST(space->chain);

		/* It must be a single-table tablespace and we have not opened
		the file yet; the following calls will open it and update the
		size fields */

		if (!fil_node_prepare_for_io(node, fil_system, space)) {
			/* The single-table tablespace can't be opened,
			because the ibd file is missing. */
			return(NULL);
		}

		fil_node_complete_io(node, fil_system, IORequestRead);
	}

	return(space);
}

/** Returns the path from the first fil_node_t found with this space ID.
The caller is responsible for freeing the memory allocated here for the
value returned.
@param[in]	id	Tablespace ID
@return own: A copy of fil_node_t::path, NULL if space ID is zero
or not found. */
char*
fil_space_get_first_path(
	ulint		id)
{
	fil_space_t*	space;
	fil_node_t*	node;
	char*		path;

	ut_ad(fil_system);
	ut_a(id);

	fil_mutex_enter_and_prepare_for_io(id);

	space = fil_space_get_space(id);

	if (space == NULL) {
		mutex_exit(&fil_system->mutex);

		return(NULL);
	}

	ut_ad(mutex_own(&fil_system->mutex));

	node = UT_LIST_GET_FIRST(space->chain);

	path = mem_strdup(node->name);

	mutex_exit(&fil_system->mutex);

	return(path);
}

/*******************************************************************//**
Returns the size of the space in pages. The tablespace must be cached in the
memory cache.
@return space size, 0 if space not found */
ulint
fil_space_get_size(
/*===============*/
	ulint	id)	/*!< in: space id */
{
	fil_space_t*	space;
	ulint		size;

	ut_ad(fil_system);
	mutex_enter(&fil_system->mutex);

	space = fil_space_get_space(id);

	size = space ? space->size : 0;

	mutex_exit(&fil_system->mutex);

	return(size);
}

/*******************************************************************//**
Returns the flags of the space. The tablespace must be cached
in the memory cache.
@return flags, ULINT_UNDEFINED if space not found */
ulint
fil_space_get_flags(
/*================*/
	ulint	id)	/*!< in: space id */
{
	fil_space_t*	space;
	ulint		flags;

	ut_ad(fil_system);

	mutex_enter(&fil_system->mutex);

	space = fil_space_get_space(id);

	if (space == NULL) {
		mutex_exit(&fil_system->mutex);

		return(ULINT_UNDEFINED);
	}

	flags = space->flags;

	mutex_exit(&fil_system->mutex);

	return(flags);
}

/** Check if table is mark for truncate.
@param[in]	id	space id
@return true if tablespace is marked for truncate. */
bool
fil_space_is_being_truncated(
	ulint id)
{
	bool	mark_for_truncate;
	mutex_enter(&fil_system->mutex);
	mark_for_truncate = fil_space_get_by_id(id)->is_being_truncated;
	mutex_exit(&fil_system->mutex);
	return(mark_for_truncate);
}

/** Open each file of a tablespace if not already open.
@param[in]	space_id	tablespace identifier
@retval	true	if all file nodes were opened
@retval	false	on failure */
bool
fil_space_open(
	ulint	space_id)
{
	ut_ad(fil_system != NULL);

	mutex_enter(&fil_system->mutex);

	fil_space_t*	space = fil_space_get_by_id(space_id);
	fil_node_t*	node;

	for (node = UT_LIST_GET_FIRST(space->chain);
	     node != NULL;
	     node = UT_LIST_GET_NEXT(chain, node)) {

		if (!node->is_open
		    && !fil_node_open_file(node)) {
			mutex_exit(&fil_system->mutex);
			return(false);
		}
	}

	mutex_exit(&fil_system->mutex);

	return(true);
}

/** Close each file of a tablespace if open.
@param[in]	space_id	tablespace identifier */
void
fil_space_close(
	ulint	space_id)
{
	if (fil_system == NULL) {
		return;
	}

	mutex_enter(&fil_system->mutex);

	fil_space_t*	space = fil_space_get_by_id(space_id);
	if (space == NULL) {
		mutex_exit(&fil_system->mutex);
		return;
	}

	for (fil_node_t* node = UT_LIST_GET_FIRST(space->chain);
	     node != NULL;
	     node = UT_LIST_GET_NEXT(chain, node)) {

		if (node->is_open) {
			fil_node_close_file(node);
		}
	}

	mutex_exit(&fil_system->mutex);
}

/** Returns the page size of the space and whether it is compressed or not.
The tablespace must be cached in the memory cache.
@param[in]	id	space id
@param[out]	found	true if tablespace was found
@return page size */
const page_size_t
fil_space_get_page_size(
	ulint	id,
	bool*	found)
{
	const ulint	flags = fil_space_get_flags(id);

	if (flags == ULINT_UNDEFINED) {
		*found = false;
		return(univ_page_size);
	}

	*found = true;

	return(page_size_t(flags));
}

/****************************************************************//**
Initializes the tablespace memory cache. */
void
fil_init(
/*=====*/
	ulint	hash_size,	/*!< in: hash table size */
	ulint	max_n_open)	/*!< in: max number of open files */
{
	ut_a(fil_system == NULL);

	ut_a(hash_size > 0);
	ut_a(max_n_open > 0);

	fil_system = static_cast<fil_system_t*>(
		ut_zalloc_nokey(sizeof(*fil_system)));

	mutex_create(LATCH_ID_FIL_SYSTEM, &fil_system->mutex);

	fil_system->spaces = hash_create(hash_size);
	fil_system->name_hash = hash_create(hash_size);

	UT_LIST_INIT(fil_system->LRU, &fil_node_t::LRU);
	UT_LIST_INIT(fil_system->space_list, &fil_space_t::space_list);
	UT_LIST_INIT(fil_system->unflushed_spaces,
		     &fil_space_t::unflushed_spaces);
	UT_LIST_INIT(fil_system->named_spaces, &fil_space_t::named_spaces);

	fil_system->max_n_open = max_n_open;
}

/*******************************************************************//**
Opens all log files and system tablespace data files. They stay open until the
database server shutdown. This should be called at a server startup after the
space objects for the log and the system tablespace have been created. The
purpose of this operation is to make sure we never run out of file descriptors
if we need to read from the insert buffer or to write to the log. */
void
fil_open_log_and_system_tablespace_files(void)
/*==========================================*/
{
	fil_space_t*	space;

	mutex_enter(&fil_system->mutex);

	for (space = UT_LIST_GET_FIRST(fil_system->space_list);
	     space != NULL;
	     space = UT_LIST_GET_NEXT(space_list, space)) {

		fil_node_t*	node;

		if (fil_space_belongs_in_lru(space)) {

			continue;
		}

		for (node = UT_LIST_GET_FIRST(space->chain);
		     node != NULL;
		     node = UT_LIST_GET_NEXT(chain, node)) {

			if (!node->is_open) {
				if (!fil_node_open_file(node)) {
					/* This func is called during server's
					startup. If some file of log or system
					tablespace is missing, the server
					can't start successfully. So we should
					assert for it. */
					ut_a(0);
				}
			}

			if (fil_system->max_n_open < 10 + fil_system->n_open) {

				ib::warn() << "You must raise the value of"
					" innodb_open_files in my.cnf!"
					" Remember that InnoDB keeps all"
					" log files and all system"
					" tablespace files open"
					" for the whole time mysqld is"
					" running, and needs to open also"
					" some .ibd files if the"
					" file-per-table storage model is used."
					" Current open files "
					<< fil_system->n_open
					<< ", max allowed open files "
					<< fil_system->max_n_open
					<< ".";
			}
		}
	}

	mutex_exit(&fil_system->mutex);
}

/*******************************************************************//**
Closes all open files. There must not be any pending i/o's or not flushed
modifications in the files. */
void
fil_close_all_files(void)
/*=====================*/
{
	fil_space_t*	space;

	/* At shutdown, we should not have any files in this list. */
	ut_ad(srv_fast_shutdown == 2
	      || UT_LIST_GET_LEN(fil_system->named_spaces) == 0);

	mutex_enter(&fil_system->mutex);

	for (space = UT_LIST_GET_FIRST(fil_system->space_list);
	     space != NULL; ) {
		fil_node_t*	node;
		fil_space_t*	prev_space = space;

		for (node = UT_LIST_GET_FIRST(space->chain);
		     node != NULL;
		     node = UT_LIST_GET_NEXT(chain, node)) {

			if (node->is_open) {
				fil_node_close_file(node);
			}
		}

		space = UT_LIST_GET_NEXT(space_list, space);
		fil_space_detach(prev_space);
		fil_space_free_low(prev_space);
	}

	mutex_exit(&fil_system->mutex);

	ut_ad(srv_fast_shutdown == 2
	      || UT_LIST_GET_LEN(fil_system->named_spaces) == 0);
}

/*******************************************************************//**
Closes the redo log files. There must not be any pending i/o's or not
flushed modifications in the files. */
void
fil_close_log_files(
/*================*/
	bool	free)	/*!< in: whether to free the memory object */
{
	fil_space_t*	space;

	mutex_enter(&fil_system->mutex);

	space = UT_LIST_GET_FIRST(fil_system->space_list);

	while (space != NULL) {
		fil_node_t*	node;
		fil_space_t*	prev_space = space;

		if (space->purpose != FIL_TYPE_LOG) {
			space = UT_LIST_GET_NEXT(space_list, space);
			continue;
		}

		/* Log files are not in the fil_system->named_spaces list. */
		ut_ad(space->max_lsn == 0);

		for (node = UT_LIST_GET_FIRST(space->chain);
		     node != NULL;
		     node = UT_LIST_GET_NEXT(chain, node)) {

			if (node->is_open) {
				fil_node_close_file(node);
			}
		}

		space = UT_LIST_GET_NEXT(space_list, space);

		if (free) {
			fil_space_detach(prev_space);
			fil_space_free_low(prev_space);
		}
	}

	mutex_exit(&fil_system->mutex);
}

/*******************************************************************//**
Sets the max tablespace id counter if the given number is bigger than the
previous value. */
void
fil_set_max_space_id_if_bigger(
/*===========================*/
	ulint	max_id)	/*!< in: maximum known id */
{
	if (max_id >= SRV_LOG_SPACE_FIRST_ID) {
		ib::fatal() << "Max tablespace id is too high, " << max_id;
	}

	mutex_enter(&fil_system->mutex);

	if (fil_system->max_assigned_id < max_id) {

		fil_system->max_assigned_id = max_id;
	}

	mutex_exit(&fil_system->mutex);
}

/** Write the flushed LSN to the page header of the first page in the
system tablespace.
@param[in]	lsn	flushed LSN
@return DB_SUCCESS or error number */
dberr_t
fil_write_flushed_lsn(
	lsn_t	lsn)
{
	byte*	buf1;
	byte*	buf;
	dberr_t	err;

	buf1 = static_cast<byte*>(ut_malloc_nokey(2 * UNIV_PAGE_SIZE));
	buf = static_cast<byte*>(ut_align(buf1, UNIV_PAGE_SIZE));

	const page_id_t	page_id(TRX_SYS_SPACE, 0);

	err = fil_read(page_id, univ_page_size, 0, univ_page_size.physical(),
		       buf);

	if (err == DB_SUCCESS) {
		mach_write_to_8(buf + FIL_PAGE_FILE_FLUSH_LSN, lsn);

		err = fil_write(page_id, univ_page_size, 0,
				univ_page_size.physical(), buf);

		fil_flush_file_spaces(FIL_TYPE_TABLESPACE);
	}

	ut_free(buf1);

	return(err);
}

#ifndef UNIV_HOTBACKUP
/** Acquire a tablespace when it could be dropped concurrently.
Used by background threads that do not necessarily hold proper locks
for concurrency control.
@param[in]	id	tablespace ID
@param[in]	silent	whether to silently ignore missing tablespaces
@return the tablespace, or NULL if missing or being deleted */
inline
fil_space_t*
fil_space_acquire_low(
	ulint	id,
	bool	silent)
{
	fil_space_t*	space;

	mutex_enter(&fil_system->mutex);

	space = fil_space_get_by_id(id);

	if (space == NULL) {
		if (!silent) {
			ib::warn() << "Trying to access missing"
				" tablespace " << id;
		}
	} else if (space->stop_new_ops || space->is_being_truncated) {
		space = NULL;
	} else {
		space->n_pending_ops++;
	}

	mutex_exit(&fil_system->mutex);

	return(space);
}

/** Acquire a tablespace when it could be dropped concurrently.
Used by background threads that do not necessarily hold proper locks
for concurrency control.
@param[in]	id	tablespace ID
@return the tablespace, or NULL if missing or being deleted */
fil_space_t*
fil_space_acquire(
	ulint	id)
{
	return(fil_space_acquire_low(id, false));
}

/** Acquire a tablespace that may not exist.
Used by background threads that do not necessarily hold proper locks
for concurrency control.
@param[in]	id	tablespace ID
@return the tablespace, or NULL if missing or being deleted */
fil_space_t*
fil_space_acquire_silent(
	ulint	id)
{
	return(fil_space_acquire_low(id, true));
}

/** Release a tablespace acquired with fil_space_acquire().
@param[in,out]	space	tablespace to release  */
void
fil_space_release(
	fil_space_t*	space)
{
	mutex_enter(&fil_system->mutex);
	ut_ad(space->magic_n == FIL_SPACE_MAGIC_N);
	ut_ad(space->n_pending_ops > 0);
	space->n_pending_ops--;
	mutex_exit(&fil_system->mutex);
}
#endif /* !UNIV_HOTBACKUP */

/********************************************************//**
Creates the database directory for a table if it does not exist yet. */
void
fil_create_directory_for_tablename(
/*===============================*/
	const char*	name)	/*!< in: name in the standard
				'databasename/tablename' format */
{
	const char*	namend;
	char*		path;
	ulint		len;

	len = strlen(fil_path_to_mysql_datadir);
	namend = strchr(name, '/');
	ut_a(namend);
	path = static_cast<char*>(ut_malloc_nokey(len + (namend - name) + 2));

	memcpy(path, fil_path_to_mysql_datadir, len);
	path[len] = '/';
	memcpy(path + len + 1, name, namend - name);
	path[len + (namend - name) + 1] = 0;

	os_normalize_path_for_win(path);

	bool	success = os_file_create_directory(path, false);
	ut_a(success);

	ut_free(path);
}

#ifndef UNIV_HOTBACKUP
/** Write a log record about an operation on a tablespace file.
@param[in]	type		MLOG_FILE_NAME or MLOG_FILE_DELETE
or MLOG_FILE_RENAME2
@param[in]	space_id	tablespace identifier
@param[in]	first_page_no	first page number in the file
@param[in]	path		file path
@param[in]	new_path	if type is MLOG_FILE_RENAME2, the new name
@param[in,out]	mtr		mini-transaction */
static
void
fil_op_write_log(
	mlog_id_t	type,
	ulint		space_id,
	ulint		first_page_no,
	const char*	path,
	const char*	new_path,
	mtr_t*		mtr)
{
	byte*		log_ptr;
	ulint		len;

	/* TODO: support user-created multi-file tablespaces */
	ut_ad(first_page_no == 0 || space_id == TRX_SYS_SPACE);
	/* fil_name_parse() requires this */
	ut_ad(strchr(path, OS_PATH_SEPARATOR) != NULL);

	log_ptr = mlog_open(mtr, 11 + 2 + 1);

	if (log_ptr == NULL) {
		/* Logging in mtr is switched off during crash recovery:
		in that case mlog_open returns NULL */
		return;
	}

	log_ptr = mlog_write_initial_log_record_low(
		type, space_id, first_page_no, log_ptr, mtr);

	/* Let us store the strings as null-terminated for easier readability
	and handling */

	len = strlen(path) + 1;

	mach_write_to_2(log_ptr, len);
	log_ptr += 2;
	mlog_close(mtr, log_ptr);

	mlog_catenate_string(
		mtr, reinterpret_cast<const byte*>(path), len);

	switch (type) {
	case MLOG_FILE_RENAME2:
		ut_ad(strchr(new_path, OS_PATH_SEPARATOR) != NULL);
		len = strlen(new_path) + 1;
		log_ptr = mlog_open(mtr, 2 + len);
		ut_a(log_ptr);
		mach_write_to_2(log_ptr, len);
		log_ptr += 2;
		mlog_close(mtr, log_ptr);

		mlog_catenate_string(
			mtr, reinterpret_cast<const byte*>(new_path), len);
		break;
	case MLOG_FILE_NAME:
	case MLOG_FILE_DELETE:
		break;
	default:
		ut_ad(0);
	}
}

/** Write redo log for renaming a file.
@param[in]	space_id	tablespace id
@param[in]	first_page_no	first page number in the file
@param[in]	old_name	tablespace file name
@param[in]	new_name	tablespace file name after renaming
@param[in,out]	mtr		mini-transaction */
static
void
fil_name_write_rename(
	ulint		space_id,
	ulint		first_page_no,
	const char*	old_name,
	const char*	new_name,
	mtr_t*		mtr)
{
	ut_ad(!is_predefined_tablespace(space_id));

	fil_op_write_log(
		MLOG_FILE_RENAME2,
		space_id, first_page_no, old_name, new_name, mtr);
}

/** Write MLOG_FILE_NAME for a file.
@param[in]	space_id	tablespace id
@param[in]	first_page_no	first page number in the file
@param[in]	name		tablespace file name
@param[in,out]	mtr		mini-transaction */
static
void
fil_name_write(
	ulint		space_id,
	ulint		first_page_no,
	const char*	name,
	mtr_t*		mtr)
{
	fil_op_write_log(
		MLOG_FILE_NAME, space_id, first_page_no, name, NULL, mtr);
}

/** Write MLOG_FILE_NAME for a file.
@param[in]	space		tablespace
@param[in]	first_page_no	first page number in the file
@param[in]	file		tablespace file
@param[in,out]	mtr		mini-transaction */
static
void
fil_name_write(
	const fil_space_t*	space,
	ulint			first_page_no,
	const fil_node_t*	file,
	mtr_t*			mtr)
{
	fil_name_write(space->id, first_page_no, file->name, mtr);
}
#endif

/********************************************************//**
Recreates table indexes by applying
TRUNCATE log record during recovery.
@return DB_SUCCESS or error code */
dberr_t
fil_recreate_table(
/*===============*/
	ulint		space_id,	/*!< in: space id */
	ulint		format_flags,	/*!< in: page format */
	ulint		flags,		/*!< in: tablespace flags */
	const char*	name,		/*!< in: table name */
	truncate_t&	truncate)	/*!< in: The information of
					TRUNCATE log record */
{
	dberr_t			err = DB_SUCCESS;
	bool			found;
	const page_size_t	page_size(fil_space_get_page_size(space_id,
								  &found));

	if (!found) {
		ib::info() << "Missing .ibd file for table '" << name
			<< "' with tablespace " << space_id;
		return(DB_ERROR);
	}

	ut_ad(!truncate_t::s_fix_up_active);
	truncate_t::s_fix_up_active = true;

	/* Step-1: Scan for active indexes from REDO logs and drop
	all the indexes using low level function that take root_page_no
	and space-id. */
	truncate.drop_indexes(space_id);

	/* Step-2: Scan for active indexes and re-create them. */
	err = truncate.create_indexes(
		name, space_id, page_size, flags, format_flags);
	if (err != DB_SUCCESS) {
		ib::info() << "Failed to create indexes for the table '"
			<< name << "' with tablespace " << space_id
			<< " while fixing up truncate action";
		return(err);
	}

	truncate_t::s_fix_up_active = false;

	return(err);
}

/********************************************************//**
Recreates the tablespace and table indexes by applying
TRUNCATE log record during recovery.
@return DB_SUCCESS or error code */
dberr_t
fil_recreate_tablespace(
/*====================*/
	ulint		space_id,	/*!< in: space id */
	ulint		format_flags,	/*!< in: page format */
	ulint		flags,		/*!< in: tablespace flags */
	const char*	name,		/*!< in: table name */
	truncate_t&	truncate,	/*!< in: The information of
					TRUNCATE log record */
	lsn_t		recv_lsn)	/*!< in: the end LSN of
						the log record */
{
	dberr_t		err = DB_SUCCESS;
	mtr_t		mtr;

	ut_ad(!truncate_t::s_fix_up_active);
	truncate_t::s_fix_up_active = true;

	/* Step-1: Invalidate buffer pool pages belonging to the tablespace
	to re-create. */
	buf_LRU_flush_or_remove_pages(space_id, BUF_REMOVE_ALL_NO_WRITE, 0);

	/* Remove all insert buffer entries for the tablespace */
	ibuf_delete_for_discarded_space(space_id);

	/* Step-2: truncate tablespace (reset the size back to original or
	default size) of tablespace. */
	err = truncate.truncate(
		space_id, truncate.get_dir_path(), name, flags, true);

	if (err != DB_SUCCESS) {

		ib::info() << "Cannot access .ibd file for table '"
			<< name << "' with tablespace " << space_id
			<< " while truncating";
		return(DB_ERROR);
	}

	bool			found;
	const page_size_t&	page_size =
		fil_space_get_page_size(space_id, &found);

	if (!found) {
		ib::info() << "Missing .ibd file for table '" << name
			<< "' with tablespace " << space_id;
		return(DB_ERROR);
	}

	/* Step-3: Initialize Header. */
	if (page_size.is_compressed()) {
		byte*	buf;
		page_t*	page;

		buf = static_cast<byte*>(ut_zalloc_nokey(3 * UNIV_PAGE_SIZE));

		/* Align the memory for file i/o */
		page = static_cast<byte*>(ut_align(buf, UNIV_PAGE_SIZE));

		flags = fsp_flags_set_page_size(flags, univ_page_size);

		fsp_header_init_fields(page, space_id, flags);

		mach_write_to_4(
			page + FIL_PAGE_ARCH_LOG_NO_OR_SPACE_ID, space_id);

		page_zip_des_t  page_zip;
		page_zip_set_size(&page_zip, page_size.physical());
		page_zip.data = page + UNIV_PAGE_SIZE;

#ifdef UNIV_DEBUG
		page_zip.m_start =
#endif /* UNIV_DEBUG */
		page_zip.m_end = page_zip.m_nonempty = page_zip.n_blobs = 0;
		buf_flush_init_for_writing(
			NULL, page, &page_zip, 0,
			fsp_is_checksum_disabled(space_id));

		err = fil_write(page_id_t(space_id, 0), page_size, 0,
				page_size.physical(), page_zip.data);

		ut_free(buf);

		if (err != DB_SUCCESS) {
			ib::info() << "Failed to clean header of the"
				" table '" << name << "' with tablespace "
				<< space_id;
			return(err);
		}
	}

	mtr_start(&mtr);
	/* Don't log the operation while fixing up table truncate operation
	as crash at this level can still be sustained with recovery restarting
	from last checkpoint. */
	mtr_set_log_mode(&mtr, MTR_LOG_NO_REDO);

	/* Initialize the first extent descriptor page and
	the second bitmap page for the new tablespace. */
	fsp_header_init(space_id, FIL_IBD_FILE_INITIAL_SIZE, &mtr);
	mtr_commit(&mtr);

	/* Step-4: Re-Create Indexes to newly re-created tablespace.
	This operation will restore tablespace back to what it was
	when it was created during CREATE TABLE. */
	err = truncate.create_indexes(
		name, space_id, page_size, flags, format_flags);
	if (err != DB_SUCCESS) {
		return(err);
	}

	/* Step-5: Write new created pages into ibd file handle and
	flush it to disk for the tablespace, in case i/o-handler thread
	deletes the bitmap page from buffer. */
	mtr_start(&mtr);

	mtr_set_log_mode(&mtr, MTR_LOG_NO_REDO);

	mutex_enter(&fil_system->mutex);

	fil_space_t*	space = fil_space_get_by_id(space_id);

	mutex_exit(&fil_system->mutex);

	fil_node_t*	node = UT_LIST_GET_FIRST(space->chain);

	for (ulint page_no = 0; page_no < node->size; ++page_no) {

		const page_id_t	cur_page_id(space_id, page_no);

		buf_block_t*	block = buf_page_get(cur_page_id, page_size,
						     RW_X_LATCH, &mtr);

		byte*	page = buf_block_get_frame(block);

		if (!fsp_flags_is_compressed(flags)) {

			ut_ad(!page_size.is_compressed());

			buf_flush_init_for_writing(
				block, page, NULL, recv_lsn,
				fsp_is_checksum_disabled(space_id));

			err = fil_write(cur_page_id, page_size, 0,
					page_size.physical(), page);
		} else {
			ut_ad(page_size.is_compressed());

			/* We don't want to rewrite empty pages. */

			if (fil_page_get_type(page) != 0) {
				page_zip_des_t*  page_zip =
					buf_block_get_page_zip(block);

				buf_flush_init_for_writing(
					block, page, page_zip, recv_lsn,
					fsp_is_checksum_disabled(space_id));

				err = fil_write(cur_page_id, page_size, 0,
						page_size.physical(),
						page_zip->data);
			} else {
#ifdef UNIV_DEBUG
				const byte*	data = block->page.zip.data;

				/* Make sure that the page is really empty */
				for (ulint i = 0;
				     i < page_size.physical();
				     ++i) {

					ut_a(data[i] == 0);
				}
#endif /* UNIV_DEBUG */
			}
		}

		if (err != DB_SUCCESS) {
			ib::info() << "Cannot write page " << page_no
				<< " into a .ibd file for table '"
				<< name << "' with tablespace " << space_id;
		}
	}

	mtr_commit(&mtr);

	truncate_t::s_fix_up_active = false;

	return(err);
}

/** Replay a file rename operation if possible.
@param[in]	space_id	tablespace identifier
@param[in]	first_page_no	first page number in the file
@param[in]	name		old file name
@param[in]	new_name	new file name
@return	whether the operation was successfully applied
(the name did not exist, or new_name did not exist and
name was successfully renamed to new_name)  */
bool
fil_op_replay_rename(
	ulint		space_id,
	ulint		first_page_no,
	const char*	name,
	const char*	new_name)
{
#ifdef UNIV_HOTBACKUP
	ut_ad(recv_replay_file_ops);
#endif /* UNIV_HOTBACKUP */
	ut_ad(first_page_no == 0);

	/* In order to replay the rename, the following must hold:
	* The new name is not already used.
	* A tablespace exists with the old name.
	* The space ID for that tablepace matches this log entry.
	This will prevent unintended renames during recovery. */
	fil_space_t*	space = fil_space_get(space_id);

	if (space == NULL) {
		return(true);
	}

	const bool name_match
		= strcmp(name, UT_LIST_GET_FIRST(space->chain)->name) == 0;

	if (!name_match) {
		return(true);
	}

	/* Create the database directory for the new name, if
	it does not exist yet */

	const char*	namend = strrchr(new_name, OS_PATH_SEPARATOR);
	ut_a(namend != NULL);

	char*		dir = static_cast<char*>(
		ut_malloc_nokey(namend - new_name + 1));

	memcpy(dir, new_name, namend - new_name);
	dir[namend - new_name] = '\0';

	bool		success = os_file_create_directory(dir, false);
	ut_a(success);

	ulint		dirlen = 0;

	if (const char* dirend = strrchr(dir, OS_PATH_SEPARATOR)) {
		dirlen = dirend - dir + 1;
	}

	ut_free(dir);

	/* New path must not exist. */
	bool		exists;
	os_file_type_t	ftype;

	if (!os_file_status(new_name, &exists, &ftype)
	    || exists) {
		ib::error() << "Cannot replay rename '" << name
			<< "' to '" << new_name << "'"
			" for space ID " << space_id
			<< " because the target file exists."
			" Remove either file and try again.";
		return(false);
	}

	char*		new_table = mem_strdupl(
		new_name + dirlen,
		strlen(new_name + dirlen)
		- 4 /* remove ".ibd" */);

	ut_ad(new_table[namend - new_name - dirlen]
	      == OS_PATH_SEPARATOR);
#if OS_PATH_SEPARATOR != '/'
	new_table[namend - new_name - dirlen] = '/';
#endif

	if (!fil_rename_tablespace(
		    space_id, name, new_table, new_name)) {
		ut_error;
	}

	ut_free(new_table);
	return(true);
}

/** File operations for tablespace */
enum fil_operation_t {
	FIL_OPERATION_DELETE,	/*!< delete a single-table tablespace */
	FIL_OPERATION_CLOSE,	/*!< close a single-table tablespace */
	FIL_OPERATION_TRUNCATE	/*!< truncate a single-table tablespace */
};

/** Check for pending operations.
@param[in]	space	tablespace
@param[in]	count	number of attempts so far
@return 0 if no operations else count + 1. */
static
ulint
fil_check_pending_ops(
	fil_space_t*	space,
	ulint		count)
{
	ut_ad(mutex_own(&fil_system->mutex));

	const ulint	n_pending_ops = space ? space->n_pending_ops : 0;

	if (n_pending_ops) {

		if (count > 5000) {
			ib::warn() << "Trying to close/delete/truncate"
				" tablespace '" << space->name
				<< "' but there are " << n_pending_ops
				<< " pending operations on it.";
		}

		return(count + 1);
	}

	return(0);
}

/*******************************************************************//**
Check for pending IO.
@return 0 if no pending else count + 1. */
static
ulint
fil_check_pending_io(
/*=================*/
	fil_operation_t	operation,	/*!< in: File operation */
	fil_space_t*	space,		/*!< in/out: Tablespace to check */
	fil_node_t**	node,		/*!< out: Node in space list */
	ulint		count)		/*!< in: number of attempts so far */
{
	ut_ad(mutex_own(&fil_system->mutex));
	ut_a(space->n_pending_ops == 0);

	switch (operation) {
	case FIL_OPERATION_DELETE:
	case FIL_OPERATION_CLOSE:
		break;
	case FIL_OPERATION_TRUNCATE:
		space->is_being_truncated = true;
		break;
	}

	/* The following code must change when InnoDB supports
	multiple datafiles per tablespace. */
	ut_a(UT_LIST_GET_LEN(space->chain) == 1);

	*node = UT_LIST_GET_FIRST(space->chain);

	if (space->n_pending_flushes > 0 || (*node)->n_pending > 0) {

		ut_a(!(*node)->being_extended);

		if (count > 1000) {
			ib::warn() << "Trying to delete/close/truncate"
				" tablespace '" << space->name
				<< "' but there are "
				<< space->n_pending_flushes
				<< " flushes and " << (*node)->n_pending
				<< " pending i/o's on it.";
		}

		return(count + 1);
	}

	return(0);
}

/*******************************************************************//**
Check pending operations on a tablespace.
@return DB_SUCCESS or error failure. */
static
dberr_t
fil_check_pending_operations(
/*=========================*/
	ulint		id,		/*!< in: space id */
	fil_operation_t	operation,	/*!< in: File operation */
	fil_space_t**	space,		/*!< out: tablespace instance
					in memory */
	char**		path)		/*!< out/own: tablespace path */
{
	ulint		count = 0;

	ut_a(!is_system_tablespace(id));
	ut_ad(space);

	*space = 0;

	mutex_enter(&fil_system->mutex);
	fil_space_t* sp = fil_space_get_by_id(id);
	if (sp) {
		sp->stop_new_ops = true;
	}
	mutex_exit(&fil_system->mutex);

	/* Check for pending operations. */

	do {
		mutex_enter(&fil_system->mutex);

		sp = fil_space_get_by_id(id);

		count = fil_check_pending_ops(sp, count);

		mutex_exit(&fil_system->mutex);

		if (count > 0) {
			os_thread_sleep(20000);
		}

	} while (count > 0);

	/* Check for pending IO. */

	*path = 0;

	do {
		mutex_enter(&fil_system->mutex);

		sp = fil_space_get_by_id(id);

		if (sp == NULL) {
			mutex_exit(&fil_system->mutex);
			return(DB_TABLESPACE_NOT_FOUND);
		}

		fil_node_t*	node;

		count = fil_check_pending_io(operation, sp, &node, count);

		if (count == 0) {
			*path = mem_strdup(node->name);
		}

		mutex_exit(&fil_system->mutex);

		if (count > 0) {
			os_thread_sleep(20000);
		}

	} while (count > 0);

	ut_ad(sp);

	*space = sp;
	return(DB_SUCCESS);
}

#ifndef UNIV_HOTBACKUP
/** Check if a file name exists in the system tablespace.
@param[in]	first_page_no	first page number (0=first file)
@param[in]	file_name	tablespace file name
@return whether the name matches the system tablespace
@retval	FIL_SPACE_SYSTEM_OK		if file_name starts at first_page_no
in the system tablespace
@retval	FIL_SPACE_SYSTEM_ALL		if file_name starts at first_page_no
in the system tablespace
and this function has been invoked for every file in the system tablespace
@retval	FIL_SPACE_SYSTEM_MISMATCH	in case of mismatch */

enum fil_space_system_t
fil_space_system_check(
	ulint		first_page_no,
	const char*	file_name)
{
	const fil_space_t*	space;
	enum fil_space_system_t	status	= FIL_SPACE_SYSTEM_MISMATCH;
	static ulint		fil_space_system_checked_max;
	ulint			i	= 0;

	mutex_enter(&fil_system->mutex);
	space = fil_space_get_by_id(TRX_SYS_SPACE);
	ut_ad(space->purpose == FIL_TYPE_TABLESPACE);

	for (const fil_node_t* node = UT_LIST_GET_FIRST(space->chain);
	     node != NULL;
	     node = UT_LIST_GET_NEXT(chain, node)) {
		i++;
		ut_ad(i <= UT_LIST_GET_LEN(space->chain));
		ut_ad(node->size > 0);

		if (first_page_no != 0) {
			first_page_no -= node->size;
			continue;
		}

		if (strcmp(node->name, file_name)) {
			/* Name mismatch */
		} else if (i < fil_space_system_checked_max + 1) {
			status = FIL_SPACE_SYSTEM_OK;
		} else {
			fil_space_system_checked_max = i;
			status = (i == UT_LIST_GET_LEN(space->chain))
				? FIL_SPACE_SYSTEM_ALL
				: FIL_SPACE_SYSTEM_OK;
		}

		break;
	}

	mutex_exit(&fil_system->mutex);

	return(status);
}

/** Check if an undo tablespace was opened during crash recovery.
Change name to undo_name if already opened during recovery.
@param[in]	name		tablespace name
@param[in]	undo_name	undo tablespace name
@param[in]	space_id	undo tablespace id
@retval DB_SUCCESS		if it was already opened
@retval DB_TABLESPACE_NOT_FOUND	if not yet opened
@retval DB_ERROR		if the data is inconsistent */

dberr_t
fil_space_undo_check_if_opened(
	const char*	name,
	const char*	undo_name,
	ulint		space_id)
{
	dberr_t		err	= DB_SUCCESS;

	mutex_enter(&fil_system->mutex);

	fil_space_t*	space	= fil_space_get_by_id(space_id);
	ut_ad(space == NULL || space->purpose == FIL_TYPE_TABLESPACE);
	ut_ad(space == NULL || UT_LIST_GET_LEN(space->chain) == 1);

	if (space == NULL) {
		err = DB_TABLESPACE_NOT_FOUND;
	} else if (space->flags
		   != fsp_flags_set_page_size(0, univ_page_size)
		   || strcmp(space->name, name)) {
		ib::error()
			<< "Cannot load UNDO tablespace '" << name
			<< "' (" << space_id
			<< ") because tablespace '"
			<< UT_LIST_GET_FIRST(space->chain)->name
			<< "' was loaded during redo log apply with flags "
			<< space->flags;
		err = DB_ERROR;
	} else {
		if (fil_space_belongs_in_lru(space)) {
			fil_node_t*	node = UT_LIST_GET_FIRST(space->chain);

			if (node->is_open) {
				ut_a(UT_LIST_GET_LEN(fil_system->LRU) > 0);
				ut_d(UT_LIST_CHECK(fil_system->LRU));

				/* The node is in the LRU list, remove it */
				UT_LIST_REMOVE(fil_system->LRU, node);
				ut_d(UT_LIST_CHECK(fil_system->LRU));
			}
		}
		/* Correct undo tablespace name loaded during recovery. */
		ut_free(space->name);
		space->name = mem_strdup(undo_name);
	}

	mutex_exit(&fil_system->mutex);

	return(err);
}

/*******************************************************************//**
Closes a single-table tablespace. The tablespace must be cached in the
memory cache. Free all pages used by the tablespace.
@return DB_SUCCESS or error */
dberr_t
fil_close_tablespace(
/*=================*/
	trx_t*		trx,	/*!< in/out: Transaction covering the close */
	ulint		id)	/*!< in: space id */
{
	char*		path = 0;
	fil_space_t*	space = 0;
	dberr_t		err;

	ut_a(!is_system_tablespace(id));

	err = fil_check_pending_operations(id, FIL_OPERATION_CLOSE,
					   &space, &path);

	if (err != DB_SUCCESS) {
		return(err);
	}

	ut_a(space);
	ut_a(path != 0);

	rw_lock_x_lock(&space->latch);

	/* Invalidate in the buffer pool all pages belonging to the
	tablespace. Since we have set space->stop_new_ops = true, readahead
	or ibuf merge can no longer read more pages of this tablespace to the
	buffer pool. Thus we can clean the tablespace out of the buffer pool
	completely and permanently. The flag stop_new_ops also prevents
	fil_flush() from being applied to this tablespace. */

	buf_LRU_flush_or_remove_pages(id, BUF_REMOVE_FLUSH_WRITE, trx);

	/* If the free is successful, the X lock will be released before
	the space memory data structure is freed. */

	if (!fil_space_free(id, true)) {
		rw_lock_x_unlock(&space->latch);
		err = DB_TABLESPACE_NOT_FOUND;
	} else {
		err = DB_SUCCESS;
	}

	/* If it is a delete then also delete any generated files, otherwise
	when we drop the database the remove directory will fail. */

	char*	cfg_name = fil_make_filepath(path, NULL, CFG, false);
	if (cfg_name != NULL) {
		os_file_delete_if_exists(innodb_data_file_key, cfg_name, NULL);
		ut_free(cfg_name);
	}

	ut_free(path);

	return(err);
}
#endif /* UNIV_HOTBACKUP */

/** Deletes an IBD tablespace, either general or single-table.
The tablespace must be cached in the memory cache. This will delete the
datafile, fil_space_t & fil_node_t entries from the file_system_t cache.
@param[in]	space_id	Tablespace id
@param[in]	buf_remove	Specify the action to take on the pages
for this table in the buffer pool.
@return DB_SUCCESS or error */
dberr_t
fil_delete_tablespace(
	ulint		id,
	buf_remove_t	buf_remove)
{
	char*		path = 0;
	fil_space_t*	space = 0;

	ut_a(!is_system_tablespace(id));

	dberr_t err = fil_check_pending_operations(
		id, FIL_OPERATION_DELETE, &space, &path);

	if (err != DB_SUCCESS) {

		ib::error() << "Cannot delete tablespace " << id
			<< " because it is not found in the tablespace"
			" memory cache.";

		return(err);
	}

	ut_a(space);
	ut_a(path != 0);

#ifndef UNIV_HOTBACKUP
	/* IMPORTANT: Because we have set space::stop_new_ops there
	can't be any new ibuf merges, reads or flushes. We are here
	because node::n_pending was zero above. However, it is still
	possible to have pending read and write requests:

	A read request can happen because the reader thread has
	gone through the ::stop_new_ops check in buf_page_init_for_read()
	before the flag was set and has not yet incremented ::n_pending
	when we checked it above.

	A write request can be issued any time because we don't check
	the ::stop_new_ops flag when queueing a block for write.

	We deal with pending write requests in the following function
	where we'd minimally evict all dirty pages belonging to this
	space from the flush_list. Note that if a block is IO-fixed
	we'll wait for IO to complete.

	To deal with potential read requests, we will check the
	::stop_new_ops flag in fil_io(). */

	buf_LRU_flush_or_remove_pages(id, buf_remove, 0);

#endif /* !UNIV_HOTBACKUP */

	/* If it is a delete then also delete any generated files, otherwise
	when we drop the database the remove directory will fail. */
	{
#ifdef UNIV_HOTBACKUP
		/* When replaying the operation in MySQL Enterprise
		Backup, we do not try to write any log record. */
#else /* UNIV_HOTBACKUP */
		/* Before deleting the file, write a log record about
		it, so that InnoDB crash recovery will expect the file
		to be gone. */
		mtr_t		mtr;

		mtr_start(&mtr);
		fil_op_write_log(MLOG_FILE_DELETE, id, 0, path, NULL, &mtr);
		mtr_commit(&mtr);
		/* Even if we got killed shortly after deleting the
		tablespace file, the record must have already been
		written to the redo log. */
		log_write_up_to(mtr.commit_lsn(), true);
#endif /* UNIV_HOTBACKUP */

		char*	cfg_name = fil_make_filepath(path, NULL, CFG, false);
		if (cfg_name != NULL) {
			os_file_delete_if_exists(innodb_data_file_key, cfg_name, NULL);
			ut_free(cfg_name);
		}
	}

	mutex_enter(&fil_system->mutex);

	/* Double check the sanity of pending ops after reacquiring
	the fil_system::mutex. */
	if (const fil_space_t* s = fil_space_get_by_id(id)) {
		ut_a(s == space);
		ut_a(space->n_pending_ops == 0);
		ut_a(UT_LIST_GET_LEN(space->chain) == 1);
		fil_node_t* node = UT_LIST_GET_FIRST(space->chain);
		ut_a(node->n_pending == 0);

		fil_space_detach(space);
		mutex_exit(&fil_system->mutex);

		log_mutex_enter();

		if (space->max_lsn != 0) {
			ut_d(space->max_lsn = 0);
			UT_LIST_REMOVE(fil_system->named_spaces, space);
		}

		log_mutex_exit();
		fil_space_free_low(space);

		if (!os_file_delete(innodb_data_file_key, path)
		    && !os_file_delete_if_exists(
			    innodb_data_file_key, path, NULL)) {

			/* Note: This is because we have removed the
			tablespace instance from the cache. */

			err = DB_IO_ERROR;
		}
	} else {
		mutex_exit(&fil_system->mutex);
		err = DB_TABLESPACE_NOT_FOUND;
	}

	ut_free(path);

	return(err);
}

/** Truncate the tablespace to needed size.
@param[in]	space_id	id of tablespace to truncate
@param[in]	size_in_pages	truncate size.
@return true if truncate was successful. */
bool
fil_truncate_tablespace(
	ulint		space_id,
	ulint		size_in_pages)
{
	/* Step-1: Prepare tablespace for truncate. This involves
	stopping all the new operations + IO on that tablespace
	and ensuring that related pages are flushed to disk. */
	if (fil_prepare_for_truncate(space_id) != DB_SUCCESS) {
		return(false);
	}

	/* Step-2: Invalidate buffer pool pages belonging to the tablespace
	to re-create. Remove all insert buffer entries for the tablespace */
	buf_LRU_flush_or_remove_pages(space_id, BUF_REMOVE_ALL_NO_WRITE, 0);

	/* Step-3: Truncate the tablespace and accordingly update
	the fil_space_t handler that is used to access this tablespace. */
	mutex_enter(&fil_system->mutex);
	fil_space_t*	space = fil_space_get_by_id(space_id);

	/* The following code must change when InnoDB supports
	multiple datafiles per tablespace. */
	ut_a(UT_LIST_GET_LEN(space->chain) == 1);

	fil_node_t*	node = UT_LIST_GET_FIRST(space->chain);

	ut_ad(node->is_open);

	space->size = node->size = size_in_pages;

	bool success = os_file_truncate(node->name, node->handle, 0);
	if (success) {

		os_offset_t	size = size_in_pages * UNIV_PAGE_SIZE;

		success = os_file_set_size(
			node->name, node->handle, size, srv_read_only_mode);

		if (success) {
			space->stop_new_ops = false;
			space->is_being_truncated = false;
		}
	}

	mutex_exit(&fil_system->mutex);

	return(success);
}

/*******************************************************************//**
Prepare for truncating a single-table tablespace.
1) Check pending operations on a tablespace;
2) Remove all insert buffer entries for the tablespace;
@return DB_SUCCESS or error */
dberr_t
fil_prepare_for_truncate(
/*=====================*/
	ulint	id)		/*!< in: space id */
{
	char*		path = 0;
	fil_space_t*	space = 0;

	ut_a(!is_system_tablespace(id));

	dberr_t	err = fil_check_pending_operations(
		id, FIL_OPERATION_TRUNCATE, &space, &path);

	ut_free(path);

	if (err == DB_TABLESPACE_NOT_FOUND) {
		ib::error() << "Cannot truncate tablespace " << id
			<< " because it is not found in the tablespace"
			" memory cache.";
	}

	return(err);
}

/**********************************************************************//**
Reinitialize the original tablespace header with the same space id
for single tablespace */
void
fil_reinit_space_header(
/*====================*/
	ulint		id,	/*!< in: space id */
	ulint		size)	/*!< in: size in blocks */
{
	ut_a(!is_system_tablespace(id));

	/* Invalidate in the buffer pool all pages belonging
	to the tablespace */
	buf_LRU_flush_or_remove_pages(id, BUF_REMOVE_ALL_NO_WRITE, 0);

	/* Remove all insert buffer entries for the tablespace */
	ibuf_delete_for_discarded_space(id);

	mutex_enter(&fil_system->mutex);

	fil_space_t*	space = fil_space_get_by_id(id);

	/* The following code must change when InnoDB supports
	multiple datafiles per tablespace. */
	ut_a(UT_LIST_GET_LEN(space->chain) == 1);

	fil_node_t*	node = UT_LIST_GET_FIRST(space->chain);

	space->size = node->size = size;

	mutex_exit(&fil_system->mutex);

	mtr_t	mtr;

	mtr_start(&mtr);
	mtr.set_named_space(id);

	fsp_header_init(id, size, &mtr);

	mtr_commit(&mtr);
}

#ifdef UNIV_DEBUG
/** Increase redo skipped count for a tablespace.
@param[in]	id	space id */
void
fil_space_inc_redo_skipped_count(
	ulint		id)
{
	fil_space_t*	space;

	mutex_enter(&fil_system->mutex);

	space = fil_space_get_by_id(id);

	ut_a(space != NULL);

	space->redo_skipped_count++;

	mutex_exit(&fil_system->mutex);
}

/** Decrease redo skipped count for a tablespace.
@param[in]	id	space id */
void
fil_space_dec_redo_skipped_count(
	ulint		id)
{
	fil_space_t*	space;

	mutex_enter(&fil_system->mutex);

	space = fil_space_get_by_id(id);

	ut_a(space != NULL);
	ut_a(space->redo_skipped_count > 0);

	space->redo_skipped_count--;

	mutex_exit(&fil_system->mutex);
}

/**
Check whether a single-table tablespace is redo skipped.
@param[in]	id	space id
@return true if redo skipped */
bool
fil_space_is_redo_skipped(
	ulint		id)
{
	fil_space_t*	space;
	bool		is_redo_skipped;

	mutex_enter(&fil_system->mutex);

	space = fil_space_get_by_id(id);

	ut_a(space != NULL);

	is_redo_skipped = space->redo_skipped_count > 0;

	mutex_exit(&fil_system->mutex);

	return(is_redo_skipped);
}
#endif

#ifndef UNIV_HOTBACKUP
/*******************************************************************//**
Discards a single-table tablespace. The tablespace must be cached in the
memory cache. Discarding is like deleting a tablespace, but

 1. We do not drop the table from the data dictionary;

 2. We remove all insert buffer entries for the tablespace immediately;
    in DROP TABLE they are only removed gradually in the background;

 3. Free all the pages in use by the tablespace.
@return DB_SUCCESS or error */
dberr_t
fil_discard_tablespace(
/*===================*/
	ulint	id)	/*!< in: space id */
{
	dberr_t	err;

	switch (err = fil_delete_tablespace(id, BUF_REMOVE_ALL_NO_WRITE)) {
	case DB_SUCCESS:
		break;

	case DB_IO_ERROR:
		ib::warn() << "While deleting tablespace " << id
			<< " in DISCARD TABLESPACE. File rename/delete"
			" failed: " << ut_strerr(err);
		break;

	case DB_TABLESPACE_NOT_FOUND:
		ib::warn() << "Cannot delete tablespace " << id
			<< " in DISCARD TABLESPACE: " << ut_strerr(err);
		break;

	default:
		ut_error;
	}

	/* Remove all insert buffer entries for the tablespace */

	ibuf_delete_for_discarded_space(id);

	return(err);
}
#endif /* !UNIV_HOTBACKUP */

/*******************************************************************//**
Renames the memory cache structures of a single-table tablespace.
@return true if success */
static
bool
fil_rename_tablespace_in_mem(
/*=========================*/
	fil_space_t*	space,	/*!< in: tablespace memory object */
	fil_node_t*	node,	/*!< in: file node of that tablespace */
	const char*	new_name,	/*!< in: new name */
	const char*	new_path)	/*!< in: new file path */
{
	fil_space_t*	space2;
	const char*	old_name	= space->name;

	ut_ad(mutex_own(&fil_system->mutex));

	space2 = fil_space_get_by_name(old_name);
	if (space != space2) {
		ib::error() << "Cannot find " << old_name
			<< " in tablespace memory cache";
		return(false);
	}

	space2 = fil_space_get_by_name(new_name);
	if (space2 != NULL) {
		ib::error() << new_name
			<< " is already in tablespace memory cache";

		return(false);
	}

	HASH_DELETE(fil_space_t, name_hash, fil_system->name_hash,
		    ut_fold_string(space->name), space);
	ut_free(space->name);
	ut_free(node->name);

	space->name = mem_strdup(new_name);
	node->name = mem_strdup(new_path);

	HASH_INSERT(fil_space_t, name_hash, fil_system->name_hash,
		    ut_fold_string(space->name), space);
	return(true);
}

/** Allocate and build a file name from a path, a table or tablespace name
and a suffix.
@param[in]	path	NULL or the direcory path or the full path and filename
@param[in]	name	NULL if path is full, or Table/Tablespace name
@param[in]	ext	the file extension to use
@param[in]	trim	whether last name on the path should be trimmed
@return own: file name; must be freed by ut_free() */
char*
fil_make_filepath(
	const char*	path,
	const char*	name,
	ib_extention	ext,
	bool		trim)
{
	/* The path may contain the basename of the file, if so we do not
	need the name.  If the path is NULL, we can use the default path,
	but there needs to be a name. */
	ut_ad(path != NULL || name != NULL);

	/* If we are going to strip a name off the path, there better be a
	path and a new name to put back on. */
	ut_ad(!trim || (path != NULL && name != NULL));

	if (path == NULL) {
		path = fil_path_to_mysql_datadir;
	}

	ulint	len		= 0;	/* current length */
	ulint	path_len	= strlen(path);
	ulint	name_len	= (name ? strlen(name) : 0);
	const char* suffix	= dot_ext[ext];
	ulint	suffix_len	= strlen(suffix);
	ulint	full_len	= path_len + 1 + name_len + suffix_len + 1;

	char*	full_name = static_cast<char*>(ut_malloc_nokey(full_len));
	if (full_name == NULL) {
		return NULL;
	}

	/* If the name is a relative path, do not prepend "./". */
	if (path[0] == '.'
	    && (path[1] == '\0' || path[1] == OS_PATH_SEPARATOR)
	    && name != NULL && name[0] == '.') {
		path = NULL;
		path_len = 0;
	}

	if (path != NULL) {
		memcpy(full_name, path, path_len);
		len = path_len;
		full_name[len] = '\0';
		os_normalize_path(full_name);
	}

	if (trim) {
		/* Find the offset of the last DIR separator and set it to
		null in order to strip off the old basename from this path. */
		char* last_dir_sep = strrchr(full_name, OS_PATH_SEPARATOR);
		if (last_dir_sep) {
			last_dir_sep[0] = '\0';
			len = strlen(full_name);
		}
	}

	if (name != NULL) {
		if (len && full_name[len - 1] != OS_PATH_SEPARATOR) {
			/* Add a DIR separator */
			full_name[len] = OS_PATH_SEPARATOR;
			full_name[++len] = '\0';
		}

		char*	ptr = &full_name[len];
		memcpy(ptr, name, name_len);
		len += name_len;
		full_name[len] = '\0';
		os_normalize_path(ptr);
	}

	/* Make sure that the specified suffix is at the end of the filepath
	string provided. This assumes that the suffix starts with '.'.
	If the first char of the suffix is found in the filepath at the same
	length as the suffix from the end, then we will assume that there is
	a previous suffix that needs to be replaced. */
	if (suffix != NULL) {
		/* Need room for the trailing null byte. */
		ut_ad(len < full_len);

		if ((len > suffix_len)
		   && (full_name[len - suffix_len] == suffix[0])) {
			/* Another suffix exists, make it the one requested. */
			memcpy(&full_name[len - suffix_len], suffix, suffix_len);

		} else {
			/* No previous suffix, add it. */
			ut_ad(len + suffix_len < full_len);
			memcpy(&full_name[len], suffix, suffix_len);
			full_name[len + suffix_len] = '\0';
		}
	}

	return(full_name);
}

/** Rename a single-table tablespace.
The tablespace must exist in the memory cache.
@param[in]	id		tablespace identifier
@param[in]	old_path	old file name
@param[in]	new_name	new table name in the
databasename/tablename format
@param[in]	new_path_in	new file name,
or NULL if it is located in the normal data directory
@return true if success */
bool
fil_rename_tablespace(
	ulint		id,
	const char*	old_path,
	const char*	new_name,
	const char*	new_path_in)
{
	bool		sleep		= false;
	bool		flush		= false;
	fil_space_t*	space;
	fil_node_t*	node;
	ulint		count		= 0;
	char*		old_name	= NULL;
	const char*	new_path	= new_path_in;
	ut_a(id != 0);

	if (new_path == NULL) {
		new_path = fil_make_filepath(NULL, new_name, IBD, false);
	}

	ut_ad(strchr(new_name, '/') != NULL);
	ut_ad(strchr(new_path, OS_PATH_SEPARATOR) != NULL);
retry:
	count++;

	if (!(count % 1000)) {
		ib::warn() << "Cannot rename " << old_path << " to "
			<< new_path << ", retried " << count << " times."
			" There are either pending IOs or flushes or"
			" the file is being extended.";
	}

	mutex_enter(&fil_system->mutex);

	space = fil_space_get_by_id(id);

	bool success = false;

	DBUG_EXECUTE_IF("fil_rename_tablespace_failure_1", space = NULL; );

	if (space == NULL) {
		ib::error() << "Cannot find space id " << id
			<< " in the tablespace memory cache, though the file '"
			<< old_path
			<< "' in a rename operation should have that id.";

		goto func_exit;
	}

	if (count > 25000) {
		space->stop_ios = false;
		goto func_exit;
	}

	/* We temporarily close the .ibd file because we do not trust that
	operating systems can rename an open file. For the closing we have to
	wait until there are no pending i/o's or flushes on the file. */

	space->stop_ios = true;

	/* The following code must change when InnoDB supports
	multiple datafiles per tablespace. */
	ut_a(UT_LIST_GET_LEN(space->chain) == 1);
	node = UT_LIST_GET_FIRST(space->chain);

	if (node->n_pending > 0
	    || node->n_pending_flushes > 0
	    || node->being_extended) {
		/* There are pending i/o's or flushes or the file is
		currently being extended, sleep for a while and
		retry */
		sleep = true;

	} else if (node->modification_counter > node->flush_counter) {
		/* Flush the space */
		sleep = flush = true;

	} else if (node->is_open) {
		/* Close the file */

		fil_node_close_file(node);
	}

	if (sleep) {

		mutex_exit(&fil_system->mutex);

		os_thread_sleep(20000);

		if (flush) {
			fil_flush(id);
		}

		sleep = flush = false;
		goto retry;
	}

	old_name = mem_strdup(space->name);

	/* Rename the tablespace and the node in the memory cache */
	success = fil_rename_tablespace_in_mem(
		space, node, new_name, new_path);

	if (success) {

		DBUG_EXECUTE_IF("fil_rename_tablespace_failure_2",
			goto skip_second_rename; );

		success = os_file_rename(
			innodb_data_file_key, old_path, new_path);

		DBUG_EXECUTE_IF("fil_rename_tablespace_failure_2",
skip_second_rename:
			success = false; );

		if (!success) {
			/* We have to revert the changes we made
			to the tablespace memory cache */

			bool	reverted = fil_rename_tablespace_in_mem(
				space, node, old_name, old_path);

			ut_a(reverted);
		}
	}

	ut_free(old_name);
	space->stop_ios = false;

func_exit:
	mutex_exit(&fil_system->mutex);

#ifndef UNIV_HOTBACKUP
	if (success && !recv_recovery_on) {
		mtr_t		mtr;

		mtr_start(&mtr);
		fil_name_write_rename(id, 0, old_path, new_path, &mtr);
		mtr_commit(&mtr);
	}
#endif /* !UNIV_HOTBACKUP */

	if (new_path != new_path_in) {
		ut_free(const_cast<char*>(new_path));
	}

	return(success);
}

/** Create a tablespace file.
@param[in]	space_id	Tablespace ID
@param[in]	name		Tablespace name in dbname/tablename format.
For general tablespaces, the 'dbname/' part may be missing.
@param[in]	path		Path and filename of the datafile to create.
@param[in]	flags		Tablespace flags
@param[in]	size		Initial size of the tablespace file in pages,
must be >= FIL_IBD_FILE_INITIAL_SIZE
@return DB_SUCCESS or error code */
dberr_t
fil_ibd_create(
	ulint		space_id,
	const char*	name,
	const char*	path,
	ulint		flags,
	ulint		size)
{
	os_file_t	file;
	dberr_t		err;
	byte*		buf2;
	byte*		page;
	bool		success;
	fil_space_t*	space = NULL;

	ut_ad(!is_system_tablespace(space_id));
	ut_ad(!srv_read_only_mode);
	ut_a(space_id < SRV_LOG_SPACE_FIRST_ID);
	ut_a(size >= FIL_IBD_FILE_INITIAL_SIZE);
	ut_a(fsp_flags_is_valid(flags));

	/* Create the subdirectories in the path, if they are
	not there already. */
	if (!has_shared_space) {
		err = os_file_create_subdirs_if_needed(path);
		if (err != DB_SUCCESS) {
			return(err);
		}
	}

	file = os_file_create(
		innodb_data_file_key, path,
		OS_FILE_CREATE | OS_FILE_ON_ERROR_NO_EXIT,
		OS_FILE_NORMAL,
		OS_DATA_FILE,
		srv_read_only_mode,
		&success);

	if (!success) {
		/* The following call will print an error message */
		ulint	error = os_file_get_last_error(true);

		ib::error() << "Cannot create file '" << path << "'";

		if (error == OS_FILE_ALREADY_EXISTS) {
			ib::error() << "The file '" << path << "'"
				" already exists though the"
				" corresponding table did not exist"
				" in the InnoDB data dictionary."
				" Have you moved InnoDB .ibd files"
				" around without using the SQL commands"
				" DISCARD TABLESPACE and IMPORT TABLESPACE,"
				" or did mysqld crash in the middle of"
				" CREATE TABLE?"
				" You can resolve the problem by removing"
				" the file '" << path
				<< "' under the 'datadir' of MySQL.";

			return(DB_TABLESPACE_EXISTS);
		}

		if (error == OS_FILE_DISK_FULL) {
			return(DB_OUT_OF_FILE_SPACE);
		}

		return(DB_ERROR);
	}

	bool	atomic_write;

#if !defined(NO_FALLOCATE) && defined(UNIV_LINUX)
	if (fil_fusionio_enable_atomic_write(file)) {

		/* This is required by FusionIO HW/Firmware */
		int	ret = posix_fallocate(file, 0, size * UNIV_PAGE_SIZE);

		if (ret != 0) {

			ib::error() <<
				"posix_fallocate(): Failed to preallocate"
				" data for file " << path
				<< ", desired size "
				<< size * UNIV_PAGE_SIZE
				<< " Operating system error number " << ret
				<< ". Check"
				" that the disk is not full or a disk quota"
				" exceeded. Make sure the file system supports"
				" this function. Some operating system error"
				" numbers are described at " REFMAN
				" operating-system-error-codes.html";

			success = false;
		} else {
			success = true;
		}

		atomic_write = true;
	} else {
		atomic_write = false;

		success = os_file_set_size(
			path, file, size * UNIV_PAGE_SIZE, srv_read_only_mode);
	}
#else
	atomic_write = false;

	success = os_file_set_size(
		path, file, size * UNIV_PAGE_SIZE, srv_read_only_mode);

#endif /* !NO_FALLOCATE && UNIV_LINUX */

	if (!success) {
		os_file_close(file);
		os_file_delete(innodb_data_file_key, path);
		return(DB_OUT_OF_FILE_SPACE);
	}

	/* Note: We are actually punching a hole, previous contents will
	be lost after this call, if it succeeds. In this case the file
	should be full of NULs. */

	bool	punch_hole = os_is_sparse_file_supported(path, file);

	if (punch_hole) {

		dberr_t	punch_err;

		punch_err = os_file_punch_hole(file, 0, size * UNIV_PAGE_SIZE);

		if (punch_err != DB_SUCCESS) {
			punch_hole = false;
		}
	}

	/* printf("Creating tablespace %s id %lu\n", path, space_id); */

	/* We have to write the space id to the file immediately and flush the
	file to disk. This is because in crash recovery we must be aware what
	tablespaces exist and what are their space id's, so that we can apply
	the log records to the right file. It may take quite a while until
	buffer pool flush algorithms write anything to the file and flush it to
	disk. If we would not write here anything, the file would be filled
	with zeros from the call of os_file_set_size(), until a buffer pool
	flush would write to it. */

	buf2 = static_cast<byte*>(ut_malloc_nokey(3 * UNIV_PAGE_SIZE));
	/* Align the memory for file i/o if we might have O_DIRECT set */
	page = static_cast<byte*>(ut_align(buf2, UNIV_PAGE_SIZE));

	memset(page, '\0', UNIV_PAGE_SIZE);

	/* Add the UNIV_PAGE_SIZE to the table flags and write them to the
	tablespace header. */
	flags = fsp_flags_set_page_size(flags, univ_page_size);
	fsp_header_init_fields(page, space_id, flags);
	mach_write_to_4(page + FIL_PAGE_ARCH_LOG_NO_OR_SPACE_ID, space_id);

	const page_size_t	page_size(flags);
	IORequest		request(IORequest::WRITE);

	if (!page_size.is_compressed()) {

		buf_flush_init_for_writing(
			NULL, page, NULL, 0,
			fsp_is_checksum_disabled(space_id));

		err = os_file_write(
			request, path, file, page, 0, page_size.physical());

		ut_ad(err != DB_IO_NO_PUNCH_HOLE);

	} else {
		page_zip_des_t	page_zip;

		page_zip_set_size(&page_zip, page_size.physical());
		page_zip.data = page + UNIV_PAGE_SIZE;
#ifdef UNIV_DEBUG
		page_zip.m_start =
#endif /* UNIV_DEBUG */
			page_zip.m_end = page_zip.m_nonempty =
			page_zip.n_blobs = 0;

		buf_flush_init_for_writing(
			NULL, page, &page_zip, 0,
			fsp_is_checksum_disabled(space_id));

		err = os_file_write(
			request, path, file, page_zip.data, 0,
			page_size.physical());

		ut_a(err != DB_IO_NO_PUNCH_HOLE);

		punch_hole = false;
	}

	ut_free(buf2);

	if (err != DB_SUCCESS) {

		ib::error()
			<< "Could not write the first page to"
			<< " tablespace '" << path << "'";

		os_file_close(file);
		os_file_delete(innodb_data_file_key, path);

		return(DB_ERROR);
	}

	success = os_file_flush(file);

	if (!success) {
		ib::error() << "File flush of tablespace '"
			<< path << "' failed";
		os_file_close(file);
		os_file_delete(innodb_data_file_key, path);
		return(DB_ERROR);
	}

<<<<<<< HEAD
	space = fil_space_create(name, space_id, flags, FIL_TYPE_TABLESPACE);
=======
	if (has_data_dir || has_shared_space) {
		/* Make the ISL file if it is not in the default location. */
		const char* basename =
			has_data_dir ? name : base_name(path);
		err = RemoteDatafile::create_link_file(basename, path,
						       has_shared_space);
		if (err != DB_SUCCESS) {
			os_file_close(file);
			os_file_delete(innodb_data_file_key, path);
			return(err);
		}
	}

	space = fil_space_create(name, space_id, flags, is_temp
				 ? FIL_TYPE_TEMPORARY : FIL_TYPE_TABLESPACE);

	if (!fil_node_create_low(
			path, size, space, false, punch_hole, atomic_write)) {

		err = DB_ERROR;
		goto error_exit_1;
	}
>>>>>>> ade3568a

	err = fil_node_create_low(
		path, size, space, false, punch_hole, atomic_write)
		? DB_SUCCESS
		: DB_ERROR;
#ifndef UNIV_HOTBACKUP
	if (err == DB_SUCCESS) {
		mtr_t		mtr;

		mtr_start(&mtr);
		fil_name_write(space, 0, UT_LIST_GET_FIRST(space->chain),
			       &mtr);
		mtr_commit(&mtr);
	}
#endif

	os_file_close(file);
	if (err != DB_SUCCESS) {
		os_file_delete(innodb_data_file_key, path);
	}

	return(err);
}

#ifndef UNIV_HOTBACKUP
/** Open a single-table tablespace and optionally check the space id is
right in it. If not successful, print an error message to the error log. This
function is used to open a tablespace when we start up mysqld, and also in
IMPORT TABLESPACE.
NOTE that we assume this operation is used either at the database startup
or under the protection of the dictionary mutex, so that two users cannot
race here.

The fil_node_t::handle will not be left open.

@param[in]	validate	whether we should validate the tablespace
				(read the first page of the file and
				check that the space id in it matches id)
@param[in]	purpose		FIL_TYPE_TABLESPACE or FIL_TYPE_TEMPORARY
@param[in]	id		tablespace ID
@param[in]	flags		tablespace flags
@param[in]	space_name	tablespace name of the datafile
If file-per-table, it is the table name in the databasename/tablename format
@param[in]	path_in		expected filepath, usually read from dictionary
@return DB_SUCCESS or error code */
dberr_t
fil_ibd_open(
	bool		validate,
	fil_type_t	purpose,
	ulint		id,
	ulint		flags,
	const char*	space_name,
	const char*	path_in)
{
<<<<<<< HEAD
	Datafile	df;

=======
	dberr_t		err = DB_SUCCESS;
	bool		dict_filepath_same_as_default = false;
	bool		link_file_found = false;
	bool		link_file_is_bad = false;
	bool		is_shared = FSP_FLAGS_GET_SHARED(flags);
	Datafile	df_default;	/* default location */
	Datafile	df_dict;	/* dictionary location */
	RemoteDatafile	df_remote;	/* remote location */
	ulint		tablespaces_found = 0;
	ulint		valid_tablespaces_found = 0;

	ut_ad(!fix_dict || rw_lock_own(dict_operation_lock, RW_LOCK_X));

	ut_ad(!fix_dict || mutex_own(&dict_sys->mutex));
>>>>>>> ade3568a
	ut_ad(fil_type_is_data(purpose));

	if (!fsp_flags_is_valid(flags)) {
		return(DB_CORRUPTION);
	}

<<<<<<< HEAD
	df.init(space_name, 0, 0);
	df.make_filepath(NULL);

	if (path_in) {
		df.set_filepath(path_in);
	}

	/* Attempt to open the tablespace at the dictionary filepath. */
	if (df.open_read_only(true) == DB_SUCCESS) {
		ut_ad(df.is_open());
	} else {
		ut_ad(!df.is_open());
		return(DB_CORRUPTION);
=======
	df_default.init(space_name, flags);
	df_dict.init(space_name, flags);
	df_remote.init(space_name, flags);

	/* Discover the correct file by looking in three possible locations
	while avoiding unecessary effort. */

	if (is_shared) {
		/* Shared tablespaces will have a path_in since the filename
		is not generated from the tablespace name. Use the basename
		from this path_in with the default datadir as a filepath to
		the default location */
		ut_a(path_in);
		const char*	sep = strrchr(path_in, OS_PATH_SEPARATOR);
		const char*	basename = (sep == NULL) ? path_in : &sep[1];
		df_default.make_filepath(NULL, basename, IBD);

		/* Always validate shared tablespaces. */
		validate = true;

		/* Set the ISL filepath in the default location. */
		df_remote.set_link_filepath(path_in);
	} else {
		/* We will always look for an ibd in the default location. */
		df_default.make_filepath(NULL, space_name, IBD);
	}

	/* Look for a filepath embedded in an ISL where the default file
	would be. */
	if (df_remote.open_read_only(true) == DB_SUCCESS) {
		ut_ad(df_remote.is_open());

		/* Always validate a file opened from an ISL pointer */
		validate = true;
		++tablespaces_found;
		link_file_found = true;
	} else if (df_remote.filepath() != NULL) {
		/* An ISL file was found but contained a bad filepath in it.
		Better validate anything we do find. */
		validate = true;
	}

	/* Attempt to open the tablespace at the dictionary filepath. */
	if (path_in) {
		if (df_default.same_filepath_as(path_in)) {
			dict_filepath_same_as_default = true;
		} else {
			/* Dict path is not the default path. Always validate
			remote files. If default is opened, it was moved. */
			validate = true;

			df_dict.set_filepath(path_in);
			if (df_dict.open_read_only(true) == DB_SUCCESS) {
				ut_ad(df_dict.is_open());
				++tablespaces_found;
			}
		}
	}

	/* Always look for a file at the default location. But don't log
	an error if the tablespace is already open in remote or dict. */
	ut_a(df_default.filepath());
	const bool	strict = (tablespaces_found == 0);
	if (df_default.open_read_only(strict) == DB_SUCCESS) {
		ut_ad(df_default.is_open());
		++tablespaces_found;
	}

	/* Check if multiple locations point to the same file. */
	if (tablespaces_found > 1 && df_default.same_as(df_remote)) {
		/* A link file was found with the default path in it.
		Use the default path and delete the link file. */
		--tablespaces_found;
		df_remote.delete_link_file();
		df_remote.close();
	}
	if (tablespaces_found > 1 && df_default.same_as(df_dict)) {
		--tablespaces_found;
		df_dict.close();
	}
	if (tablespaces_found > 1 && df_remote.same_as(df_dict)) {
		--tablespaces_found;
		df_dict.close();
>>>>>>> ade3568a
	}

#if !defined(NO_FALLOCATE) && defined(UNIV_LINUX)
	const bool	atomic_write = !srv_use_doublewrite_buf
		&& fil_fusionio_enable_atomic_write(df.handle());
#else
	const bool	atomic_write = false;
#endif /* !NO_FALLOCATE && UNIV_LINUX */

	if (validate && df.validate_to_dd(id, flags) != DB_SUCCESS) {
		/* The following call prints an error message */
		os_file_get_last_error(true);
		ib::error() << "Could not find a valid tablespace file for `"
			<< space_name << "`. " << TROUBLESHOOT_DATADICT_MSG;

		return(DB_CORRUPTION);
	}

<<<<<<< HEAD
	fil_space_t*	space = fil_space_create(
		space_name, id, flags, purpose);

	/* We do not measure the size of the file, that is why
	we pass the 0 below */
=======
	/* Do not open any tablespaces if more than one tablespace with
	the correct space ID and flags were found. */
	if (tablespaces_found > 1) {
		ib::error() << "A tablespace for `" << space_name
			<< "` has been found in multiple places;";

		if (df_default.is_open()) {
			ib::error() << "Default location: "
				<< df_default.filepath()
				<< ", Space ID=" << df_default.space_id()
				<< ", Flags=" << df_default.flags();
		}
		if (df_remote.is_open()) {
			ib::error() << "Remote location: "
				<< df_remote.filepath()
				<< ", Space ID=" << df_remote.space_id()
				<< ", Flags=" << df_remote.flags();
		}
		if (df_dict.is_open()) {
			ib::error() << "Dictionary location: "
				<< df_dict.filepath()
				<< ", Space ID=" << df_dict.space_id()
				<< ", Flags=" << df_dict.flags();
		}

		/* Force-recovery will allow some tablespaces to be
		skipped by REDO if there was more than one file found.
		Unlike during the REDO phase of recovery, we now know
		if the tablespace is valid according to the dictionary,
		which was not available then. So if we did not force
		recovery and there is only one good tablespace, ignore
		any bad tablespaces. */
		if (valid_tablespaces_found > 1 || srv_force_recovery > 0) {
			ib::error() << "Will not open tablespace `"
				<< space_name << "`";

			/* If the file is not open it cannot be valid. */
			ut_ad(df_default.is_open() || !df_default.is_valid());
			ut_ad(df_dict.is_open()    || !df_dict.is_valid());
			ut_ad(df_remote.is_open()  || !df_remote.is_valid());

			/* Having established that, this is an easy way to
			look for corrupted data files. */
			if (df_default.is_open() != df_default.is_valid()
			    || df_dict.is_open() != df_dict.is_valid()
			    || df_remote.is_open() != df_remote.is_valid()) {
				return(DB_CORRUPTION);
			}
			return(DB_ERROR);
		}

		/* There is only one valid tablespace found and we did
		not use srv_force_recovery during REDO.  Use this one
		tablespace and clean up invalid tablespace pointers */
		if (df_default.is_open() && !df_default.is_valid()) {
			df_default.close();
			tablespaces_found--;
		}
		if (df_dict.is_open() && !df_dict.is_valid()) {
			df_dict.close();
			/* Leave dict.filepath so that SYS_DATAFILES
			can be corrected below. */
			tablespaces_found--;
		}
		if (df_remote.is_open() && !df_remote.is_valid()) {
			df_remote.close();
			tablespaces_found--;
			link_file_is_bad = true;
		}
	}

	/* At this point, there should be only one filepath. */
	ut_a(tablespaces_found == 1);
	ut_a(valid_tablespaces_found == 1);

	/* Only fix the dictionary at startup when there is only one thread.
	Calls to dict_load_table() can be done while holding other latches. */
	if (!fix_dict) {
		goto skip_validate;
	}

	/* We may need to update what is stored in SYS_DATAFILES or
	SYS_TABLESPACES or adjust the link file.  Since a failure to
	update SYS_TABLESPACES or SYS_DATAFILES does not prevent opening
	and using the tablespace either this time or the next, we do not
	check the return code or fail to open the tablespace. But if it
	fails, dict_update_filepath() will issue a warning to the log. */
	if (df_dict.filepath()) {
		ut_ad(path_in != NULL);
		ut_ad(df_dict.same_filepath_as(path_in));

		if (df_remote.is_open()) {
			if (!df_remote.same_filepath_as(path_in)) {
				dict_update_filepath(id, df_remote.filepath());
			}

		} else if (df_default.is_open()) {
			ut_ad(!dict_filepath_same_as_default);
			dict_update_filepath(id, df_default.filepath());
			if (link_file_is_bad) {
				RemoteDatafile::delete_link_file(space_name);
			}

		} else if (!is_shared
			   && (!link_file_found || link_file_is_bad)) {
			ut_ad(df_dict.is_open());
			/* Fix the link file if we got our filepath
			from the dictionary but a link file did not
			exist or it did not point to a valid file. */
			RemoteDatafile::delete_link_file(space_name);
			RemoteDatafile::create_link_file(
				space_name, df_dict.filepath());
		}
>>>>>>> ade3568a

	if (NULL == fil_node_create_low(
		    df.filepath(), 0, space, false, true, atomic_write)) {

<<<<<<< HEAD
		return(DB_ERROR);
=======
		} else if (path_in == NULL) {
			/* SYS_DATAFILES record for this space ID
			was not found. */
			dict_replace_tablespace_and_filepath(
				id, space_name, df_remote.filepath(), flags);
		}

	} else if (df_default.is_open()) {
		/* We opened the tablespace in the default location.
		SYS_DATAFILES.PATH needs to be updated if it is different
		from this default path or if the SYS_DATAFILES.PATH was not
		supplied and it should have been. Also update the dictionary
		if we found an ISL file (since !df_remote.is_open).  Since
		path_in is not suppled for file-per-table, we must assume
		that it matched the ISL. */
		if ((path_in != NULL && !dict_filepath_same_as_default)
		    || (path_in == NULL
		        && (DICT_TF_HAS_DATA_DIR(flags)
		            || DICT_TF_HAS_SHARED_SPACE(flags)))
		    || df_remote.filepath() != NULL) {
			dict_replace_tablespace_and_filepath(
				id, space_name, df_default.filepath(), flags);
		}
	}

skip_validate:
	if (err == DB_SUCCESS) {
		fil_space_t*	space = fil_space_create(
			space_name, id, flags, purpose);

		/* We do not measure the size of the file, that is why
		we pass the 0 below */

		if (fil_node_create_low(
			    df_remote.is_open() ? df_remote.filepath() :
			    df_dict.is_open() ? df_dict.filepath() :
			    df_default.filepath(), 0, space, false,
			    true, atomic_write) == NULL) {

			err = DB_ERROR;
		}
>>>>>>> ade3568a
	}

	return(DB_SUCCESS);
}
#endif /* !UNIV_HOTBACKUP */

#ifdef UNIV_HOTBACKUP
/*******************************************************************//**
Allocates a file name for an old version of a single-table tablespace.
The string must be freed by caller with ut_free()!
@return own: file name */
static
char*
fil_make_ibbackup_old_name(
/*=======================*/
	const char*	name)		/*!< in: original file name */
{
	static const char	suffix[] = "_ibbackup_old_vers_";
	char*			path;
	ulint			len = strlen(name);

	path = static_cast<char*>(ut_malloc_nokey(len + 15 + sizeof(suffix)));

	memcpy(path, name, len);
	memcpy(path + len, suffix, sizeof(suffix) - 1);
	ut_sprintf_timestamp_without_extra_chars(
		path + len + sizeof(suffix) - 1);
	return(path);
}
#endif /* UNIV_HOTBACKUP */

/** Looks for a pre-existing fil_space_t with the given tablespace ID
and, if found, returns the name and filepath in newly allocated buffers
that the caller must free.
@param[in]	space_id	The tablespace ID to search for.
@param[out]	name		Name of the tablespace found.
@param[out]	filepath	The filepath of the first datafile for the
tablespace.
@return true if tablespace is found, false if not. */
bool
fil_space_read_name_and_filepath(
	ulint	space_id,
	char**	name,
	char**	filepath)
{
	bool	success = false;
	*name = NULL;
	*filepath = NULL;

	mutex_enter(&fil_system->mutex);

	fil_space_t*	space = fil_space_get_by_id(space_id);

	if (space != NULL) {
		*name = mem_strdup(space->name);

		fil_node_t* node = UT_LIST_GET_FIRST(space->chain);
		*filepath = mem_strdup(node->name);

		success = true;
	}

	mutex_exit(&fil_system->mutex);

	return(success);
}

/** Convert a file name to a tablespace name.
@param[in]	filename	directory/databasename/tablename.ibd
@return database/tablename string, to be freed with ut_free() */
char*
fil_path_to_space_name(
	const char*	filename)
{
	/* Strip the file name prefix and suffix, leaving
	only databasename/tablename. */
	ulint		filename_len	= strlen(filename);
	const char*	end		= filename + filename_len;
#ifdef HAVE_MEMRCHR
	const char*	tablename	= 1 + static_cast<const char*>(
		memrchr(filename, OS_PATH_SEPARATOR,
			filename_len));
	const char*	dbname		= 1 + static_cast<const char*>(
		memrchr(filename, OS_PATH_SEPARATOR,
			tablename - filename - 1));
#else /* HAVE_MEMRCHR */
	const char*	tablename	= filename;
	const char*	dbname		= NULL;

	while (const char* t = static_cast<const char*>(
		       memchr(tablename, OS_PATH_SEPARATOR,
			      end - tablename))) {
		dbname = tablename;
		tablename = t + 1;
	}
#endif /* HAVE_MEMRCHR */

	ut_ad(dbname != NULL);
	ut_ad(tablename > dbname);
	ut_ad(tablename < end);
	ut_ad(end - tablename > 4);

	char*	name;

	if (!memcmp(end - 4, DOT_IBD, 4)) {
		name = mem_strdupl(dbname, (end - 4) - dbname);

		ut_ad(name[tablename - dbname - 1] == OS_PATH_SEPARATOR);
#if OS_PATH_SEPARATOR != '/'
		/* space->name uses '/', not OS_PATH_SEPARATOR. */
		name[tablename - dbname - 1] = '/';
#endif
	} else {
		ut_ad(!memcmp(tablename, "undo", 4));
		name = mem_strdupl(filename, filename_len);
	}

	return(name);
}

/** Open an ibd tablespace and add it to the InnoDB data structures.
This is similar to fil_ibd_open() except that it is used while processing
the REDO log, so the data dictionary is not available and very little
validation is done. The tablespace name is extracred from the
dbname/tablename.ibd portion of the filename, which assumes that the file
is a file-per-table tablespace.  Any name will do for now.  General
tablespace names will be read from the dictionary after it has been
recovered.  The tablespace flags are read at this time from the first page
of the file in validate_for_recovery().
@param[in]	space_id	tablespace ID
@param[in]	filename	path/to/databasename/tablename.ibd
@param[in]	filename_len	the length of the filename, in bytes
@param[out]	space		the tablespace, or NULL on error
@return status of the operation */
enum fil_load_status
fil_ibd_load(
	ulint		space_id,
	const char*	filename,
	ulint		filename_len,
	fil_space_t*&	space)
{
	Datafile	file;

	file.set_filepath(filename);

	/* If the a space is already in the file system cache with this
	space ID, then there is nothing to do. */
	mutex_enter(&fil_system->mutex);
	space = fil_space_get_by_id(space_id);
	mutex_exit(&fil_system->mutex);

	if (space != NULL) {
		/* Compare the filename we are trying to open with the
		filename from the first node of the tablespace we opened
		previously. Fail if it is different. */
		fil_node_t* node = UT_LIST_GET_FIRST(space->chain);

		if (0 != strcmp(file.filepath(), node->name)) {
			ib::info() << "Ignoring data file '" << filename
				<< "' with space ID " << space->id
				<< ". Another data file called " << node->name
				<< " exists with the same space ID.";

				space = NULL;
				return(FIL_LOAD_ID_CHANGED);
		}
		return(FIL_LOAD_OK);
	}

	if (file.open_read_only(false) != DB_SUCCESS) {
		return(FIL_LOAD_NOT_FOUND);
	}

	ut_ad(file.is_open());

	os_offset_t	size;

	/* Read and validate the first page of the tablespace.
	Assign a tablespace name based on the tablespace type. */
	switch (file.validate_for_recovery()) {
		os_offset_t	minimum_size;
	case DB_SUCCESS:
		if (file.space_id() != space_id) {
			ib::info() << "Ignoring data file '" << filename
				<< "' with space ID " << file.space_id()
				<< ", since the redo log references "
				<< filename << " with space ID "
				<< space_id << ".";
			return(FIL_LOAD_ID_CHANGED);
		}

		/* Get and test the file size. */
		size = os_file_get_size(file.handle());

		/* Every .ibd file is created >= 4 pages in size. Smaller files
		cannot be ok. */
		minimum_size = FIL_IBD_FILE_INITIAL_SIZE * UNIV_PAGE_SIZE;

		if (size == static_cast<os_offset_t>(-1)) {
			/* The following call prints an error message */
			os_file_get_last_error(true);

			ib::error() << "Could not measure the size of"
				" single-table tablespace file '" << filename
				<< "'";

		} else if (size < minimum_size) {
#ifndef UNIV_HOTBACKUP
			ib::error() << "The size of tablespace file '"
				<< filename << "' is only " << size
				<< ", should be at least " << minimum_size
				<< "!";
#else
			/* In MEB, we work around this error. */
			file.set_space_id(ULINT_UNDEFINED);
			file.set_flags(0);
			break;
#endif /* !UNIV_HOTBACKUP */
		} else {
			/* Everything is fine so far. */
			break;
		}

		/* Fall through to error handling */

	case DB_TABLESPACE_EXISTS:
		return(FIL_LOAD_INVALID);

	default:
		return(FIL_LOAD_NOT_FOUND);
	}

	ut_ad(space == NULL);

#ifdef UNIV_HOTBACKUP
	if (file.space_id() == ULINT_UNDEFINED || file.space_id() == 0) {
		char*	new_path;

		ib::info() << "Renaming tablespace file '" << filename
			<< "' with space ID " << file.space_id() << " to "
			<< file.name() << "_ibbackup_old_vers_<timestamp>"
			" because its size " << size() << " is too small"
			" (< 4 pages 16 kB each), or the space id in the"
			" file header is not sensible. This can happen in"
			" an mysqlbackup run, and is not dangerous.";
		file.close();

		new_path = fil_make_ibbackup_old_name(filename);

		bool	success = os_file_rename(
			innodb_data_file_key, filename, new_path);

		ut_a(success);

		ut_free(new_path);

		return(FIL_LOAD_ID_CHANGED);
	}

	/* A backup may contain the same space several times, if the space got
	renamed at a sensitive time. Since it is enough to have one version of
	the space, we rename the file if a space with the same space id
	already exists in the tablespace memory cache. We rather rename the
	file than delete it, because if there is a bug, we do not want to
	destroy valuable data. */

	mutex_enter(&fil_system->mutex);
	space = fil_space_get_by_id(space_id);
	mutex_exit(&fil_system->mutex);

	if (space != NULL) {
		ib::info() << "Renaming data file '" << filename << "' with"
			" space ID " << space_id << " to " << file.name()
			<< "_ibbackup_old_vers_<timestamp> because space "
			<< space->name << " with the same id was scanned"
			" earlier. This can happen if you have renamed tables"
			" during an mysqlbackup run.";
		file.close();

		char*	new_path = fil_make_ibbackup_old_name(filename);

		bool	success = os_file_rename(
			innodb_data_file_key, filename, new_path);

		ut_a(success);

		ut_free(new_path);
		return(FIL_LOAD_OK);
	}
#endif /* UNIV_HOTBACKUP */

	space = fil_space_create(
		file.name(), space_id, file.flags(), FIL_TYPE_TABLESPACE);

	if (space == NULL) {
		return(FIL_LOAD_INVALID);
	}

	ut_ad(space->id == file.space_id());
	ut_ad(space->id == space_id);

	/* We do not use the size information we have about the file, because
	the rounding formula for extents and pages is somewhat complex; we
	let fil_node_open() do that task. */

	if (!fil_node_create_low(filename, 0, space, false, true, false)) {
		ut_error;
	}

	return(FIL_LOAD_OK);
}

/***********************************************************************//**
A fault-tolerant function that tries to read the next file name in the
directory. We retry 100 times if os_file_readdir_next_file() returns -1. The
idea is to read as much good data as we can and jump over bad data.
@return 0 if ok, -1 if error even after the retries, 1 if at the end
of the directory */
int
fil_file_readdir_next_file(
/*=======================*/
	dberr_t*	err,	/*!< out: this is set to DB_ERROR if an error
				was encountered, otherwise not changed */
	const char*	dirname,/*!< in: directory name or path */
	os_file_dir_t	dir,	/*!< in: directory stream */
	os_file_stat_t*	info)	/*!< in/out: buffer where the
				info is returned */
{
	for (ulint i = 0; i < 100; i++) {
		int	ret = os_file_readdir_next_file(dirname, dir, info);

		if (ret != -1) {

			return(ret);
		}

		ib::error() << "os_file_readdir_next_file() returned -1 in"
			" directory " << dirname
			<< ", crash recovery may have failed"
			" for some .ibd files!";

		*err = DB_ERROR;
	}

	return(-1);
}

/*******************************************************************//**
Report that a tablespace for a table was not found. */
static
void
fil_report_missing_tablespace(
/*===========================*/
	const char*	name,			/*!< in: table name */
	ulint		space_id)		/*!< in: table's space id */
{
	ib::error() << "Table " << name
		<< " in the InnoDB data dictionary has tablespace id "
		<< space_id << ","
		" but tablespace with that id or name does not exist. Have"
		" you deleted or moved .ibd files?";
}

/** Returns true if a matching tablespace exists in the InnoDB tablespace
memory cache. Note that if we have not done a crash recovery at the database
startup, there may be many tablespaces which are not yet in the memory cache.
@param[in]	id		Tablespace ID
@param[in]	name		Tablespace name used in fil_space_create().
@param[in]	print_error_if_does_not_exist
				Print detailed error information to the
error log if a matching tablespace is not found from memory.
@param[in]	adjust_space	Whether to adjust space id on mismatch
@param[in]	heap		Heap memory
@param[in]	table_id	table id
@return true if a matching tablespace exists in the memory cache */
bool
fil_space_for_table_exists_in_mem(
	ulint		id,
	const char*	name,
	bool		print_error_if_does_not_exist,
	bool		adjust_space,
	mem_heap_t*	heap,
	table_id_t	table_id)
{
	fil_space_t*	fnamespace = NULL;
	fil_space_t*	space;

	ut_ad(fil_system);

	mutex_enter(&fil_system->mutex);

	/* Look if there is a space with the same id */

	space = fil_space_get_by_id(id);

	if (space != NULL
	    && FSP_FLAGS_GET_SHARED(space->flags)
	    && adjust_space
	    && srv_sys_tablespaces_open
	    && 0 == strncmp(space->name, general_space_name,
			    strlen(general_space_name))) {
		/* This name was assigned during recovery in fil_ibd_load().
		This general tablespace was opened from an MLOG_FILE_NAME log
		entry where the tablespace name does not exist.  Replace the
		temporary name with this name and return this space. */
		HASH_DELETE(fil_space_t, name_hash, fil_system->name_hash,
			    ut_fold_string(space->name), space);
		ut_free(space->name);
		space->name = mem_strdup(name);
		HASH_INSERT(fil_space_t, name_hash, fil_system->name_hash,
			    ut_fold_string(space->name), space);

		mutex_exit(&fil_system->mutex);

		return(true);
	}

	if (space != NULL) {
		if (FSP_FLAGS_GET_SHARED(space->flags)
		    && !srv_sys_tablespaces_open) {

			/* No need to check the name */
			mutex_exit(&fil_system->mutex);
			return(true);
		}

		/* If this space has the expected name, use it. */
		fnamespace = fil_space_get_by_name(name);
		if (space == fnamespace) {
			/* Found */

			mutex_exit(&fil_system->mutex);

			return(true);
		}
	}

	/* Info from "fnamespace" comes from the ibd file itself, it can
	be different from data obtained from System tables since file
	operations are not transactional. If adjust_space is set, and the
	mismatching space are between a user table and its temp table, we
	shall adjust the ibd file name according to system table info */
	if (adjust_space
	    && space != NULL
	    && row_is_mysql_tmp_table_name(space->name)
	    && !row_is_mysql_tmp_table_name(name)) {

		mutex_exit(&fil_system->mutex);

		DBUG_EXECUTE_IF("ib_crash_before_adjust_fil_space",
				DBUG_SUICIDE(););

		if (fnamespace) {
			const char*	tmp_name;

			tmp_name = dict_mem_create_temporary_tablename(
				heap, name, table_id);

			fil_rename_tablespace(
				fnamespace->id,
				UT_LIST_GET_FIRST(fnamespace->chain)->name,
				tmp_name, NULL);
		}

		DBUG_EXECUTE_IF("ib_crash_after_adjust_one_fil_space",
				DBUG_SUICIDE(););

		fil_rename_tablespace(
			id, UT_LIST_GET_FIRST(space->chain)->name,
			name, NULL);

		DBUG_EXECUTE_IF("ib_crash_after_adjust_fil_space",
				DBUG_SUICIDE(););

		mutex_enter(&fil_system->mutex);
		fnamespace = fil_space_get_by_name(name);
		ut_ad(space == fnamespace);
		mutex_exit(&fil_system->mutex);

		return(true);
	}

	if (!print_error_if_does_not_exist) {

		mutex_exit(&fil_system->mutex);

		return(false);
	}

	if (space == NULL) {
		if (fnamespace == NULL) {
			if (print_error_if_does_not_exist) {
				fil_report_missing_tablespace(name, id);
			}
		} else {
			ib::error() << "Table " << name << " in InnoDB data"
				" dictionary has tablespace id " << id
				<< ", but a tablespace with that id does not"
				" exist. There is a tablespace of name "
				<< fnamespace->name << " and id "
				<< fnamespace->id << ", though. Have you"
				" deleted or moved .ibd files?";
		}
error_exit:
		ib::warn() << TROUBLESHOOT_DATADICT_MSG;

		mutex_exit(&fil_system->mutex);

		return(false);
	}

	if (0 != strcmp(space->name, name)) {

		ib::error() << "Table " << name << " in InnoDB data dictionary"
			" has tablespace id " << id << ", but the tablespace"
			" with that id has name " << space->name << "."
			" Have you deleted or moved .ibd files?";

		if (fnamespace != NULL) {
			ib::error() << "There is a tablespace with the right"
				" name: " << fnamespace->name << ", but its id"
				" is " << fnamespace->id << ".";
		}

		goto error_exit;
	}

	mutex_exit(&fil_system->mutex);

	return(false);
}

/** Return the space ID based on the tablespace name.
The tablespace must be found in the tablespace memory cache.
This call is made from external to this module, so the mutex is not owned.
@param[in]	tablespace	Tablespace name
@return space ID if tablespace found, ULINT_UNDEFINED if space not. */
ulint
fil_space_get_id_by_name(
	const char*	tablespace)
{
	mutex_enter(&fil_system->mutex);

	/* Search for a space with the same name. */
	fil_space_t*	space = fil_space_get_by_name(tablespace);
	ulint		id = (space == NULL) ? ULINT_UNDEFINED : space->id;

	mutex_exit(&fil_system->mutex);

	return(id);
}

/**
Fill the pages with NULs
@param[in] node		File node
@param[in] page_size	physical page size
@param[in] start	Offset from the start of the file in bytes
@param[in] len		Length in bytes
@param[in] read_only_mode
			if true, then read only mode checks are enforced.
@return DB_SUCCESS or error code */
static
dberr_t
fil_write_zeros(
	const fil_node_t*	node,
	ulint			page_size,
	os_offset_t		start,
	ulint			len,
	bool			read_only_mode)
{
	ut_a(len > 0);

	/* Extend at most 1M at a time */
	ulint	n_bytes = ut_min(static_cast<ulint>(1024 * 1024), len);
	byte*	ptr = reinterpret_cast<byte*>(ut_zalloc_nokey(n_bytes
							      + page_size));
	byte*	buf = reinterpret_cast<byte*>(ut_align(ptr, page_size));

	os_offset_t		offset = start;
	dberr_t			err = DB_SUCCESS;
	const os_offset_t	end = start + len;
	IORequest		request(IORequest::WRITE);

	while (offset < end) {

#ifdef UNIV_HOTBACKUP
		err = = os_file_write(
			request, node->name, node->handle, buf, offset,
			n_bytes);
#else
		err = os_aio(
			request, OS_AIO_SYNC, node->name,
			node->handle, buf, offset, n_bytes, read_only_mode,
			NULL, NULL);
#endif /* UNIV_HOTBACKUP */

		if (err != DB_SUCCESS) {
			break;
		}

		offset += n_bytes;

		n_bytes = ut_min(n_bytes, static_cast<ulint>(end - offset));

		DBUG_EXECUTE_IF("ib_crash_during_tablespace_extension",
				DBUG_SUICIDE(););
	}

	ut_free(ptr);

	return(err);
}

/** Try to extend a tablespace if it is smaller than the specified size.
@param[in,out]	space	tablespace
@param[in]	size	desired size in pages
@return whether the tablespace is at least as big as requested */
bool
fil_space_extend(
	fil_space_t*	space,
	ulint		size)
{
	/* In read-only mode we allow write to shared temporary tablespace
	as intrinsic table created by Optimizer reside in this tablespace. */
	ut_ad(!srv_read_only_mode || fsp_is_system_temporary(space->id));

retry:
	bool		success = true;

	fil_mutex_enter_and_prepare_for_io(space->id);

	if (space->size >= size) {
		/* Space already big enough */
		mutex_exit(&fil_system->mutex);
		return(true);
	}

	page_size_t	pageSize(space->flags);
	const ulint	page_size = pageSize.physical();
	fil_node_t*	node = UT_LIST_GET_LAST(space->chain);

	if (!node->being_extended) {
		/* Mark this node as undergoing extension. This flag
		is used by other threads to wait for the extension
		opereation to finish. */
		node->being_extended = true;
	} else {
		/* Another thread is currently extending the file. Wait
		for it to finish.  It'd have been better to use an event
		driven mechanism but the entire module is peppered with
		polling code. */

		mutex_exit(&fil_system->mutex);
		os_thread_sleep(100000);
		goto retry;
	}

	if (!fil_node_prepare_for_io(node, fil_system, space)) {
		/* The tablespace data file, such as .ibd file, is missing */
		node->being_extended = false;
		mutex_exit(&fil_system->mutex);

		return(false);
	}

	/* At this point it is safe to release fil_system mutex. No
	other thread can rename, delete or close the file because
	we have set the node->being_extended flag. */
	mutex_exit(&fil_system->mutex);

	ulint		pages_added;

	/* Note: This code is going to be executed independent of FusionIO HW
	if the OS supports posix_fallocate() */

	ut_ad(size > space->size);

	os_offset_t	node_start = os_file_get_size(node->handle);
	ut_a(node_start != (os_offset_t) -1);

	/* Node first page number */
	ulint		node_first_page = space->size - node->size;

	/* Number of physical pages in the node/file */
	ulint		n_node_physical_pages
		= static_cast<ulint>(node_start) / page_size;

	/* Number of pages to extend in the node/file */
	lint		n_node_extend;

	n_node_extend = size - (node_first_page + node->size);

	/* If we already have enough physical pages to satisfy the
	extend request on the node then ignore it */
	if (node->size + n_node_extend > n_node_physical_pages) {

		DBUG_EXECUTE_IF("ib_crash_during_tablespace_extension",
				DBUG_SUICIDE(););

		os_offset_t     len;
		dberr_t		err = DB_SUCCESS;

		len = ((node->size + n_node_extend) * page_size) - node_start;
		ut_ad(len > 0);

#if !defined(NO_FALLOCATE) && defined(UNIV_LINUX)
		/* This is required by FusionIO HW/Firmware */
		int	ret = posix_fallocate(node->handle, node_start, len);

		/* We already pass the valid offset and len in, if EINVAL
		is returned, it could only mean that the file system doesn't
		support fallocate(), currently one known case is
		ext3 FS with O_DIRECT. We ignore EINVAL here so that the
		error message won't flood. */
		if (ret != 0 && ret != EINVAL) {
			ib::error()
				<< "posix_fallocate(): Failed to preallocate"
				" data for file "
				<< node->name << ", desired size "
				<< len << " bytes."
				" Operating system error number "
				<< ret << ". Check"
				" that the disk is not full or a disk quota"
				" exceeded. Make sure the file system supports"
				" this function. Some operating system error"
				" numbers are described at " REFMAN
				" operating-system-error-codes.html";

			err = DB_IO_ERROR;
		}
#endif /* NO_FALLOCATE || !UNIV_LINUX */

		if (!node->atomic_write || err == DB_IO_ERROR) {

			bool	read_only_mode;

			read_only_mode = (space->purpose != FIL_TYPE_TEMPORARY
					  ? false : srv_read_only_mode);

			err = fil_write_zeros(
				node, page_size, node_start,
				static_cast<ulint>(len), read_only_mode);

			if (err != DB_SUCCESS) {

				ib::warn()
					<< "Error while writing " << len
					<< " zeroes to " << node->name
					<< " starting at offset " << node_start;
			}
		}

		/* Check how many pages actually added */
		os_offset_t	end = os_file_get_size(node->handle);
		ut_a(end != static_cast<os_offset_t>(-1) && end >= node_start);

		os_has_said_disk_full = !(success = (end == node_start + len));

		pages_added = static_cast<ulint>(end - node_start) / page_size;

	} else {
		success = true;
		pages_added = n_node_extend;
		os_has_said_disk_full = FALSE;
	}

	mutex_enter(&fil_system->mutex);

	ut_a(node->being_extended);

	node->size += pages_added;
	space->size += pages_added;
	node->being_extended = false;

	fil_node_complete_io(node, fil_system, IORequestWrite);

#ifndef UNIV_HOTBACKUP
	/* Keep the last data file size info up to date, rounded to
	full megabytes */
	ulint	pages_per_mb = (1024 * 1024) / page_size;
	ulint	size_in_pages = ((node->size / pages_per_mb) * pages_per_mb);

	if (space->id == srv_sys_space.space_id()) {
		srv_sys_space.set_last_file_size(size_in_pages);
	} else if (space->id == srv_tmp_space.space_id()) {
		srv_tmp_space.set_last_file_size(size_in_pages);
	}
#endif /* !UNIV_HOTBACKUP */

	mutex_exit(&fil_system->mutex);

	fil_flush(space->id);

	return(success);
}

#ifdef UNIV_HOTBACKUP
/********************************************************************//**
Extends all tablespaces to the size stored in the space header. During the
mysqlbackup --apply-log phase we extended the spaces on-demand so that log
records could be applied, but that may have left spaces still too small
compared to the size stored in the space header. */
void
fil_extend_tablespaces_to_stored_len(void)
/*======================================*/
{
	byte*		buf;
	ulint		actual_size;
	ulint		size_in_header;
	dberr_t		error;
	bool		success;

	buf = ut_malloc_nokey(UNIV_PAGE_SIZE);

	mutex_enter(&fil_system->mutex);

	for (fil_space_t* space = UT_LIST_GET_FIRST(fil_system->space_list);
	     space != NULL;
	     space = UT_LIST_GET_NEXT(space_list, space)) {

		ut_a(space->purpose == FIL_TYPE_TABLESPACE);

		mutex_exit(&fil_system->mutex); /* no need to protect with a
					      mutex, because this is a
					      single-threaded operation */
		error = fil_read(
			page_id_t(space->id, 0),
			page_size_t(space->flags),
			0, univ_page_size.physical(), buf);

		ut_a(error == DB_SUCCESS);

		size_in_header = fsp_header_get_field(buf, FSP_SIZE);

		success = fil_space_extend(space, size_in_header);
		if (!success) {
			ib::error() << "Could not extend the tablespace of "
				<< space->name  << " to the size stored in"
				" header, " << size_in_header << " pages;"
				" size after extension " << actual_size
				<< " pages. Check that you have free disk"
				" space and retry!";
			ut_a(success);
		}

		mutex_enter(&fil_system->mutex);
	}

	mutex_exit(&fil_system->mutex);

	ut_free(buf);
}
#endif

/*========== RESERVE FREE EXTENTS (for a B-tree split, for example) ===*/

/*******************************************************************//**
Tries to reserve free extents in a file space.
@return true if succeed */
bool
fil_space_reserve_free_extents(
/*===========================*/
	ulint	id,		/*!< in: space id */
	ulint	n_free_now,	/*!< in: number of free extents now */
	ulint	n_to_reserve)	/*!< in: how many one wants to reserve */
{
	fil_space_t*	space;
	bool		success;

	ut_ad(fil_system);

	mutex_enter(&fil_system->mutex);

	space = fil_space_get_by_id(id);

	ut_a(space);

	if (space->n_reserved_extents + n_to_reserve > n_free_now) {
		success = false;
	} else {
		space->n_reserved_extents += n_to_reserve;
		success = true;
	}

	mutex_exit(&fil_system->mutex);

	return(success);
}

/*******************************************************************//**
Releases free extents in a file space. */
void
fil_space_release_free_extents(
/*===========================*/
	ulint	id,		/*!< in: space id */
	ulint	n_reserved)	/*!< in: how many one reserved */
{
	fil_space_t*	space;

	ut_ad(fil_system);

	mutex_enter(&fil_system->mutex);

	space = fil_space_get_by_id(id);

	ut_a(space);
	ut_a(space->n_reserved_extents >= n_reserved);

	space->n_reserved_extents -= n_reserved;

	mutex_exit(&fil_system->mutex);
}

/*******************************************************************//**
Gets the number of reserved extents. If the database is silent, this number
should be zero. */
ulint
fil_space_get_n_reserved_extents(
/*=============================*/
	ulint	id)		/*!< in: space id */
{
	fil_space_t*	space;
	ulint		n;

	ut_ad(fil_system);

	mutex_enter(&fil_system->mutex);

	space = fil_space_get_by_id(id);

	ut_a(space);

	n = space->n_reserved_extents;

	mutex_exit(&fil_system->mutex);

	return(n);
}

/*============================ FILE I/O ================================*/

/********************************************************************//**
NOTE: you must call fil_mutex_enter_and_prepare_for_io() first!

Prepares a file node for i/o. Opens the file if it is closed. Updates the
pending i/o's field in the node and the system appropriately. Takes the node
off the LRU list if it is in the LRU list. The caller must hold the fil_sys
mutex.
@return false if the file can't be opened, otherwise true */
static
bool
fil_node_prepare_for_io(
/*====================*/
	fil_node_t*	node,	/*!< in: file node */
	fil_system_t*	system,	/*!< in: tablespace memory cache */
	fil_space_t*	space)	/*!< in: space */
{
	ut_ad(node && system && space);
	ut_ad(mutex_own(&(system->mutex)));

	if (system->n_open > system->max_n_open + 5) {
		ib::warn() << "Open files " << system->n_open
			<< " exceeds the limit " << system->max_n_open;
	}

	if (!node->is_open) {
		/* File is closed: open it */
		ut_a(node->n_pending == 0);

		if (!fil_node_open_file(node)) {
			return(false);
		}
	}

	if (node->n_pending == 0 && fil_space_belongs_in_lru(space)) {
		/* The node is in the LRU list, remove it */

		ut_a(UT_LIST_GET_LEN(system->LRU) > 0);

		UT_LIST_REMOVE(system->LRU, node);
	}

	node->n_pending++;

	return(true);
}

/********************************************************************//**
Updates the data structures when an i/o operation finishes. Updates the
pending i/o's field in the node appropriately. */
static
void
fil_node_complete_io(
/*=================*/
	fil_node_t*	node,	/*!< in: file node */
	fil_system_t*	system,	/*!< in: tablespace memory cache */
	const IORequest&type)	/*!< in: IO_TYPE_*, marks the node as
				modified if TYPE_IS_WRITE() */
{
	ut_ad(mutex_own(&system->mutex));
	ut_a(node->n_pending > 0);

	--node->n_pending;

	ut_ad(type.validate());

	if (type.is_write()) {

		ut_ad(!srv_read_only_mode
		      || fsp_is_system_temporary(node->space->id));

		++system->modification_counter;

		node->modification_counter = system->modification_counter;

		if (fil_buffering_disabled(node->space)) {

			/* We don't need to keep track of unflushed
			changes as user has explicitly disabled
			buffering. */
			ut_ad(!node->space->is_in_unflushed_spaces);
			node->flush_counter = node->modification_counter;

		} else if (!node->space->is_in_unflushed_spaces) {

			node->space->is_in_unflushed_spaces = true;

			UT_LIST_ADD_FIRST(
				system->unflushed_spaces, node->space);
		}
	}

	if (node->n_pending == 0 && fil_space_belongs_in_lru(node->space)) {

		/* The node must be put back to the LRU list */
		UT_LIST_ADD_FIRST(system->LRU, node);
	}
}

/** Report information about an invalid page access. */
static
void
fil_report_invalid_page_access(
	ulint		block_offset,	/*!< in: block offset */
	ulint		space_id,	/*!< in: space id */
	const char*	space_name,	/*!< in: space name */
	ulint		byte_offset,	/*!< in: byte offset */
	ulint		len,		/*!< in: I/O length */
	bool		is_read)	/*!< in: I/O type */
{
	ib::error()
		<< "Trying to access page number " << block_offset << " in"
		" space " << space_id << ", space name " << space_name << ","
		" which is outside the tablespace bounds. Byte offset "
		<< byte_offset << ", len " << len << ", i/o type " <<
		(is_read ? "read" : "write")
		<< ". If you get this error at mysqld startup, please check"
		" that your my.cnf matches the ibdata files that you have in"
		" the MySQL server.";
}

/** Reads or writes data. This operation could be asynchronous (aio).

@param[in,out] type	IO context
@param[in] sync		true if synchronous aio is desired
@param[in] page_id	page id
@param[in] page_size	page size
@param[in] byte_offset	remainder of offset in bytes; in aio this
			must be divisible by the OS block size
@param[in] len		how many bytes to read or write; this must
			not cross a file boundary; in aio this must
			be a block size multiple
@param[in,out] buf	buffer where to store read data or from where
			to write; in aio this must be appropriately
			aligned
@param[in] message	message for aio handler if non-sync aio
			used, else ignored

@return DB_SUCCESS, DB_TABLESPACE_DELETED or DB_TABLESPACE_TRUNCATED
	if we are trying to do i/o on a tablespace which does not exist */
dberr_t
fil_io(
	const IORequest&	type,
	bool			sync,
	const page_id_t&	page_id,
	const page_size_t&	page_size,
	ulint			byte_offset,
	ulint			len,
	void*			buf,
	void*			message)
{
	os_offset_t		offset;
	IORequest		req_type(type);

	ut_ad(req_type.validate());

	ut_ad(len > 0);
	ut_ad(byte_offset < UNIV_PAGE_SIZE);
	ut_ad(!page_size.is_compressed() || byte_offset == 0);
	ut_ad(UNIV_PAGE_SIZE == (ulong)(1 << UNIV_PAGE_SIZE_SHIFT));
#if (1 << UNIV_PAGE_SIZE_SHIFT_MAX) != UNIV_PAGE_SIZE_MAX
# error "(1 << UNIV_PAGE_SIZE_SHIFT_MAX) != UNIV_PAGE_SIZE_MAX"
#endif
#if (1 << UNIV_PAGE_SIZE_SHIFT_MIN) != UNIV_PAGE_SIZE_MIN
# error "(1 << UNIV_PAGE_SIZE_SHIFT_MIN) != UNIV_PAGE_SIZE_MIN"
#endif
	ut_ad(fil_validate_skip());

#ifndef UNIV_HOTBACKUP

	/* ibuf bitmap pages must be read in the sync AIO mode: */
	ut_ad(recv_no_ibuf_operations
	      || req_type.is_write()
	      || !ibuf_bitmap_page(page_id, page_size)
	      || sync
	      || req_type.is_log());

	ulint	mode;

	if (sync) {

		mode = OS_AIO_SYNC;

	} else if (req_type.is_log()) {

		mode = OS_AIO_LOG;

	} else if (req_type.is_read()
		   && !recv_no_ibuf_operations
		   && ibuf_page(page_id, page_size, NULL)) {

		mode = OS_AIO_IBUF;

		/* Reduce probability of deadlock bugs in connection with ibuf:
		do not let the ibuf i/o handler sleep */

		req_type.clear_do_not_wake();
	} else {
		mode = OS_AIO_NORMAL;
	}
#else /* !UNIV_HOTBACKUP */
	ut_a(sync);
	mode = OS_AIO_SYNC;
#endif /* !UNIV_HOTBACKUP */

	if (req_type.is_read()) {

		srv_stats.data_read.add(len);

	} else if (req_type.is_write()) {

		ut_ad(!srv_read_only_mode
		      || fsp_is_system_temporary(page_id.space()));

		srv_stats.data_written.add(len);
	}

	/* Reserve the fil_system mutex and make sure that we can open at
	least one file while holding it, if the file is not already open */

	fil_mutex_enter_and_prepare_for_io(page_id.space());

	fil_space_t*	space = fil_space_get_by_id(page_id.space());

	/* If we are deleting a tablespace we don't allow async read operations
	on that. However, we do allow write operations and sync read operations. */
	if (space == NULL
	    || (req_type.is_read()
		&& !sync
		&& space->stop_new_ops
		&& !space->is_being_truncated)) {

		mutex_exit(&fil_system->mutex);

		if (!req_type.ignore_missing()) {
			ib::error()
				<< "Trying to do I/O to a tablespace which"
				" does not exist. I/O type: "
				<< (req_type.is_read() ? "read" : "write")
				<< ", page: " << page_id
				<< ", I/O length: " << len << " bytes";
		}

		return(DB_TABLESPACE_DELETED);
	}

	ut_ad(mode != OS_AIO_IBUF || fil_type_is_data(space->purpose));

	ulint		cur_page_no = page_id.page_no();
	fil_node_t*	node = UT_LIST_GET_FIRST(space->chain);

	for (;;) {

		if (node == NULL) {

			if (req_type.ignore_missing()) {
				mutex_exit(&fil_system->mutex);
				return(DB_ERROR);
			}

			fil_report_invalid_page_access(
				cur_page_no, page_id.space(),
				space->name, byte_offset, len,
				req_type.is_read());

			ut_error;

		} else if (fil_is_user_tablespace_id(space->id)
			   && node->size == 0) {

			/* We do not know the size of a single-table tablespace
			before we open the file */
			break;

		} else if (node->size > cur_page_no) {
			/* Found! */
			break;

		} else {
			if (space->id != srv_sys_space.space_id()
			    && UT_LIST_GET_LEN(space->chain) == 1
			    && (srv_is_tablespace_truncated(space->id)
				|| space->is_being_truncated
				|| srv_was_tablespace_truncated(space->id))
			    && req_type.is_read()) {

				/* Handle page which is outside the truncated
				tablespace bounds when recovering from a crash
				happened during a truncation */
				mutex_exit(&fil_system->mutex);
				return(DB_TABLESPACE_TRUNCATED);
			}

			cur_page_no -= node->size;

			node = UT_LIST_GET_NEXT(chain, node);
		}
	}

	/* Open file if closed */
	if (!fil_node_prepare_for_io(node, fil_system, space)) {
		if (fil_type_is_data(space->purpose)
		    && fil_is_user_tablespace_id(space->id)) {
			mutex_exit(&fil_system->mutex);

			if (!req_type.ignore_missing()) {
				ib::error()
					<< "Trying to do I/O to a tablespace"
					" which exists without .ibd data file."
					" I/O type: "
					<< (req_type.is_read()
					    ? "read" : "write")
					<< ", page: "
					<< page_id_t(page_id.space(),
						     cur_page_no)
					<< ", I/O length: " << len << " bytes";
			}

			return(DB_TABLESPACE_DELETED);
		}

		/* The tablespace is for log. Currently, we just assert here
		to prevent handling errors along the way fil_io returns.
		Also, if the log files are missing, it would be hard to
		promise the server can continue running. */
		ut_a(0);
	}

	/* Check that at least the start offset is within the bounds of a
	single-table tablespace, including rollback tablespaces. */
	if (node->size <= cur_page_no
	    && space->id != srv_sys_space.space_id()
	    && fil_type_is_data(space->purpose)) {

		if (req_type.ignore_missing()) {
			/* If we can tolerate the non-existent pages, we
			should return with DB_ERROR and let caller decide
			what to do. */
			fil_node_complete_io(node, fil_system, req_type);
			mutex_exit(&fil_system->mutex);
			return(DB_ERROR);
		}

		fil_report_invalid_page_access(
			cur_page_no, page_id.space(),
			space->name, byte_offset, len, req_type.is_read());

		ut_error;
	}

	/* Now we have made the changes in the data structures of fil_system */
	mutex_exit(&fil_system->mutex);

	/* Calculate the low 32 bits and the high 32 bits of the file offset */

	if (!page_size.is_compressed()) {

		offset = ((os_offset_t) cur_page_no
			  << UNIV_PAGE_SIZE_SHIFT) + byte_offset;

		ut_a(node->size - cur_page_no
		     >= ((byte_offset + len + (UNIV_PAGE_SIZE - 1))
			 / UNIV_PAGE_SIZE));
	} else {
		ulint	size_shift;

		switch (page_size.physical()) {
		case 1024: size_shift = 10; break;
		case 2048: size_shift = 11; break;
		case 4096: size_shift = 12; break;
		case 8192: size_shift = 13; break;
		case 16384: size_shift = 14; break;
		case 32768: size_shift = 15; break;
		case 65536: size_shift = 16; break;
		default: ut_error;
		}

		offset = ((os_offset_t) cur_page_no << size_shift)
			+ byte_offset;

		ut_a(node->size - cur_page_no
		     >= (len + (page_size.physical() - 1))
		     / page_size.physical());
	}

	/* Do AIO */

	ut_a(byte_offset % OS_FILE_LOG_BLOCK_SIZE == 0);
	ut_a((len % OS_FILE_LOG_BLOCK_SIZE) == 0);

	/* Don't compress the log, page 0 of all tablespaces, tables
	compresssed with the old scheme and all pages from the system
	tablespace. */

	if (req_type.is_write()
	    && !req_type.is_log()
	    && !page_size.is_compressed()
	    && page_id.page_no() > 0
	    && IORequest::is_punch_hole_supported()
	    && node->punch_hole) {

		ut_ad(!req_type.is_log());

		req_type.set_punch_hole();

		req_type.compression_algorithm(space->compression_type);

	} else {
		req_type.clear_compressed();
	}

	req_type.block_size(node->block_size);

	dberr_t	err;

#ifdef UNIV_HOTBACKUP
	/* In mysqlbackup do normal i/o, not aio */
	if (req_type.is_read()) {

		err = os_file_read(req_type, node->handle, buf, offset, len);

	} else {

		ut_ad(!srv_read_only_mode
		      || fsp_is_system_temporary(page_id.space()));

		err = os_file_write(
			req_type, node->name, node->handle, buf, offset, len);
	}
#else
	/* Queue the aio request */
	err = os_aio(
		req_type,
		mode, node->name, node->handle, buf, offset, len,
		fsp_is_system_temporary(page_id.space())
		? false : srv_read_only_mode,
		node, message);

#endif /* UNIV_HOTBACKUP */

	if (err == DB_IO_NO_PUNCH_HOLE) {

		err = DB_SUCCESS;

		if (node->punch_hole) {

			ib::warn()
				<< "Punch hole failed for '"
				<< node->name << "'";
		}

		fil_no_punch_hole(node);
	}

	/* We an try to recover the page from the double write buffer if
	the decompression fails or the page is corrupt. */

	ut_a(req_type.is_dblwr_recover() || err == DB_SUCCESS);

	if (sync) {
		/* The i/o operation is already completed when we return from
		os_aio: */

		mutex_enter(&fil_system->mutex);

		fil_node_complete_io(node, fil_system, req_type);

		mutex_exit(&fil_system->mutex);

		ut_ad(fil_validate_skip());
	}

	return(err);
}

#ifndef UNIV_HOTBACKUP
/**********************************************************************//**
Waits for an aio operation to complete. This function is used to write the
handler for completed requests. The aio array of pending requests is divided
into segments (see os0file.cc for more info). The thread specifies which
segment it wants to wait for. */
void
fil_aio_wait(
/*=========*/
	ulint	segment)	/*!< in: the number of the segment in the aio
				array to wait for */
{
	fil_node_t*	node;
	IORequest	type;
	void*		message;

	ut_ad(fil_validate_skip());

	dberr_t	err = os_aio_handler(segment, &node, &message, &type);

	ut_a(err == DB_SUCCESS);

	if (node == NULL) {
		ut_ad(srv_shutdown_state == SRV_SHUTDOWN_EXIT_THREADS);
		return;
	}

	srv_set_io_thread_op_info(segment, "complete io for fil node");

	mutex_enter(&fil_system->mutex);

	fil_node_complete_io(node, fil_system, type);

	mutex_exit(&fil_system->mutex);

	ut_ad(fil_validate_skip());

	/* Do the i/o handling */
	/* IMPORTANT: since i/o handling for reads will read also the insert
	buffer in tablespace 0, you have to be very careful not to introduce
	deadlocks in the i/o system. We keep tablespace 0 data files always
	open, and use a special i/o thread to serve insert buffer requests. */

	switch (node->space->purpose) {
	case FIL_TYPE_TABLESPACE:
	case FIL_TYPE_TEMPORARY:
	case FIL_TYPE_IMPORT:
		srv_set_io_thread_op_info(segment, "complete io for buf page");

		/* async single page writes from the dblwr buffer don't have
		access to the page */
		if (message != NULL) {
			buf_page_io_complete(static_cast<buf_page_t*>(message));
		}
		return;
	case FIL_TYPE_LOG:
		srv_set_io_thread_op_info(segment, "complete io for log");
		log_io_complete(static_cast<log_group_t*>(message));
		return;
	}

	ut_ad(0);
}
#endif /* UNIV_HOTBACKUP */

/**********************************************************************//**
Flushes to disk possible writes cached by the OS. If the space does not exist
or is being dropped, does not do anything. */
void
fil_flush(
/*======*/
	ulint	space_id)	/*!< in: file space id (this can be a group of
				log files or a tablespace of the database) */
{
	fil_node_t*	node;
	os_file_t	file;

	mutex_enter(&fil_system->mutex);

	fil_space_t*	space = fil_space_get_by_id(space_id);

	if (space == NULL
	    || space->purpose == FIL_TYPE_TEMPORARY
	    || space->stop_new_ops
	    || space->is_being_truncated) {
		mutex_exit(&fil_system->mutex);

		return;
	}

	if (fil_buffering_disabled(space)) {

		/* No need to flush. User has explicitly disabled
		buffering. */
		ut_ad(!space->is_in_unflushed_spaces);
		ut_ad(fil_space_is_flushed(space));
		ut_ad(space->n_pending_flushes == 0);

#ifdef UNIV_DEBUG
		for (node = UT_LIST_GET_FIRST(space->chain);
		     node != NULL;
		     node = UT_LIST_GET_NEXT(chain, node)) {
			ut_ad(node->modification_counter
			      == node->flush_counter);
			ut_ad(node->n_pending_flushes == 0);
		}
#endif /* UNIV_DEBUG */

		mutex_exit(&fil_system->mutex);
		return;
	}

	space->n_pending_flushes++;	/*!< prevent dropping of the space while
					we are flushing */
	for (node = UT_LIST_GET_FIRST(space->chain);
	     node != NULL;
	     node = UT_LIST_GET_NEXT(chain, node)) {

		int64_t	old_mod_counter = node->modification_counter;

		if (old_mod_counter <= node->flush_counter) {
			continue;
		}

		ut_a(node->is_open);

		switch (space->purpose) {
		case FIL_TYPE_TEMPORARY:
			ut_ad(0); // we already checked for this
		case FIL_TYPE_TABLESPACE:
		case FIL_TYPE_IMPORT:
			fil_n_pending_tablespace_flushes++;
			break;
		case FIL_TYPE_LOG:
			fil_n_pending_log_flushes++;
			fil_n_log_flushes++;
			break;
		}
#ifdef _WIN32
		if (node->is_raw_disk) {

			goto skip_flush;
		}
#endif /* _WIN32 */
retry:
		if (node->n_pending_flushes > 0) {
			/* We want to avoid calling os_file_flush() on
			the file twice at the same time, because we do
			not know what bugs OS's may contain in file
			i/o */

			int64_t	sig_count = os_event_reset(node->sync_event);

			mutex_exit(&fil_system->mutex);

			os_event_wait_low(node->sync_event, sig_count);

			mutex_enter(&fil_system->mutex);

			if (node->flush_counter >= old_mod_counter) {

				goto skip_flush;
			}

			goto retry;
		}

		ut_a(node->is_open);
		file = node->handle;
		node->n_pending_flushes++;

		mutex_exit(&fil_system->mutex);

		os_file_flush(file);

		mutex_enter(&fil_system->mutex);

		os_event_set(node->sync_event);

		node->n_pending_flushes--;
skip_flush:
		if (node->flush_counter < old_mod_counter) {
			node->flush_counter = old_mod_counter;

			if (space->is_in_unflushed_spaces
			    && fil_space_is_flushed(space)) {

				space->is_in_unflushed_spaces = false;

				UT_LIST_REMOVE(
					fil_system->unflushed_spaces,
					space);
			}
		}

		switch (space->purpose) {
		case FIL_TYPE_TEMPORARY:
			ut_ad(0); // we already checked for this
		case FIL_TYPE_TABLESPACE:
		case FIL_TYPE_IMPORT:
			fil_n_pending_tablespace_flushes--;
			continue;
		case FIL_TYPE_LOG:
			fil_n_pending_log_flushes--;
			continue;
		}

		ut_ad(0);
	}

	space->n_pending_flushes--;

	mutex_exit(&fil_system->mutex);
}

/** Flush to disk the writes in file spaces of the given type
possibly cached by the OS.
@param[in]	purpose	FIL_TYPE_TABLESPACE or FIL_TYPE_LOG */
void
fil_flush_file_spaces(
	fil_type_t	purpose)
{
	fil_space_t*	space;
	ulint*		space_ids;
	ulint		n_space_ids;

	ut_ad(purpose == FIL_TYPE_TABLESPACE || purpose == FIL_TYPE_LOG);

	mutex_enter(&fil_system->mutex);

	n_space_ids = UT_LIST_GET_LEN(fil_system->unflushed_spaces);
	if (n_space_ids == 0) {

		mutex_exit(&fil_system->mutex);
		return;
	}

	/* Assemble a list of space ids to flush.  Previously, we
	traversed fil_system->unflushed_spaces and called UT_LIST_GET_NEXT()
	on a space that was just removed from the list by fil_flush().
	Thus, the space could be dropped and the memory overwritten. */
	space_ids = static_cast<ulint*>(
		ut_malloc_nokey(n_space_ids * sizeof(*space_ids)));

	n_space_ids = 0;

	for (space = UT_LIST_GET_FIRST(fil_system->unflushed_spaces);
	     space;
	     space = UT_LIST_GET_NEXT(unflushed_spaces, space)) {

		if (space->purpose == purpose
		    && !space->stop_new_ops
		    && !space->is_being_truncated) {

			space_ids[n_space_ids++] = space->id;
		}
	}

	mutex_exit(&fil_system->mutex);

	/* Flush the spaces.  It will not hurt to call fil_flush() on
	a non-existing space id. */
	for (ulint i = 0; i < n_space_ids; i++) {

		fil_flush(space_ids[i]);
	}

	ut_free(space_ids);
}

/** Functor to validate the file node list of a tablespace. */
struct	Check {
	/** Total size of file nodes visited so far */
	ulint	size;
	/** Total number of open files visited so far */
	ulint	n_open;

	/** Constructor */
	Check() : size(0), n_open(0) {}

	/** Visit a file node
	@param[in]	elem	file node to visit */
	void	operator()(const fil_node_t* elem)
	{
		ut_a(elem->is_open || !elem->n_pending);
		n_open += elem->is_open;
		size += elem->size;
	}

	/** Validate a tablespace.
	@param[in]	space	tablespace to validate
	@return		number of open file nodes */
	static ulint validate(const fil_space_t* space)
	{
		ut_ad(mutex_own(&fil_system->mutex));
		Check	check;
		ut_list_validate(space->chain, check);
		ut_a(space->size == check.size);
		return(check.n_open);
	}
};

/******************************************************************//**
Checks the consistency of the tablespace cache.
@return true if ok */
bool
fil_validate(void)
/*==============*/
{
	fil_space_t*	space;
	fil_node_t*	fil_node;
	ulint		n_open		= 0;

	mutex_enter(&fil_system->mutex);

	/* Look for spaces in the hash table */

	for (ulint i = 0; i < hash_get_n_cells(fil_system->spaces); i++) {

		for (space = static_cast<fil_space_t*>(
				HASH_GET_FIRST(fil_system->spaces, i));
		     space != 0;
		     space = static_cast<fil_space_t*>(
				HASH_GET_NEXT(hash, space))) {

			n_open += Check::validate(space);
		}
	}

	ut_a(fil_system->n_open == n_open);

	UT_LIST_CHECK(fil_system->LRU);

	for (fil_node = UT_LIST_GET_FIRST(fil_system->LRU);
	     fil_node != 0;
	     fil_node = UT_LIST_GET_NEXT(LRU, fil_node)) {

		ut_a(fil_node->n_pending == 0);
		ut_a(!fil_node->being_extended);
		ut_a(fil_node->is_open);
		ut_a(fil_space_belongs_in_lru(fil_node->space));
	}

	mutex_exit(&fil_system->mutex);

	return(true);
}

/********************************************************************//**
Returns true if file address is undefined.
@return true if undefined */
bool
fil_addr_is_null(
/*=============*/
	fil_addr_t	addr)	/*!< in: address */
{
	return(addr.page == FIL_NULL);
}

/********************************************************************//**
Get the predecessor of a file page.
@return FIL_PAGE_PREV */
ulint
fil_page_get_prev(
/*==============*/
	const byte*	page)	/*!< in: file page */
{
	return(mach_read_from_4(page + FIL_PAGE_PREV));
}

/********************************************************************//**
Get the successor of a file page.
@return FIL_PAGE_NEXT */
ulint
fil_page_get_next(
/*==============*/
	const byte*	page)	/*!< in: file page */
{
	return(mach_read_from_4(page + FIL_PAGE_NEXT));
}

/*********************************************************************//**
Sets the file page type. */
void
fil_page_set_type(
/*==============*/
	byte*	page,	/*!< in/out: file page */
	ulint	type)	/*!< in: type */
{
	ut_ad(page);

	mach_write_to_2(page + FIL_PAGE_TYPE, type);
}

/** Reset the page type.
Data files created before MySQL 5.1 may contain garbage in FIL_PAGE_TYPE.
In MySQL 3.23.53, only undo log pages and index pages were tagged.
Any other pages were written with uninitialized bytes in FIL_PAGE_TYPE.
@param[in]	page_id	page number
@param[in,out]	page	page with invalid FIL_PAGE_TYPE
@param[in]	type	expected page type
@param[in,out]	mtr	mini-transaction */
void
fil_page_reset_type(
	const page_id_t&	page_id,
	byte*			page,
	ulint			type,
	mtr_t*			mtr)
{
	ib::info()
		<< "Resetting invalid page " << page_id << " type "
		<< fil_page_get_type(page) << " to " << type << ".";
	mlog_write_ulint(page + FIL_PAGE_TYPE, type, MLOG_2BYTES, mtr);
}

/****************************************************************//**
Closes the tablespace memory cache. */
void
fil_close(void)
/*===========*/
{
	if (fil_system == NULL) {
		return;
	}

	hash_table_free(fil_system->spaces);

	hash_table_free(fil_system->name_hash);

	ut_a(UT_LIST_GET_LEN(fil_system->LRU) == 0);
	ut_a(UT_LIST_GET_LEN(fil_system->unflushed_spaces) == 0);
	ut_a(UT_LIST_GET_LEN(fil_system->space_list) == 0);

	mutex_free(&fil_system->mutex);

	ut_free(fil_system);
	fil_system = NULL;
}

/********************************************************************//**
Initializes a buffer control block when the buf_pool is created. */
static
void
fil_buf_block_init(
/*===============*/
	buf_block_t*	block,		/*!< in: pointer to control block */
	byte*		frame)		/*!< in: pointer to buffer frame */
{
	UNIV_MEM_DESC(frame, UNIV_PAGE_SIZE);

	block->frame = frame;

	block->page.io_fix = BUF_IO_NONE;
	/* There are assertions that check for this. */
	block->page.buf_fix_count = 1;
	block->page.state = BUF_BLOCK_READY_FOR_USE;

	page_zip_des_init(&block->page.zip);
}

struct fil_iterator_t {
	os_file_t	file;			/*!< File handle */
	const char*	filepath;		/*!< File path name */
	os_offset_t	start;			/*!< From where to start */
	os_offset_t	end;			/*!< Where to stop */
	os_offset_t	file_size;		/*!< File size in bytes */
	ulint		page_size;		/*!< Page size */
	ulint		n_io_buffers;		/*!< Number of pages to use
						for IO */
	byte*		io_buffer;		/*!< Buffer to use for IO */
};

/********************************************************************//**
TODO: This can be made parallel trivially by chunking up the file and creating
a callback per thread. Main benefit will be to use multiple CPUs for
checksums and compressed tables. We have to do compressed tables block by
block right now. Secondly we need to decompress/compress and copy too much
of data. These are CPU intensive.

Iterate over all the pages in the tablespace.
@param iter Tablespace iterator
@param block block to use for IO
@param callback Callback to inspect and update page contents
@retval DB_SUCCESS or error code */
static
dberr_t
fil_iterate(
/*========*/
	const fil_iterator_t&	iter,
	buf_block_t*		block,
	PageCallback&		callback)
{
	os_offset_t		offset;
	ulint			page_no = 0;
	ulint			space_id = callback.get_space_id();
	ulint			n_bytes = iter.n_io_buffers * iter.page_size;

	ut_ad(!srv_read_only_mode);

	/* For old style compressed tables we do a lot of useless copying
	for non-index pages. Unfortunately, it is required by
	buf_zip_decompress() */

	ulint	read_type = IORequest::READ;
	ulint	write_type = IORequest::WRITE;

	for (offset = iter.start; offset < iter.end; offset += n_bytes) {

		byte*	io_buffer = iter.io_buffer;

		block->frame = io_buffer;

		if (callback.get_page_size().is_compressed()) {
			page_zip_des_init(&block->page.zip);
			page_zip_set_size(&block->page.zip, iter.page_size);

			block->page.size.copy_from(
				page_size_t(iter.page_size,
					    univ_page_size.logical(),
					    true));

			block->page.zip.data = block->frame + UNIV_PAGE_SIZE;
			ut_d(block->page.zip.m_external = true);
			ut_ad(iter.page_size
			      == callback.get_page_size().physical());

			/* Zip IO is done in the compressed page buffer. */
			io_buffer = block->page.zip.data;
		} else {
			io_buffer = iter.io_buffer;
		}

		/* We have to read the exact number of bytes. Otherwise the
		InnoDB IO functions croak on failed reads. */

		n_bytes = static_cast<ulint>(
			ut_min(static_cast<os_offset_t>(n_bytes),
			       iter.end - offset));

		ut_ad(n_bytes > 0);
		ut_ad(!(n_bytes % iter.page_size));

		dberr_t		err;
		IORequest	read_request(read_type);

		err = os_file_read(
			read_request, iter.file, io_buffer, offset,
			(ulint) n_bytes);

		if (err != DB_SUCCESS) {

			ib::error() << "os_file_read() failed";

			return(err);
		}

		bool		updated = false;
		os_offset_t	page_off = offset;
		ulint		n_pages_read = (ulint) n_bytes / iter.page_size;

		for (ulint i = 0; i < n_pages_read; ++i) {

			buf_block_set_file_page(
				block, page_id_t(space_id, page_no++));

			if ((err = callback(page_off, block)) != DB_SUCCESS) {

				return(err);

			} else if (!updated) {
				updated = buf_block_get_state(block)
					== BUF_BLOCK_FILE_PAGE;
			}

			buf_block_set_state(block, BUF_BLOCK_NOT_USED);
			buf_block_set_state(block, BUF_BLOCK_READY_FOR_USE);

			page_off += iter.page_size;
			block->frame += iter.page_size;
		}

		IORequest	write_request(write_type);

		/* A page was updated in the set, write back to disk.
		Note: We don't have the compression algorithm, we write
		out the imported file as uncompressed. */

		if (updated
		    && (err = os_file_write(
				write_request,
				iter.filepath, iter.file, io_buffer,
				offset, (ulint) n_bytes)) != DB_SUCCESS) {

			/* This is not a hard error */
			if (err == DB_IO_NO_PUNCH_HOLE) {

				err = DB_SUCCESS;
				write_type &= ~IORequest::PUNCH_HOLE;

			} else {
				ib::error() << "os_file_write() failed";

				return(err);
			}
		}
	}

	return(DB_SUCCESS);
}

/********************************************************************//**
Iterate over all the pages in the tablespace.
@param table the table definiton in the server
@param n_io_buffers number of blocks to read and write together
@param callback functor that will do the page updates
@return DB_SUCCESS or error code */
dberr_t
fil_tablespace_iterate(
/*===================*/
	dict_table_t*	table,
	ulint		n_io_buffers,
	PageCallback&	callback)
{
	dberr_t		err;
	os_file_t	file;
	char*		filepath;
	bool		success;

	ut_a(n_io_buffers > 0);
	ut_ad(!srv_read_only_mode);

	DBUG_EXECUTE_IF("ib_import_trigger_corruption_1",
			return(DB_CORRUPTION););

	/* Make sure the data_dir_path is set. */
	dict_get_and_save_data_dir_path(table, false);

	if (DICT_TF_HAS_DATA_DIR(table->flags)) {
		ut_a(table->data_dir_path);

		filepath = fil_make_filepath(
			table->data_dir_path, table->name.m_name, IBD, true);
	} else {
		filepath = fil_make_filepath(
			NULL, table->name.m_name, IBD, false);
	}

	if (filepath == NULL) {
		return(DB_OUT_OF_MEMORY);
	}

	file = os_file_create_simple_no_error_handling(
		innodb_data_file_key, filepath,
		OS_FILE_OPEN, OS_FILE_READ_WRITE, srv_read_only_mode, &success);

	DBUG_EXECUTE_IF("fil_tablespace_iterate_failure",
	{
		static bool once;

		if (!once || ut_rnd_interval(0, 10) == 5) {
			once = true;
			success = false;
			os_file_close(file);
		}
	});

	if (!success) {
		/* The following call prints an error message */
		os_file_get_last_error(true);

		ib::error() << "Trying to import a tablespace, but could not"
			" open the tablespace file " << filepath;

		ut_free(filepath);

		return(DB_TABLESPACE_NOT_FOUND);

	} else {
		err = DB_SUCCESS;
	}

	callback.set_file(filepath, file);

	os_offset_t	file_size = os_file_get_size(file);
	ut_a(file_size != (os_offset_t) -1);

	/* The block we will use for every physical page */
	buf_block_t*	block;

	block = reinterpret_cast<buf_block_t*>(ut_zalloc_nokey(sizeof(*block)));

	mutex_create(LATCH_ID_BUF_BLOCK_MUTEX, &block->mutex);

	/* Allocate a page to read in the tablespace header, so that we
	can determine the page size and zip size (if it is compressed).
	We allocate an extra page in case it is a compressed table. One
	page is to ensure alignement. */

	void*	page_ptr = ut_malloc_nokey(3 * UNIV_PAGE_SIZE);
	byte*	page = static_cast<byte*>(ut_align(page_ptr, UNIV_PAGE_SIZE));

	fil_buf_block_init(block, page);

	/* Read the first page and determine the page and zip size. */

	IORequest	request(IORequest::READ);

	err = os_file_read(request, file, page, 0, UNIV_PAGE_SIZE);

	if (err != DB_SUCCESS) {

		err = DB_IO_ERROR;

	} else if ((err = callback.init(file_size, block)) == DB_SUCCESS) {
		fil_iterator_t	iter;

		iter.file = file;
		iter.start = 0;
		iter.end = file_size;
		iter.filepath = filepath;
		iter.file_size = file_size;
		iter.n_io_buffers = n_io_buffers;
		iter.page_size = callback.get_page_size().physical();

		/* Compressed pages can't be optimised for block IO for now.
		We do the IMPORT page by page. */

		if (callback.get_page_size().is_compressed()) {
			iter.n_io_buffers = 1;
			ut_a(iter.page_size
			     == callback.get_page_size().physical());
		}

		/** Add an extra page for compressed page scratch area. */

		void*	io_buffer = ut_malloc_nokey(
			(2 + iter.n_io_buffers) * UNIV_PAGE_SIZE);

		iter.io_buffer = static_cast<byte*>(
			ut_align(io_buffer, UNIV_PAGE_SIZE));

		err = fil_iterate(iter, block, callback);

		ut_free(io_buffer);
	}

	if (err == DB_SUCCESS) {

		ib::info() << "Sync to disk";

		if (!os_file_flush(file)) {
			ib::info() << "os_file_flush() failed!";
			err = DB_IO_ERROR;
		} else {
			ib::info() << "Sync to disk - done!";
		}
	}

	os_file_close(file);

	ut_free(page_ptr);
	ut_free(filepath);

	mutex_free(&block->mutex);

	ut_free(block);

	return(err);
}

/** Set the tablespace table size.
@param[in]	page	a page belonging to the tablespace */
void
PageCallback::set_page_size(
	const buf_frame_t*	page) UNIV_NOTHROW
{
	m_page_size.copy_from(fsp_header_get_page_size(page));
}

/********************************************************************//**
Delete the tablespace file and any related files like .cfg.
This should not be called for temporary tables.
@param[in] ibd_filepath File path of the IBD tablespace */
void
fil_delete_file(
/*============*/
	const char*	ibd_filepath)
{
	/* Force a delete of any stale .ibd files that are lying around. */

	ib::info() << "Deleting " << ibd_filepath;

	os_file_delete_if_exists(innodb_data_file_key, ibd_filepath, NULL);

	char*	cfg_filepath = fil_make_filepath(
		ibd_filepath, NULL, CFG, false);
	if (cfg_filepath != NULL) {
		os_file_delete_if_exists(
			innodb_data_file_key, cfg_filepath, NULL);
		ut_free(cfg_filepath);
	}
}

/**
Iterate over all the spaces in the space list and fetch the
tablespace names. It will return a copy of the name that must be
freed by the caller using: delete[].
@return DB_SUCCESS if all OK. */
dberr_t
fil_get_space_names(
/*================*/
	space_name_list_t&	space_name_list)
				/*!< in/out: List to append to */
{
	fil_space_t*	space;
	dberr_t		err = DB_SUCCESS;

	mutex_enter(&fil_system->mutex);

	for (space = UT_LIST_GET_FIRST(fil_system->space_list);
	     space != NULL;
	     space = UT_LIST_GET_NEXT(space_list, space)) {

		if (space->purpose == FIL_TYPE_TABLESPACE) {
			ulint	len;
			char*	name;

			len = ::strlen(space->name);
			name = UT_NEW_ARRAY_NOKEY(char, len + 1);

			if (name == 0) {
				/* Caller to free elements allocated so far. */
				err = DB_OUT_OF_MEMORY;
				break;
			}

			memcpy(name, space->name, len);
			name[len] = 0;

			space_name_list.push_back(name);
		}
	}

	mutex_exit(&fil_system->mutex);

	return(err);
}

/** Return the next fil_node_t in the current or next fil_space_t.
Once started, the caller must keep calling this until it returns NULL.
fil_space_acquire() and fil_space_release() are invoked here which
blocks a concurrent operation from dropping the tablespace.
@param[in]	prev_node	Pointer to the previous fil_node_t.
If NULL, use the first fil_space_t on fil_system->space_list.
@return pointer to the next fil_node_t.
@retval NULL if this was the last file node */
const fil_node_t*
fil_node_next(
	const fil_node_t*	prev_node)
{
	fil_space_t*		space;
	const fil_node_t*	node = prev_node;

	mutex_enter(&fil_system->mutex);

	if (node == NULL) {
		space = UT_LIST_GET_FIRST(fil_system->space_list);

		/* We can trust that space is not NULL because at least the
		system tablespace is always present and loaded first. */
		space->n_pending_ops++;

		node = UT_LIST_GET_FIRST(space->chain);
		ut_ad(node != NULL);
	} else {
		space = node->space;
		ut_ad(space->n_pending_ops > 0);
		node = UT_LIST_GET_NEXT(chain, node);

		if (node == NULL) {
			/* Move on to the next fil_space_t */
			space->n_pending_ops--;
			space = UT_LIST_GET_NEXT(space_list, space);

			/* Skip spaces that are being dropped or truncated. */
			while (space != NULL
			       && (space->stop_new_ops
				   || space->is_being_truncated)) {
				space = UT_LIST_GET_NEXT(space_list, space);
			}

			if (space != NULL) {
				space->n_pending_ops++;
				node = UT_LIST_GET_FIRST(space->chain);
				ut_ad(node != NULL);
			}
		}
	}

	mutex_exit(&fil_system->mutex);

	return(node);
}

/** Generate redo log for swapping two .ibd files
@param[in]	old_table	old table
@param[in]	new_table	new table
@param[in]	tmp_name	temporary table name
@param[in,out]	mtr		mini-transaction
@return	whether the operation succeeded */
bool
fil_mtr_rename_log(
	const dict_table_t*	old_table,
	const dict_table_t*	new_table,
	const char*		tmp_name,
	mtr_t*			mtr)
{
	const char*	old_dir = DICT_TF_HAS_DATA_DIR(old_table->flags)
		? old_table->data_dir_path
		: NULL;
	const char*	new_dir = DICT_TF_HAS_DATA_DIR(new_table->flags)
		? new_table->data_dir_path
		: NULL;

	char*		old_path = fil_make_filepath(
		new_dir, old_table->name.m_name, IBD, false);
	char*		new_path = fil_make_filepath(
		new_dir, new_table->name.m_name, IBD, false);
	char*		tmp_path = fil_make_filepath(
		old_dir, tmp_name, IBD, false);

	if (!old_path || !new_path || !tmp_path) {
		ut_free(old_path);
		ut_free(new_path);
		ut_free(tmp_path);
		return(false);
	}

	if (!is_system_tablespace(old_table->space)) {
		fil_name_write_rename(
			old_table->space, 0, old_path, tmp_path, mtr);
	}

	if (!is_system_tablespace(new_table->space)) {
		fil_name_write_rename(
			new_table->space, 0, new_path, old_path, mtr);
	}

	ut_free(old_path);
	ut_free(new_path);
	ut_free(tmp_path);
	return(true);
}

#ifdef UNIV_DEBUG
/** Check that a tablespace is valid for mtr_commit().
@param[in]	space	persistent tablespace that has been changed */
static
void
fil_space_validate_for_mtr_commit(
	const fil_space_t*	space)
{
	ut_ad(!mutex_own(&fil_system->mutex));
	ut_ad(space != NULL);
	ut_ad(space->purpose == FIL_TYPE_TABLESPACE);

	/* We are serving mtr_commit(). While there is an active
	mini-transaction, we should have !space->stop_new_ops. This is
	guaranteed by meta-data locks or transactional locks, or
	dict_operation_lock (X-lock in DROP, S-lock in purge).

	However, a file I/O thread can invoke change buffer merge
	while fil_check_pending_operations() is waiting for operations
	to quiesce. This is not a problem, because
	ibuf_merge_or_delete_for_page() would call
	fil_space_acquire() before mtr_start() and
	fil_space_release() after mtr_commit(). This is why
	n_pending_ops should not be zero if stop_new_ops is set. */
	ut_ad(!space->stop_new_ops
	      || space->is_being_truncated /* TRUNCATE sets stop_new_ops */
	      || space->n_pending_ops > 0);
}
#endif /* UNIV_DEBUG */

/** Write a MLOG_FILE_NAME record for a persistent tablespace.
@param[in]	space	tablespace
@param[in,out]	mtr	mini-transaction */
static
void
fil_names_write(
	const fil_space_t*	space,
	mtr_t*			mtr)
{
	ulint	first_page_no = 0;

	for (const fil_node_t* file = UT_LIST_GET_FIRST(space->chain);
	     file != NULL;
	     file = UT_LIST_GET_NEXT(chain, file)) {
		fil_name_write(space, first_page_no, file, mtr);
		first_page_no += file->size;
	}
}

/** Note that a persistent tablespace has been modified by redo log.
@param[in,out]	space	tablespace */
void
fil_names_dirty(
	fil_space_t*	space)
{
	ut_ad(log_mutex_own());
	ut_ad(recv_recovery_is_on());
	ut_ad(log_sys->lsn != 0);
	ut_ad(space->max_lsn == 0);
	ut_d(fil_space_validate_for_mtr_commit(space));

	UT_LIST_ADD_LAST(fil_system->named_spaces, space);
	space->max_lsn = log_sys->lsn;
}

/** Write MLOG_FILE_NAME records when a persistent tablespace was modified
for the first time since the latest fil_names_clear().
@param[in,out]	space	tablespace
@param[in,out]	mtr	mini-transaction */
void
fil_names_dirty_and_write(
	fil_space_t*	space,
	mtr_t*		mtr)
{
	ut_ad(log_mutex_own());
	ut_d(fil_space_validate_for_mtr_commit(space));
	ut_ad(space->max_lsn == log_sys->lsn);

	UT_LIST_ADD_LAST(fil_system->named_spaces, space);
	fil_names_write(space, mtr);

	DBUG_EXECUTE_IF("fil_names_write_bogus",
			{
				char bogus_name[] = "./test/bogus file.ibd";
				os_normalize_path_for_win(bogus_name);
				fil_name_write(
					SRV_LOG_SPACE_FIRST_ID, 0,
					bogus_name, mtr);
			});
}

/** On a log checkpoint, reset fil_names_dirty_and_write() flags
and write out MLOG_FILE_NAME and MLOG_CHECKPOINT if needed.
@param[in]	lsn		checkpoint LSN
@param[in]	do_write	whether to always write MLOG_CHECKPOINT
@return whether anything was written to the redo log
@retval false	if no flags were set and nothing written
@retval true	if anything was written to the redo log */
bool
fil_names_clear(
	lsn_t	lsn,
	bool	do_write)
{
	mtr_t	mtr;

	ut_ad(log_mutex_own());

	if (log_sys->append_on_checkpoint) {
		mtr_write_log(log_sys->append_on_checkpoint);
		do_write = true;
	}

	mtr.start();

	for (fil_space_t* space = UT_LIST_GET_FIRST(fil_system->named_spaces);
	     space != NULL; ) {
		fil_space_t*	next = UT_LIST_GET_NEXT(named_spaces, space);

		ut_ad(space->max_lsn > 0);
		if (space->max_lsn < lsn) {
			/* The tablespace was last dirtied before the
			checkpoint LSN. Remove it from the list, so
			that if the tablespace is not going to be
			modified any more, subsequent checkpoints will
			avoid calling fil_names_write() on it. */
			space->max_lsn = 0;
			UT_LIST_REMOVE(fil_system->named_spaces, space);
		}

		/* max_lsn is the last LSN where fil_names_dirty_and_write()
		was called. If we kept track of "min_lsn" (the first LSN
		where max_lsn turned nonzero), we could avoid the
		fil_names_write() call if min_lsn > lsn. */

		fil_names_write(space, &mtr);
		do_write = true;

		space = next;
	}

	if (do_write) {
		mtr.commit_checkpoint(lsn);
	} else {
		ut_ad(!mtr.has_modifications());
	}

	return(do_write);
}

/** Truncate a single-table tablespace. The tablespace must be cached
in the memory cache.
@param space_id			space id
@param dir_path			directory path
@param tablename		the table name in the usual
				databasename/tablename format of InnoDB
@param flags			tablespace flags
@param trunc_to_default		truncate to default size if tablespace
				is being newly re-initialized.
@return DB_SUCCESS or error */
dberr_t
truncate_t::truncate(
/*=================*/
	ulint		space_id,
	const char*	dir_path,
	const char*	tablename,
	ulint		flags,
	bool		trunc_to_default)
{
	dberr_t		err = DB_SUCCESS;
	char*		path;
	bool		has_data_dir = FSP_FLAGS_HAS_DATA_DIR(flags);

	ut_a(!is_system_tablespace(space_id));

	if (has_data_dir) {
		ut_ad(dir_path != NULL);

		path = fil_make_filepath(dir_path, tablename, IBD, true);

	} else {
		path = fil_make_filepath(NULL, tablename, IBD, false);
	}

	if (path == NULL) {
		return(DB_OUT_OF_MEMORY);
	}

	mutex_enter(&fil_system->mutex);

	fil_space_t*	space = fil_space_get_by_id(space_id);

	/* The following code must change when InnoDB supports
	multiple datafiles per tablespace. */
	ut_a(UT_LIST_GET_LEN(space->chain) == 1);

	fil_node_t*	node = UT_LIST_GET_FIRST(space->chain);

	if (trunc_to_default) {
		space->size = node->size = FIL_IBD_FILE_INITIAL_SIZE;
	}

	const bool already_open = node->is_open;

	if (!already_open) {

		bool	ret;

		node->handle = os_file_create_simple_no_error_handling(
			innodb_data_file_key, path, OS_FILE_OPEN,
			OS_FILE_READ_WRITE,
			fsp_is_system_temporary(space_id)
			? false : srv_read_only_mode, &ret);

		if (!ret) {
			ib::error() << "Failed to open tablespace file "
				<< path << ".";

			ut_free(path);

			return(DB_ERROR);
		}

		node->is_open = true;
	}

	os_offset_t	trunc_size = trunc_to_default
		? FIL_IBD_FILE_INITIAL_SIZE
		: space->size;

	const bool success = os_file_truncate(
		path, node->handle, trunc_size * UNIV_PAGE_SIZE);

	if (!success) {
		ib::error() << "Cannot truncate file " << path
			<< " in TRUNCATE TABLESPACE.";
		err = DB_ERROR;
	}

	space->stop_new_ops = false;
	space->is_being_truncated = false;

	/* If we opened the file in this function, close it. */
	if (!already_open) {
		bool	closed = os_file_close(node->handle);

		if (!closed) {

			ib::error() << "Failed to close tablespace file "
				<< path << ".";

			err = DB_ERROR;
		} else {
			node->is_open = false;
		}
	}

	mutex_exit(&fil_system->mutex);

	ut_free(path);

	return(err);
}

/**
Note that the file system where the file resides doesn't support PUNCH HOLE.
Called from AIO handlers when IO returns DB_IO_NO_PUNCH_HOLE
@param[in,out]	node		Node to set */
void
fil_no_punch_hole(fil_node_t* node)
{
	node->punch_hole = false;
}

/** Set the compression type for the tablespace
@param[in] space		Space ID of tablespace for which to set
@param[in] algorithm		Text representation of the algorithm
@return DB_SUCCESS or error code */
dberr_t
fil_set_compression(
	ulint		space_id,
	const char*	algorithm)
{
	ut_ad(!is_system_or_undo_tablespace(space_id));

	if (is_shared_tablespace(space_id)) {

		return(DB_IO_NO_PUNCH_HOLE_TABLESPACE);
	}

	dberr_t		err;
	Compression	compression;

	if (algorithm == NULL || strlen(algorithm) == 0) {

#ifndef UNIV_DEBUG
		compression.m_type = Compression::NONE;
#else
		compression.m_type = static_cast<Compression::Type>(
			srv_debug_compress);

		switch (compression.m_type) {
		case Compression::LZ4:
		case Compression::NONE:
		case Compression::ZLIB:
			break;

		default:
			ut_error;
		}

#endif /* UNIV_DEBUG */

		err = DB_SUCCESS;

	} else {

		err = Compression::check(algorithm, &compression);

		ut_ad(err == DB_SUCCESS || err == DB_UNSUPPORTED);
	}

	fil_space_t*	space = fil_space_get(space_id);

	if (space == NULL) {

		err = DB_NOT_FOUND;

	} else {

		space->compression_type = compression.m_type;

		if (space->compression_type != Compression::NONE
		    && err == DB_SUCCESS) {

			const fil_node_t* node;

			node = UT_LIST_GET_FIRST(space->chain);

			if (!node->punch_hole) {

				return(DB_IO_NO_PUNCH_HOLE_FS);
			}
		}
	}

	return(err);
}

/** Get the compression algorithm for a tablespace.
@param[in]	space_id	Space ID to check
@return the compression algorithm */
Compression::Type
fil_get_compression(
	ulint	space_id)
{
	fil_space_t*	space = fil_space_get(space_id);

	return(space == NULL ? Compression::NONE : space->compression_type);
}

/** Build the basic folder name from the path and length provided
@param[in]	path	pathname (may also include the file basename)
@param[in]	len	length of the path, in bytes */
void
Folder::make_path(const char* path, size_t len)
{
	if (is_absolute_path(path)) {
		m_folder = mem_strdupl(path, len);
		m_folder_len = len;
	}
	else {
		size_t n = 2 + len + strlen(fil_path_to_mysql_datadir);
		m_folder = static_cast<char*>(ut_malloc_nokey(n));
		m_folder_len = 0;

		if (path != fil_path_to_mysql_datadir) {
			/* Put the mysqld datadir into m_folder first. */
			ut_ad(fil_path_to_mysql_datadir[0] != '\0');
			m_folder_len = strlen(fil_path_to_mysql_datadir);
			memcpy(m_folder, fil_path_to_mysql_datadir,
			       m_folder_len);
			if (m_folder[m_folder_len] != OS_PATH_SEPARATOR) {
				m_folder[m_folder_len++] = OS_PATH_SEPARATOR;
			}
		}

		/* Append the path. */
		memcpy(m_folder + m_folder_len, path, len);
		m_folder_len += len;
		m_folder[m_folder_len] = '\0';
	}

	os_normalize_path(m_folder);
}

/** Resolve a relative path in m_folder to an absolute path
in m_abs_path setting m_abs_len. */
void
Folder::make_abs_path()
{
	my_realpath(m_abs_path, m_folder, MYF(0));
	m_abs_len = strlen(m_abs_path);

	ut_ad(m_abs_len + 1 < sizeof(m_abs_path));

	/* Folder::related_to() needs a trailing separator. */
	if (m_abs_path[m_abs_len - 1] != OS_PATH_SEPARATOR) {
		m_abs_path[m_abs_len] = OS_PATH_SEPARATOR;
		m_abs_path[++m_abs_len] = '\0';
	}
}

/** Constructor
@param[in]	path	pathname (may also include the file basename)
@param[in]	len	length of the path, in bytes */
Folder::Folder(const char* path, size_t len)
{
	make_path(path, len);
	make_abs_path();
}

/** Assignment operator
@param[in]	folder	folder string provided */
class Folder&
Folder::operator=(const char* path)
{
	ut_free(m_folder);
	make_path(path, strlen(path));
	make_abs_path();

	return(*this);
}

/** Determine if two folders are equal
@param[in]	other	folder to compare to
@return whether the folders are equal */
bool Folder::operator==(const Folder& other) const
{
	return(m_abs_len == other.m_abs_len
	       && !memcmp(m_abs_path, other.m_abs_path, m_abs_len));
}

/** Determine this folder is a child of another folder.
@param[in]	other	folder to compare to
@return whether this is a (grand)parent of the other folder */
bool Folder::is_child_of(const Folder& other) const
{
	return(m_abs_len > other.m_abs_len
	       && (!memcmp(other.m_abs_path, m_abs_path, other.m_abs_len)));
}

/** Determine if the directory referenced by m_folder exists.
@return whether the directory exists */
bool
Folder::exists()
{
	bool		exists;
	os_file_type_t	type;

#ifdef _WIN32
	/* Temporarily strip the trailing_separator since it will
	cause _stat64() to fail on Windows */
	size_t	len = strlen(m_abs_path);
	if (m_abs_path[m_abs_len - 1] == OS_PATH_SEPARATOR) {
		m_abs_path[m_abs_len - 1] = '\0';
	}
#endif /* WIN32 */

	bool ret = os_file_status(m_abs_path, &exists, &type);

#ifdef _WIN32
	/* Put the separator back on. */
	if (m_abs_path[m_abs_len - 1] == '\0') {
		m_abs_path[m_abs_len - 1] = OS_PATH_SEPARATOR;
	}
#endif /* WIN32 */

	return(ret && exists && type == OS_FILE_TYPE_DIR);
}

/* Unit Tests */
#ifdef UNIV_COMPILE_TEST_FUNCS
#define MF  fil_make_filepath
#define DISPLAY ib::info() << path
void
test_make_filepath()
{
	char* path;
	const char* long_path =
		"this/is/a/very/long/path/including/a/very/"
		"looooooooooooooooooooooooooooooooooooooooooooooooo"
		"oooooooooooooooooooooooooooooooooooooooooooooooooo"
		"oooooooooooooooooooooooooooooooooooooooooooooooooo"
		"oooooooooooooooooooooooooooooooooooooooooooooooooo"
		"oooooooooooooooooooooooooooooooooooooooooooooooooo"
		"oooooooooooooooooooooooooooooooooooooooooooooooooo"
		"oooooooooooooooooooooooooooooooooooooooooooooooooo"
		"oooooooooooooooooooooooooooooooooooooooooooooooooo"
		"oooooooooooooooooooooooooooooooooooooooooooooooooo"
		"oooooooooooooooooooooooooooooooooooooooooooooooong"
		"/folder/name";
	path = MF("/this/is/a/path/with/a/filename", NULL, IBD, false); DISPLAY;
	path = MF("/this/is/a/path/with/a/filename", NULL, ISL, false); DISPLAY;
	path = MF("/this/is/a/path/with/a/filename", NULL, CFG, false); DISPLAY;
	path = MF("/this/is/a/path/with/a/filename.ibd", NULL, IBD, false); DISPLAY;
	path = MF("/this/is/a/path/with/a/filename.ibd", NULL, IBD, false); DISPLAY;
	path = MF("/this/is/a/path/with/a/filename.dat", NULL, IBD, false); DISPLAY;
	path = MF(NULL, "tablespacename", NO_EXT, false); DISPLAY;
	path = MF(NULL, "tablespacename", IBD, false); DISPLAY;
	path = MF(NULL, "dbname/tablespacename", NO_EXT, false); DISPLAY;
	path = MF(NULL, "dbname/tablespacename", IBD, false); DISPLAY;
	path = MF(NULL, "dbname/tablespacename", ISL, false); DISPLAY;
	path = MF(NULL, "dbname/tablespacename", CFG, false); DISPLAY;
	path = MF(NULL, "dbname\\tablespacename", NO_EXT, false); DISPLAY;
	path = MF(NULL, "dbname\\tablespacename", IBD, false); DISPLAY;
	path = MF("/this/is/a/path", "dbname/tablespacename", IBD, false); DISPLAY;
	path = MF("/this/is/a/path", "dbname/tablespacename", IBD, true); DISPLAY;
	path = MF("./this/is/a/path", "dbname/tablespacename.ibd", IBD, true); DISPLAY;
	path = MF("this\\is\\a\\path", "dbname/tablespacename", IBD, true); DISPLAY;
	path = MF("/this/is/a/path", "dbname\\tablespacename", IBD, true); DISPLAY;
	path = MF(long_path, NULL, IBD, false); DISPLAY;
	path = MF(long_path, "tablespacename", IBD, false); DISPLAY;
	path = MF(long_path, "tablespacename", IBD, true); DISPLAY;
}
#endif /* UNIV_COMPILE_TEST_FUNCS */
/* @} */<|MERGE_RESOLUTION|>--- conflicted
+++ resolved
@@ -3497,6 +3497,7 @@
 	byte*		buf2;
 	byte*		page;
 	bool		success;
+	bool		has_shared_space = FSP_FLAGS_GET_SHARED(flags);
 	fil_space_t*	space = NULL;
 
 	ut_ad(!is_system_tablespace(space_id));
@@ -3703,32 +3704,7 @@
 		return(DB_ERROR);
 	}
 
-<<<<<<< HEAD
 	space = fil_space_create(name, space_id, flags, FIL_TYPE_TABLESPACE);
-=======
-	if (has_data_dir || has_shared_space) {
-		/* Make the ISL file if it is not in the default location. */
-		const char* basename =
-			has_data_dir ? name : base_name(path);
-		err = RemoteDatafile::create_link_file(basename, path,
-						       has_shared_space);
-		if (err != DB_SUCCESS) {
-			os_file_close(file);
-			os_file_delete(innodb_data_file_key, path);
-			return(err);
-		}
-	}
-
-	space = fil_space_create(name, space_id, flags, is_temp
-				 ? FIL_TYPE_TEMPORARY : FIL_TYPE_TABLESPACE);
-
-	if (!fil_node_create_low(
-			path, size, space, false, punch_hole, atomic_write)) {
-
-		err = DB_ERROR;
-		goto error_exit_1;
-	}
->>>>>>> ade3568a
 
 	err = fil_node_create_low(
 		path, size, space, false, punch_hole, atomic_write)
@@ -3783,34 +3759,16 @@
 	const char*	space_name,
 	const char*	path_in)
 {
-<<<<<<< HEAD
 	Datafile	df;
 
-=======
-	dberr_t		err = DB_SUCCESS;
-	bool		dict_filepath_same_as_default = false;
-	bool		link_file_found = false;
-	bool		link_file_is_bad = false;
-	bool		is_shared = FSP_FLAGS_GET_SHARED(flags);
-	Datafile	df_default;	/* default location */
-	Datafile	df_dict;	/* dictionary location */
-	RemoteDatafile	df_remote;	/* remote location */
-	ulint		tablespaces_found = 0;
-	ulint		valid_tablespaces_found = 0;
-
-	ut_ad(!fix_dict || rw_lock_own(dict_operation_lock, RW_LOCK_X));
-
-	ut_ad(!fix_dict || mutex_own(&dict_sys->mutex));
->>>>>>> ade3568a
 	ut_ad(fil_type_is_data(purpose));
 
 	if (!fsp_flags_is_valid(flags)) {
 		return(DB_CORRUPTION);
 	}
 
-<<<<<<< HEAD
-	df.init(space_name, 0, 0);
-	df.make_filepath(NULL);
+	df.init(space_name, flags);
+	df.make_filepath(NULL, space_name, IBD);
 
 	if (path_in) {
 		df.set_filepath(path_in);
@@ -3822,91 +3780,6 @@
 	} else {
 		ut_ad(!df.is_open());
 		return(DB_CORRUPTION);
-=======
-	df_default.init(space_name, flags);
-	df_dict.init(space_name, flags);
-	df_remote.init(space_name, flags);
-
-	/* Discover the correct file by looking in three possible locations
-	while avoiding unecessary effort. */
-
-	if (is_shared) {
-		/* Shared tablespaces will have a path_in since the filename
-		is not generated from the tablespace name. Use the basename
-		from this path_in with the default datadir as a filepath to
-		the default location */
-		ut_a(path_in);
-		const char*	sep = strrchr(path_in, OS_PATH_SEPARATOR);
-		const char*	basename = (sep == NULL) ? path_in : &sep[1];
-		df_default.make_filepath(NULL, basename, IBD);
-
-		/* Always validate shared tablespaces. */
-		validate = true;
-
-		/* Set the ISL filepath in the default location. */
-		df_remote.set_link_filepath(path_in);
-	} else {
-		/* We will always look for an ibd in the default location. */
-		df_default.make_filepath(NULL, space_name, IBD);
-	}
-
-	/* Look for a filepath embedded in an ISL where the default file
-	would be. */
-	if (df_remote.open_read_only(true) == DB_SUCCESS) {
-		ut_ad(df_remote.is_open());
-
-		/* Always validate a file opened from an ISL pointer */
-		validate = true;
-		++tablespaces_found;
-		link_file_found = true;
-	} else if (df_remote.filepath() != NULL) {
-		/* An ISL file was found but contained a bad filepath in it.
-		Better validate anything we do find. */
-		validate = true;
-	}
-
-	/* Attempt to open the tablespace at the dictionary filepath. */
-	if (path_in) {
-		if (df_default.same_filepath_as(path_in)) {
-			dict_filepath_same_as_default = true;
-		} else {
-			/* Dict path is not the default path. Always validate
-			remote files. If default is opened, it was moved. */
-			validate = true;
-
-			df_dict.set_filepath(path_in);
-			if (df_dict.open_read_only(true) == DB_SUCCESS) {
-				ut_ad(df_dict.is_open());
-				++tablespaces_found;
-			}
-		}
-	}
-
-	/* Always look for a file at the default location. But don't log
-	an error if the tablespace is already open in remote or dict. */
-	ut_a(df_default.filepath());
-	const bool	strict = (tablespaces_found == 0);
-	if (df_default.open_read_only(strict) == DB_SUCCESS) {
-		ut_ad(df_default.is_open());
-		++tablespaces_found;
-	}
-
-	/* Check if multiple locations point to the same file. */
-	if (tablespaces_found > 1 && df_default.same_as(df_remote)) {
-		/* A link file was found with the default path in it.
-		Use the default path and delete the link file. */
-		--tablespaces_found;
-		df_remote.delete_link_file();
-		df_remote.close();
-	}
-	if (tablespaces_found > 1 && df_default.same_as(df_dict)) {
-		--tablespaces_found;
-		df_dict.close();
-	}
-	if (tablespaces_found > 1 && df_remote.same_as(df_dict)) {
-		--tablespaces_found;
-		df_dict.close();
->>>>>>> ade3568a
 	}
 
 #if !defined(NO_FALLOCATE) && defined(UNIV_LINUX)
@@ -3925,176 +3798,16 @@
 		return(DB_CORRUPTION);
 	}
 
-<<<<<<< HEAD
 	fil_space_t*	space = fil_space_create(
 		space_name, id, flags, purpose);
 
 	/* We do not measure the size of the file, that is why
 	we pass the 0 below */
-=======
-	/* Do not open any tablespaces if more than one tablespace with
-	the correct space ID and flags were found. */
-	if (tablespaces_found > 1) {
-		ib::error() << "A tablespace for `" << space_name
-			<< "` has been found in multiple places;";
-
-		if (df_default.is_open()) {
-			ib::error() << "Default location: "
-				<< df_default.filepath()
-				<< ", Space ID=" << df_default.space_id()
-				<< ", Flags=" << df_default.flags();
-		}
-		if (df_remote.is_open()) {
-			ib::error() << "Remote location: "
-				<< df_remote.filepath()
-				<< ", Space ID=" << df_remote.space_id()
-				<< ", Flags=" << df_remote.flags();
-		}
-		if (df_dict.is_open()) {
-			ib::error() << "Dictionary location: "
-				<< df_dict.filepath()
-				<< ", Space ID=" << df_dict.space_id()
-				<< ", Flags=" << df_dict.flags();
-		}
-
-		/* Force-recovery will allow some tablespaces to be
-		skipped by REDO if there was more than one file found.
-		Unlike during the REDO phase of recovery, we now know
-		if the tablespace is valid according to the dictionary,
-		which was not available then. So if we did not force
-		recovery and there is only one good tablespace, ignore
-		any bad tablespaces. */
-		if (valid_tablespaces_found > 1 || srv_force_recovery > 0) {
-			ib::error() << "Will not open tablespace `"
-				<< space_name << "`";
-
-			/* If the file is not open it cannot be valid. */
-			ut_ad(df_default.is_open() || !df_default.is_valid());
-			ut_ad(df_dict.is_open()    || !df_dict.is_valid());
-			ut_ad(df_remote.is_open()  || !df_remote.is_valid());
-
-			/* Having established that, this is an easy way to
-			look for corrupted data files. */
-			if (df_default.is_open() != df_default.is_valid()
-			    || df_dict.is_open() != df_dict.is_valid()
-			    || df_remote.is_open() != df_remote.is_valid()) {
-				return(DB_CORRUPTION);
-			}
-			return(DB_ERROR);
-		}
-
-		/* There is only one valid tablespace found and we did
-		not use srv_force_recovery during REDO.  Use this one
-		tablespace and clean up invalid tablespace pointers */
-		if (df_default.is_open() && !df_default.is_valid()) {
-			df_default.close();
-			tablespaces_found--;
-		}
-		if (df_dict.is_open() && !df_dict.is_valid()) {
-			df_dict.close();
-			/* Leave dict.filepath so that SYS_DATAFILES
-			can be corrected below. */
-			tablespaces_found--;
-		}
-		if (df_remote.is_open() && !df_remote.is_valid()) {
-			df_remote.close();
-			tablespaces_found--;
-			link_file_is_bad = true;
-		}
-	}
-
-	/* At this point, there should be only one filepath. */
-	ut_a(tablespaces_found == 1);
-	ut_a(valid_tablespaces_found == 1);
-
-	/* Only fix the dictionary at startup when there is only one thread.
-	Calls to dict_load_table() can be done while holding other latches. */
-	if (!fix_dict) {
-		goto skip_validate;
-	}
-
-	/* We may need to update what is stored in SYS_DATAFILES or
-	SYS_TABLESPACES or adjust the link file.  Since a failure to
-	update SYS_TABLESPACES or SYS_DATAFILES does not prevent opening
-	and using the tablespace either this time or the next, we do not
-	check the return code or fail to open the tablespace. But if it
-	fails, dict_update_filepath() will issue a warning to the log. */
-	if (df_dict.filepath()) {
-		ut_ad(path_in != NULL);
-		ut_ad(df_dict.same_filepath_as(path_in));
-
-		if (df_remote.is_open()) {
-			if (!df_remote.same_filepath_as(path_in)) {
-				dict_update_filepath(id, df_remote.filepath());
-			}
-
-		} else if (df_default.is_open()) {
-			ut_ad(!dict_filepath_same_as_default);
-			dict_update_filepath(id, df_default.filepath());
-			if (link_file_is_bad) {
-				RemoteDatafile::delete_link_file(space_name);
-			}
-
-		} else if (!is_shared
-			   && (!link_file_found || link_file_is_bad)) {
-			ut_ad(df_dict.is_open());
-			/* Fix the link file if we got our filepath
-			from the dictionary but a link file did not
-			exist or it did not point to a valid file. */
-			RemoteDatafile::delete_link_file(space_name);
-			RemoteDatafile::create_link_file(
-				space_name, df_dict.filepath());
-		}
->>>>>>> ade3568a
 
 	if (NULL == fil_node_create_low(
 		    df.filepath(), 0, space, false, true, atomic_write)) {
 
-<<<<<<< HEAD
 		return(DB_ERROR);
-=======
-		} else if (path_in == NULL) {
-			/* SYS_DATAFILES record for this space ID
-			was not found. */
-			dict_replace_tablespace_and_filepath(
-				id, space_name, df_remote.filepath(), flags);
-		}
-
-	} else if (df_default.is_open()) {
-		/* We opened the tablespace in the default location.
-		SYS_DATAFILES.PATH needs to be updated if it is different
-		from this default path or if the SYS_DATAFILES.PATH was not
-		supplied and it should have been. Also update the dictionary
-		if we found an ISL file (since !df_remote.is_open).  Since
-		path_in is not suppled for file-per-table, we must assume
-		that it matched the ISL. */
-		if ((path_in != NULL && !dict_filepath_same_as_default)
-		    || (path_in == NULL
-		        && (DICT_TF_HAS_DATA_DIR(flags)
-		            || DICT_TF_HAS_SHARED_SPACE(flags)))
-		    || df_remote.filepath() != NULL) {
-			dict_replace_tablespace_and_filepath(
-				id, space_name, df_default.filepath(), flags);
-		}
-	}
-
-skip_validate:
-	if (err == DB_SUCCESS) {
-		fil_space_t*	space = fil_space_create(
-			space_name, id, flags, purpose);
-
-		/* We do not measure the size of the file, that is why
-		we pass the 0 below */
-
-		if (fil_node_create_low(
-			    df_remote.is_open() ? df_remote.filepath() :
-			    df_dict.is_open() ? df_dict.filepath() :
-			    df_default.filepath(), 0, space, false,
-			    true, atomic_write) == NULL) {
-
-			err = DB_ERROR;
-		}
->>>>>>> ade3568a
 	}
 
 	return(DB_SUCCESS);
