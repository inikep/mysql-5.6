--- conflicted
+++ resolved
@@ -5495,23 +5495,9 @@
 
 				space->is_in_unflushed_spaces = false;
 
-<<<<<<< HEAD
-					UT_LIST_REMOVE(
-						fil_system->unflushed_spaces,
-						space);
-				}
-			}
-
-			if (space->purpose == FIL_TABLESPACE) {
-				fil_n_pending_tablespace_flushes--;
-			} else {
-				fil_n_pending_log_flushes--;
-=======
 				UT_LIST_REMOVE(
-					unflushed_spaces,
 					fil_system->unflushed_spaces,
 					space);
->>>>>>> dab365ab
 			}
 		}
 
