--- conflicted
+++ resolved
@@ -276,10 +276,7 @@
 	dict/dict0load.cc
 	dict/dict0mem.cc
 	dict/dict0stats.cc
-<<<<<<< HEAD
-=======
 	dict/dict0stats_bg.cc
->>>>>>> b7fc4388
 	dyn/dyn0dyn.cc
 	eval/eval0eval.cc
 	eval/eval0proc.cc
