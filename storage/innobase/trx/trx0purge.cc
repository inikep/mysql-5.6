--- conflicted
+++ resolved
@@ -31,7 +31,6 @@
 #include "trx0purge.ic"
 #endif
 
-<<<<<<< HEAD
 #include "fsp0fsp.h"
 #include "mach0data.h"
 #include "trx0rseg.h"
@@ -49,24 +48,6 @@
 #include "srv0mon.h"
 #include "mtr0log.h"
 #include "srv0space.h"
-=======
-#include "fsp0fsp.h"
-#include "fut0fut.h"
-#include "mach0data.h"
-#include "mtr0log.h"
-#include "os0thread.h"
-#include "que0que.h"
-#include "read0read.h"
-#include "row0purge.h"
-#include "row0upd.h"
-#include "srv0mon.h"
-#include "srv0srv.h"
-#include "srv0start.h"
-#include "trx0rec.h"
-#include "trx0roll.h"
-#include "trx0rseg.h"
-#include "trx0trx.h"
->>>>>>> 2f5f3cd3
 
 /** Maximum allowable purge history length.  <=0 means 'infinite'. */
 ulong		srv_max_purge_lag = 0;
