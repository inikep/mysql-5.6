--- conflicted
+++ resolved
@@ -46,14 +46,12 @@
 };
 
 //map t_basic domain object
-var annotations = new mynode.Annotations();
-annotations.strict(true);
-var tablemapping = annotations.newTableMapping("test.t_basic");
+var tablemapping = new mynode.TableMapping("test.t_basic");
 tablemapping.mapField("id");
 tablemapping.mapField("age");
 tablemapping.mapField("name");
 tablemapping.mapField("magic");
-annotations.mapClass(global.t_basic, tablemapping);
+tablemapping.applyToClass(global.t_basic);
 
 /** Verify the instance or append an error message to the test case */
 global.verify_t_basic = function(err, instance, id, testCase, domainObject) {
@@ -128,26 +126,4 @@
       testCase.failOnError();
     });
   }
-};
-<<<<<<< HEAD
-
-/** Open a session or fail the test case */
-global.fail_openSession = function(testCase, callback) {
-  var properties = global.test_conn_properties;
-  var tablemapping = new mynode.TableMapping("test.t_basic");
-  tablemapping.mapField("id");
-  tablemapping.mapField("age");
-  tablemapping.mapField("name");
-  tablemapping.mapField("magic");
-  tablemapping.applyToClass(global.t_basic);
-  mynode.openSession(properties, tablemapping, function(err, session) {
-    if (err) {
-      testCase.fail(err);
-      return;
-    }
-    testCase.session = session;
-    callback(session, testCase);
- });
-};
-=======
->>>>>>> c0a3f29c
+};