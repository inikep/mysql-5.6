--- conflicted
+++ resolved
@@ -2061,11 +2061,7 @@
   snprintf socket stpcpy strcasecmp strerror strsignal strnlen strpbrk strstr \
   strtol strtoll strtoul strtoull tell tempnam thr_setconcurrency vidattr \
   backtrace backtrace_symbols backtrace_symbols_fd \
-<<<<<<< HEAD
-  posix_fallocate posix_memalign memalign sysconf)
-=======
-  posix_fallocate posix_memalign memalign directio)
->>>>>>> 5d02fc6c
+  posix_fallocate posix_memalign memalign sysconf directio)
 
 #
 #
