--- conflicted
+++ resolved
@@ -1513,10 +1513,6 @@
   LEX_STRING comment, ident;
   LEX_USER *grant_user;
   XID *xid;
-<<<<<<< HEAD
-  uchar* yacc_yyss, *yacc_yyvs;
-=======
->>>>>>> 504f7e2d
   THD *thd;
 
   /* maintain a list of used plugins for this LEX */
@@ -1869,13 +1865,13 @@
     Bison internal state stack, yyss, when dynamically allocated using
     my_yyoverflow().
   */
-  gptr yacc_yyss;
+  uchar *yacc_yyss;
 
   /**
     Bison internal semantic value stack, yyvs, when dynamically allocated using
     my_yyoverflow().
   */
-  gptr yacc_yyvs;
+  uchar *yacc_yyvs;
 
   /*
     TODO: move more attributes from the LEX structure here.
