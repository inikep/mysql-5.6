/* Copyright (c) 2000, 2020, Oracle and/or its affiliates. All rights reserved.

  This program is free software; you can redistribute it and/or modify
  it under the terms of the GNU General Public License, version 2.0,
  as published by the Free Software Foundation.

  This program is also distributed with certain software (including
  but not limited to OpenSSL) that is licensed under separate terms,
  as designated in a particular file or component or in included license
  documentation.  The authors of MySQL hereby grant you an additional
  permission to link the program and your derivative works with the
  separately licensed software that they have included with MySQL.

  This program is distributed in the hope that it will be useful,
  but WITHOUT ANY WARRANTY; without even the implied warranty of
  MERCHANTABILITY or FITNESS FOR A PARTICULAR PURPOSE.  See the
  GNU General Public License, version 2.0, for more details.

  You should have received a copy of the GNU General Public License
  along with this program; if not, write to the Free Software
  Foundation, Inc., 51 Franklin St, Fifth Floor, Boston, MA 02110-1301  USA */

/**
  @file

  @brief Optimize query expressions: Make optimal table join order, select
         optimal access methods per table, apply grouping, sorting and
         limit processing.

  @defgroup Query_Optimizer  Query Optimizer
  @{
*/

#include "sql/sql_optimizer.h"

#include <limits.h>
#include <algorithm>
#include <atomic>
#include <new>
#include <string>
#include <utility>
#include <vector>

#include "field_types.h"  // enum_field_types
#include "ft_global.h"
#include "m_ctype.h"
#include "memory_debugging.h"
#include "my_bit.h"  // my_count_bits
#include "my_bitmap.h"
#include "my_compiler.h"
#include "my_dbug.h"
#include "my_inttypes.h"
#include "my_macros.h"
#include "my_sqlcommand.h"
#include "my_sys.h"
#include "mysql/udf_registration_types.h"
#include "mysql_com.h"
#include "mysqld_error.h"
#include "sql/abstract_query_plan.h"  // Join_plan
#include "sql/basic_row_iterators.h"
#include "sql/check_stack.h"
#include "sql/current_thd.h"
#include "sql/debug_sync.h"  // DEBUG_SYNC
#include "sql/derror.h"      // ER_THD
#include "sql/enum_query_type.h"
#include "sql/error_handler.h"  // Functional_index_error_handler
#include "sql/handler.h"
#include "sql/item.h"
#include "sql/item_cmpfunc.h"
#include "sql/item_func.h"
#include "sql/item_row.h"
#include "sql/item_subselect.h"
#include "sql/item_sum.h"  // Item_sum
#include "sql/key.h"
#include "sql/key_spec.h"
#include "sql/lock.h"    // mysql_unlock_some_tables
#include "sql/mysqld.h"  // stage_optimizing
#include "sql/nested_join.h"
#include "sql/opt_costmodel.h"
#include "sql/opt_explain.h"  // join_type_str
#include "sql/opt_hints.h"    // hint_table_state
#include "sql/opt_range.h"    // QUICK_SELECT_I
#include "sql/opt_trace.h"    // Opt_trace_object
#include "sql/opt_trace_context.h"
#include "sql/parse_tree_node_base.h"
#include "sql/parser_yystype.h"
#include "sql/query_options.h"
#include "sql/query_result.h"
#include "sql/sql_base.h"  // init_ftfuncs
#include "sql/sql_bitmap.h"
#include "sql/sql_class.h"
#include "sql/sql_const.h"
#include "sql/sql_const_folding.h"
#include "sql/sql_error.h"
#include "sql/sql_join_buffer.h"  // JOIN_CACHE
#include "sql/sql_planner.h"      // calculate_condition_filter
#include "sql/sql_test.h"         // print_where
#include "sql/sql_tmp_table.h"
#include "sql/system_variables.h"
#include "sql/table.h"
#include "sql/thd_raii.h"
#include "sql/timing_iterator.h"
#include "sql/window.h"
#include "sql_string.h"
#include "template_utils.h"

using std::max;
using std::min;

const char *antijoin_null_cond = "<ANTIJOIN-NULL>";

static bool optimize_semijoin_nests_for_materialization(JOIN *join);
static void calculate_materialization_costs(JOIN *join, TABLE_LIST *sj_nest,
                                            uint n_tables,
                                            Semijoin_mat_optimize *sjm);
static bool make_join_select(JOIN *join, Item *item);
static bool list_contains_unique_index(JOIN_TAB *tab,
                                       bool (*find_func)(Field *, void *),
                                       void *data);
static bool find_field_in_item_list(Field *field, void *data);
static bool find_field_in_order_list(Field *field, void *data);
static TABLE *get_sort_by_table(ORDER *a, ORDER *b, TABLE_LIST *tables);
static void trace_table_dependencies(Opt_trace_context *trace,
                                     JOIN_TAB *join_tabs, uint table_count);
static bool update_ref_and_keys(THD *thd, Key_use_array *keyuse,
                                JOIN_TAB *join_tab, uint tables, Item *cond,
                                table_map normal_tables, SELECT_LEX *select_lex,
                                SARGABLE_PARAM **sargables);
static bool pull_out_semijoin_tables(JOIN *join);
static void add_loose_index_scan_and_skip_scan_keys(JOIN *join,
                                                    JOIN_TAB *join_tab);
static ha_rows get_quick_record_count(THD *thd, JOIN_TAB *tab, ha_rows limit);
static bool only_eq_ref_tables(JOIN *join, ORDER *order, table_map tables,
                               table_map *cached_eq_ref_tables,
                               table_map *eq_ref_tables);
static bool setup_join_buffering(JOIN_TAB *tab, JOIN *join, uint no_jbuf_after);

static bool test_if_skip_sort_order(JOIN_TAB *tab, ORDER_with_src &order,
                                    ha_rows select_limit, const bool no_changes,
                                    const Key_map *map, int *best_idx);

static Item_func_match *test_if_ft_index_order(ORDER *order);

static uint32 get_key_length_tmp_table(Item *item);
static bool can_switch_from_ref_to_range(THD *thd, JOIN_TAB *tab,
                                         enum_order ordering,
                                         bool recheck_range);

static bool has_not_null_predicate(Item *cond, Item_field *not_null_item);

JOIN::JOIN(THD *thd_arg, SELECT_LEX *select)
    : select_lex(select),
      unit(select->master_unit()),
      thd(thd_arg),
      // @todo Can this be substituted with select->is_explicitly_grouped()?
      grouped(select->is_explicitly_grouped()),
      // Inner tables may always be considered to be constant:
      const_table_map(INNER_TABLE_BIT),
      found_const_table_map(INNER_TABLE_BIT),
      // Needed in case optimizer short-cuts, set properly in
      // make_tmp_tables_info()
      fields(&select->fields_list),
      tmp_table_param(thd_arg->mem_root),
      lock(thd->lock),
      // @todo Can this be substituted with select->is_implicitly_grouped()?
      implicit_grouping(select->is_implicitly_grouped()),
      select_distinct(select->is_distinct()),
      keyuse_array(thd->mem_root),
      all_fields(select->all_fields),
      fields_list(select->fields_list),
      order(select->order_list.first, ESC_ORDER_BY),
      group_list(select->group_list.first, ESC_GROUP_BY),
      m_windows(select->m_windows),
      /*
        Those four members are meaningless before JOIN::optimize(), so force a
        crash if they are used before that.
      */
      where_cond(reinterpret_cast<Item *>(1)),
      having_cond(reinterpret_cast<Item *>(1)),
      having_for_explain(reinterpret_cast<Item *>(1)),
      tables_list(reinterpret_cast<TABLE_LIST *>(1)),
      current_ref_item_slice(REF_SLICE_SAVED_BASE),
      with_json_agg(select->json_agg_func_used()) {
  rollup_state = RollupState::NONE;
  if (select->order_list.first) explain_flags.set(ESC_ORDER_BY, ESP_EXISTS);
  if (select->group_list.first) explain_flags.set(ESC_GROUP_BY, ESP_EXISTS);
  if (select->is_distinct()) explain_flags.set(ESC_DISTINCT, ESP_EXISTS);
  if (m_windows.elements > 0) explain_flags.set(ESC_WINDOWING, ESP_EXISTS);
  // Calculate the number of groups
  for (ORDER *group = group_list.order; group; group = group->next)
    send_group_parts++;
}

bool JOIN::alloc_ref_item_slice(THD *thd_arg, int sliceno) {
  DBUG_ASSERT(sliceno > 0);
  DBUG_ASSERT(ref_items[sliceno].is_null());
  size_t count = ref_items[0].size();
  Item **slice = thd_arg->mem_root->ArrayAlloc<Item *>(count);
  if (slice == nullptr) return true;
  ref_items[sliceno] = Ref_item_array(slice, count);
  return false;
}

bool JOIN::alloc_indirection_slices() {
  const uint card = REF_SLICE_WIN_1 + m_windows.elements * 2;

  DBUG_ASSERT(ref_items == nullptr);
  ref_items =
      (Ref_item_array *)(*THR_MALLOC)->Alloc(sizeof(Ref_item_array) * card);
  if (ref_items == nullptr) return true;

  tmp_all_fields =
      (List<Item> *)(*THR_MALLOC)->Alloc(sizeof(List<Item>) * card);
  if (tmp_all_fields == nullptr) return true;

  tmp_fields_list =
      (List<Item> *)(*THR_MALLOC)->Alloc(sizeof(List<Item>) * card);
  if (tmp_fields_list == nullptr) return true;

  for (uint i = 0; i < card; i++) {
    ref_items[i].reset();
    tmp_all_fields[i].empty();
    tmp_fields_list[i].empty();
  }

  return false;
}

/**
  Optimizes one query block into a query execution plan (QEP.)

  This is the entry point to the query optimization phase. This phase
  applies both logical (equivalent) query rewrites, cost-based join
  optimization, and rule-based access path selection. Once an optimal
  plan is found, the member function creates/initializes all
  structures needed for query execution. The main optimization phases
  are outlined below:

    -# Logical transformations:
      - Outer to inner joins transformation.
      - Equality/constant propagation.
      - Partition pruning.
      - COUNT(*), MIN(), MAX() constant substitution in case of
        implicit grouping.
      - ORDER BY optimization.
    -# Perform cost-based optimization of table order and access path
       selection. See JOIN::make_join_plan()
    -# Post-join order optimization:
       - Create optimal table conditions from the where clause and the
         join conditions.
       - Inject outer-join guarding conditions.
       - Adjust data access methods after determining table condition
         (several times.)
       - Optimize ORDER BY/DISTINCT.
    -# Code generation
       - Set data access functions.
       - Try to optimize away sorting/distinct.
       - Setup temporary table usage for grouping and/or sorting.

  @retval false Success.
  @retval true Error, error code saved in member JOIN::error.
*/
bool JOIN::optimize() {
  DBUG_TRACE;

  uint no_jbuf_after = UINT_MAX;
  const bool has_windows = m_windows.elements != 0;

  DBUG_ASSERT(select_lex->leaf_table_count == 0 ||
              thd->lex->is_query_tables_locked() ||
              select_lex == unit->fake_select_lex);
  DBUG_ASSERT(tables == 0 && primary_tables == 0 &&
              tables_list == (TABLE_LIST *)1);

  // to prevent double initialization on EXPLAIN
  if (optimized) return false;

  Prepare_error_tracker tracker(thd);

  DEBUG_SYNC(thd, "before_join_optimize");

  THD_STAGE_INFO(thd, stage_optimizing);

  if (select_lex->first_execution) {
    /**
      @todo
      This query block didn't transform itself in SELECT_LEX::prepare(), so
      belongs to a parent query block. That parent, or its parents, had to
      transform us - it has not; maybe it is itself in prepare() and
      evaluating the present query block as an Item_subselect. Such evaluation
      in prepare() is expected to be a rare case to be eliminated in the
      future ("SET x=(subq)" is one such case; because it locks tables before
      prepare()).
    */
    if (select_lex->apply_local_transforms(thd, false)) return (error = 1);
  }

  Opt_trace_context *const trace = &thd->opt_trace;
  Opt_trace_object trace_wrapper(trace);
  Opt_trace_object trace_optimize(trace, "join_optimization");
  trace_optimize.add_select_number(select_lex->select_number);
  Opt_trace_array trace_steps(trace, "steps");

  count_field_types(select_lex, &tmp_table_param, all_fields, false, false);

  DBUG_ASSERT(tmp_table_param.sum_func_count == 0 || !group_list.empty() ||
              implicit_grouping);

  if (select_lex->olap == ROLLUP_TYPE && optimize_rollup())
    return true; /* purecov: inspected */

  if (alloc_func_list()) return true; /* purecov: inspected */

  if (select_lex->get_optimizable_conditions(thd, &where_cond, &having_cond))
    return true;

  set_optimized();

  tables_list = select_lex->leaf_tables;

  if (alloc_indirection_slices()) return true;

  // The base ref items from query block are assigned as JOIN's ref items
  ref_items[REF_SLICE_ACTIVE] = select_lex->base_ref_items;

  /* dump_TABLE_LIST_graph(select_lex, select_lex->leaf_tables); */
  /*
    Run optimize phase for all derived tables/views used in this SELECT,
    including those in semi-joins.
  */
  if (select_lex->materialized_derived_table_count) {
    for (TABLE_LIST *tl = select_lex->leaf_tables; tl; tl = tl->next_leaf) {
      if (tl->is_view_or_derived() && tl->optimize_derived(thd)) return true;
    }
  }

  has_lateral = false;

  /* dump_TABLE_LIST_graph(select_lex, select_lex->leaf_tables); */

  row_limit = ((select_distinct || !order.empty() || !group_list.empty())
                   ? HA_POS_ERROR
                   : unit->select_limit_cnt);
  // m_select_limit is used to decide if we are likely to scan the whole table.
  m_select_limit = unit->select_limit_cnt;

  if (unit->first_select()->active_options() & OPTION_FOUND_ROWS) {
    /*
      Calculate found rows (ie., keep counting rows even after we hit LIMIT) if
      - LIMIT is set, and
      - This is the outermost query block (for a UNION query, this is the
        fake query block that contains the limit applied on the final UNION
        evaluation).
     */
    calc_found_rows =
        m_select_limit != HA_POS_ERROR &&
        (!unit->is_union() || select_lex == unit->fake_select_lex);
  }
  if (having_cond || calc_found_rows) m_select_limit = HA_POS_ERROR;

  if (unit->select_limit_cnt == 0 && !calc_found_rows) {
    zero_result_cause = "Zero limit";
    best_rowcount = 0;
    create_iterators_for_zero_rows();
    goto setup_subq_exit;
  }

  if (where_cond || select_lex->outer_join) {
    if (optimize_cond(thd, &where_cond, &cond_equal, &select_lex->top_join_list,
                      &select_lex->cond_value)) {
      error = 1;
      DBUG_PRINT("error", ("Error from optimize_cond"));
      return true;
    }
    if (select_lex->cond_value == Item::COND_FALSE) {
      zero_result_cause = "Impossible WHERE";
      best_rowcount = 0;
      create_iterators_for_zero_rows();
      goto setup_subq_exit;
    }
  }
  if (having_cond) {
    if (optimize_cond(thd, &having_cond, &cond_equal, nullptr,
                      &select_lex->having_value)) {
      error = 1;
      DBUG_PRINT("error", ("Error from optimize_cond"));
      return true;
    }
    if (select_lex->having_value == Item::COND_FALSE) {
      zero_result_cause = "Impossible HAVING";
      best_rowcount = 0;
      create_iterators_for_zero_rows();
      goto setup_subq_exit;
    }
  }

  if (select_lex->partitioned_table_count && prune_table_partitions()) {
    error = 1;
    DBUG_PRINT("error", ("Error from prune_partitions"));
    return true;
  }

  /*
     Try to optimize count(*), min() and max() to const fields if
     there is implicit grouping (aggregate functions but no
     group_list). In this case, the result set shall only contain one
     row.
  */
  if (tables_list && implicit_grouping &&
      !(select_lex->active_options() & OPTION_NO_CONST_TABLES)) {
    aggregate_evaluated outcome;
    if (optimize_aggregated_query(thd, select_lex, all_fields, where_cond,
                                  &outcome)) {
      error = 1;
      DBUG_PRINT("error", ("Error from optimize_aggregated_query"));
      return true;
    }
    switch (outcome) {
      case AGGR_REGULAR:
        // Query was not (fully) evaluated. Revert to regular optimization.
        break;
      case AGGR_DELAYED:
        // Query was not (fully) evaluated. Revert to regular optimization,
        // but indicate that storage engine supports HA_COUNT_ROWS_INSTANT.
        select_count = true;
        break;
      case AGGR_COMPLETE:
        // All SELECT expressions are fully evaluated
        DBUG_PRINT("info", ("Select tables optimized away"));
        zero_result_cause = "Select tables optimized away";
        tables_list = nullptr;  // All tables resolved
        best_rowcount = 1;
        const_tables = tables = primary_tables = select_lex->leaf_table_count;
        m_root_iterator =
            NewIterator<FakeSingleRowIterator>(thd, &examined_rows);
        m_root_iterator =
            attach_iterators_for_having_and_limit(move(m_root_iterator));
        /*
          There are no relevant conditions left from the WHERE;
          optimize_aggregated_query() will not return AGGR_COMPLETE if there are
          any table-independent conditions, and all other conditions have been
          optimized away by it. Thus, remove the condition, unless we have
          EXPLAIN (in which case we will keep it for printing).
        */
        if (!thd->lex->is_explain()) {
#ifndef DBUG_OFF
          // Verify, to be sure.
          if (where_cond != nullptr) {
            Item *table_independent_conds = make_cond_for_table(
                thd, where_cond, PSEUDO_TABLE_BITS, table_map(0), false);
            DBUG_ASSERT(table_independent_conds == nullptr);
          }
#endif
          where_cond = nullptr;
        }
        goto setup_subq_exit;
      case AGGR_EMPTY:
        // It was detected that the result tables are empty
        DBUG_PRINT("info", ("No matching min/max row"));
        zero_result_cause = "No matching min/max row";
        create_iterators_for_zero_rows();
        goto setup_subq_exit;
    }
  }
  if (tables_list == nullptr) {
    DBUG_PRINT("info", ("No tables"));
    best_rowcount = 1;
    error = 0;
    if (make_tmp_tables_info()) return true;
    count_field_types(select_lex, &tmp_table_param, all_fields, false, false);
    // Make plan visible for EXPLAIN
    set_plan_state(NO_TABLES);
    create_iterators();
    return false;
  }
  error = -1;  // Error is sent to client

  {
    m_windowing_steps = false;  // initialization
    m_windows_sort = false;
    List_iterator<Window> li(m_windows);
    Window *w;
    while ((w = li++))
      if (w->needs_sorting()) {
        m_windows_sort = true;
        break;
      }
  }

  sort_by_table =
      get_sort_by_table(order.order, group_list.order, select_lex->leaf_tables);

  if ((where_cond || !group_list.empty() || !order.empty()) &&
      substitute_gc(thd, select_lex, where_cond, group_list.order,
                    order.order)) {
    // We added hidden fields to the all_fields list, count them.
    count_field_types(select_lex, &tmp_table_param, select_lex->all_fields,
                      false, false);
  }
  // Ensure there are no errors prior making query plan
  if (thd->is_error()) return true;

  // Set up join order and initial access paths
  THD_STAGE_INFO(thd, stage_statistics);
  if (make_join_plan()) {
    if (thd->killed) thd->send_kill_message();
    DBUG_PRINT("error", ("Error: JOIN::make_join_plan() failed"));
    return true;
  }

  // At this stage, join_tab==NULL, JOIN_TABs are listed in order by best_ref.
  ASSERT_BEST_REF_IN_JOIN_ORDER(this);

  if (zero_result_cause != nullptr) {  // Can be set by make_join_plan().
    create_iterators_for_zero_rows();
    goto setup_subq_exit;
  }

  if (rollup_state == RollupState::NONE) {
    /* Remove distinct if only const tables */
    select_distinct &= !plan_is_const();
  }

  if (const_tables && !thd->locked_tables_mode &&
      !(select_lex->active_options() & SELECT_NO_UNLOCK)) {
    TABLE *ct[MAX_TABLES];
    for (uint i = 0; i < const_tables; i++) {
      ct[i] = best_ref[i]->table();
      ct[i]->file->ha_index_or_rnd_end();
    }
    mysql_unlock_some_tables(thd, ct, const_tables);
  }
  if (!where_cond && select_lex->outer_join) {
    /* Handle the case where we have an OUTER JOIN without a WHERE */
    where_cond = new Item_func_true();  // Always true
  }

  error = 0;
  /*
    Among the equal fields belonging to the same multiple equality
    choose the one that is to be retrieved first and substitute
    all references to these in where condition for a reference for
    the selected field.
  */
  if (where_cond) {
    where_cond =
        substitute_for_best_equal_field(thd, where_cond, cond_equal, map2table);
    if (thd->is_error()) {
      error = 1;
      DBUG_PRINT("error", ("Error from substitute_for_best_equal"));
      return true;
    }
    where_cond->update_used_tables();
    DBUG_EXECUTE("where",
                 print_where(thd, where_cond, "after substitute_best_equal",
                             QT_ORDINARY););
  }

  /*
    Perform the same optimization on field evaluation for all join conditions.
  */
  for (uint i = const_tables; i < tables; ++i) {
    JOIN_TAB *const tab = best_ref[i];
    if (tab->position() && tab->join_cond()) {
      tab->set_join_cond(substitute_for_best_equal_field(
          thd, tab->join_cond(), tab->cond_equal, map2table));
      if (thd->is_error()) {
        error = 1;
        DBUG_PRINT("error", ("Error from substitute_for_best_equal"));
        return true;
      }
      tab->join_cond()->update_used_tables();
      if (tab->join_cond())
        tab->join_cond()->walk(&Item::cast_incompatible_args,
                               enum_walk::POSTFIX, nullptr);
    }
  }

  if (init_ref_access()) {
    error = 1;
    DBUG_PRINT("error", ("Error from init_ref_access"));
    return true;
  }

  // Update table dependencies after assigning ref access fields
  update_depend_map();

  THD_STAGE_INFO(thd, stage_preparing);

  if (make_join_select(this, where_cond)) {
    if (thd->is_error()) return true;

    zero_result_cause = "Impossible WHERE noticed after reading const tables";
    create_iterators_for_zero_rows();
    goto setup_subq_exit;
  }

  if (select_lex->query_result()->optimize()) {
    DBUG_PRINT("error", ("Error: Query_result::optimize() failed"));
    return true;  // error == -1
  }

  // Inject cast nodes into the WHERE conditions
  if (where_cond)
    where_cond->walk(&Item::cast_incompatible_args, enum_walk::POSTFIX,
                     nullptr);

  error = -1; /* if goto err */

  if (optimize_distinct_group_order()) return true;

  if ((select_lex->active_options() & SELECT_NO_JOIN_CACHE) ||
      select_lex->ftfunc_list->elements)
    no_jbuf_after = 0;

  /* Perform FULLTEXT search before all regular searches */
  if (select_lex->has_ft_funcs() && optimize_fts_query()) return true;

  /*
    By setting child_subquery_can_materialize so late we gain the following:
    JOIN::compare_costs_of_subquery_strategies() can test this variable to
    know if we are have finished evaluating constant conditions, which itself
    helps determining fanouts.
  */
  child_subquery_can_materialize = true;

  /*
    It's necessary to check const part of HAVING cond as
    there is a chance that some cond parts may become
    const items after make_join_plan() (for example
    when Item is a reference to const table field from
    outer join).
    This check is performed only for those conditions
    which do not use aggregate functions. In such case
    temporary table may not be used and const condition
    elements may be lost during further having
    condition transformation in JOIN::exec.
  */
  if (having_cond && !having_cond->has_aggregation() && (const_tables > 0)) {
    having_cond->update_used_tables();
    if (remove_eq_conds(thd, having_cond, &having_cond,
                        &select_lex->having_value)) {
      error = 1;
      DBUG_PRINT("error", ("Error from remove_eq_conds"));
      return true;
    }
    if (select_lex->having_value == Item::COND_FALSE) {
      having_cond = new Item_func_false();
      zero_result_cause =
          "Impossible HAVING noticed after reading const tables";
      create_iterators_for_zero_rows();
      goto setup_subq_exit;
    }
  }

  // Inject cast nodes into the HAVING conditions
  if (having_cond)
    having_cond->walk(&Item::cast_incompatible_args, enum_walk::POSTFIX,
                      nullptr);

  // Traverse the expressions and inject cast nodes to compatible data types,
  // if needed.
  {
    List_iterator<Item> select_expression_it(all_fields);
    Item *item;
    while ((item = select_expression_it++))
      item->walk(&Item::cast_incompatible_args, enum_walk::POSTFIX, nullptr);
  }

  if (rollup_state != RollupState::NONE) {
    /*
      Fields may have been replaced by Item_rollup_group_item, so
      recalculate the number of fields and functions for this query block.
    */

    // JOIN::optimize_rollup() may set allow_group_via_temp_table = false,
    // and we must not undo that.
    const bool save_allow_group_via_temp_table =
        tmp_table_param.allow_group_via_temp_table;

    count_field_types(select_lex, &tmp_table_param, all_fields, false, false);
    tmp_table_param.allow_group_via_temp_table =
        save_allow_group_via_temp_table;
  }

  // See if this subquery can be evaluated with subselect_indexsubquery_engine
  if (const int ret = replace_index_subquery()) {
    create_iterators_for_index_subquery();
    set_plan_state(PLAN_READY);
    /*
      We leave optimize() because the rest of it is only about order/group
      which those subqueries don't have and about setting up plan which
      we're not going to use due to different execution method.
    */
    return ret < 0;
  }

  {
    /*
      If the hint FORCE INDEX FOR ORDER BY/GROUP BY is used for the first
      table (it does not make sense for other tables) then we cannot do join
      buffering.
    */
    if (!plan_is_const()) {
      const TABLE *const first = best_ref[const_tables]->table();
      if ((first->force_index_order && !order.empty()) ||
          (first->force_index_group && !group_list.empty()))
        no_jbuf_after = 0;
    }

    bool simple_sort = true;
    Deps_of_remaining_lateral_derived_tables deps_lateral(this, all_table_map);
    // Check whether join cache could be used
    for (uint i = const_tables; i < tables; i++) {
      JOIN_TAB *const tab = best_ref[i];
      if (!tab->position()) continue;
      if (setup_join_buffering(tab, this, no_jbuf_after)) return true;
      if (tab->use_join_cache() != JOIN_CACHE::ALG_NONE) simple_sort = false;
      DBUG_ASSERT(tab->type() != JT_FT ||
                  tab->use_join_cache() == JOIN_CACHE::ALG_NONE);
      deps_lateral.recalculate(tab, i + 1);
    }
    if (!simple_sort) {
      /*
        A join buffer is used for this table. We here inform the optimizer
        that it should not rely on rows of the first non-const table being in
        order thanks to an index scan; indeed join buffering of the present
        table subsequently changes the order of rows.
      */
      simple_order = simple_group = false;
    }
  }

  if (!plan_is_const() && !order.empty()) {
    /*
      Force using of tmp table if sorting by a SP or UDF function due to
      their expensive and probably non-deterministic nature.
    */
    for (ORDER *tmp_order = order.order; tmp_order;
         tmp_order = tmp_order->next) {
      Item *item = *tmp_order->item;
      if (item->is_expensive()) {
        /* Force tmp table without sort */
        simple_order = simple_group = false;
        break;
      }
    }
  }

  /*
    Check if we need to create a temporary table prior to any windowing.

    (1) If there is ROLLUP, which happens before DISTINCT, windowing and ORDER
    BY, any of those clauses needs the result of ROLLUP in a tmp table.

    Rows which ROLLUP adds to the result are visible only to DISTINCT,
    windowing and ORDER BY which we handled above. So for the rest of
    conditions ((2), etc), we can do as if there were no ROLLUP.

    (2) If all tables are constant, the query's result is guaranteed to have 0
    or 1 row only, so all SQL clauses discussed below (DISTINCT, ORDER BY,
    GROUP BY, windowing, SQL_BUFFER_RESULT) are useless and need no tmp
    table.

    (3) If there is GROUP BY which isn't resolved by using an index or sorting
    the first table, we need a tmp table to compute the grouped rows.
    GROUP BY happens before windowing; so it is a pre-windowing tmp
    table.

    (4) (5) If there is DISTINCT, or ORDER BY which isn't resolved by using an
    index or sorting the first table, those clauses need an input tmp table.
    If we have windowing, as those clauses are used after windowing, they can
    use the last window's tmp table.

    (6) If there are different ORDER BY and GROUP BY orders, ORDER BY needs an
    input tmp table, so it's like (5).

    (7) If the user wants us to buffer the result, we need a tmp table. But
    windowing creates one anyway, and so does the materialization of a derived
    table.

    See also the computation of Temp_table_param::m_window_short_circuit,
    where we make sure to create a tmp table if the clauses above want one.

    (8) If the first windowing step needs sorting, filesort() will be used; it
    can sort one table but not a join of tables, so we need a tmp table
    then. If GROUP BY was optimized away, the pre-windowing result is 0 or 1
    row so doesn't need sorting.
  */

  if (rollup_state != RollupState::NONE &&  // (1)
      (select_distinct || has_windows || !order.empty()))
    need_tmp_before_win = true;

  if (!plan_is_const())  // (2)
  {
    if ((!group_list.empty() && !simple_group) ||                       // (3)
        (!has_windows && (select_distinct ||                            // (4)
                          (!order.empty() && !simple_order) ||          // (5)
                          (!group_list.empty() && !order.empty()))) ||  // (6)
        ((select_lex->active_options() & OPTION_BUFFER_RESULT) &&
         !has_windows &&
         !(unit->derived_table &&
           unit->derived_table->uses_materialization())) ||     // (7)
        (has_windows && (primary_tables - const_tables) > 1 &&  // (8)
         m_windows[0]->needs_sorting() && !group_optimized_away))
      need_tmp_before_win = true;
  }

  DBUG_EXECUTE("info", TEST_join(this););

  if (alloc_qep(tables)) return (error = 1); /* purecov: inspected */

  if (!plan_is_const()) {
    // Test if we can use an index instead of sorting
    test_skip_sort();

    if (finalize_table_conditions()) return true;
  }

  if (make_join_readinfo(this, no_jbuf_after))
    return true; /* purecov: inspected */

  if (make_tmp_tables_info()) return true;

  /*
    At this stage, we have fully set QEP_TABs; JOIN_TABs are unaccessible,
    Query parts being offloaded to the engines(below) may still change the
    'plan', affecting which type of Iterator we should create. Thus no
    Iterators should be set up until after push_to_engine() has completed.
  */
  if (push_to_engines()) return true;

  /*
    If we decided to not sort after all, update the cost of the JOIN.
    Windowing sorts are handled elsewhere
  */
  if (sort_cost > 0.0 &&
      !explain_flags.any(ESP_USING_FILESORT, ESC_WINDOWING)) {
    best_read -= sort_cost;
    sort_cost = 0.0;
  }

  count_field_types(select_lex, &tmp_table_param, all_fields, false, false);

  // Create the basic table Iterators, and composite Iterators where supported.
  create_iterators();

  // Make plan visible for EXPLAIN
  set_plan_state(PLAN_READY);

  DEBUG_SYNC(thd, "after_join_optimize");

  error = 0;
  return false;

setup_subq_exit:

  DBUG_ASSERT(zero_result_cause != nullptr);
  DBUG_ASSERT(m_root_iterator != nullptr);
  /*
    Even with zero matching rows, subqueries in the HAVING clause may
    need to be evaluated if there are aggregate functions in the
    query. If this JOIN is part of an outer query, subqueries in HAVING may
    be evaluated several times in total; so subquery materialization makes
    sense.
  */
  child_subquery_can_materialize = true;
  trace_steps.end();  // because all steps are done
  Opt_trace_object(trace, "empty_result").add_alnum("cause", zero_result_cause);

  having_for_explain = having_cond;
  error = 0;

  if (!qep_tab && best_ref) {
    /*
      After creation of JOIN_TABs in make_join_plan(), we have shortcut due to
      some zero_result_cause. For simplification, if we have JOIN_TABs we
      want QEP_TABs too.
    */
    if (alloc_qep(tables)) return true; /* purecov: inspected */
    unplug_join_tabs();
  }

  set_plan_state(ZERO_RESULT);
  return false;
}

void JOIN::create_iterators_for_zero_rows() {
  if (send_row_on_empty_set()) {
    // Aggregate no rows into an aggregate row.
    m_root_iterator = NewIterator<ZeroRowsAggregatedIterator>(
        thd, zero_result_cause, select_lex->join, &examined_rows);
    m_root_iterator =
        attach_iterators_for_having_and_limit(move(m_root_iterator));
  } else {
    // Send no row at all (so also no need to check HAVING or LIMIT).
    m_root_iterator = NewIterator<ZeroRowsIterator>(thd, zero_result_cause,
                                                    /*child_iterator=*/nullptr);
  }
}

/**
  Push (parts of) the query execution down to the storage engines if they
  can provide faster execution of the query, or part of it.

  The handler will inspect the QEP through the
  AQP (Abstract Query Plan) and extract from it whatever
  it might implement of pushed execution.

  It is the responsibility of the handler to store
  any information it need for the later execution of
  pushed queries and conditions.

  @retval false Success.
  @retval true Error, error code saved in member JOIN::error.
*/
bool JOIN::push_to_engines() {
  DBUG_TRACE;

  if (!plan_is_const()) {
    const AQP::Join_plan plan(this);

    for (uint i = const_tables; i < plan.get_access_count(); i++) {
      TABLE *const table = qep_tab[i].table();
      if (likely(table != nullptr)) {
        if (unlikely(table->file->engine_push(plan.get_table_access(i)))) {
          return true;
        }
      }
    }
  }
  return false;
}

/**
  Substitute all expressions in the WHERE condition and ORDER/GROUP lists
  that match generated columns (GC) expressions with GC fields, if any.

  @details This function does 3 things:
  1) Creates list of all GC fields that are a part of a key and the GC
    expression is a function. All query tables are scanned. If there's no
    such fields, function exits.
  2) By means of Item::compile() WHERE clause is transformed.
    @see Item_func::gc_subst_transformer() for details.
  3) If there's ORDER/GROUP BY clauses, this function tries to substitute
    expressions in these lists with GC too. It removes from the list of
    indexed GC all elements which index blocked by hints. This is done to
    reduce amount of further work. Next it goes through ORDER/GROUP BY list
    and matches the expression in it against GC expressions in indexed GC
    list. When a match is found, the expression is replaced with a new
    Item_field for the matched GC field. Also, this new field is added to
    the hidden part of all_fields list.

  @param thd         thread handle
  @param select_lex  the current select
  @param where_cond  the WHERE condition, possibly NULL
  @param group_list  the GROUP BY clause, possibly NULL
  @param order       the ORDER BY clause, possibly NULL

  @return true if the GROUP BY clause or the ORDER BY clause was
          changed, false otherwise
*/

bool substitute_gc(THD *thd, SELECT_LEX *select_lex, Item *where_cond,
                   ORDER *group_list, ORDER *order) {
  List<Field> indexed_gc;
  Opt_trace_context *const trace = &thd->opt_trace;
  Opt_trace_object trace_wrapper(trace);
  Opt_trace_object subst_gc(trace, "substitute_generated_columns");

  // Collect all GCs that are a part of a key
  for (TABLE_LIST *tl = select_lex->leaf_tables; tl; tl = tl->next_leaf) {
    if (tl->table->s->keys == 0) continue;
    for (uint i = 0; i < tl->table->s->fields; i++) {
      Field *fld = tl->table->field[i];
      if (fld->is_gcol() &&
          !(fld->part_of_key.is_clear_all() &&
            fld->part_of_prefixkey.is_clear_all()) &&
          fld->gcol_info->expr_item->can_be_substituted_for_gc()) {
        // Don't check allowed keys here as conditions/group/order use
        // different keymaps for that.
        indexed_gc.push_back(fld);
      }
    }
  }
  // No GC in the tables used in the query
  if (indexed_gc.elements == 0) return false;

  if (where_cond) {
    // Item_func::compile will dereference this pointer, provide valid value.
    uchar i, *dummy = &i;
    where_cond->compile(&Item::gc_subst_analyzer, &dummy,
                        &Item::gc_subst_transformer, (uchar *)&indexed_gc);
    subst_gc.add("resulting_condition", where_cond);
  }

  // An error occur during substitution. Let caller handle it.
  if (thd->is_error()) return false;

  if (!(group_list || order)) return false;
  // Filter out GCs that do not have index usable for GROUP/ORDER
  Field *gc;
  List_iterator<Field> li(indexed_gc);

  while ((gc = li++)) {
    Key_map tkm = gc->part_of_key;
    tkm.intersect(group_list ? gc->table->keys_in_use_for_group_by
                             : gc->table->keys_in_use_for_order_by);
    if (tkm.is_clear_all()) li.remove();
  }
  if (!indexed_gc.elements) return false;

  // Index could be used for ORDER only if there is no GROUP
  ORDER *list = group_list ? group_list : order;
  bool changed = false;
  for (ORDER *ord = list; ord; ord = ord->next) {
    li.rewind();
    if (!(*ord->item)->can_be_substituted_for_gc()) continue;
    while ((gc = li++)) {
      Item_func *tmp = pointer_cast<Item_func *>(*ord->item);
      Item_field *field;
      if ((field = get_gc_for_expr(&tmp, gc, gc->result_type()))) {
        changed = true;
        /* Add new field to field list. */
        ord->item = select_lex->add_hidden_item(field);
        break;
      }
    }
  }
  // An error occur during substitution. Let caller handle it.
  if (thd->is_error()) return false;

  if (changed && trace->is_started()) {
    String str;
    SELECT_LEX::print_order(
        thd, &str, list,
        enum_query_type(QT_TO_SYSTEM_CHARSET | QT_SHOW_SELECT_NUMBER |
                        QT_NO_DEFAULT_DB));
    subst_gc.add_utf8(group_list ? "resulting_GROUP_BY" : "resulting_ORDER_BY",
                      str.ptr(), str.length());
  }
  return changed;
}

/**
   Sets the plan's state of the JOIN. This is always the final step of
   optimization; starting from this call, we expose the plan to other
   connections (via EXPLAIN CONNECTION) so the plan has to be final.
   QEP_TAB's quick_optim, condition_optim and keyread_optim are set here.
*/
void JOIN::set_plan_state(enum_plan_state plan_state_arg) {
  // A plan should not change to another plan:
  DBUG_ASSERT(plan_state_arg == NO_PLAN || plan_state == NO_PLAN);
  if (plan_state == NO_PLAN && plan_state_arg != NO_PLAN) {
    if (qep_tab != nullptr) {
      /*
        We want to cover primary tables, tmp tables (they may have a sort, so
        their "quick" and "condition" may change when execution runs the
        sort), and sj-mat inner tables. Note that make_tmp_tables_info() may
        have added a sort to the first non-const primary table, so it's
        important to do those assignments after make_tmp_tables_info().
      */
      for (uint i = const_tables; i < tables; ++i) {
        qep_tab[i].set_quick_optim();
        qep_tab[i].set_condition_optim();
        qep_tab[i].set_keyread_optim();
      }
    }
  }

  DEBUG_SYNC(thd, "before_set_plan");

  // If SQLCOM_END, no thread is explaining our statement anymore.
  const bool need_lock = thd->query_plan.get_command() != SQLCOM_END;

  if (need_lock) thd->lock_query_plan();
  plan_state = plan_state_arg;
  if (need_lock) thd->unlock_query_plan();
}

bool JOIN::alloc_qep(uint n) {
  static_assert(MAX_TABLES <= INT_MAX8, "plan_idx needs to be wide enough.");

  ASSERT_BEST_REF_IN_JOIN_ORDER(this);

  qep_tab = new (thd->mem_root)
      QEP_TAB[n + 1];        // The last one holds only the final op_type.
  if (!qep_tab) return true; /* purecov: inspected */
  for (uint i = 0; i < n; ++i) qep_tab[i].init(best_ref[i]);
  return false;
}

void QEP_TAB::init(JOIN_TAB *jt) {
  jt->share_qs(this);
  set_table(table());  // to update table()->reginfo.qep_tab
  table_ref = jt->table_ref;
}

/// @returns semijoin strategy for this table.
uint QEP_TAB::get_sj_strategy() const {
  if (first_sj_inner() == NO_PLAN_IDX) return SJ_OPT_NONE;
  const uint s = join()->qep_tab[first_sj_inner()].position()->sj_strategy;
  DBUG_ASSERT(s != SJ_OPT_NONE);
  return s;
}

/**
  Return the index used for a table in a QEP

  The various access methods have different places where the index/key
  number is stored, so this function is needed to return the correct value.

  @returns index number, or MAX_KEY if not applicable.

  JT_SYSTEM and JT_ALL does not use an index, and will always return MAX_KEY.

  JT_INDEX_MERGE supports more than one index. Hence MAX_KEY is returned and
  a further inspection is needed.
*/
uint QEP_TAB::effective_index() const {
  switch (type()) {
    case JT_SYSTEM:
      DBUG_ASSERT(ref().key == -1);
      return MAX_KEY;

    case JT_CONST:
    case JT_EQ_REF:
    case JT_REF_OR_NULL:
    case JT_REF:
      DBUG_ASSERT(ref().key != -1);
      return uint(ref().key);

    case JT_INDEX_SCAN:
    case JT_FT:
      return index();

    case JT_INDEX_MERGE:
      DBUG_ASSERT(quick()->index == MAX_KEY);
      return MAX_KEY;

    case JT_RANGE:
      return quick()->index;

    case JT_ALL:
    default:
      // @todo Check why JT_UNKNOWN is a valid value here.
      DBUG_ASSERT(type() == JT_ALL || type() == JT_UNKNOWN);
      return MAX_KEY;
  }
}

uint JOIN_TAB::get_sj_strategy() const {
  if (first_sj_inner() == NO_PLAN_IDX) return SJ_OPT_NONE;
  ASSERT_BEST_REF_IN_JOIN_ORDER(join());
  JOIN_TAB *tab = join()->best_ref[first_sj_inner()];
  uint s = tab->position()->sj_strategy;
  DBUG_ASSERT(s != SJ_OPT_NONE);
  return s;
}

int JOIN::replace_index_subquery() {
  DBUG_TRACE;
  ASSERT_BEST_REF_IN_JOIN_ORDER(this);

  if (!group_list.empty() ||
      !(unit->item && unit->item->substype() == Item_subselect::IN_SUBS) ||
      primary_tables != 1 || !where_cond || unit->is_union())
    return 0;

  // Guaranteed by remove_redundant_subquery_clauses():
  DBUG_ASSERT(order.empty() && !select_distinct);

  Item_in_subselect *const in_subs =
      static_cast<Item_in_subselect *>(unit->item);
  bool found_engine = false;

  JOIN_TAB *const first_join_tab = best_ref[0];

  if (in_subs->strategy == Subquery_strategy::SUBQ_MATERIALIZATION) {
    // We cannot have two engines at the same time
  } else if (first_join_tab->table_ref->is_view_or_derived() &&
             first_join_tab->table_ref->derived_unit()->is_recursive()) {
    // The index subquery engine, which runs the derived table machinery
    // from the old executor, is not capable of materializing a WITH RECURSIVE
    // query from the iterator executor. Thus, be conservative here, so that the
    // case never happens.
  } else if (having_cond == nullptr) {
    const join_type type = first_join_tab->type();
    if ((type == JT_EQ_REF || type == JT_REF) &&
        first_join_tab->ref().items[0]->item_name.ptr() == in_left_expr_name) {
      found_engine = true;
    }
  } else if (first_join_tab->type() == JT_REF_OR_NULL &&
             first_join_tab->ref().items[0]->item_name.ptr() ==
                 in_left_expr_name &&
             having_cond->created_by_in2exists()) {
    found_engine = true;
  }

  if (!found_engine) return 0;

  /* Remove redundant predicates and cache constant expressions  */
  if (finalize_table_conditions()) return -1;

  if (alloc_qep(tables)) return -1; /* purecov: inspected */
  unplug_join_tabs();

  error = 0;
  QEP_TAB *const first_qep_tab = &qep_tab[0];

  if (first_qep_tab->table()->covering_keys.is_set(first_qep_tab->ref().key)) {
    DBUG_ASSERT(!first_qep_tab->table()->no_keyread);
    first_qep_tab->table()->set_keyread(true);
  }

  subselect_indexsubquery_engine *engine = new (thd->mem_root)
      subselect_indexsubquery_engine(first_qep_tab,
                                     down_cast<Item_in_subselect *>(unit->item),
                                     first_qep_tab->condition(), having_cond);
  unit->item->set_indexsubquery_engine(engine);
  return 1;
}

bool JOIN::optimize_distinct_group_order() {
  DBUG_TRACE;
  ASSERT_BEST_REF_IN_JOIN_ORDER(this);
  const bool windowing = m_windows.elements > 0;
  const bool may_trace = select_distinct || !group_list.empty() ||
                         !order.empty() || windowing ||
                         tmp_table_param.sum_func_count;
  Opt_trace_context *const trace = &thd->opt_trace;
  Opt_trace_disable_I_S trace_disabled(trace, !may_trace);
  Opt_trace_object wrapper(trace);
  Opt_trace_object trace_opt(trace, "optimizing_distinct_group_by_order_by");
  /* Optimize distinct away if possible */
  {
    ORDER *org_order = order.order;
    order = ORDER_with_src(
        remove_const(order.order, where_cond, rollup_state == RollupState::NONE,
                     &simple_order, false),
        order.src);
    if (thd->is_error()) {
      error = 1;
      DBUG_PRINT("error", ("Error from remove_const"));
      return true;
    }

    /*
      If we are using ORDER BY NULL or ORDER BY const_expression,
      return result in any order (even if we are using a GROUP BY)
    */
    if (order.empty() && org_order) skip_sort_order = true;
  }
  /*
     Check if we can optimize away GROUP BY/DISTINCT.
     We can do that if there are no aggregate functions, the
     fields in DISTINCT clause (if present) and/or columns in GROUP BY
     (if present) contain direct references to all key parts of
     an unique index (in whatever order) and if the key parts of the
     unique index cannot contain NULLs.
     Note that the unique keys for DISTINCT and GROUP BY should not
     be the same (as long as they are unique).

     The FROM clause must contain a single non-constant table.

     @todo Apart from the LIS test, every condition depends only on facts
     which can be known in SELECT_LEX::prepare(), possibly this block should
     move there.
  */

  JOIN_TAB *const tab = best_ref[const_tables];

  if (plan_is_single_table() && (!group_list.empty() || select_distinct) &&
      !tmp_table_param.sum_func_count &&
      (!tab->quick() ||
       tab->quick()->get_type() != QUICK_SELECT_I::QS_TYPE_GROUP_MIN_MAX)) {
    if (!group_list.empty() && rollup_state == RollupState::NONE &&
        list_contains_unique_index(tab, find_field_in_order_list,
                                   (void *)group_list.order)) {
      /*
        We have found that grouping can be removed since groups correspond to
        only one row anyway.
      */
      group_list.clean();
      grouped = false;
    }
    if (select_distinct &&
        list_contains_unique_index(tab, find_field_in_item_list,
                                   (void *)&fields_list)) {
      select_distinct = false;
      trace_opt.add("distinct_is_on_unique", true)
          .add("removed_distinct", true);
    }
  }
  if (!(!group_list.empty() || tmp_table_param.sum_func_count || windowing) &&
      select_distinct && plan_is_single_table() &&
      rollup_state == RollupState::NONE) {
    int order_idx = -1, group_idx = -1;
    /*
      We are only using one table. In this case we change DISTINCT to a
      GROUP BY query if:
      - The GROUP BY can be done through indexes (no sort) and the ORDER
        BY only uses selected fields.
        (In this case we can later optimize away GROUP BY and ORDER BY)
      - We are scanning the whole table without LIMIT
        This can happen if:
        - We are using CALC_FOUND_ROWS
        - We are using an ORDER BY that can't be optimized away.
      - Selected expressions are not set functions (those cannot be put
      into GROUP BY).

      We don't want to use this optimization when we are using LIMIT
      because in this case we can just create a temporary table that
      holds LIMIT rows and stop when this table is full.
    */
    if (!order.empty()) {
      skip_sort_order = test_if_skip_sort_order(
          tab, order, m_select_limit,
          true,  // no_changes
          &tab->table()->keys_in_use_for_order_by, &order_idx);
      count_field_types(select_lex, &tmp_table_param, all_fields, false, false);
    }
    ORDER *o;
    bool all_order_fields_used;
    if ((o = create_order_from_distinct(
             thd, ref_items[REF_SLICE_ACTIVE], order.order, fields_list,
             /*skip_aggregates=*/true,
             /*convert_bit_fields_to_long=*/true, &all_order_fields_used))) {
      group_list = ORDER_with_src(o, ESC_DISTINCT);
      const bool skip_group =
          skip_sort_order &&
          test_if_skip_sort_order(tab, group_list, m_select_limit,
                                  true,  // no_changes
                                  &tab->table()->keys_in_use_for_group_by,
                                  &group_idx);
      count_field_types(select_lex, &tmp_table_param, all_fields, false, false);
      // ORDER BY and GROUP BY are using different indexes, can't skip sorting
      if (group_idx >= 0 && order_idx >= 0 && group_idx != order_idx)
        skip_sort_order = false;
      if ((skip_group && all_order_fields_used) ||
          m_select_limit == HA_POS_ERROR ||
          (!order.empty() && !skip_sort_order)) {
        /*  Change DISTINCT to GROUP BY */
        select_distinct = false;
        /*
          group_list was created with ORDER BY clause as prefix and
          replaces it. So it must respect ordering. If there is no
          ORDER BY, GROUP BY need not have to provide order.
        */
        if (order.empty()) {
          for (ORDER *group = group_list.order; group; group = group->next)
            group->direction = ORDER_NOT_RELEVANT;
        }
        if (all_order_fields_used && skip_sort_order && !order.empty()) {
          /*
            Force MySQL to read the table in sorted order to get result in
            ORDER BY order.
          */
          tmp_table_param.allow_group_via_temp_table = false;
        }
        grouped = true;  // For end_write_group
        trace_opt.add("changed_distinct_to_group_by", true);
      } else
        group_list.clean();
    } else if (thd->is_fatal_error())  // End of memory
      return true;
  }
  simple_group = false;

  ORDER *old_group_list = group_list.order;
  group_list = ORDER_with_src(
      remove_const(group_list.order, where_cond,
                   rollup_state == RollupState::NONE, &simple_group, true),
      group_list.src);

  if (thd->is_error()) {
    error = 1;
    DBUG_PRINT("error", ("Error from remove_const"));
    return true;
  }
  if (old_group_list && group_list.empty()) select_distinct = false;

  if (group_list.empty() && grouped) {
    order.clean();  // The output has only one row
    simple_order = true;
    select_distinct = false;  // No need in distinct for 1 row
    group_optimized_away = true;
  }

  calc_group_buffer(this, group_list.order);
  send_group_parts = tmp_table_param.group_parts; /* Save org parts */

  /*
     If ORDER BY is a prefix of GROUP BY and if windowing or ROLLUP
     doesn't change this order, ORDER BY can be removed and we can
     enforce GROUP BY to provide order.
     Also true if the result is one row.
  */
  if ((test_if_subpart(group_list.order, order.order) && !m_windows_sort &&
       select_lex->olap != ROLLUP_TYPE) ||
      (group_list.empty() && tmp_table_param.sum_func_count)) {
    if (!order.empty()) {
      order.clean();
      trace_opt.add("removed_order_by", true);
    }
    if (is_indexed_agg_distinct(this, nullptr)) streaming_aggregation = false;
  }

  return false;
}

void JOIN::test_skip_sort() {
  DBUG_TRACE;
  ASSERT_BEST_REF_IN_JOIN_ORDER(this);
  JOIN_TAB *const tab = best_ref[const_tables];

  DBUG_ASSERT(m_ordered_index_usage == ORDERED_INDEX_VOID);

  if (!group_list.empty())  // GROUP BY honoured first
                            // (DISTINCT was rewritten to GROUP BY if skippable)
  {
    /*
      When there is SQL_BIG_RESULT or a JSON aggregation function,
      do not sort using index for GROUP BY, and thus force sorting on disk
      unless a group min-max optimization is going to be used as it is applied
      now only for one table queries with covering indexes.
    */
    if (!(select_lex->active_options() & SELECT_BIG_RESULT || with_json_agg) ||
        (tab->quick() &&
         tab->quick()->get_type() == QUICK_SELECT_I::QS_TYPE_GROUP_MIN_MAX)) {
      if (simple_group &&    // GROUP BY is possibly skippable
          !select_distinct)  // .. if not preceded by a DISTINCT
      {
        /*
          Calculate a possible 'limit' of table rows for 'GROUP BY':
          A specified 'LIMIT' is relative to the final resultset.
          'need_tmp' implies that there will be more postprocessing
          so the specified 'limit' should not be enforced yet.
         */
        const ha_rows limit =
            (need_tmp_before_win ? HA_POS_ERROR : m_select_limit);
        int dummy;

        if (test_if_skip_sort_order(tab, group_list, limit, false,
                                    &tab->table()->keys_in_use_for_group_by,
                                    &dummy)) {
          m_ordered_index_usage = ORDERED_INDEX_GROUP_BY;
        }
      }

      /*
        If we are going to use semi-join LooseScan, it will depend
        on the selected index scan to be used.  If index is not used
        for the GROUP BY, we risk that sorting is put on the LooseScan
        table.  In order to avoid this, force use of temporary table.
        TODO: Explain the allow_group_via_temp_table part of the test below.
       */
      if ((m_ordered_index_usage != ORDERED_INDEX_GROUP_BY) &&
          (tmp_table_param.allow_group_via_temp_table ||
           (tab->emb_sj_nest &&
            tab->position()->sj_strategy == SJ_OPT_LOOSE_SCAN))) {
        need_tmp_before_win = true;
        simple_order = simple_group = false;  // Force tmp table without sort
      }
    }
  } else if (!order.empty() &&  // ORDER BY wo/ preceding GROUP BY
             (simple_order ||
              skip_sort_order) &&  // which is possibly skippable,
             !m_windows_sort)      // and WFs will not shuffle rows
  {
    int dummy;
    if ((skip_sort_order = test_if_skip_sort_order(
             tab, order, m_select_limit, false,
             &tab->table()->keys_in_use_for_order_by, &dummy))) {
      m_ordered_index_usage = ORDERED_INDEX_ORDER_BY;
    }
  }
}

/**
  Test if ORDER BY is a single MATCH function(ORDER BY MATCH)
  and sort order is descending.

  @param order                 pointer to ORDER struct.

  @retval
    Pointer to MATCH function if order is 'ORDER BY MATCH() DESC'
  @retval
    NULL otherwise
*/

static Item_func_match *test_if_ft_index_order(ORDER *order) {
  if (order && order->next == nullptr && order->direction == ORDER_DESC &&
      (*order->item)->type() == Item::FUNC_ITEM &&
      down_cast<Item_func *>(*order->item)->functype() == Item_func::FT_FUNC)
    return down_cast<Item_func_match *>(*order->item)->get_master();

  return nullptr;
}

<<<<<<< HEAD
=======
/**
  Test if this is a prefix index.

  @param   table     table
  @param   idx       index to check

  @return TRUE if this is a prefix index
*/
bool is_prefix_index(TABLE* table, uint idx)
{
  if (!table || !table->key_info)
  {
    return false;
  }
  KEY* key_info = table->key_info;
  uint key_parts = key_info[idx].user_defined_key_parts;
  KEY_PART_INFO* key_part = key_info[idx].key_part;

  for (uint i = 0; i < key_parts; i++, key_part++)
  {
    if (key_part->field &&
      (key_part->length !=
        table->field[key_part->fieldnr - 1]->key_length() &&
        !(key_info->flags & (HA_FULLTEXT | HA_SPATIAL))))
    {
      return true;
    }
  }
  return false;
}

>>>>>>> 4b31706b
/**
  Test if one can use the key to resolve ordering.

  @param order_src           Sort order
  @param table               Table to sort
  @param idx                 Index to check
  @param[out] used_key_parts NULL by default, otherwise return value for
                             used key parts.
  @param[out] skip_quick     Whether found index can be used for backward range
                             scans

  @note
    used_key_parts is set to correct key parts used if return value != 0
    (On other cases, used_key_part may be changed)
    Note that the value may actually be greater than the number of index
    key parts. This can happen for storage engines that have the primary
    key parts as a suffix for every secondary key.

  @retval
    1   key is ok.
  @retval
    0   Key can't be used
  @retval
    -1   Reverse key can be used
*/

int test_if_order_by_key(ORDER_with_src *order_src, TABLE *table, uint idx,
                         uint *used_key_parts, bool *skip_quick) {
  DBUG_TRACE;
  KEY_PART_INFO *key_part, *key_part_end;
  key_part = table->key_info[idx].key_part;
  key_part_end = key_part + table->key_info[idx].user_defined_key_parts;
  key_part_map const_key_parts = table->const_key_parts[idx];
  int reverse = 0;
  uint key_parts;
  bool on_pk_suffix = false;
  // Whether [extented] key has key parts with mixed ASC/DESC order
  bool mixed_order = false;
  // Order direction of the first key part
  bool reverse_sorted = (bool)(key_part->key_part_flag & HA_REVERSE_SORT);
  ORDER *order = order_src->order;
  *skip_quick = false;

  for (; order; order = order->next, const_key_parts >>= 1) {
    /*
      Since only fields can be indexed, ORDER BY <something> that is
      not a field cannot be resolved by using an index.
    */
    Item *real_itm = (*order->item)->real_item();
    if (real_itm->type() != Item::FIELD_ITEM) return 0;

    const Field *field = down_cast<const Item_field *>(real_itm)->field;

    /*
      Skip key parts that are constants in the WHERE clause.
      These are already skipped in the ORDER BY by const_expression_in_where()
    */
    for (; const_key_parts & 1 && key_part < key_part_end;
         const_key_parts >>= 1)
      key_part++;

<<<<<<< HEAD
    if (key_part == key_part_end) {
      /*
=======
    /* Avoid usage of prefix index for sorting a partition table */
    if (table->part_info && key_part != table->key_info[idx].key_part &&
        key_part != key_part_end && is_prefix_index(table, idx))
     DBUG_RETURN(0);

    if (key_part == key_part_end)
    {
      /* 
>>>>>>> 4b31706b
        We are at the end of the key. Check if the engine has the primary
        key as a suffix to the secondary keys. If it has continue to check
        the primary key as a suffix.
      */
      if (!on_pk_suffix &&
          (table->file->ha_table_flags() & HA_PRIMARY_KEY_IN_READ_INDEX) &&
          table->s->primary_key != MAX_KEY && table->s->primary_key != idx) {
        on_pk_suffix = true;
        key_part = table->key_info[table->s->primary_key].key_part;
        key_part_end =
            key_part +
            table->key_info[table->s->primary_key].user_defined_key_parts;
        const_key_parts = table->const_key_parts[table->s->primary_key];

        for (; const_key_parts & 1 && key_part < key_part_end;
             const_key_parts >>= 1)
          key_part++;
        /*
         The primary and secondary key parts were all const (i.e. there's
         one row).  The sorting doesn't matter.
        */
        if (key_part == key_part_end && reverse == 0) {
          key_parts = 0;
          reverse = 1;
          goto ok;
        }
      } else
        return 0;
    }

    if (key_part->field != field || !field->part_of_sortkey.is_set(idx))
      return 0;
    if (order->direction != ORDER_NOT_RELEVANT) {
      const enum_order keypart_order =
          (key_part->key_part_flag & HA_REVERSE_SORT) ? ORDER_DESC : ORDER_ASC;
      /* set flag to 1 if we can use read-next on key, else to -1 */
      int cur_scan_dir = (order->direction == keypart_order) ? 1 : -1;
      if (reverse && cur_scan_dir != reverse) return 0;
      reverse = cur_scan_dir;  // Remember if reverse
    }
    mixed_order |=
        (reverse_sorted != (bool)((key_part)->key_part_flag & HA_REVERSE_SORT));

    key_part++;
  }
  /*
   The index picked here might be used for range scans with multiple ranges.
   This will require tricky reordering in case of ranges would have to be
   scanned backward and index consists of mixed ASC/DESC key parts. Due to that
   backward scans on such indexes are disabled.
  */
  if (mixed_order && reverse < 0) *skip_quick = true;

  if (!reverse) {
    /*
      We get here when the key is suitable and we don't care about it's
      order, i.e. GROUP BY/DISTINCT. Use forward scan.
    */
    reverse = 1;
  }
  if (on_pk_suffix) {
    uint used_key_parts_secondary = table->key_info[idx].user_defined_key_parts;
    uint used_key_parts_pk =
        (uint)(key_part - table->key_info[table->s->primary_key].key_part);
    key_parts = used_key_parts_pk + used_key_parts_secondary;

    if (reverse == -1 &&
        (!(table->file->index_flags(idx, used_key_parts_secondary - 1, true) &
           HA_READ_PREV) ||
         !(table->file->index_flags(table->s->primary_key,
                                    used_key_parts_pk - 1, true) &
           HA_READ_PREV)))
      reverse = 0;  // Index can't be used
  } else {
    key_parts = (uint)(key_part - table->key_info[idx].key_part);
    if (reverse == -1 &&
        !(table->file->index_flags(idx, key_parts - 1, true) & HA_READ_PREV))
      reverse = 0;  // Index can't be used
  }
ok:
  if (used_key_parts != nullptr) *used_key_parts = key_parts;
  return reverse;
}

/**
  Find shortest key suitable for full table scan.

  @param table                 Table to scan
  @param usable_keys           Allowed keys

  @note
     As far as
     1) clustered primary key entry data set is a set of all record
        fields (key fields and not key fields) and
     2) secondary index entry data is a union of its key fields and
        primary key fields (at least InnoDB and its derivatives don't
        duplicate primary key fields there, even if the primary and
        the secondary keys have a common subset of key fields),
     then secondary index entry data is always a subset of primary key entry.
     Unfortunately, key_info[nr].key_length doesn't show the length
     of key/pointer pair but a sum of key field lengths only, thus
     we can't estimate index IO volume comparing only this key_length
     value of secondary keys and clustered PK.
     So, try secondary keys first, and choose PK only if there are no
     usable secondary covering keys or found best secondary key include
     all table fields (i.e. same as PK):

  @return
    MAX_KEY     no suitable key found
    key index   otherwise
*/

uint find_shortest_key(TABLE *table, const Key_map *usable_keys) {
  uint best = MAX_KEY;
  uint usable_clustered_pk = (table->file->primary_key_is_clustered() &&
                              table->s->primary_key != MAX_KEY &&
                              usable_keys->is_set(table->s->primary_key))
                                 ? table->s->primary_key
                                 : MAX_KEY;
  if (!usable_keys->is_clear_all()) {
    uint min_length = (uint)~0;
    for (uint nr = 0; nr < table->s->keys; nr++) {
      if (nr == usable_clustered_pk) continue;
      if (usable_keys->is_set(nr)) {
        /*
          Can not do full index scan on rtree index because it is not
          supported by Innodb, probably not supported by others either.
          A multi-valued key requires unique filter, and won't be the most
          fast option even if it will be the shortest one.
         */
        const KEY &key_ref = table->key_info[nr];
        DBUG_ASSERT(!(key_ref.flags & HA_MULTI_VALUED_KEY));
        if (key_ref.key_length < min_length && !(key_ref.flags & HA_SPATIAL)) {
          min_length = key_ref.key_length;
          best = nr;
        }
      }
    }
  }
  if (usable_clustered_pk != MAX_KEY) {
    /*
     If the primary key is clustered and found shorter key covers all table
     fields then primary key scan normally would be faster because amount of
     data to scan is the same but PK is clustered.
     It's safe to compare key parts with table fields since duplicate key
     parts aren't allowed.
     */
    if (best == MAX_KEY ||
        table->key_info[best].user_defined_key_parts >= table->s->fields)
      best = usable_clustered_pk;
  }
  return best;
}

/**
  Test if a second key is the subkey of the first one.

  @param key_part              First key parts
  @param ref_key_part          Second key parts
  @param ref_key_part_end      Last+1 part of the second key

  @note
    Second key MUST be shorter than the first one.

  @retval
    1	is a subkey
  @retval
    0	no sub key
*/

inline bool is_subkey(KEY_PART_INFO *key_part, KEY_PART_INFO *ref_key_part,
                      KEY_PART_INFO *ref_key_part_end) {
  for (; ref_key_part < ref_key_part_end; key_part++, ref_key_part++)
    if (!key_part->field->eq(ref_key_part->field)) return false;
  return true;
}

/**
  Test if REF_OR_NULL optimization will be used if the specified
  ref_key is used for REF-access to 'tab'

  @retval
    true	JT_REF_OR_NULL will be used
  @retval
    false	no JT_REF_OR_NULL access
*/

static bool is_ref_or_null_optimized(const JOIN_TAB *tab, uint ref_key) {
  if (tab->keyuse()) {
    const Key_use *keyuse = tab->keyuse();
    while (keyuse->key != ref_key && keyuse->table_ref == tab->table_ref)
      keyuse++;

    const table_map const_tables = tab->join()->const_table_map;
    while (keyuse->key == ref_key && keyuse->table_ref == tab->table_ref) {
      if (!(keyuse->used_tables & ~const_tables)) {
        if (keyuse->optimize & KEY_OPTIMIZE_REF_OR_NULL) return true;
      }
      keyuse++;
    }
  }
  return false;
}

/**
  Test if we can use one of the 'usable_keys' instead of 'ref' key
  for sorting.

  @param order The query block's order clause.
  @param tab   Current JOIN_TAB.
  @param ref			Number of key, used for WHERE clause
  @param ref_key_parts Index columns used for ref lookup.
  @param usable_keys		Keys for testing

  @return
    - MAX_KEY			If we can't use other key
    - the number of found key	Otherwise
*/

static uint test_if_subkey(ORDER_with_src *order, JOIN_TAB *tab, uint ref,
                           uint ref_key_parts, const Key_map *usable_keys) {
  uint nr;
  uint min_length = (uint)~0;
  uint best = MAX_KEY;
  TABLE *table = tab->table();
  KEY_PART_INFO *ref_key_part = table->key_info[ref].key_part;
  KEY_PART_INFO *ref_key_part_end = ref_key_part + ref_key_parts;

  for (nr = 0; nr < table->s->keys; nr++) {
    bool skip_quick;
    if (usable_keys->is_set(nr) &&
        table->key_info[nr].key_length < min_length &&
        table->key_info[nr].user_defined_key_parts >= ref_key_parts &&
        is_subkey(table->key_info[nr].key_part, ref_key_part,
                  ref_key_part_end) &&
        !is_ref_or_null_optimized(tab, nr) &&
        test_if_order_by_key(order, table, nr, nullptr, &skip_quick) &&
        !skip_quick) {
      min_length = table->key_info[nr].key_length;
      best = nr;
    }
  }
  return best;
}

/**
  It is not obvious to see that test_if_skip_sort_order() never changes the
  plan if no_changes is true. So we double-check: creating an instance of this
  class saves some important access-path-related information of the current
  table; when the instance is destroyed, the latest access-path information is
  compared with saved data.
*/

class Plan_change_watchdog {
#ifndef DBUG_OFF
 public:
  /**
    @param tab_arg     table whose access path is being determined
    @param no_changes_arg whether a change to the access path is allowed
  */
  Plan_change_watchdog(const JOIN_TAB *tab_arg, const bool no_changes_arg) {
    if (no_changes_arg) {
      tab = tab_arg;
      type = tab->type();
      if ((quick = tab->quick())) quick_index = quick->index;
      use_quick = tab->use_quick;
      ref_key = tab->ref().key;
      ref_key_parts = tab->ref().key_parts;
      index = tab->index();
    } else {
      tab = nullptr;
      type = JT_UNKNOWN;
      quick = nullptr;
      ref_key = ref_key_parts = index = 0;
      use_quick = QS_NONE;
    }
  }
  ~Plan_change_watchdog() {
    if (tab == nullptr) return;
    // changes are not allowed, we verify:
    DBUG_ASSERT(tab->type() == type);
    DBUG_ASSERT(tab->quick() == quick);
    DBUG_ASSERT((quick == nullptr) || tab->quick()->index == quick_index);
    DBUG_ASSERT(tab->use_quick == use_quick);
    DBUG_ASSERT(tab->ref().key == ref_key);
    DBUG_ASSERT(tab->ref().key_parts == ref_key_parts);
    DBUG_ASSERT(tab->index() == index);
  }

 private:
  const JOIN_TAB *tab;  ///< table, or NULL if changes are allowed
  enum join_type type;  ///< copy of tab->type()
  // "Range / index merge" info
  const QUICK_SELECT_I *quick{nullptr};  ///< copy of tab->select->quick
  uint quick_index{0};                   ///< copy of tab->select->quick->index
  enum quick_type use_quick;             ///< copy of tab->use_quick
  // "ref access" info
  int ref_key;         ///< copy of tab->ref().key
  uint ref_key_parts;  /// copy of tab->ref().key_parts
  // Other index-related info
  uint index;  ///< copy of tab->index
#else          // in non-debug build, empty class
 public:
  Plan_change_watchdog(const JOIN_TAB *, const bool) {}
#endif
};

/**
  Test if we can skip ordering by using an index.

  If the current plan is to use an index that provides ordering, the
  plan will not be changed. Otherwise, if an index can be used, the
  JOIN_TAB / tab->select struct is changed to use the index.

  The index must cover all fields in @<order@>, or it will not be considered.

  @param tab           NULL or JOIN_TAB of the accessed table
  @param order         Linked list of ORDER BY arguments
  @param select_limit  LIMIT value, or HA_POS_ERROR if no limit
  @param no_changes    No changes will be made to the query plan.
  @param map           Key_map of applicable indexes.
  @param [out] order_idx Number of index selected, -1 if no applicable index
                       found

  @todo
    - sergeyp: Results of all index merge selects actually are ordered
    by clustered PK values.

  @note
  This function may change tmp_table_param.precomputed_group_by. This
  affects how create_tmp_table() treats aggregation functions, so
  count_field_types() must be called again to make sure this is taken
  into consideration.

  @retval
    0    We have to use filesort to do the sorting
  @retval
    1    We can use an index.
*/

static bool test_if_skip_sort_order(JOIN_TAB *tab, ORDER_with_src &order,
                                    ha_rows select_limit, const bool no_changes,
                                    const Key_map *map, int *order_idx) {
  DBUG_TRACE;
  int ref_key;
  uint ref_key_parts = 0;
  int order_direction = 0;
  uint used_key_parts = 0;
  TABLE *const table = tab->table();
  JOIN *const join = tab->join();
  THD *const thd = join->thd;
  QUICK_SELECT_I *const save_quick = tab->quick();
  int best_key = -1;
  bool set_up_ref_access_to_key = false;
  bool can_skip_sorting = false;  // used as return value
  int changed_key = -1;

  /* Check that we are always called with first non-const table */
  DBUG_ASSERT((uint)tab->idx() == join->const_tables);

  Plan_change_watchdog watchdog(tab, no_changes);
  *order_idx = -1;
  /* Sorting a single row can always be skipped */
  if (tab->type() == JT_EQ_REF || tab->type() == JT_CONST ||
      tab->type() == JT_SYSTEM) {
    return true;
  }

  /*
    Check if FT index can be used to retrieve result in the required order.
    It is possible if ordering is on the first non-constant table.
  */
  if (!join->order.empty() && join->simple_order) {
    /*
      Check if ORDER is DESC, ORDER BY is a single MATCH function.
    */
    Item_func_match *ft_func = test_if_ft_index_order(order.order);
    /*
      Two possible cases when we can skip sort order:
      1. FT_SORTED must be set(Natural mode, no ORDER BY).
      2. If FT_SORTED flag is not set then
      the engine should support deferred sorting. Deferred sorting means
      that sorting is postponed utill the start of index reading(InnoDB).
      In this case we set FT_SORTED flag here to let the engine know that
      internal sorting is needed.
    */
    if (ft_func && ft_func->ft_handler && ft_func->ordered_result()) {
      /*
        FT index scan is used, so the only additional requirement is
        that ORDER BY MATCH function is the same as the function that
        is used for FT index.
      */
      if (tab->type() == JT_FT &&
          ft_func->eq(tab->position()->key->val, true)) {
        ft_func->set_hints(join, FT_SORTED, select_limit, false);
        return true;
      }
      /*
        No index is used, it's possible to use FT index for ORDER BY if
        LIMIT is present and does not exceed count of the records in FT index
        and there is no WHERE condition since a condition may potentially
        require more rows to be fetch from FT index.
      */
      else if (!tab->condition() && select_limit != HA_POS_ERROR &&
               select_limit <= ft_func->get_count()) {
        /* test_if_ft_index_order() always returns master MATCH function. */
        DBUG_ASSERT(!ft_func->master);
        /* ref is not set since there is no WHERE condition */
        DBUG_ASSERT(tab->ref().key == -1);

        /*Make EXPLAIN happy */
        tab->set_type(JT_FT);
        tab->ref().key = ft_func->key;
        tab->ref().key_parts = 0;
        tab->set_index(ft_func->key);
        tab->set_ft_func(ft_func);

        /* Setup FT handler */
        ft_func->set_hints(join, FT_SORTED, select_limit, true);
        ft_func->join_key = true;
        table->file->ft_handler = ft_func->ft_handler;
        return true;
      }
    }
  }

  /*
    Keys disabled by ALTER TABLE ... DISABLE KEYS should have already
    been taken into account.
  */
  Key_map usable_keys = *map;

  for (ORDER *tmp_order = order.order; tmp_order; tmp_order = tmp_order->next) {
    const Item *item = (*tmp_order->item)->real_item();
    if (item->type() != Item::FIELD_ITEM) {
      usable_keys.clear_all();
      return false;
    }
    usable_keys.intersect(
        down_cast<const Item_field *>(item)->field->part_of_sortkey);
    if (usable_keys.is_clear_all()) return false;  // No usable keys
  }
  if (tab->type() == JT_REF_OR_NULL || tab->type() == JT_FT) return false;

  ref_key = -1;
  /* Test if constant range in WHERE */
  if (tab->type() == JT_REF) {
    DBUG_ASSERT(tab->ref().key >= 0 && tab->ref().key_parts);
    ref_key = tab->ref().key;
    ref_key_parts = tab->ref().key_parts;
  } else if (tab->type() == JT_RANGE || tab->type() == JT_INDEX_MERGE) {
    // Range found by opt_range
    int quick_type = tab->quick()->get_type();
    /*
      assume results are not ordered when index merge is used
      TODO: sergeyp: Results of all index merge selects actually are ordered
      by clustered PK values.
    */

    if (quick_type == QUICK_SELECT_I::QS_TYPE_INDEX_MERGE ||
        quick_type == QUICK_SELECT_I::QS_TYPE_ROR_UNION ||
        quick_type == QUICK_SELECT_I::QS_TYPE_ROR_INTERSECT)
      return false;
    ref_key = tab->quick()->index;
    ref_key_parts = tab->quick()->used_key_parts;
  } else if (tab->type() == JT_INDEX_SCAN) {
    // The optimizer has decided to use an index scan.
    ref_key = tab->index();
    ref_key_parts = actual_key_parts(&table->key_info[tab->index()]);
  }

  Opt_trace_context *const trace = &thd->opt_trace;
  Opt_trace_object trace_wrapper_1(trace);
  Opt_trace_object trace_skip_sort_order(
      trace, "reconsidering_access_paths_for_index_ordering");
  trace_skip_sort_order.add_alnum(
      "clause", (order.src == ESC_ORDER_BY ? "ORDER BY" : "GROUP BY"));
  Opt_trace_array trace_steps(trace, "steps");

  if (ref_key >= 0) {
    /*
      We come here when ref/index scan/range scan access has been set
      up for this table. Do not change access method if ordering is
      provided already.
    */
    if (!usable_keys.is_set(ref_key)) {
      /*
        We come here when ref_key is not among usable_keys, try to find a
        usable prefix key of that key.
      */
      uint new_ref_key;
      /*
        If using index only read, only consider other possible index only
        keys
      */
      if (table->covering_keys.is_set(ref_key))
        usable_keys.intersect(table->covering_keys);

      if ((new_ref_key = test_if_subkey(&order, tab, ref_key, ref_key_parts,
                                        &usable_keys)) < MAX_KEY) {
        /* Found key that can be used to retrieve data in sorted order */
        if (tab->ref().key >= 0) {
          /*
            We'll use ref access method on key new_ref_key. The actual change
            is done further down in this function where we update the plan.
          */
          set_up_ref_access_to_key = true;
        } else if (!no_changes) {
          /*
            The range optimizer constructed QUICK_RANGE for ref_key, and
            we want to use instead new_ref_key as the index. We can't
            just change the index of the quick select, because this may
            result in an incosistent QUICK_SELECT object. Below we
            create a new QUICK_SELECT from scratch so that all its
            parameres are set correctly by the range optimizer.

            Note that the range optimizer is NOT called if
            no_changes==true. This reason is that the range optimizer
            cannot find a QUICK that can return ordered result unless
            index access (ref or index scan) is also able to do so
            (which test_if_order_by_key () will tell).
            Admittedly, range access may be much more efficient than
            e.g. index scan, but the only thing that matters when
            no_change==true is the answer to the question: "Is it
            possible to avoid sorting if an index is used to access
            this table?". The answer does not depend on the outcome of
            the range optimizer.
          */
          Key_map new_ref_key_map;  // Force the creation of quick select
          new_ref_key_map.set_bit(new_ref_key);  // only for new_ref_key.

          Opt_trace_object trace_wrapper_2(trace);
          Opt_trace_object trace_recest(trace, "rows_estimation");
          trace_recest.add_utf8_table(tab->table_ref)
              .add_utf8("index", table->key_info[new_ref_key].name);
          QUICK_SELECT_I *qck;
          const bool no_quick =
              test_quick_select(thd, new_ref_key_map,
                                0,  // empty table_map
                                join->calc_found_rows
                                    ? HA_POS_ERROR
                                    : join->unit->select_limit_cnt,
                                false,  // don't force quick range
                                order.order->direction, tab,
                                // we are after make_join_select():
                                tab->condition(), &tab->needed_reg, &qck,
                                tab->table()->force_index) <= 0;
          DBUG_ASSERT(tab->quick() == save_quick);
          tab->set_quick(qck);
          if (no_quick) {
            can_skip_sorting = false;
            goto fix_ICP;
          }
        }
        ref_key = new_ref_key;
        changed_key = new_ref_key;
      }
    }
    bool dummy;
    /* Check if we get the rows in requested sorted order by using the key */
    if (usable_keys.is_set(ref_key))
      // Last parameter can be ignored as it'll be checked later, if needed
      order_direction =
          test_if_order_by_key(&order, table, ref_key, &used_key_parts, &dummy);
  }
  if (ref_key < 0 || order_direction <= 0) {
    /*
      There is no ref/index scan/range scan access set up for this
      table, or it does not provide the requested ordering, or it uses
      backward scan. Do a cost-based search on all keys.
    */
    uint best_key_parts = 0;
    uint saved_best_key_parts = 0;
    int best_key_direction = 0;
    ha_rows table_records = table->file->stats.records;

    /*
      If an index scan that cannot provide ordering has been selected
      then do not use the index scan key as starting hint to
      test_if_cheaper_ordering()
    */
    const int ref_key_hint =
        (order_direction == 0 && tab->type() == JT_INDEX_SCAN) ? -1 : ref_key;

    // Does the query have a "FORCE INDEX [FOR GROUP BY] (idx)" (if clause is
    // group by) or a "FORCE INDEX [FOR ORDER BY] (idx)" (if clause is order
    // by)?
    const bool is_group_by =
        join && join->grouped && order.order == join->group_list.order;
    const bool is_force_index =
        table->force_index ||
        (is_group_by ? table->force_index_group : table->force_index_order);

    // Find an ordering index alternative over the chosen plan iff
    // prefer_ordering_index switch is on. This switch is overridden only when
    // force index for order/group is specified.
    if (thd->optimizer_switch_flag(OPTIMIZER_SWITCH_PREFER_ORDERING_INDEX) ||
        is_force_index)
      test_if_cheaper_ordering(tab, &order, table, usable_keys, ref_key_hint,
                               select_limit, &best_key, &best_key_direction,
                               &select_limit, &best_key_parts,
                               &saved_best_key_parts);

    // Try backward scan for previously found key
    if (best_key < 0 && order_direction < 0) goto check_reverse_order;

    if (best_key < 0) {
      // No usable key has been found
      can_skip_sorting = false;
      goto fix_ICP;
    }
    /*
      If found index will use backward index scan, ref_key uses backward
      range/ref, pick the latter as it has better selectivity.
    */
    if (order_direction < 0 && order_direction == best_key_direction) {
      best_key = -1;  // reset found best key
      goto check_reverse_order;
    }

    /*
      filesort() and join cache are usually faster than reading in
      index order and not using join cache. Don't use index scan
      unless:
       - the user specified FORCE INDEX [FOR {GROUP|ORDER} BY] (have to assume
         the user knows what's best)
       - the chosen index is clustered primary key (table scan is not cheaper)
    */
    if (!is_force_index && (select_limit >= table_records) &&
        (tab->type() == JT_ALL &&
         join->primary_tables > join->const_tables + 1) &&
        ((unsigned)best_key != table->s->primary_key ||
         !table->file->primary_key_is_clustered())) {
      can_skip_sorting = false;
      goto fix_ICP;
    }

    if (table->quick_keys.is_set(best_key) &&
        !tab->quick_order_tested.is_set(best_key) && best_key != ref_key) {
      tab->quick_order_tested.set_bit(best_key);
      Opt_trace_object trace_wrapper_3(trace);
      Opt_trace_object trace_recest(trace, "rows_estimation");
      trace_recest.add_utf8_table(tab->table_ref)
          .add_utf8("index", table->key_info[best_key].name);

      Key_map keys_to_use;            // Force the creation of quick select
      keys_to_use.set_bit(best_key);  // only best_key.
      QUICK_SELECT_I *qck;
      test_quick_select(
          thd, keys_to_use,
          0,  // empty table_map
          join->calc_found_rows ? HA_POS_ERROR : join->unit->select_limit_cnt,
          true,  // force quick range
          order.order->direction, tab, tab->condition(), &tab->needed_reg, &qck,
          tab->table()->force_index);
      if (order_direction < 0 && tab->quick() != nullptr &&
          tab->quick() != save_quick) {
        /*
          We came here in case when 3 indexes are available for quick
          select:
            1 - found by join order optimizer (greedy search) and saved in
                save_quick
            2 - constructed far above, as better suited for order by, but it was
                found that it requires backward scan.
            3 - constructed right above
          In this case we drop quick #2 as #3 is expected to be better.
        */
        delete tab->quick();
        tab->set_quick(nullptr);
      }
      /*
        If tab->quick() pointed to another quick than save_quick, we would
        lose access to it and leak memory.
      */
      DBUG_ASSERT(tab->quick() == save_quick || tab->quick() == nullptr);
      tab->set_quick(qck);
    }
    order_direction = best_key_direction;
    /*
      saved_best_key_parts is actual number of used keyparts found by the
      test_if_order_by_key function. It could differ from keyinfo->key_parts,
      thus we have to restore it in case of desc order as it affects
      QUICK_SELECT_DESC behaviour.
    */
    used_key_parts =
        (order_direction == -1) ? saved_best_key_parts : best_key_parts;
    changed_key = best_key;
    // We will use index scan or range scan:
    set_up_ref_access_to_key = false;
  }

check_reverse_order:
  DBUG_ASSERT(order_direction != 0);

  if (order_direction == -1)  // If ORDER BY ... DESC
  {
    if (tab->quick()) {
      /*
        Don't reverse the sort order, if it's already done.
        (In some cases test_if_order_by_key() can be called multiple times
      */
      if (tab->quick()->reverse_sorted()) {
        can_skip_sorting = true;
        goto fix_ICP;
      }
      // test_if_cheaper_ordering() might disable range scan on current index
      if (tab->table()->quick_keys.is_set(tab->quick()->index) &&
          tab->quick()->reverse_sort_possible())
        can_skip_sorting = true;
      else {
        can_skip_sorting = false;
        goto fix_ICP;
      }
    } else {
      // Other index access (ref or scan) poses no problem
      can_skip_sorting = true;
    }
  } else {
    // ORDER BY ASC poses no problem
    can_skip_sorting = true;
  }

  DBUG_ASSERT(can_skip_sorting);

  /*
    Update query plan with access pattern for doing
    ordered access according to what we have decided
    above.
  */
  if (!no_changes)  // We are allowed to update QEP
  {
    if (set_up_ref_access_to_key) {
      /*
        We'll use ref access method on key changed_key. In general case
        the index search tuple for changed_ref_key will be different (e.g.
        when one index is defined as (part1, part2, ...) and another as
        (part1, part2(N), ...) and the WHERE clause contains
        "part1 = const1 AND part2=const2".
        So we build tab->ref() from scratch here.
      */
      Key_use *keyuse = tab->keyuse();
      while (keyuse->key != (uint)changed_key &&
             keyuse->table_ref == tab->table_ref)
        keyuse++;

      if (create_ref_for_key(join, tab, keyuse, tab->prefix_tables())) {
        can_skip_sorting = false;
        goto fix_ICP;
      }

      DBUG_ASSERT(tab->type() != JT_REF_OR_NULL && tab->type() != JT_FT);

      // Changing the key makes filter_effect obsolete
      tab->position()->filter_effect = COND_FILTER_STALE;

      /*
        Check if it is possible to shift from ref to range. The index chosen
        for 'ref' has changed since the last time this function was called.
      */
      if (can_switch_from_ref_to_range(thd, tab, order.order->direction,
                                       true)) {
        // Allow the code to fall-through to the next if condition.
        set_up_ref_access_to_key = false;
        best_key = changed_key;
      }
    }
    if (!set_up_ref_access_to_key && best_key >= 0) {
      // Cancel any ref-access previously set up
      tab->ref().key = -1;
      tab->ref().key_parts = 0;

      /*
        If ref_key used index tree reading only ('Using index' in EXPLAIN),
        and best_key doesn't, then revert the decision.
      */
      if (!table->covering_keys.is_set(best_key)) table->set_keyread(false);
      if (!tab->quick() || tab->quick() == save_quick)  // created no QUICK
      {
        // Avoid memory leak:
        DBUG_ASSERT(tab->quick() == save_quick || tab->quick() == nullptr);
        tab->set_quick(nullptr);
        tab->set_index(best_key);
        tab->set_type(JT_INDEX_SCAN);  // Read with index_first(), index_next()
        /*
          There is a bug. When we change here, e.g. from group_min_max to
          index scan: loose index scan expected to read a small number of rows
          (jumping through the index), this small number was in
          position()->rows_fetched; index scan will read much more, so
          rows_fetched should be updated. So should the filtering effect.
          It is visible in main.distinct in trunk:
          explain SELECT distinct a from t3 order by a desc limit 2;
          id	select_type	table	partitions	type
          possible_keys	key	key_len	ref	rows	filtered	Extra 1
          SIMPLE	t3	NULL	index	a	a	5	NULL
          40	25.00	Using index "rows=40" should be ~200 i.e. # of records
          in table. Filter should be 100.00 (no WHERE).
        */
        table->file->ha_index_or_rnd_end();
        tab->position()->filter_effect = COND_FILTER_STALE;
      } else if (tab->type() != JT_ALL) {
        /*
          We're about to use a quick access to the table.
          We need to change the access method so as the quick access
          method is actually used.
        */
        DBUG_ASSERT(tab->quick());
        DBUG_ASSERT(tab->quick()->index == (uint)best_key);
        tab->set_type(calc_join_type(tab->quick()->get_type()));
        tab->use_quick = QS_RANGE;
        if (tab->quick()->is_loose_index_scan())
          join->tmp_table_param.precomputed_group_by = true;
        tab->position()->filter_effect = COND_FILTER_STALE;
      }
    }  // best_key >= 0

    if (order_direction == -1)  // If ORDER BY ... DESC
    {
      if (tab->quick()) {
        /* ORDER BY range_key DESC */
        QUICK_SELECT_I *tmp = tab->quick()->make_reverse(used_key_parts);
        if (!tmp) {
          /* purecov: begin inspected */
          can_skip_sorting = false;  // Reverse sort failed -> filesort
          goto fix_ICP;
          /* purecov: end */
        }
        if (tab->quick() != tmp && tab->quick() != save_quick)
          delete tab->quick();
        tab->set_quick(tmp);
        tab->set_type(calc_join_type(tmp->get_type()));
        tab->position()->filter_effect = COND_FILTER_STALE;
      } else if (tab->type() == JT_REF &&
                 tab->ref().key_parts <= used_key_parts) {
        /*
          SELECT * FROM t1 WHERE a=1 ORDER BY a DESC,b DESC

          Use a traversal function that starts by reading the last row
          with key part (A) and then traverse the index backwards.
        */
        tab->reversed_access = true;

        /*
          The current implementation of the reverse RefIterator does not
          work well in combination with ICP and can lead to increased
          execution time. Setting changed_key to the current key
          (based on that we change the access order for the key) will
          ensure that a pushed index condition will be cancelled.
        */
        changed_key = tab->ref().key;
      } else if (tab->type() == JT_INDEX_SCAN)
        tab->reversed_access = true;
    } else if (tab->quick())
      tab->quick()->need_sorted_output();

  }  // QEP has been modified

fix_ICP:
  /*
    Cleanup:
    We may have both a 'tab->quick()' and 'save_quick' (original)
    at this point. Delete the one that we won't use.
  */
  if (can_skip_sorting && !no_changes) {
    if (tab->type() == JT_INDEX_SCAN &&
        select_limit < table->file->stats.records) {
      DBUG_ASSERT(select_limit > 0);
      tab->position()->rows_fetched = select_limit;
      tab->position()->filter_effect = COND_FILTER_STALE_NO_CONST;
    }

    // Keep current (ordered) tab->quick()
    if (save_quick != tab->quick()) delete save_quick;
  } else {
    // Restore original save_quick
    if (tab->quick() != save_quick) {
      delete tab->quick();
      tab->set_quick(save_quick);
    }
  }

  trace_steps.end();
  Opt_trace_object trace_change_index(trace, "index_order_summary");
  trace_change_index.add_utf8_table(tab->table_ref)
      .add("index_provides_order", can_skip_sorting)
      .add_alnum("order_direction",
                 order_direction == 1
                     ? "asc"
                     : ((order_direction == -1) ? "desc" : "undefined"));

  if (changed_key >= 0) {
    // switching to another index
    // Should be no pushed index conditions at this point
    DBUG_ASSERT(!table->file->pushed_idx_cond);
    if (unlikely(trace->is_started())) {
      trace_change_index.add_utf8("index", table->key_info[changed_key].name);
      trace_change_index.add("plan_changed", !no_changes);
      if (!no_changes)
        trace_change_index.add_alnum("access_type", join_type_str[tab->type()]);
    }
  } else if (unlikely(trace->is_started())) {
    trace_change_index.add_utf8(
        "index", ref_key >= 0 ? table->key_info[ref_key].name : "unknown");
    trace_change_index.add("plan_changed", false);
  }
  *order_idx = best_key < 0 ? ref_key : best_key;
  return can_skip_sorting;
}

/**
  Prune partitions for all tables of a join (query block).

  Requires that tables have been locked.

  @returns false if success, true if error
*/

bool JOIN::prune_table_partitions() {
  DBUG_ASSERT(select_lex->partitioned_table_count);

  for (TABLE_LIST *tbl = select_lex->leaf_tables; tbl; tbl = tbl->next_leaf) {
    /*
      If tbl->embedding!=NULL that means that this table is in the inner
      part of the nested outer join, and we can't do partition pruning
      (TODO: check if this limitation can be lifted.
             This also excludes semi-joins.  Is that intentional?)
      This will try to prune non-static conditions, which can
      be used after the tables are locked.
    */
    if (!tbl->embedding) {
      Item *prune_cond =
          tbl->join_cond_optim() ? tbl->join_cond_optim() : where_cond;
      if (prune_partitions(thd, tbl->table, prune_cond)) return true;
    }
  }

  return false;
}

/**
  A helper function to check whether it's better to use range than ref.

  @details
  Heuristic: Switch from 'ref' to 'range' access if 'range'
  access can utilize more keyparts than 'ref' access. Conditions
  for doing switching:

  1) Range access is possible
  2) 'ref' access and 'range' access uses the same index
  3) Used parts of key shouldn't have nullable parts & ref_or_null isn't used.
  4) 'ref' access depends on a constant, not a value read from a
     table earlier in the join sequence.

     Rationale: if 'ref' depends on a value from another table,
     the join condition is not used to limit the rows read by
     'range' access (that would require dynamic range - 'Range
     checked for each record'). In other words, if 'ref' depends
     on a value from another table, we have a query with
     conditions of the form

      this_table.idx_col1 = other_table.col AND   <<- used by 'ref'
      this_table.idx_col1 OP @<const@> AND        <<- used by 'range'
      this_table.idx_col2 OP @<const@> AND ...    <<- used by 'range'

     and an index on (idx_col1,idx_col2,...). But the fact that
     'range' access uses more keyparts does not mean that it is
     more selective than 'ref' access because these access types
     utilize different parts of the query condition. We
     therefore trust the cost based choice made by
     best_access_path() instead of forcing a heuristic choice
     here.
  5) 'range' access uses more keyparts than 'ref' access
  6) ORDER BY might make range better than table scan:
     Check possibility of range scan even if it was previously deemed unviable
     (for example when table scan was estimated to be cheaper). If yes,
     range-access should be chosen only for larger key length.

  @param thd           To re-run range optimizer.
  @param tab           JOIN_TAB to check
  @param ordering      Used as a parameter to call test_quick_select.
  @param recheck_range Check possibility of range scan even if it is currently
                       unviable.

  @return true   Range is better than ref
  @return false  Ref is better or switch isn't possible

  @todo: This decision should rather be made in best_access_path()
*/

static bool can_switch_from_ref_to_range(THD *thd, JOIN_TAB *tab,
                                         enum_order ordering,
                                         bool recheck_range) {
  if ((tab->quick() &&                                       // 1)
       tab->position()->key->key == tab->quick()->index) ||  // 2)
      recheck_range) {
    uint keyparts = 0, length = 0;
    table_map dep_map = 0;
    bool maybe_null = false;

    calc_length_and_keyparts(tab->position()->key, tab,
                             tab->position()->key->key, tab->prefix_tables(),
                             nullptr, &length, &keyparts, &dep_map,
                             &maybe_null);
    if (!maybe_null &&  // 3)
        !dep_map)       // 4)
    {
      if (recheck_range)  // 6)
      {
        Key_map new_ref_key_map;
        new_ref_key_map.set_bit(tab->ref().key);

        Opt_trace_context *const trace = &thd->opt_trace;
        Opt_trace_object trace_wrapper(trace);
        Opt_trace_object can_switch(
            trace, "check_if_range_uses_more_keyparts_than_ref");
        Opt_trace_object trace_cond(
            trace, "rerunning_range_optimizer_for_single_index");

        QUICK_SELECT_I *qck;
        if (test_quick_select(
                thd, new_ref_key_map, 0,  // empty table_map
                tab->join()->row_limit, false, ordering, tab,
                tab->join_cond() ? tab->join_cond() : tab->join()->where_cond,
                &tab->needed_reg, &qck, recheck_range) > 0) {
          if (length < qck->max_used_key_length) {
            delete tab->quick();
            tab->set_quick(qck);
            return true;
          } else {
            Opt_trace_object(trace, "access_type_unchanged")
                .add("ref_key_length", length)
                .add("range_key_length", qck->max_used_key_length);
            delete qck;
          }
        }
      } else
        return length < tab->quick()->max_used_key_length;  // 5)
    }
  }
  return false;
}

/**
 An utility function - apply heuristics and optimize access methods to tables.
 Currently this function can change REF to RANGE and ALL to INDEX scan if
 latter is considered to be better (not cost-based) than the former.
 @note Side effect - this function could set 'Impossible WHERE' zero
 result.
*/

void JOIN::adjust_access_methods() {
  ASSERT_BEST_REF_IN_JOIN_ORDER(this);
  for (uint i = const_tables; i < tables; i++) {
    JOIN_TAB *const tab = best_ref[i];
    TABLE_LIST *const tl = tab->table_ref;

    if (tab->type() == JT_ALL) {
      /*
       It's possible to speedup query by switching from full table scan to
       the scan of covering index, due to less data being read.
       Prerequisites for this are:
       1) Keyread (i.e index only scan) is allowed (table isn't updated/deleted
         from)
       2) Covering indexes are available
       3) This isn't a derived table/materialized view
      */
      if (!tab->table()->no_keyread &&                    //  1
          !tab->table()->covering_keys.is_clear_all() &&  //  2
          !tl->uses_materialization())                    //  3
      {
        /*
        It has turned out that the change commented out below, while speeding
        things up for disk-bound loads, slows them down for cases when the data
        is in disk cache (see BUG#35850):
        //  See bug #26447: "Using the clustered index for a table scan
        //  is always faster than using a secondary index".
        if (table->s->primary_key != MAX_KEY &&
            table->file->primary_key_is_clustered())
          tab->index= table->s->primary_key;
        else
          tab->index=find_shortest_key(table, & table->covering_keys);
        */
        if (tab->position()->sj_strategy != SJ_OPT_LOOSE_SCAN)
          tab->set_index(
              find_shortest_key(tab->table(), &tab->table()->covering_keys));
        tab->set_type(JT_INDEX_SCAN);  // Read with index_first / index_next
        // From table scan to index scan, thus filter effect needs no recalc.
      }
    } else if (tab->type() == JT_REF) {
      if (can_switch_from_ref_to_range(thd, tab, ORDER_NOT_RELEVANT, false)) {
        tab->set_type(JT_RANGE);

        Opt_trace_context *const trace = &thd->opt_trace;
        Opt_trace_object wrapper(trace);
        Opt_trace_object(trace, "access_type_changed")
            .add_utf8_table(tl)
            .add_utf8("index",
                      tab->table()->key_info[tab->position()->key->key].name)
            .add_alnum("old_type", "ref")
            .add_alnum("new_type", join_type_str[tab->type()])
            .add_alnum("cause", "uses_more_keyparts");

        tab->use_quick = QS_RANGE;
        tab->position()->filter_effect = COND_FILTER_STALE;
      } else {
        // Cleanup quick, REF/REF_OR_NULL/EQ_REF, will be clarified later
        delete tab->quick();
        tab->set_quick(nullptr);
      }
    }
    // Ensure AM consistency
    DBUG_ASSERT(
        !(tab->quick() && (tab->type() == JT_REF || tab->type() == JT_ALL)));
    DBUG_ASSERT((tab->type() != JT_RANGE && tab->type() != JT_INDEX_MERGE) ||
                tab->quick());
    if (!tab->const_keys.is_clear_all() &&
        tab->table()->reginfo.impossible_range &&
        ((i == const_tables && tab->type() == JT_REF) ||
         ((tab->type() == JT_ALL || tab->type() == JT_RANGE ||
           tab->type() == JT_INDEX_MERGE || tab->type() == JT_INDEX_SCAN) &&
          tab->use_quick != QS_RANGE)) &&
        !tab->table_ref->is_inner_table_of_outer_join())
      zero_result_cause = "Impossible WHERE noticed after reading const tables";
  }
}

static JOIN_TAB *alloc_jtab_array(THD *thd, uint table_count) {
  JOIN_TAB *t = new (thd->mem_root) JOIN_TAB[table_count];
  if (!t) return nullptr; /* purecov: inspected */

  QEP_shared *qs = new (thd->mem_root) QEP_shared[table_count];
  if (!qs) return nullptr; /* purecov: inspected */

  for (uint i = 0; i < table_count; ++i) t[i].set_qs(qs++);

  return t;
}

/**
  Set up JOIN_TAB structs according to the picked join order in best_positions.
  This allocates execution structures so may be called only after we have the
  very final plan. It must be called after
  Optimize_table_order::fix_semijoin_strategies().

  @return False if success, True if error

  @details
    - create join->join_tab array and copy from existing JOIN_TABs in join order
    - create helper structs for materialized semi-join handling
    - finalize semi-join strategy choices
    - Number of intermediate tables "tmp_tables" is calculated.
    - "tables" and "primary_tables" are recalculated.
    - for full and index scans info of estimated # of records is updated.
    - in a helper function:
      - all heuristics are applied and the final access method type is picked
        for each join_tab (only test_if_skip_sortorder() could override it)
      - AM consistency is ensured (e.g only range and index merge are allowed
        to have quick select set).
      - if "Impossible WHERE" is detected - appropriate zero_result_cause is
        set.

   Notice that intermediate tables will not have a POSITION reference; and they
   will not have a TABLE reference before the final stages of code generation.

   @todo the block which sets tab->type should move to adjust_access_methods
   for unification.
*/

bool JOIN::get_best_combination() {
  DBUG_TRACE;

  // At this point "tables" and "primary"tables" represent the same:
  DBUG_ASSERT(tables == primary_tables);

  /*
    Allocate additional space for tmp tables.
    Number of plan nodes:
      # of regular input tables (including semi-joined ones) +
      # of semi-join nests for materialization +
      1? + // For GROUP BY (or implicit grouping when we have windowing)
      1? + // For DISTINCT
      1? + // For aggregation functions aggregated in outer query
           // when used with distinct
      1? + // For ORDER BY
      1?   // buffer result

    Up to 2 tmp tables + N window output tmp are allocated (NOTE: windows also
    have frame buffer tmp tables, but those are not relevant here).
  */
  uint num_tmp_tables =
      (!group_list.empty() || (implicit_grouping && m_windows.elements) > 0
           ? 1
           : 0) +
      (select_distinct ? (tmp_table_param.outer_sum_func_count ? 2 : 1) : 0) +
      (order.empty() ? 0 : 1) +
      (select_lex->active_options() & (SELECT_BIG_RESULT | OPTION_BUFFER_RESULT)
           ? 1
           : 0) +
      m_windows.elements + 1; /* the presence of windows may increase need for
                                 grouping tmp tables, cf. de-optimization
                                 in make_tmp_tables_info
                               */
  if (num_tmp_tables > (2 + m_windows.elements))
    num_tmp_tables = 2 + m_windows.elements;

  /*
    Rearrange queries with materialized semi-join nests so that the semi-join
    nest is replaced with a reference to a materialized temporary table and all
    materialized subquery tables are placed after the intermediate tables.
    After the following loop, "inner_target" is the position of the first
    subquery table (if any). "outer_target" is the position of first outer
    table, and will later be used to track the position of any materialized
    temporary tables.
  */
  const bool has_semijoin = !select_lex->sj_nests.empty();
  uint outer_target = 0;
  uint inner_target = primary_tables + num_tmp_tables;
  uint sjm_nests = 0;

  if (has_semijoin) {
    for (uint tableno = 0; tableno < primary_tables;) {
      if (sj_is_materialize_strategy(best_positions[tableno].sj_strategy)) {
        sjm_nests++;
        inner_target -= (best_positions[tableno].n_sj_tables - 1);
        tableno += best_positions[tableno].n_sj_tables;
      } else
        tableno++;
    }
  }

  JOIN_TAB *tmp_join_tabs = nullptr;
  if (sjm_nests + num_tmp_tables) {
    // join_tab array only has "primary_tables" tables. We need those more:
    if (!(tmp_join_tabs = alloc_jtab_array(thd, sjm_nests + num_tmp_tables)))
      return true; /* purecov: inspected */
  }

  // To check that we fill the array correctly: fill it with zeros first
  memset(best_ref, 0,
         sizeof(JOIN_TAB *) * (primary_tables + sjm_nests + num_tmp_tables));

  int sjm_index = tables;  // Number assigned to materialized temporary table
  int remaining_sjm_inner = 0;
  bool err = false;
  for (uint tableno = 0; tableno < tables; tableno++) {
    POSITION *const pos = best_positions + tableno;
    if (has_semijoin && sj_is_materialize_strategy(pos->sj_strategy)) {
      DBUG_ASSERT(outer_target < inner_target);

      TABLE_LIST *const sj_nest = pos->table->emb_sj_nest;

      // Handle this many inner tables of materialized semi-join
      remaining_sjm_inner = pos->n_sj_tables;

      /*
        If we fail in some allocation below, we cannot bail out immediately;
        that would put us in a difficult situation to clean up; imagine we
        have planned this layout:
          outer1 - sj_mat_tmp1 - outer2 - sj_mat_tmp2 - outer3
        We have successfully filled a JOIN_TAB for sj_mat_tmp1, and are
        failing to fill a JOIN_TAB for sj_mat_tmp2 (OOM). So we want to quit
        this function, which will lead to cleanup functions.
        But sj_mat_tmp1 is in this->best_ref only, outer3 is in this->join_tab
        only: what is the array to traverse for cleaning up? What is the
        number of tables to loop over?
        So: if we fail in the present loop, we record the error but continue
        filling best_ref; when it's fully filled, bail out, because then
        best_ref can be used as reliable array for cleaning up.
      */
      JOIN_TAB *const tab = tmp_join_tabs++;
      best_ref[outer_target] = tab;
      tab->set_join(this);
      tab->set_idx(outer_target);

      /*
        Up to this point there cannot be a failure. JOIN_TAB has been filled
        enough to be clean-able.
      */

      Semijoin_mat_exec *const sjm_exec = new (thd->mem_root) Semijoin_mat_exec(
          sj_nest, (pos->sj_strategy == SJ_OPT_MATERIALIZE_SCAN),
          remaining_sjm_inner, outer_target, inner_target);

      tab->set_sj_mat_exec(sjm_exec);

      if (!sjm_exec || setup_semijoin_materialized_table(
                           tab, sjm_index, pos, best_positions + sjm_index))
        err = true; /* purecov: inspected */

      outer_target++;
      sjm_index++;
    }
    /*
      Locate join_tab target for the table we are considering.
      (remaining_sjm_inner becomes negative for non-SJM tables, this can be
       safely ignored).
    */
    const uint target =
        (remaining_sjm_inner--) > 0 ? inner_target++ : outer_target++;
    JOIN_TAB *const tab = pos->table;

    best_ref[target] = tab;
    tab->set_idx(target);
    tab->set_position(pos);
    TABLE *const table = tab->table();
    if (tab->type() != JT_CONST && tab->type() != JT_SYSTEM) {
      if (pos->sj_strategy == SJ_OPT_LOOSE_SCAN && tab->quick() &&
          tab->quick()->index != pos->loosescan_key) {
        /*
          We must use the duplicate-eliminating index, so this QUICK is not
          an option.
        */
        delete tab->quick();
        tab->set_quick(nullptr);
      }
      if (!pos->key) {
        if (tab->quick())
          tab->set_type(calc_join_type(tab->quick()->get_type()));
        else
          tab->set_type(JT_ALL);
      } else
        // REF or RANGE, clarify later when prefix tables are set for JOIN_TABs
        tab->set_type(JT_REF);
    }
    DBUG_ASSERT(tab->type() != JT_UNKNOWN);

    DBUG_ASSERT(table->reginfo.join_tab == tab);
    if (!tab->join_cond())
      table->reginfo.not_exists_optimize = false;  // Only with LEFT JOIN
    map2table[tab->table_ref->tableno()] = tab;
  }

  // Count the materialized semi-join tables as regular input tables
  tables += sjm_nests + num_tmp_tables;
  // Set the number of non-materialized tables:
  primary_tables = outer_target;

  /*
    Between the last outer table or sj-mat tmp table, and the first sj-mat
    inner table, there may be 2 slots for sort/group/etc tmp tables:
  */
  for (uint i = 0; i < num_tmp_tables; ++i) {
    const uint idx = outer_target + i;
    tmp_join_tabs->set_join(this);
    tmp_join_tabs->set_idx(idx);
    DBUG_ASSERT(best_ref[idx] == nullptr);  // verify that not overwriting
    best_ref[idx] = tmp_join_tabs++;
    /*
      note that set_table() cannot be called yet. We may not even use this
      JOIN_TAB in the end, it's dummy at the moment. Which can be tested with
      "position()!=NULL".
    */
  }

  // make array unreachable: should walk JOIN_TABs by best_ref now
  join_tab = nullptr;

  if (err) return true; /* purecov: inspected */

  if (has_semijoin) {
    set_semijoin_info();

    // Update equalities and keyuses after having added SJ materialization
    if (update_equalities_for_sjm()) return true;
  }
  if (!plan_is_const()) {
    // Assign map of "available" tables to all tables belonging to query block
    set_prefix_tables();
    adjust_access_methods();
  }
  // Calculate outer join info
  if (select_lex->outer_join) make_outerjoin_info();

  // sjm is no longer needed, trash it. To reuse it, reset its members!
  for (TABLE_LIST *sj_nest : select_lex->sj_nests) {
    TRASH(&sj_nest->nested_join->sjm, sizeof(sj_nest->nested_join->sjm));
  }

  return false;
}

/**
   Updates JOIN::deps_of_remaining_lateral_derived_tables

   @param plan_tables  map of all tables that the planner is processing
                       (tables already in plan and tables to be added to plan)
   @param idx          index of the table which the planner is currently
                       considering
*/
void JOIN::recalculate_deps_of_remaining_lateral_derived_tables(
    table_map plan_tables, uint idx) {
  DBUG_ASSERT(has_lateral);
  deps_of_remaining_lateral_derived_tables = 0;
  auto last = best_ref + tables;
  for (auto **pos = best_ref + idx; pos < last; pos++) {
    if ((*pos)->table_ref && (*pos)->table_ref->is_derived() &&
        ((*pos)->table_ref->map() & plan_tables))
      deps_of_remaining_lateral_derived_tables |=
          (*pos)->table_ref->derived_unit()->m_lateral_deps;
  }
}

/*
  Revise usage of join buffer for the specified table and the whole nest

  SYNOPSIS
    revise_cache_usage()
      tab    join table for which join buffer usage is to be revised

  DESCRIPTION
    The function revise the decision to use a join buffer for the table 'tab'.
    If this table happened to be among the inner tables of a nested outer join/
    semi-join the functions denies usage of join buffers for all of them

  RETURN
    none
*/

static void revise_cache_usage(JOIN_TAB *join_tab) {
  plan_idx first_inner = join_tab->first_inner();
  JOIN *const join = join_tab->join();
  if (first_inner != NO_PLAN_IDX) {
    plan_idx end_tab = join_tab->idx();
    for (first_inner = join_tab->first_inner(); first_inner != NO_PLAN_IDX;
         first_inner = join->best_ref[first_inner]->first_upper()) {
      for (plan_idx i = end_tab - 1; i >= first_inner; --i)
        join->best_ref[i]->set_use_join_cache(JOIN_CACHE::ALG_NONE);
      end_tab = first_inner;
    }
  } else if (join_tab->get_sj_strategy() == SJ_OPT_FIRST_MATCH) {
    plan_idx first_sj_inner = join_tab->first_sj_inner();
    for (plan_idx i = join_tab->idx() - 1; i >= first_sj_inner; --i) {
      JOIN_TAB *tab = join->best_ref[i];
      if (tab->first_sj_inner() == first_sj_inner)
        tab->set_use_join_cache(JOIN_CACHE::ALG_NONE);
    }
  } else
    join_tab->set_use_join_cache(JOIN_CACHE::ALG_NONE);
  DBUG_ASSERT(join->qep_tab == nullptr);
}

/**
  Set up join buffering for a specified table, if possible.

  @param tab             joined table to check join buffer usage for
  @param join            join for which the check is performed
  @param no_jbuf_after   don't use join buffering after table with this number

  @return false if successful, true if error.
          Currently, allocation errors for join cache objects are ignored,
          and regular execution is chosen silently.

  @details
    The function finds out whether the table 'tab' can be joined using a join
    buffer. This check is performed after the best execution plan for 'join'
    has been chosen. If the function decides that a join buffer can be employed
    then it selects the most appropriate join cache type, which later will
    be instantiated by init_join_cache().
    If it has already been decided to not use join buffering for this table,
    no action is taken.

    Often it is already decided that join buffering will be used earlier in
    the optimization process, and this will also ensure that the most correct
    cost for the operation is calculated, and hence the probability of
    choosing an optimal join plan is higher. However, some join buffering
    decisions cannot currently be taken before this stage, hence we need this
    function to decide the most accurate join buffering strategy.

    @todo Long-term it is the goal that join buffering strategy is decided
    when the plan is selected.

    The result of the check and the type of the join buffer to be used
    depend on:
      - the access method to access rows of the joined table
      - whether the join table is an inner table of an outer join or semi-join
      - the optimizer_switch settings for join buffering
      - the join 'options'.
    In any case join buffer is not used if the number of the joined table is
    greater than 'no_jbuf_after'.

    If block_nested_loop is turned on, and if all other criteria for using
    join buffering is fulfilled (see below), then join buffer is used
    for any join operation (inner join, outer join, semi-join) with 'JT_ALL'
    access method.  In that case, a JOIN_CACHE_BNL type is always employed.

    If an index is used to access rows of the joined table and
  batched_key_access is on, then a JOIN_CACHE_BKA type is employed.

    If the function decides that a join buffer can be used to join the table
    'tab' then it sets @c tab->use_join_cache to reflect the chosen algorithm.

  @note
    For a nested outer join/semi-join, currently, we either use join buffers for
    all inner tables or for none of them.

  @todo
    Support BKA inside SJ-Materialization nests. When doing this, we'll need
    to only store sj-inner tables in the join buffer.
    @verbatim
        JOIN_TAB *first_tab= join->join_tab+join->const_tables;
        uint n_tables= i-join->const_tables;
        / *
          We normally put all preceding tables into the join buffer, except
          for the constant tables.
          If we're inside a semi-join materialization nest, e.g.

             outer_tbl1  outer_tbl2  ( inner_tbl1, inner_tbl2 ) ...
                                                       ^-- we're here

          then we need to put into the join buffer only the tables from
          within the nest.
        * /
        if (i >= first_sjm_table && i < last_sjm_table)
        {
          n_tables= i - first_sjm_table; // will be >0 if we got here
          first_tab= join->join_tab + first_sjm_table;
        }
    @endverbatim
*/

static bool setup_join_buffering(JOIN_TAB *tab, JOIN *join,
                                 uint no_jbuf_after) {
  ASSERT_BEST_REF_IN_JOIN_ORDER(join);
  Cost_estimate cost;
  ha_rows rows;
  uint bufsz = 4096;
  uint join_cache_flags = HA_MRR_NO_NULL_ENDPOINTS;
  const bool bnl_on = hint_table_state(join->thd, tab->table_ref, BNL_HINT_ENUM,
                                       OPTIMIZER_SWITCH_BNL);
  const bool bka_on = hint_table_state(join->thd, tab->table_ref, BKA_HINT_ENUM,
                                       OPTIMIZER_SWITCH_BKA);

  const uint tableno = tab->idx();
  const uint tab_sj_strategy = tab->get_sj_strategy();

  // Set preliminary join cache setting based on decision from greedy search
  if (!join->select_count)
    tab->set_use_join_cache(tab->position()->use_join_buffer
                                ? JOIN_CACHE::ALG_BNL
                                : JOIN_CACHE::ALG_NONE);

  if (tableno == join->const_tables) {
    DBUG_ASSERT(tab->use_join_cache() == JOIN_CACHE::ALG_NONE);
    return false;
  }

  if (!(bnl_on || bka_on)) goto no_join_cache;

  /*
    psergey-todo: why the below when execution code seems to handle the
    "range checked for each record" case?
  */
  if (tab->use_quick == QS_DYNAMIC_RANGE) goto no_join_cache;

  /* No join buffering if prevented by no_jbuf_after */
  if (tableno > no_jbuf_after) goto no_join_cache;

  /*
    An inner table of an outer join nest must not use join buffering if
    the first inner table of that outer join nest does not use join buffering.
    This condition is not handled by earlier optimizer stages.
  */
  if (tab->first_inner() != NO_PLAN_IDX && tab->first_inner() != tab->idx() &&
      !join->best_ref[tab->first_inner()]->use_join_cache())
    goto no_join_cache;
  /*
    The first inner table of an outer join nest must not use join buffering
    if the tables in the embedding outer join nest do not use join buffering.
    This condition is not handled by earlier optimizer stages.
  */
  if (tab->first_upper() != NO_PLAN_IDX &&
      !join->best_ref[tab->first_upper()]->use_join_cache())
    goto no_join_cache;

  if (tab->table()->pos_in_table_list->is_table_function() && tab->dependent)
    goto no_join_cache;

  switch (tab_sj_strategy) {
    case SJ_OPT_FIRST_MATCH:
      /*
        Use join cache with FirstMatch semi-join strategy only when semi-join
        contains only one table.
      */
      if (!tab->is_single_inner_of_semi_join()) {
        DBUG_ASSERT(tab->use_join_cache() == JOIN_CACHE::ALG_NONE);
        goto no_join_cache;
      }
      break;

    case SJ_OPT_LOOSE_SCAN:
      /* No join buffering if this semijoin nest is handled by loosescan */
      DBUG_ASSERT(tab->use_join_cache() == JOIN_CACHE::ALG_NONE);
      goto no_join_cache;

    case SJ_OPT_MATERIALIZE_LOOKUP:
    case SJ_OPT_MATERIALIZE_SCAN:
      /*
        The Materialize strategies reuse the join_tab belonging to the
        first table that was materialized. Neither table can use join buffering:
        - The first table in a join never uses join buffering.
        - The join_tab used for looking up a row in the materialized table, or
          scanning the rows of a materialized table, cannot use join buffering.
        We allow join buffering for the remaining tables of the materialized
        semi-join nest.
      */
      if (tab->first_sj_inner() == tab->idx()) {
        DBUG_ASSERT(tab->use_join_cache() == JOIN_CACHE::ALG_NONE);
        goto no_join_cache;
      }
      break;

    case SJ_OPT_DUPS_WEEDOUT:
    // This strategy allows the same join buffering as a regular join would.
    case SJ_OPT_NONE:
      break;
  }

  /*
    The following code prevents use of join buffering when there is an
    outer join operation and first match semi-join strategy is used, because:

    Outer join needs a "match flag" to track that a row should be
    NULL-complemented, such flag being attached to first inner table's cache
    (tracks whether the cached row from outer table got a match, in which case
    no NULL-complemented row is needed).

    FirstMatch also needs a "match flag", such flag is attached to sj inner
    table's cache (tracks whether the cached row from outer table already got
    a first match in the sj-inner table, in which case we don't need to join
    this cached row again)
     - but a row in a cache has only one "match flag"
     - so if "sj inner table"=="first inner", there is a problem.
  */
  if (tab_sj_strategy == SJ_OPT_FIRST_MATCH &&
      tab->is_inner_table_of_outer_join())
    goto no_join_cache;

  if (join->deps_of_remaining_lateral_derived_tables &
      (tab->prefix_tables() & ~tab->added_tables())) {
    /*
      Even though the planner said "no jbuf please", the switch below may
      force it.
      If first-dependency-of-lateral-table < table-we-plan-for <=
      lateral-table, disable join buffering.
      Reason for this rule:
      consider a plan t1-t2-dt where dt is LATERAL and depends only on t1, and
      imagine t2 could do join buffering: then we buffer many rows of t1, then
      read one row of t2, fetch row#1 of t1 from cache, then materialize "dt"
      (as it depends on t1) and send row to client; then fetch row#2 of t1
      from cache, rematerialize "dt": it's very inefficient. So we forbid join
      buffering on t2; this way, the signal "row of t1 changed" is emitted at
      the level of t1's operator, i.e. much less often, as one row of t1 may
      serve N rows of t2 before changing.
      On the other hand, t1 can do join buffering.
      A nice side-effect is to disable join buffering for "dt" itself. If
      "dt" would do join buffering: "dt" buffers many rows from t1/t2, then in a
      second phase we read one row from "dt" and join it with the many rows
      from t1/t2; but we cannot read a row from "dt" without first choosing a
      row of t1/t2 as "dt" depends on t1.
      See similar code in best_access_path().
    */
    goto no_join_cache;
  }

  switch (tab->type()) {
    case JT_ALL:
    case JT_INDEX_SCAN:
    case JT_RANGE:
    case JT_INDEX_MERGE:
      if (!bnl_on) {
        DBUG_ASSERT(tab->use_join_cache() == JOIN_CACHE::ALG_NONE);
        goto no_join_cache;
      }

      if (!join->select_count) tab->set_use_join_cache(JOIN_CACHE::ALG_BNL);
      return false;
    case JT_SYSTEM:
    case JT_CONST:
    case JT_REF:
    case JT_EQ_REF:
      if (!bka_on) {
        DBUG_ASSERT(tab->use_join_cache() == JOIN_CACHE::ALG_NONE);
        goto no_join_cache;
      }

      /*
        Disable BKA for materializable derived tables/views as they aren't
        instantiated yet.
      */
      if (tab->table_ref->uses_materialization()) goto no_join_cache;

      /*
        Can't use BKA for subquery if dealing with a subquery that can
        turn a ref access into a "full scan on NULL key" table scan.

        @see Item_in_optimizer::val_int()
        @see subselect_iterator_engine::exec()
        @see TABLE_REF::cond_guards
        @see push_index_cond()

        @todo: This choice to not use BKA should be done before making
        cost estimates, e.g. in set_join_buffer_properties(). That
        happens before cond guards are set up, so instead of doing the
        check below, BKA should be disabled if
         - We are in an IN subquery, and
         - The IN predicate is not a top_level_item, and
         - The left_expr of the IN predicate may contain NULL values
           (left_expr->maybe_null)
      */
      if (tab->has_guarded_conds()) goto no_join_cache;

      if (tab->table()->covering_keys.is_set(tab->ref().key))
        join_cache_flags |= HA_MRR_INDEX_ONLY;
      rows = tab->table()->file->multi_range_read_info(
          tab->ref().key, 10, 20, &bufsz, &join_cache_flags, &cost);
      /*
        Cannot use BKA if
        1. MRR scan cannot be performed, or
        2. MRR default implementation is used, or
        3. HA_MRR_NO_ASSOCIATION flag is set
      */
      if ((rows == HA_POS_ERROR) ||                        // 1
          (join_cache_flags & HA_MRR_USE_DEFAULT_IMPL) ||  // 2
          (join_cache_flags & HA_MRR_NO_ASSOCIATION))      // 3
        goto no_join_cache;

      tab->set_use_join_cache(JOIN_CACHE::ALG_BKA);

      tab->join_cache_flags = join_cache_flags;
      return false;
    default:;
  }

no_join_cache:
  revise_cache_usage(tab);
  tab->set_use_join_cache(JOIN_CACHE::ALG_NONE);
  return false;
}

/*****************************************************************************
  Make some simple condition optimization:
  If there is a test 'field = const' change all refs to 'field' to 'const'
  Remove all dummy tests 'item = item', 'const op const'.
  Remove all 'item is NULL', when item can never be null!
  Return in cond_value false if condition is impossible (1 = 2)
*****************************************************************************/

class COND_CMP : public ilink<COND_CMP> {
 public:
  static void *operator new(size_t size) { return (*THR_MALLOC)->Alloc(size); }
  static void operator delete(void *ptr MY_ATTRIBUTE((unused)),
                              size_t size MY_ATTRIBUTE((unused))) {
    TRASH(ptr, size);
  }

  Item *and_level;
  Item_func *cmp_func;
  COND_CMP(Item *a, Item_func *b) : and_level(a), cmp_func(b) {}
};

Item_equal *find_item_equal(COND_EQUAL *cond_equal,
                            const Item_field *item_field, bool *inherited_fl) {
  Item_equal *item = nullptr;
  bool in_upper_level = false;
  while (cond_equal) {
    List_iterator_fast<Item_equal> li(cond_equal->current_level);
    while ((item = li++)) {
      if (item->contains(item_field->field)) goto finish;
    }
    in_upper_level = true;
    cond_equal = cond_equal->upper_levels;
  }
  in_upper_level = false;
finish:
  *inherited_fl = in_upper_level;
  return item;
}

/**
  Get the best field substitution for a given field.

  If the field is member of a multiple equality, look up that equality
  and return the most appropriate field. Usually this is the equivalenced
  field belonging to the outer-most table in the join order, but
  @see Item_field::get_subst_item() for details.
  Otherwise, return the same field.

  @param item_field The field that we are seeking a substitution for.
  @param cond_equal multiple equalities to search in

  @return The substituted field.
*/

Item_field *get_best_field(Item_field *item_field, COND_EQUAL *cond_equal) {
  bool dummy;
  Item_equal *item_eq = find_item_equal(cond_equal, item_field, &dummy);
  if (!item_eq) return item_field;

  return item_eq->get_subst_item(item_field);
}

/**
  Check whether an equality can be used to build multiple equalities.

    This function first checks whether the equality (left_item=right_item)
    is a simple equality i.e. one that equates a field with another field
    or a constant (field=field_item or field=const_item).
    If this is the case the function looks for a multiple equality
    in the lists referenced directly or indirectly by cond_equal inferring
    the given simple equality. If it doesn't find any, it builds a multiple
    equality that covers the predicate, i.e. the predicate can be inferred
    from this multiple equality.
    The built multiple equality could be obtained in such a way:
    create a binary  multiple equality equivalent to the predicate, then
    merge it, if possible, with one of old multiple equalities.
    This guarantees that the set of multiple equalities covering equality
    predicates will be minimal.

  EXAMPLE:
    For the where condition
    @code
      WHERE a=b AND b=c AND
            (b=2 OR f=e)
    @endcode
    the check_equality will be called for the following equality
    predicates a=b, b=c, b=2 and f=e.
    - For a=b it will be called with *cond_equal=(0,[]) and will transform
      *cond_equal into (0,[Item_equal(a,b)]).
    - For b=c it will be called with *cond_equal=(0,[Item_equal(a,b)])
      and will transform *cond_equal into CE=(0,[Item_equal(a,b,c)]).
    - For b=2 it will be called with *cond_equal=(ptr(CE),[])
      and will transform *cond_equal into (ptr(CE),[Item_equal(2,a,b,c)]).
    - For f=e it will be called with *cond_equal=(ptr(CE), [])
      and will transform *cond_equal into (ptr(CE),[Item_equal(f,e)]).

  @note
    Now only fields that have the same type definitions (verified by
    the Field::eq_def method) are placed to the same multiple equalities.
    Because of this some equality predicates are not eliminated and
    can be used in the constant propagation procedure.
    We could weaken the equality test as soon as at least one of the
    equal fields is to be equal to a constant. It would require a
    more complicated implementation: we would have to store, in
    general case, its own constant for each fields from the multiple
    equality. But at the same time it would allow us to get rid
    of constant propagation completely: it would be done by the call
    to build_equal_items_for_cond.

    The implementation does not follow exactly the above rules to
    build a new multiple equality for the equality predicate.
    If it processes the equality of the form field1=field2, it
    looks for multiple equalities me1 containing field1 and me2 containing
    field2. If only one of them is found the function expands it with
    the lacking field. If multiple equalities for both fields are
    found they are merged. If both searches fail a new multiple equality
    containing just field1 and field2 is added to the existing
    multiple equalities.
    If the function processes the predicate of the form field1=const,
    it looks for a multiple equality containing field1. If found, the
    function checks the constant of the multiple equality. If the value
    is unknown, it is setup to const. Otherwise the value is compared with
    const and the evaluation of the equality predicate is performed.
    When expanding/merging equality predicates from the upper levels
    the function first copies them for the current level. It looks
    acceptable, as this happens rarely. The implementation without
    copying would be much more complicated.

  @param thd         Thread handler
  @param left_item   left term of the equality to be checked
  @param right_item  right term of the equality to be checked
  @param item        equality item if the equality originates from a condition
                     predicate, 0 if the equality is the result of row
                     elimination
  @param cond_equal  multiple equalities that must hold together with the
                     equality
  @param[out] simple_equality
                     true  if the predicate is a simple equality predicate
                           to be used for building multiple equalities
                     false otherwise

  @returns false if success, true if error
*/

static bool check_simple_equality(THD *thd, Item *left_item, Item *right_item,
                                  Item *item, COND_EQUAL *cond_equal,
                                  bool *simple_equality) {
  *simple_equality = false;

  if (left_item->type() == Item::REF_ITEM &&
      down_cast<Item_ref *>(left_item)->ref_type() == Item_ref::VIEW_REF) {
    if (down_cast<Item_ref *>(left_item)->depended_from) return false;
    left_item = left_item->real_item();
  }
  if (right_item->type() == Item::REF_ITEM &&
      down_cast<Item_ref *>(right_item)->ref_type() == Item_ref::VIEW_REF) {
    if (down_cast<Item_ref *>(right_item)->depended_from) return false;
    right_item = right_item->real_item();
  }
  const Item_field *left_item_field, *right_item_field;

  if (left_item->type() == Item::FIELD_ITEM &&
      right_item->type() == Item::FIELD_ITEM &&
      (left_item_field = down_cast<const Item_field *>(left_item)) &&
      (right_item_field = down_cast<const Item_field *>(right_item)) &&
      !left_item_field->depended_from && !right_item_field->depended_from) {
    /* The predicate the form field1=field2 is processed */

    const Field *const left_field = left_item_field->field;
    const Field *const right_field = right_item_field->field;

    if (!left_field->eq_def(right_field)) return false;

    /* Search for multiple equalities containing field1 and/or field2 */
    bool left_copyfl, right_copyfl;
    Item_equal *left_item_equal =
        find_item_equal(cond_equal, left_item_field, &left_copyfl);
    Item_equal *right_item_equal =
        find_item_equal(cond_equal, right_item_field, &right_copyfl);

    /* As (NULL=NULL) != TRUE we can't just remove the predicate f=f */
    if (left_field->eq(right_field)) /* f = f */
    {
      *simple_equality =
          !((left_field->is_nullable() || left_field->table->is_nullable()) &&
            !left_item_equal);
      return false;
    }

    if (left_item_equal && left_item_equal == right_item_equal) {
      /*
        The equality predicate is inference of one of the existing
        multiple equalities, i.e the condition is already covered
        by upper level equalities
      */
      *simple_equality = true;
      return false;
    }

    /* Copy the found multiple equalities at the current level if needed */
    if (left_copyfl) {
      /* left_item_equal of an upper level contains left_item */
      left_item_equal = new Item_equal(left_item_equal);
      if (left_item_equal == nullptr) return true;
      cond_equal->current_level.push_back(left_item_equal);
    }
    if (right_copyfl) {
      /* right_item_equal of an upper level contains right_item */
      right_item_equal = new Item_equal(right_item_equal);
      if (right_item_equal == nullptr) return true;
      cond_equal->current_level.push_back(right_item_equal);
    }

    if (left_item_equal) {
      /* left item was found in the current or one of the upper levels */
      if (!right_item_equal)
        left_item_equal->add(down_cast<Item_field *>(right_item));
      else {
        /* Merge two multiple equalities forming a new one */
        if (left_item_equal->merge(thd, right_item_equal)) return true;
        /* Remove the merged multiple equality from the list */
        List_iterator<Item_equal> li(cond_equal->current_level);
        while ((li++) != right_item_equal)
          ;
        li.remove();
      }
    } else {
      /* left item was not found neither the current nor in upper levels  */
      if (right_item_equal) {
        right_item_equal->add(down_cast<Item_field *>(left_item));
      } else {
        /* None of the fields was found in multiple equalities */
        Item_equal *item_equal =
            new Item_equal(down_cast<Item_field *>(left_item),
                           down_cast<Item_field *>(right_item));
        if (item_equal == nullptr) return true;
        cond_equal->current_level.push_back(item_equal);
      }
    }
    *simple_equality = true;
    return false;
  }

  {
    /* The predicate of the form field=const/const=field is processed */
    Item *const_item = nullptr;
    Item_field *field_item = nullptr;
    if (left_item->type() == Item::FIELD_ITEM &&
        (field_item = down_cast<Item_field *>(left_item)) &&
        field_item->depended_from == nullptr &&
        right_item->const_for_execution()) {
      const_item = right_item;
    } else if (right_item->type() == Item::FIELD_ITEM &&
               (field_item = down_cast<Item_field *>(right_item)) &&
               field_item->depended_from == nullptr &&
               left_item->const_for_execution()) {
      const_item = left_item;
    }

    // Don't evaluate subqueries if they are disabled during optimization.
    if (const_item != nullptr &&
        !evaluate_during_optimization(const_item, thd->lex->current_select()))
      return false;

    /*
      If the constant expression contains a reference to the field
      (for example, a = (a IS NULL)), we don't want to replace the
      field with the constant expression as it makes the predicates
      more complex and may introduce cycles in the Item tree.
    */
    if (const_item != nullptr &&
        const_item->walk(&Item::find_field_processor, enum_walk::POSTFIX,
                         pointer_cast<uchar *>(field_item->field)))
      return false;

    if (const_item && field_item->result_type() == const_item->result_type()) {
      if (field_item->result_type() == STRING_RESULT) {
        const CHARSET_INFO *cs = field_item->field->charset();
        if (!item) {
          Item_func_eq *const eq_item = new Item_func_eq(left_item, right_item);
          if (eq_item == nullptr || eq_item->set_cmp_func()) return true;
          eq_item->quick_fix_field();
          item = eq_item;
        }
        if ((cs != down_cast<Item_func *>(item)->compare_collation()) ||
            !cs->coll->propagate(cs, nullptr, 0))
          return false;
      }

      bool copyfl;
      Item_equal *item_equal = find_item_equal(cond_equal, field_item, &copyfl);
      if (copyfl) {
        item_equal = new Item_equal(item_equal);
        if (item_equal == nullptr) return true;
        cond_equal->current_level.push_back(item_equal);
      }
      if (item_equal) {
        /*
          The flag cond_false will be set to 1 after this, if item_equal
          already contains a constant and its value is  not equal to
          the value of const_item.
        */
        if (item_equal->add(thd, const_item, field_item)) return true;
      } else {
        item_equal = new Item_equal(const_item, field_item);
        if (item_equal == nullptr) return true;
        cond_equal->current_level.push_back(item_equal);
      }
      *simple_equality = true;
      return false;
    }
  }
  return false;
}

/**
  Convert row equalities into a conjunction of regular equalities.

    The function converts a row equality of the form (E1,...,En)=(E'1,...,E'n)
    into a list of equalities E1=E'1,...,En=E'n. For each of these equalities
    Ei=E'i the function checks whether it is a simple equality or a row
    equality. If it is a simple equality it is used to expand multiple
    equalities of cond_equal. If it is a row equality it converted to a
    sequence of equalities between row elements. If Ei=E'i is neither a
    simple equality nor a row equality the item for this predicate is added
    to eq_list.

  @param thd        thread handle
  @param left_row   left term of the row equality to be processed
  @param right_row  right term of the row equality to be processed
  @param cond_equal multiple equalities that must hold together with the
                    predicate
  @param eq_list    results of conversions of row equalities that are not
                    simple enough to form multiple equalities
  @param[out] simple_equality
                    true if the row equality is composed of only
                    simple equalities.

  @returns false if conversion succeeded, true if any error.
*/

static bool check_row_equality(THD *thd, Item *left_row, Item_row *right_row,
                               COND_EQUAL *cond_equal, List<Item> *eq_list,
                               bool *simple_equality) {
  *simple_equality = false;
  uint n = left_row->cols();
  for (uint i = 0; i < n; i++) {
    bool is_converted;
    Item *left_item = left_row->element_index(i);
    Item *right_item = right_row->element_index(i);
    if (left_item->type() == Item::ROW_ITEM &&
        right_item->type() == Item::ROW_ITEM) {
      if (check_row_equality(thd, down_cast<Item_row *>(left_item),
                             down_cast<Item_row *>(right_item), cond_equal,
                             eq_list, &is_converted))
        return true;
      if (!is_converted) thd->lex->current_select()->cond_count++;
    } else {
      if (check_simple_equality(thd, left_item, right_item, nullptr, cond_equal,
                                &is_converted))
        return true;
      thd->lex->current_select()->cond_count++;
    }

    if (!is_converted) {
      Item_func_eq *const eq_item = new Item_func_eq(left_item, right_item);
      if (eq_item == nullptr) return true;
      if (eq_item->set_cmp_func()) {
        // Failed to create cmp func -> not only simple equalitities
        return true;
      }
      eq_item->quick_fix_field();
      eq_list->push_back(eq_item);
    }
  }
  *simple_equality = true;
  return false;
}

/**
  Eliminate row equalities and form multiple equalities predicates.

    This function checks whether the item is a simple equality
    i.e. the one that equates a field with another field or a constant
    (field=field_item or field=constant_item), or, a row equality.
    For a simple equality the function looks for a multiple equality
    in the lists referenced directly or indirectly by cond_equal inferring
    the given simple equality. If it doesn't find any, it builds/expands
    multiple equality that covers the predicate.
    Row equalities are eliminated substituted for conjunctive regular
    equalities which are treated in the same way as original equality
    predicates.

  @param thd        thread handle
  @param item       predicate to process
  @param cond_equal multiple equalities that must hold together with the
                    predicate
  @param eq_list    results of conversions of row equalities that are not
                    simple enough to form multiple equalities
  @param[out] equality
                    true if re-writing rules have been applied
                    false otherwise, i.e.
                      if the predicate is not an equality, or
                      if the equality is neither a simple nor a row equality

  @returns false if success, true if error

  @note If the equality was created by IN->EXISTS, it may be removed later by
  subquery materialization. So we don't mix this possibly temporary equality
  with others; if we let it go into a multiple-equality (Item_equal), then we
  could not remove it later. There is however an exception: if the outer
  expression is a constant, it is safe to leave the equality even in
  materialization; all it can do is preventing NULL/FALSE distinction but if
  such distinction mattered the equality would be in a triggered condition so
  we would not come to this function. And injecting constants is good because
  it makes the materialized table smaller.
*/

static bool check_equality(THD *thd, Item *item, COND_EQUAL *cond_equal,
                           List<Item> *eq_list, bool *equality) {
  *equality = false;
  DBUG_ASSERT(item->is_bool_func());
  Item_func *item_func;
  if (item->type() == Item::FUNC_ITEM &&
      (item_func = down_cast<Item_func *>(item))->functype() ==
          Item_func::EQ_FUNC) {
    Item *left_item = item_func->arguments()[0];
    Item *right_item = item_func->arguments()[1];

    if (item->created_by_in2exists() && !left_item->const_item())
      return false;  // See note above

    if (left_item->type() == Item::ROW_ITEM &&
        right_item->type() == Item::ROW_ITEM) {
      thd->lex->current_select()->cond_count--;
      return check_row_equality(thd, down_cast<Item_row *>(left_item),
                                down_cast<Item_row *>(right_item), cond_equal,
                                eq_list, equality);
    } else
      return check_simple_equality(thd, left_item, right_item, item, cond_equal,
                                   equality);
  }

  return false;
}

/**
  Replace all equality predicates in a condition by multiple equality items.

    At each 'and' level the function detects items for equality predicates
    and replaces them by a set of multiple equality items of class Item_equal,
    taking into account inherited equalities from upper levels.
    If an equality predicate is used not in a conjunction it's just
    replaced by a multiple equality predicate.
    For each 'and' level the function set a pointer to the inherited
    multiple equalities in the cond_equal field of the associated
    object of the type Item_cond_and.
    The function also traverses the cond tree and for each field reference
    sets a pointer to the multiple equality item containing the field, if there
    is any. If this multiple equality equates fields to a constant the
    function replaces the field reference by the constant in the cases
    when the field is not of a string type or when the field reference is
    just an argument of a comparison predicate.
    The function also determines the maximum number of members in
    equality lists of each Item_cond_and object assigning it to
    thd->lex->current_select()->max_equal_elems.

  @note
    Multiple equality predicate =(f1,..fn) is equivalent to the conjuction of
    f1=f2, .., fn-1=fn. It substitutes any inference from these
    equality predicates that is equivalent to the conjunction.
    Thus, =(a1,a2,a3) can substitute for ((a1=a3) AND (a2=a3) AND (a2=a1)) as
    it is equivalent to ((a1=a2) AND (a2=a3)).
    The function always makes a substitution of all equality predicates occurred
    in a conjunction for a minimal set of multiple equality predicates.
    This set can be considered as a canonical representation of the
    sub-conjunction of the equality predicates.
    E.g. (t1.a=t2.b AND t2.b>5 AND t1.a=t3.c) is replaced by
    (=(t1.a,t2.b,t3.c) AND t2.b>5), not by
    (=(t1.a,t2.b) AND =(t1.a,t3.c) AND t2.b>5);
    while (t1.a=t2.b AND t2.b>5 AND t3.c=t4.d) is replaced by
    (=(t1.a,t2.b) AND =(t3.c=t4.d) AND t2.b>5),
    but if additionally =(t4.d,t2.b) is inherited, it
    will be replaced by (=(t1.a,t2.b,t3.c,t4.d) AND t2.b>5)

    The function performs the substitution in a recursive descent of
    the condition tree, passing to the next AND level a chain of multiple
    equality predicates which have been built at the upper levels.
    The Item_equal items built at the level are attached to other
    non-equality conjuncts as a sublist. The pointer to the inherited
    multiple equalities is saved in the and condition object (Item_cond_and).
    This chain allows us for any field reference occurence to easily find a
    multiple equality that must be held for this occurence.
    For each AND level we do the following:
    - scan it for all equality predicate (=) items
    - join them into disjoint Item_equal() groups
    - process the included OR conditions recursively to do the same for
      lower AND levels.

    We need to do things in this order as lower AND levels need to know about
    all possible Item_equal objects in upper levels.

  @param thd          thread handle
  @param cond         condition(expression) where to make replacement
  @param[out] retcond returned condition
  @param inherited    path to all inherited multiple equality items
  @param do_inherit   whether or not to inherit equalities from other parts
                      of the condition

  @returns false if success, true if error
*/

static bool build_equal_items_for_cond(THD *thd, Item *cond, Item **retcond,
                                       COND_EQUAL *inherited, bool do_inherit) {
  Item_equal *item_equal;
  COND_EQUAL cond_equal;
  cond_equal.upper_levels = inherited;
  DBUG_ASSERT(cond->is_bool_func());
  if (check_stack_overrun(thd, STACK_MIN_SIZE, nullptr))
    return true;  // Fatal error flag is set!

  const enum Item::Type cond_type = cond->type();
  if (cond_type == Item::COND_ITEM) {
    List<Item> eq_list;
    Item_cond *const item_cond = down_cast<Item_cond *>(cond);
    const bool and_level = item_cond->functype() == Item_func::COND_AND_FUNC;
    List<Item> *args = item_cond->argument_list();

    List_iterator<Item> li(*args);
    Item *item;

    if (and_level) {
      /*
         Retrieve all conjuncts of this level detecting the equality
         that are subject to substitution by multiple equality items and
         removing each such predicate from the conjunction after having
         found/created a multiple equality whose inference the predicate is.
       */
      while ((item = li++)) {
        /*
          PS/SP note: we can safely remove a node from AND-OR
          structure here because it's restored before each
          re-execution of any prepared statement/stored procedure.
        */
        bool equality;
        if (check_equality(thd, item, &cond_equal, &eq_list, &equality))
          return true;
        if (equality) li.remove();
      }

      /*
        Check if we eliminated all the predicates of the level, e.g.
        (a=a AND b=b AND a=a).
      */
      if (!args->elements && !cond_equal.current_level.elements &&
          !eq_list.elements) {
        *retcond = new Item_func_true();
        return *retcond == nullptr;
      }

      List_iterator_fast<Item_equal> it(cond_equal.current_level);
      while ((item_equal = it++)) {
        if (item_equal->resolve_type(thd)) return true;
        item_equal->update_used_tables();
        thd->lex->current_select()->max_equal_elems = std::max(
            thd->lex->current_select()->max_equal_elems, item_equal->members());
      }

      Item_cond_and *const item_cond_and = down_cast<Item_cond_and *>(cond);
      item_cond_and->cond_equal = cond_equal;
      inherited = &item_cond_and->cond_equal;
    }
    /*
       Make replacement of equality predicates for lower levels
       of the condition expression.
    */
    li.rewind();
    while ((item = li++)) {
      Item *new_item;
      if (build_equal_items_for_cond(thd, item, &new_item, inherited,
                                     do_inherit))
        return true;
      if (new_item != item) {
        /* This replacement happens only for standalone equalities */
        /*
          This is ok with PS/SP as the replacement is done for
          arguments of an AND/OR item, which are restored for each
          execution of PS/SP.
        */
        li.replace(new_item);
      }
    }
    if (and_level) {
      args->concat(&eq_list);
      args->concat((List<Item> *)&cond_equal.current_level);
    }
  } else if (cond->type() == Item::FUNC_ITEM) {
    List<Item> eq_list;
    /*
      If an equality predicate forms the whole and level,
      we call it standalone equality and it's processed here.
      E.g. in the following where condition
      WHERE a=5 AND (b=5 or a=c)
      (b=5) and (a=c) are standalone equalities.
      In general we can't leave alone standalone eqalities:
      for WHERE a=b AND c=d AND (b=c OR d=5)
      b=c is replaced by =(a,b,c,d).
     */
    bool equality;
    if (check_equality(thd, cond, &cond_equal, &eq_list, &equality))
      return true;
    if (equality) {
      int n = cond_equal.current_level.elements + eq_list.elements;
      if (n == 0) {
        *retcond = new Item_func_true();
        return *retcond == nullptr;
      } else if (n == 1) {
        if ((item_equal = cond_equal.current_level.pop())) {
          if (item_equal->resolve_type(thd)) return true;
          item_equal->update_used_tables();
          thd->lex->current_select()->max_equal_elems =
              std::max(thd->lex->current_select()->max_equal_elems,
                       item_equal->members());
          *retcond = item_equal;
          return false;
        }

        *retcond = eq_list.pop();
        return false;
      } else {
        /*
          Here a new AND level must be created. It can happen only
          when a row equality is processed as a standalone predicate.
        */
        Item_cond_and *and_cond = new Item_cond_and(eq_list);
        if (and_cond == nullptr) return true;

        and_cond->quick_fix_field();
        List<Item> *args = and_cond->argument_list();
        List_iterator_fast<Item_equal> it(cond_equal.current_level);
        while ((item_equal = it++)) {
          if (item_equal->resolve_type(thd)) return true;
          item_equal->update_used_tables();
          thd->lex->current_select()->max_equal_elems =
              std::max(thd->lex->current_select()->max_equal_elems,
                       item_equal->members());
        }
        and_cond->cond_equal = cond_equal;
        args->concat((List<Item> *)&cond_equal.current_level);

        *retcond = and_cond;
        return false;
      }
    }

    if (do_inherit) {
      /*
        For each field reference in cond, not from equal item predicates,
        set a pointer to the multiple equality it belongs to (if there is any)
        as soon the field is not of a string type or the field reference is
        an argument of a comparison predicate.
      */
      uchar *is_subst_valid = (uchar *)1;
      cond = cond->compile(&Item::subst_argument_checker, &is_subst_valid,
                           &Item::equal_fields_propagator, (uchar *)inherited);
      if (cond == nullptr) return true;
    }
    cond->update_used_tables();
  }
  *retcond = cond;
  return false;
}

/**
  Build multiple equalities for a WHERE condition and all join conditions that
  inherit these multiple equalities.

    The function first applies the build_equal_items_for_cond function
    to build all multiple equalities for condition cond utilizing equalities
    referred through the parameter inherited. The extended set of
    equalities is returned in the structure referred by the cond_equal_ref
    parameter. After this the function calls itself recursively for
    all join conditions whose direct references can be found in join_list
    and who inherit directly the multiple equalities just having built.

  @note
    The join condition used in an outer join operation inherits all equalities
    from the join condition of the embedding join, if there is any, or
    otherwise - from the where condition.
    This fact is not obvious, but presumably can be proved.
    Consider the following query:
    @code
      SELECT * FROM (t1,t2) LEFT JOIN (t3,t4) ON t1.a=t3.a AND t2.a=t4.a
        WHERE t1.a=t2.a;
    @endcode
    If the join condition in the query inherits =(t1.a,t2.a), then we
    can build the multiple equality =(t1.a,t2.a,t3.a,t4.a) that infers
    the equality t3.a=t4.a. Although the join condition
    t1.a=t3.a AND t2.a=t4.a AND t3.a=t4.a is not equivalent to the one
    in the query the latter can be replaced by the former: the new query
    will return the same result set as the original one.

    Interesting that multiple equality =(t1.a,t2.a,t3.a,t4.a) allows us
    to use t1.a=t3.a AND t3.a=t4.a under the join condition:
    @code
      SELECT * FROM (t1,t2) LEFT JOIN (t3,t4) ON t1.a=t3.a AND t3.a=t4.a
        WHERE t1.a=t2.a
    @endcode
    This query equivalent to:
    @code
      SELECT * FROM (t1 LEFT JOIN (t3,t4) ON t1.a=t3.a AND t3.a=t4.a),t2
        WHERE t1.a=t2.a
    @endcode
    Similarly the original query can be rewritten to the query:
    @code
      SELECT * FROM (t1,t2) LEFT JOIN (t3,t4) ON t2.a=t4.a AND t3.a=t4.a
        WHERE t1.a=t2.a
    @endcode
    that is equivalent to:
    @code
      SELECT * FROM (t2 LEFT JOIN (t3,t4)ON t2.a=t4.a AND t3.a=t4.a), t1
        WHERE t1.a=t2.a
    @endcode
    Thus, applying equalities from the where condition we basically
    can get more freedom in performing join operations.
    Although we don't use this property now, it probably makes sense to use
    it in the future.

  @param thd		     Thread handler
  @param cond                condition to build the multiple equalities for
  @param[out] retcond        Returned condition
  @param inherited           path to all inherited multiple equality items
  @param do_inherit          whether or not to inherit equalities from other
                             parts of the condition
  @param join_list           list of join tables that the condition refers to
  @param[out] cond_equal_ref pointer to the structure to place built
                             equalities in

  @returns false if success, true if error
*/

bool build_equal_items(THD *thd, Item *cond, Item **retcond,
                       COND_EQUAL *inherited, bool do_inherit,
                       mem_root_deque<TABLE_LIST *> *join_list,
                       COND_EQUAL **cond_equal_ref) {
  COND_EQUAL *cond_equal = nullptr;

  if (cond) {
    if (build_equal_items_for_cond(thd, cond, &cond, inherited, do_inherit))
      return true;
    cond->update_used_tables();
    // update_used_tables() returns void but can stil fail.
    if (thd->is_error()) return true;

    const enum Item::Type cond_type = cond->type();
    if (cond_type == Item::COND_ITEM &&
        down_cast<Item_cond *>(cond)->functype() == Item_func::COND_AND_FUNC)
      cond_equal = &down_cast<Item_cond_and *>(cond)->cond_equal;
    else if (cond_type == Item::FUNC_ITEM &&
             down_cast<Item_func *>(cond)->functype() ==
                 Item_func::MULT_EQUAL_FUNC) {
      cond_equal = new (thd->mem_root) COND_EQUAL;
      if (cond_equal == nullptr) return true;
      cond_equal->current_level.push_back(down_cast<Item_equal *>(cond));
    }
  }
  if (cond_equal) {
    cond_equal->upper_levels = inherited;
    inherited = cond_equal;
  }
  *cond_equal_ref = cond_equal;

  if (join_list) {
    for (TABLE_LIST *table : *join_list) {
      if (table->join_cond_optim()) {
        mem_root_deque<TABLE_LIST *> *nested_join_list =
            table->nested_join ? &table->nested_join->join_list : nullptr;
        Item *join_cond;
        if (build_equal_items(thd, table->join_cond_optim(), &join_cond,
                              inherited, do_inherit, nested_join_list,
                              &table->cond_equal))
          return true;
        table->set_join_cond_optim(join_cond);
      }
    }
  }

  *retcond = cond;
  return false;
}

/**
  Compare field items by table order in the execution plan.

    field1 considered as better than field2 if the table containing
    field1 is accessed earlier than the table containing field2.
    The function finds out what of two fields is better according
    this criteria.

  @param field1          first field item to compare
  @param field2          second field item to compare
  @param table_join_idx  index to tables determining table order

  @retval
   -1  if field1 is better than field2
  @retval
    1  if field2 is better than field1
  @retval
    0  otherwise
*/

static int compare_fields_by_table_order(Item_field *field1, Item_field *field2,
                                         JOIN_TAB **table_join_idx) {
  int cmp = 0;
  bool outer_ref = false;
  if (field1->used_tables() & OUTER_REF_TABLE_BIT) {
    outer_ref = true;
    cmp = -1;
  }
  if (field2->used_tables() & OUTER_REF_TABLE_BIT) {
    outer_ref = true;
    cmp++;
  }
  if (outer_ref) return cmp;

  /*
    table_join_idx is NULL if this function was not called from JOIN::optimize()
    but from e.g. mysql_delete() or mysql_update(). In these cases
    there is only one table and both fields belong to it. Example
    condition where this is the case: t1.fld1=t1.fld2
  */
  if (!table_join_idx) return 0;

  // Locate JOIN_TABs thanks to table_join_idx, then compare their index.
  cmp = table_join_idx[field1->table_ref->tableno()]->idx() -
        table_join_idx[field2->table_ref->tableno()]->idx();
  return cmp < 0 ? -1 : (cmp ? 1 : 0);
}

/**
  Generate minimal set of simple equalities equivalent to a multiple equality.

    The function retrieves the fields of the multiple equality item
    item_equal and  for each field f:
    - if item_equal contains const it generates the equality f=const_item;
    - otherwise, if f is not the first field, generates the equality
      f=item_equal->get_first().
    All generated equality are added to the cond conjunction.

  @param thd             the session context
  @param cond            condition to add the generated equality to
  @param upper_levels    structure to access multiple equality of upper levels
  @param item_equal      multiple equality to generate simple equality from

  @note
    Before generating an equality function checks that it has not
    been generated for multiple equalities of the upper levels.
    E.g. for the following where condition
    WHERE a=5 AND ((a=b AND b=c) OR  c>4)
    the upper level AND condition will contain =(5,a),
    while the lower level AND condition will contain =(5,a,b,c).
    When splitting =(5,a,b,c) into a separate equality predicates
    we should omit 5=a, as we have it already in the upper level.
    The following where condition gives us a more complicated case:
    WHERE t1.a=t2.b AND t3.c=t4.d AND (t2.b=t3.c OR t4.e>5 ...) AND ...
    Given the tables are accessed in the order t1->t2->t3->t4 for
    the selected query execution plan the lower level multiple
    equality =(t1.a,t2.b,t3.c,t4.d) formally  should be converted to
    t1.a=t2.b AND t1.a=t3.c AND t1.a=t4.d. But t1.a=t2.a will be
    generated for the upper level. Also t3.c=t4.d will be generated there.
    So only t1.a=t3.c should be left in the lower level.
    If cond is equal to 0, then not more then one equality is generated
    and a pointer to it is returned as the result of the function.

  @return
    - The condition with generated simple equalities or
    a pointer to the simple generated equality, if success.
    - 0, otherwise.
*/

static Item *eliminate_item_equal(THD *thd, Item *cond,
                                  COND_EQUAL *upper_levels,
                                  Item_equal *item_equal) {
  List<Item> eq_list;
  Item *eq_item = nullptr;
  if (((Item *)item_equal)->const_item() && !item_equal->val_int())
    return new Item_func_false();
  Item *const item_const = item_equal->get_const();
  Item_equal_iterator it(*item_equal);
  if (!item_const) {
    /*
      If there is a const item, match all field items with the const item,
      otherwise match the second and subsequent field items with the first one:
    */
    it++;
  }
  Item_field *item_field;  // Field to generate equality for.
  while ((item_field = it++)) {
    /*
      Generate an equality of the form:
      item_field = some previous field in item_equal's list.

      First see if we really need to generate it:
    */
    Item_equal *const upper = item_field->find_item_equal(upper_levels);
    if (upper)  // item_field is in this upper equality
    {
      if (item_const && upper->get_const())
        continue;  // Const at both levels, no need to generate at current level
      /*
        If the upper-level multiple equality contains this item, there is no
        need to generate the equality, unless item_field belongs to a
        semi-join nest that is used for Materialization, and refers to tables
        that are outside of the materialized semi-join nest,
        As noted in Item_equal::get_subst_item(), subquery materialization
        does not have this problem.
      */
      JOIN_TAB *const tab = item_field->field->table->reginfo.join_tab;

      if (!(tab && sj_is_materialize_strategy(tab->get_sj_strategy()))) {
        Item_field *item_match;
        Item_equal_iterator li(*item_equal);
        while ((item_match = li++) != item_field) {
          if (item_match->find_item_equal(upper_levels) == upper)
            break;  // (item_match, item_field) is also in upper level equality
        }
        if (item_match != item_field) continue;
      }
    }  // ... if (upper).

    /*
      item_field should be compared with the head of the multiple equality
      list.
      item_field may refer to a table that is within a semijoin materialization
      nest. In that case, the order of the join_tab entries may look like:

        ot1 ot2 <subquery> ot5 SJM(it3 it4)

      If we have a multiple equality

        (ot1.c1, ot2.c2, <subquery>.c it3.c3, it4.c4, ot5.c5),

      we should generate the following equalities:
        1. ot1.c1 = ot2.c2
        2. ot1.c1 = <subquery>.c
        3. it3.c3 = it4.c4
        4. ot1.c1 = ot5.c5

      Equalities 1) and 4) are regular equalities between two outer tables.
      Equality 2) is an equality that matches the outer query with a
      materialized temporary table. It is either performed as a lookup
      into the materialized table (SJM-lookup), or as a condition on the
      outer table (SJM-scan).
      Equality 3) is evaluated during semijoin materialization.

      If there is a const item, match against this one.
      Otherwise, match against the first field item in the multiple equality,
      unless the item is within a materialized semijoin nest, in case it will
      be matched against the first item within the SJM nest.
      @see JOIN::set_prefix_tables()
      @see Item_equal::get_subst_item()
    */

    Item *const head =
        item_const ? item_const : item_equal->get_subst_item(item_field);
    if (head == item_field) continue;

    // we have a pair, can generate 'item_field=head'
    if (eq_item) eq_list.push_back(eq_item);

    if (head->type() == Item::FIELD_ITEM) {
      // Store away all fields that were considered equal, so that we are able
      // to undo this operation later if we have to. See
      // Item_func::ensure_multi_equality_fields_are_available for more details.
      Item_field *head_field = down_cast<Item_field *>(head);
      head_field->set_item_equal_all_join_nests(item_equal);
    }
    eq_item = new Item_func_eq(item_field, head);

    if (!eq_item || down_cast<Item_func_eq *>(eq_item)->set_cmp_func())
      return nullptr;

    eq_item->quick_fix_field();
    if (item_const != nullptr) {
      eq_item->apply_is_true();
      Item::cond_result res;
      if (fold_condition(thd, eq_item, &eq_item, &res)) return nullptr;
      if (res == Item::COND_FALSE) {
        eq_item = new (thd->mem_root) Item_func_false();
        if (eq_item == nullptr) return nullptr;
        return eq_item;  // entire AND is false
      } else if (res == Item::COND_TRUE) {
        eq_item = new (thd->mem_root) Item_func_true();
        if (eq_item == nullptr) return nullptr;
      }
    }
  }  // ... while ((item_field= it++))

  if (!cond && !eq_list.head()) {
    if (!eq_item) return new Item_func_true();
    return eq_item;
  }

  if (eq_item) eq_list.push_back(eq_item);
  if (!cond)
    cond = new Item_cond_and(eq_list);
  else {
    DBUG_ASSERT(cond->type() == Item::COND_ITEM);
    if (eq_list.elements) ((Item_cond *)cond)->add_at_head(&eq_list);
  }

  cond->quick_fix_field();
  cond->update_used_tables();

  return cond;
}

/**
  Substitute every field reference in a condition by the best equal field
  and eliminate all multiple equality predicates.

    The function retrieves the cond condition and for each encountered
    multiple equality predicate it sorts the field references in it
    according to the order of tables specified by the table_join_idx
    parameter. Then it eliminates the multiple equality predicate by
    replacing it with the conjunction of simple equality predicates
    equating every field from the multiple equality to the first
    field in it, or to the constant, if there is any.
    After this, the function retrieves all other conjuncted
    predicates and substitutes every field reference by the field reference
    to the first equal field or equal constant if there are any.

  @param thd             the session context
  @param cond            condition to process
  @param cond_equal      multiple equalities to take into consideration
  @param table_join_idx  index to tables determining field preference

  @note
    At the first glance, a full sort of fields in multiple equality
    seems to be an overkill. Yet it's not the case due to possible
    new fields in multiple equality item of lower levels. We want
    the order in them to comply with the order of upper levels.

  @return
    The transformed condition, or NULL in case of error
*/

Item *substitute_for_best_equal_field(THD *thd, Item *cond,
                                      COND_EQUAL *cond_equal,
                                      JOIN_TAB **table_join_idx) {
  DBUG_ASSERT(cond->is_bool_func());
  if (cond->type() == Item::COND_ITEM) {
    List<Item> *cond_list = ((Item_cond *)cond)->argument_list();

    bool and_level =
        ((Item_cond *)cond)->functype() == Item_func::COND_AND_FUNC;
    if (and_level) {
      cond_equal = &((Item_cond_and *)cond)->cond_equal;
      cond_list->disjoin((List<Item> *)&cond_equal->current_level);

      List_iterator_fast<Item_equal> it(cond_equal->current_level);
      auto cmp = [table_join_idx](Item_field *f1, Item_field *f2) {
        return compare_fields_by_table_order(f1, f2, table_join_idx);
      };
      Item_equal *item_equal;
      while ((item_equal = it++)) {
        item_equal->sort(cmp);
      }
    }

    List_iterator<Item> li(*cond_list);
    Item *item;
    while ((item = li++)) {
      Item *new_item = substitute_for_best_equal_field(thd, item, cond_equal,
                                                       table_join_idx);
      if (new_item == nullptr) return nullptr;
      /*
        This works OK with PS/SP re-execution as changes are made to
        the arguments of AND/OR items only
      */
      if (new_item != item) li.replace(new_item);
    }

    if (and_level) {
      List_iterator_fast<Item_equal> it(cond_equal->current_level);
      Item_equal *item_equal;
      while ((item_equal = it++)) {
        cond = eliminate_item_equal(thd, cond, cond_equal->upper_levels,
                                    item_equal);
        if (cond == nullptr) return nullptr;
        // This occurs when eliminate_item_equal() founds that cond is
        // always false and substitutes it with a false value.
        // Due to this, value of item_equal will be 0, so just return it.
        if (cond->type() != Item::COND_ITEM) break;
      }
    }
    if (cond->type() == Item::COND_ITEM &&
        !((Item_cond *)cond)->argument_list()->elements)
      cond = cond->val_bool() ? down_cast<Item *>(new Item_func_true())
                              : down_cast<Item *>(new Item_func_false());
  } else if (cond->type() == Item::FUNC_ITEM &&
             (down_cast<Item_func *>(cond))->functype() ==
                 Item_func::MULT_EQUAL_FUNC) {
    Item_equal *item_equal = down_cast<Item_equal *>(cond);
    item_equal->sort([table_join_idx](Item_field *f1, Item_field *f2) {
      return compare_fields_by_table_order(f1, f2, table_join_idx);
    });
    if (cond_equal && cond_equal->current_level.head() == item_equal)
      cond_equal = cond_equal->upper_levels;
    return eliminate_item_equal(thd, nullptr, cond_equal, item_equal);
  } else {
    cond->transform(&Item::replace_equal_field, nullptr);
  }
  return cond;
}

/**
  change field = field to field = const for each found field = const in the
  and_level

  @param thd      Thread handler
  @param save_list  saved list of COND_CMP
  @param and_father father of AND op
  @param cond       Condition where fields are replaced with constant values
  @param field      The field that will be substituted
  @param value      The substitution value

  @returns false if success, true if error
*/

static bool change_cond_ref_to_const(THD *thd, I_List<COND_CMP> *save_list,
                                     Item *and_father, Item *cond, Item *field,
                                     Item *value) {
  DBUG_ASSERT(cond->real_item()->is_bool_func());
  if (cond->type() == Item::COND_ITEM) {
    Item_cond *const item_cond = down_cast<Item_cond *>(cond);
    bool and_level = item_cond->functype() == Item_func::COND_AND_FUNC;
    List_iterator<Item> li(*item_cond->argument_list());
    Item *item;
    while ((item = li++)) {
      if (change_cond_ref_to_const(thd, save_list, and_level ? cond : item,
                                   item, field, value))
        return true;
    }
    return false;
  }
  if (cond->eq_cmp_result() == Item::COND_OK)
    return false;  // Not a boolean function

  Item_bool_func2 *func = down_cast<Item_bool_func2 *>(cond);
  Item **args = func->arguments();
  Item *left_item = args[0];
  Item *right_item = args[1];
  Item_func::Functype functype = func->functype();

  if (right_item->eq(field, false) && left_item != value &&
      right_item->cmp_context == field->cmp_context &&
      (left_item->result_type() != STRING_RESULT ||
       value->result_type() != STRING_RESULT ||
       left_item->collation.collation == value->collation.collation)) {
    Item *const clone = value->clone_item();
    if (thd->is_error()) return true;

    if (clone == nullptr) return false;

    clone->collation.set(right_item->collation);
    thd->change_item_tree(args + 1, clone);
    func->update_used_tables();
    if ((functype == Item_func::EQ_FUNC || functype == Item_func::EQUAL_FUNC) &&
        and_father != cond && !left_item->const_item()) {
      cond->marker = Item::MARKER_CONST_PROPAG;
      COND_CMP *const cond_cmp = new COND_CMP(and_father, func);
      if (cond_cmp == nullptr) return true;

      save_list->push_back(cond_cmp);
    }
    if (func->set_cmp_func()) return true;
  } else if (left_item->eq(field, false) && right_item != value &&
             left_item->cmp_context == field->cmp_context &&
             (right_item->result_type() != STRING_RESULT ||
              value->result_type() != STRING_RESULT ||
              right_item->collation.collation == value->collation.collation)) {
    Item *const clone = value->clone_item();
    if (thd->is_error()) return true;

    if (clone == nullptr) return false;

    clone->collation.set(left_item->collation);
    thd->change_item_tree(args, clone);
    value = clone;
    func->update_used_tables();
    if ((functype == Item_func::EQ_FUNC || functype == Item_func::EQUAL_FUNC) &&
        and_father != cond && !right_item->const_item()) {
      args[0] = args[1];  // For easy check
      thd->change_item_tree(args + 1, value);
      cond->marker = Item::MARKER_CONST_PROPAG;
      COND_CMP *const cond_cmp = new COND_CMP(and_father, func);
      if (cond_cmp == nullptr) return true;

      save_list->push_back(cond_cmp);
    }
    if (func->set_cmp_func()) return true;
  }
  return false;
}

/**
  Propagate constant values in a condition

  @param thd        Thread handler
  @param save_list  saved list of COND_CMP
  @param and_father father of AND op
  @param cond       Condition for which constant values are propagated

  @returns false if success, true if error
*/
static bool propagate_cond_constants(THD *thd, I_List<COND_CMP> *save_list,
                                     Item *and_father, Item *cond) {
  DBUG_ASSERT(cond->real_item()->is_bool_func());
  if (cond->type() == Item::COND_ITEM) {
    Item_cond *const item_cond = down_cast<Item_cond *>(cond);
    bool and_level = item_cond->functype() == Item_func::COND_AND_FUNC;
    List_iterator_fast<Item> li(*item_cond->argument_list());
    Item *item;
    I_List<COND_CMP> save;
    while ((item = li++)) {
      if (propagate_cond_constants(thd, &save, and_level ? cond : item, item))
        return true;
    }
    if (and_level) {  // Handle other found items
      I_List_iterator<COND_CMP> cond_itr(save);
      COND_CMP *cond_cmp;
      while ((cond_cmp = cond_itr++)) {
        Item **args = cond_cmp->cmp_func->arguments();
        if (!args[0]->const_item() &&
            change_cond_ref_to_const(thd, &save, cond_cmp->and_level,
                                     cond_cmp->and_level, args[0], args[1]))
          return true;
      }
    }
  } else if (and_father != cond &&
             cond->marker != Item::MARKER_CONST_PROPAG)  // In a AND group
  {
    Item_func *func;
    if (cond->type() == Item::FUNC_ITEM &&
        (func = down_cast<Item_func *>(cond)) &&
        (func->functype() == Item_func::EQ_FUNC ||
         func->functype() == Item_func::EQUAL_FUNC)) {
      Item **args = func->arguments();
      bool left_const = args[0]->const_item();
      bool right_const = args[1]->const_item();
      if (!(left_const && right_const) &&
          args[0]->result_type() == args[1]->result_type()) {
        if (right_const) {
          if (resolve_const_item(thd, &args[1], args[0])) return true;
          func->update_used_tables();
          if (change_cond_ref_to_const(thd, save_list, and_father, and_father,
                                       args[0], args[1]))
            return true;
        } else if (left_const) {
          if (resolve_const_item(thd, &args[0], args[1])) return true;
          func->update_used_tables();
          if (change_cond_ref_to_const(thd, save_list, and_father, and_father,
                                       args[1], args[0]))
            return true;
        }
      }
    }
  }

  return false;
}

/**
  Assign each nested join structure a bit in nested_join_map.

  @param join_list     List of tables
  @param first_unused  Number of first unused bit in nested_join_map before the
                       call

  @note
    This function is called after simplify_joins(), when there are no
    redundant nested joins.
    We cannot have more nested joins in a query block than there are tables,
    so as long as the number of bits in nested_join_map is not less than the
    maximum number of tables in a query block, nested_join_map can never
    overflow.

  @return
    First unused bit in nested_join_map after the call.
*/

uint build_bitmap_for_nested_joins(mem_root_deque<TABLE_LIST *> *join_list,
                                   uint first_unused) {
  DBUG_TRACE;
  for (TABLE_LIST *table : *join_list) {
    NESTED_JOIN *nested_join;
    if ((nested_join = table->nested_join)) {
      // We should have a join condition or a semi-join condition or both
      DBUG_ASSERT((table->join_cond() != nullptr) || table->is_sj_nest());

      nested_join->nj_map = 0;
      nested_join->nj_total = 0;
      /*
        We only record nested join information for outer join nests.
        Tables belonging in semi-join nests are recorded in the
        embedding outer join nest, if one exists.
      */
      if (table->join_cond()) {
        DBUG_ASSERT(first_unused < sizeof(nested_join_map) * 8);
        nested_join->nj_map = (nested_join_map)1 << first_unused++;
        nested_join->nj_total = nested_join->join_list.size();
      } else if (table->is_sj_nest()) {
        NESTED_JOIN *const outer_nest =
            table->embedding ? table->embedding->nested_join : nullptr;
        /*
          The semi-join nest has already been counted into the table count
          for the outer join nest as one table, so subtract 1 from the
          table count.
        */
        if (outer_nest)
          outer_nest->nj_total += (nested_join->join_list.size() - 1);
      } else
        DBUG_ASSERT(false);

      first_unused =
          build_bitmap_for_nested_joins(&nested_join->join_list, first_unused);
    }
  }
  return first_unused;
}

/** Update the dependency map for the tables. */

void JOIN::update_depend_map() {
  ASSERT_BEST_REF_IN_JOIN_ORDER(this);
  for (uint tableno = 0; tableno < tables; tableno++) {
    JOIN_TAB *const tab = best_ref[tableno];
    TABLE_REF *const ref = &tab->ref();
    table_map depend_map = 0;
    Item **item = ref->items;
    for (uint i = 0; i < ref->key_parts; i++, item++)
      depend_map |= (*item)->used_tables();
    depend_map &= ~PSEUDO_TABLE_BITS;
    ref->depend_map = depend_map;
    for (JOIN_TAB **tab2 = map2table; depend_map; tab2++, depend_map >>= 1) {
      if (depend_map & 1) ref->depend_map |= (*tab2)->ref().depend_map;
    }
  }
}

/** Update the dependency map for the sort order. */

void JOIN::update_depend_map(ORDER *order) {
  DBUG_TRACE;
  for (; order; order = order->next) {
    table_map depend_map;
    order->item[0]->update_used_tables();
    order->depend_map = depend_map =
        order->item[0]->used_tables() & ~INNER_TABLE_BIT;
    order->used = 0;
    // Not item_sum(), RAND() and no reference to table outside of sub select
    if (!(order->depend_map & (OUTER_REF_TABLE_BIT | RAND_TABLE_BIT)) &&
        !order->item[0]->has_aggregation()) {
      for (JOIN_TAB **tab = map2table; depend_map; tab++, depend_map >>= 1) {
        if (depend_map & 1) order->depend_map |= (*tab)->ref().depend_map;
      }
    }
  }
}

/**
  Update equalities and keyuse references after semi-join materialization
  strategy is chosen.

  @details
    For each multiple equality that contains a field that is selected
    from a subquery, and that subquery is executed using a semi-join
    materialization strategy, add the corresponding column in the materialized
    temporary table to the equality.
    For each injected semi-join equality that is not converted to
    multiple equality, replace the reference to the expression selected
    from the subquery with the corresponding column in the temporary table.

    This is needed to properly reflect the equalities that involve injected
    semi-join equalities when materialization strategy is chosen.
    @see eliminate_item_equal() for how these equalities are used to generate
    correct equality predicates.

    The MaterializeScan semi-join strategy requires some additional processing:
    All primary tables after the materialized temporary table must be inspected
    for keyuse objects that point to expressions from the subquery tables.
    These references must be replaced with references to corresponding columns
    in the materialized temporary table instead. Those primary tables using
    ref access will thus be made to depend on the materialized temporary table
    instead of the subquery tables.

    Only the injected semi-join equalities need this treatment, other predicates
    will be handled correctly by the regular item substitution process.

  @return False if success, true if error
*/

bool JOIN::update_equalities_for_sjm() {
  ASSERT_BEST_REF_IN_JOIN_ORDER(this);
  List_iterator<Semijoin_mat_exec> sj_it(sjm_exec_list);
  Semijoin_mat_exec *sjm_exec;
  while ((sjm_exec = sj_it++)) {
    TABLE_LIST *const sj_nest = sjm_exec->sj_nest;

    Item *cond;
    /*
      Conditions involving SJ-inner tables are only to be found in the closest
      nest's condition, which may be an AJ nest, a LEFT JOIN nest, or the
      WHERE clause.
    */
    if (sj_nest->is_aj_nest())
      cond = sj_nest->join_cond_optim();
    else if (sj_nest->outer_join_nest())
      cond = sj_nest->outer_join_nest()->join_cond_optim();
    else
      cond = where_cond;
    if (!cond) continue;

    uchar *dummy = nullptr;
    cond = cond->compile(&Item::equality_substitution_analyzer, &dummy,
                         &Item::equality_substitution_transformer,
                         (uchar *)sj_nest);
    if (cond == nullptr) return true;

    cond->update_used_tables();

    // Loop over all primary tables that follow the materialized table
    for (uint j = sjm_exec->mat_table_index + 1; j < primary_tables; j++) {
      JOIN_TAB *const tab = best_ref[j];
      for (Key_use *keyuse = tab->position()->key;
           keyuse && keyuse->table_ref == tab->table_ref &&
           keyuse->key == tab->position()->key->key;
           keyuse++) {
        List_iterator<Item> it(sj_nest->nested_join->sj_inner_exprs);
        Item *old;
        uint fieldno = 0;
        while ((old = it++)) {
          if (old->real_item()->eq(keyuse->val->real_item(), false)) {
            /*
              Replace the expression selected from the subquery with the
              corresponding column of the materialized temporary table.
            */
            keyuse->val = sj_nest->nested_join->sjm.mat_fields[fieldno];
            keyuse->used_tables = keyuse->val->used_tables();
            break;
          }
          fieldno++;
        }
      }
    }
  }

  return false;
}

/**
  Assign set of available (prefix) tables to all tables in query block.
  Also set added tables, ie the tables added in each JOIN_TAB compared to the
  previous JOIN_TAB.
  This function must be called for every query block after the table order
  has been determined.
*/

void JOIN::set_prefix_tables() {
  ASSERT_BEST_REF_IN_JOIN_ORDER(this);
  DBUG_ASSERT(!plan_is_const());
  /*
    The const tables are available together with the first non-const table in
    the join order.
  */
  table_map const initial_tables_map =
      const_table_map | (allow_outer_refs ? OUTER_REF_TABLE_BIT : 0);

  table_map current_tables_map = initial_tables_map;
  table_map prev_tables_map = (table_map)0;
  table_map saved_tables_map = (table_map)0;

  JOIN_TAB *last_non_sjm_tab = nullptr;  // Track the last non-sjm table

  for (uint i = const_tables; i < tables; i++) {
    JOIN_TAB *const tab = best_ref[i];
    if (!tab->table()) continue;
    /*
      Tables that are within SJ-Materialization nests cannot have their
      conditions referring to preceding non-const tables.
       - If we're looking at the first SJM table, reset current_tables_map
         to refer to only allowed tables
      @see Item_equal::get_subst_item()
      @see eliminate_item_equal()
    */
    if (sj_is_materialize_strategy(tab->get_sj_strategy())) {
      const table_map sjm_inner_tables = tab->emb_sj_nest->sj_inner_tables;
      if (!(sjm_inner_tables & current_tables_map)) {
        saved_tables_map = current_tables_map;
        current_tables_map = initial_tables_map;
        prev_tables_map = (table_map)0;
      }

      current_tables_map |= tab->table_ref->map();
      tab->set_prefix_tables(current_tables_map, prev_tables_map);
      prev_tables_map = current_tables_map;

      if (!(sjm_inner_tables & ~current_tables_map)) {
        /*
          At the end of a semi-join materialization nest,
          add non-deterministic expressions to the last table of the nest:
        */
        tab->add_prefix_tables(RAND_TABLE_BIT);

        // Restore the previous map:
        current_tables_map = saved_tables_map;
        prev_tables_map =
            last_non_sjm_tab ? last_non_sjm_tab->prefix_tables() : (table_map)0;
      }
    } else {
      last_non_sjm_tab = tab;
      current_tables_map |= tab->table_ref->map();
      tab->set_prefix_tables(current_tables_map, prev_tables_map);
      prev_tables_map = current_tables_map;
    }
  }
  /*
    Non-deterministic expressions must be added to the last table's condition.
    It solves problem with queries like SELECT * FROM t1 WHERE rand() > 0.5
  */
  if (last_non_sjm_tab != nullptr)
    last_non_sjm_tab->add_prefix_tables(RAND_TABLE_BIT);
}

/**
  Calculate best possible join order and initialize the join structure.

  @return true if success, false if error.

  The JOIN object is populated with statistics about the query,
  and a plan with table order and access method selection is made.

  The list of tables to be optimized is taken from select_lex->leaf_tables.
  JOIN::where_cond is also used in the optimization.
  As a side-effect, JOIN::keyuse_array is populated with key_use information.

  Here is an overview of the logic of this function:

  - Initialize JOIN data structures and setup basic dependencies between tables.

  - Update dependencies based on join information.

  - Make key descriptions (update_ref_and_keys()).

  - Pull out semi-join tables based on table dependencies.

  - Extract tables with zero or one rows as const tables.

  - Read contents of const tables, substitute columns from these tables with
    actual data. Also keep track of empty tables vs. one-row tables.

  - After const table extraction based on row count, more tables may
    have become functionally dependent. Extract these as const tables.

  - Add new sargable predicates based on retrieved const values.

  - Calculate number of rows to be retrieved from each table.

  - Calculate cost of potential semi-join materializations.

  - Calculate best possible join order based on available statistics.

  - Fill in remaining information for the generated join order.
*/

bool JOIN::make_join_plan() {
  DBUG_TRACE;

  SARGABLE_PARAM *sargables = nullptr;

  Opt_trace_context *const trace = &thd->opt_trace;

  if (init_planner_arrays())  // Create and initialize the arrays
    return true;

  // Outer join dependencies were initialized above, now complete the analysis.
  if (select_lex->outer_join || select_lex->is_recursive()) {
    if (propagate_dependencies()) {
      /*
        Catch illegal join order.
        SQL2011 forbids:
        WITH RECURSIVE rec AS (
        ... UNION ALL SELECT ... FROM tbl LEFT JOIN rec ON...)c...
        MySQL also forbids the same query with STRAIGHT_JOIN instead of LEFT
        JOIN, because the algorithm of with-recursive imposes that "rec" be
        first in plan, i.e. "tbl" depends on "rec", but STRAIGHT_JOIN imposes
        the opposite dependency.
      */
      DBUG_ASSERT(select_lex->is_recursive());
      my_error(ER_CTE_RECURSIVE_FORBIDDEN_JOIN_ORDER, MYF(0),
               select_lex->recursive_reference->alias);
      return true;
    }
    init_key_dependencies();
  }

  if (unlikely(trace->is_started()))
    trace_table_dependencies(trace, join_tab, primary_tables);

  // Build the key access information, which is the basis for ref access.
  if (where_cond || select_lex->outer_join) {
    if (update_ref_and_keys(thd, &keyuse_array, join_tab, tables, where_cond,
                            ~select_lex->outer_join, select_lex, &sargables))
      return true;
  }

  /*
    Pull out semi-join tables based on dependencies. Dependencies are valid
    throughout the lifetime of a query, so this operation can be performed
    on the first optimization only.
  */
  if (!select_lex->sj_pullout_done && !select_lex->sj_nests.empty() &&
      pull_out_semijoin_tables(this))
    return true;

  select_lex->sj_pullout_done = true;
  const uint sj_nests = select_lex->sj_nests.size();  // Changed by pull-out

  if (!(select_lex->active_options() & OPTION_NO_CONST_TABLES)) {
    // Detect tables that are const (0 or 1 row) and read their contents.
    if (extract_const_tables()) return true;

    // Detect tables that are functionally dependent on const values.
    if (extract_func_dependent_tables()) return true;
  }
  // Possibly able to create more sargable predicates from const rows.
  if (const_tables && sargables) update_sargable_from_const(sargables);

  // Make a first estimate of the fanout for each table in the query block.
  if (estimate_rowcount()) return true;

  /*
    Apply join order hints, with the exception of
    JOIN_FIXED_ORDER and STRAIGHT_JOIN.
  */
  if (select_lex->opt_hints_qb &&
      !(select_lex->active_options() & SELECT_STRAIGHT_JOIN))
    select_lex->opt_hints_qb->apply_join_order_hints(this);

  if (sj_nests) {
    set_semijoin_embedding();
    select_lex->update_semijoin_strategies(thd);
  }

  if (!plan_is_const()) optimize_keyuse();

  allow_outer_refs = true;

  if (sj_nests && optimize_semijoin_nests_for_materialization(this))
    return true;

  // Choose the table order based on analysis done so far.
  if (Optimize_table_order(thd, this, nullptr).choose_table_order())
    return true;

  DBUG_EXECUTE_IF("bug13820776_1", thd->killed = THD::KILL_QUERY;);
  if (thd->killed || thd->is_error()) return true;

  // If this is a subquery, decide between In-to-exists and materialization
  if (unit->item && decide_subquery_strategy()) return true;

  refine_best_rowcount();

  if (!(thd->variables.option_bits & OPTION_BIG_SELECTS) &&
      best_read > (double)thd->variables.max_join_size &&
      !thd->lex->is_explain()) { /* purecov: inspected */
    my_error(ER_TOO_BIG_SELECT, MYF(0));
    error = -1;
    return true;
  }

  positions = nullptr;  // But keep best_positions for get_best_combination

  // Generate an execution plan from the found optimal join order.
  if (get_best_combination()) return true;

  // Cleanup after update_ref_and_keys has added keys for derived tables.
  if (select_lex->materialized_derived_table_count ||
      select_lex->table_func_count)
    finalize_derived_keys();

  // No need for this struct after new JOIN_TAB array is set up.
  best_positions = nullptr;

  // Some called function may still set error status unnoticed
  if (thd->is_error()) return true;

  // There is at least one empty const table
  if (const_table_map != found_const_table_map)
    zero_result_cause = "no matching row in const table";

  return false;
}

/**
  Initialize scratch arrays for the join order optimization

  @returns false if success, true if error

  @note If something fails during initialization, JOIN::cleanup()
        will free anything that has been partially allocated and set up.
        Arrays are created in the execution mem_root, so they will be
        deleted automatically when the mem_root is re-initialized.
*/

bool JOIN::init_planner_arrays() {
  // Up to one extra slot per semi-join nest is needed (if materialized)
  const uint sj_nests = select_lex->sj_nests.size();
  const uint table_count = select_lex->leaf_table_count;

  DBUG_ASSERT(primary_tables == 0 && tables == 0);

  if (!(join_tab = alloc_jtab_array(thd, table_count))) return true;

  /*
    We add 2 cells:
    - because planning stage uses 0-termination so needs +1
    - because after get_best_combination, we don't use 0-termination but
    need +2, to host at most 2 tmp sort/group/distinct tables.
  */
  if (!(best_ref = (JOIN_TAB **)thd->alloc(
            sizeof(JOIN_TAB *) *
            (table_count + sj_nests + 2 + m_windows.elements))))
    return true;

  // sort/group tmp tables have no map
  if (!(map2table = (JOIN_TAB **)thd->alloc(sizeof(JOIN_TAB *) *
                                            (table_count + sj_nests))))
    return true;

  if (!(positions = new (thd->mem_root) POSITION[table_count])) return true;

  if (!(best_positions = new (thd->mem_root) POSITION[table_count + sj_nests]))
    return true;

  /*
    Initialize data structures for tables to be joined.
    Initialize dependencies between tables.
  */
  JOIN_TAB **best_ref_p = best_ref;
  TABLE_LIST *tl = select_lex->leaf_tables;

  for (JOIN_TAB *tab = join_tab; tl; tab++, tl = tl->next_leaf, best_ref_p++) {
    *best_ref_p = tab;
    TABLE *const table = tl->table;
    tab->table_ref = tl;
    tab->set_table(table);
    const int err = tl->fetch_number_of_rows();

    // Initialize the cost model for the table
    table->init_cost_model(cost_model());

    DBUG_EXECUTE_IF("bug11747970_raise_error", {
      if (!err) {
        my_error(ER_UNKNOWN_ERROR, MYF(0));
        return true;
      }
    });

    if (err) {
      table->file->print_error(err, MYF(0));
      return true;
    }
    all_table_map |= tl->map();
    tab->set_join(this);

    tab->dependent = tl->dep_tables;  // Initialize table dependencies
    if (select_lex->is_recursive()) {
      if (select_lex->recursive_reference != tl)
        // Recursive reference must go first
        tab->dependent |= select_lex->recursive_reference->map();
      else {
        // Recursive reference mustn't use any index
        table->covering_keys.clear_all();
        table->keys_in_use_for_group_by.clear_all();
        table->keys_in_use_for_order_by.clear_all();
      }
    }
    if (tl->schema_table) table->file->stats.records = 2;
    table->quick_condition_rows = table->file->stats.records;

    tab->init_join_cond_ref(tl);

    if (tl->outer_join_nest()) {
      // tab belongs to a nested join, maybe to several embedding joins
      tab->embedding_map = 0;
      for (TABLE_LIST *embedding = tl->embedding; embedding;
           embedding = embedding->embedding) {
        NESTED_JOIN *const nested_join = embedding->nested_join;
        tab->embedding_map |= nested_join->nj_map;
        tab->dependent |= embedding->dep_tables;
      }
    } else if (tab->join_cond()) {
      // tab is the only inner table of an outer join
      tab->embedding_map = 0;
      for (TABLE_LIST *embedding = tl->embedding; embedding;
           embedding = embedding->embedding)
        tab->embedding_map |= embedding->nested_join->nj_map;
    }

    if (tl->is_derived() && tl->derived_unit()->m_lateral_deps)
      has_lateral = true;

    tables++;  // Count number of initialized tables
  }

  primary_tables = tables;
  *best_ref_p = nullptr;  // Last element of array must be NULL

  return false;
}

/**
  Propagate dependencies between tables due to outer join relations.

  @returns false if success, true if error

  Build transitive closure for relation 'to be dependent on'.
  This will speed up the plan search for many cases with outer joins,
  as well as allow us to catch illegal cross references.
  Warshall's algorithm is used to build the transitive closure.
  As we may restart the outer loop upto 'table_count' times, the
  complexity of the algorithm is O((number of tables)^3).
  However, most of the iterations will be shortcircuited when
  there are no dependencies to propagate.
*/

bool JOIN::propagate_dependencies() {
  for (uint i = 0; i < tables; i++) {
    if (!join_tab[i].dependent) continue;

    // Add my dependencies to other tables depending on me
    uint j;
    JOIN_TAB *tab;
    for (j = 0, tab = join_tab; j < tables; j++, tab++) {
      if (tab->dependent & join_tab[i].table_ref->map()) {
        const table_map was_dependent = tab->dependent;
        tab->dependent |= join_tab[i].dependent;
        /*
          If we change dependencies for a table we already have
          processed: Redo dependency propagation from this table.
        */
        if (i > j && tab->dependent != was_dependent) {
          i = j - 1;
          break;
        }
      }
    }
  }

  JOIN_TAB *const tab_end = join_tab + tables;
  for (JOIN_TAB *tab = join_tab; tab < tab_end; tab++) {
    if ((tab->dependent & tab->table_ref->map())) return true;
  }

  return false;
}

/**
  Extract const tables based on row counts.

  @returns false if success, true if error

  This extraction must be done for each execution.
  Tables containing exactly zero or one rows are marked as const, but
  notice the additional constraints checked below.
  Tables that are extracted have their rows read before actual execution
  starts and are placed in the beginning of the join_tab array.
  Thus, they do not take part in join order optimization process,
  which can significantly reduce the optimization time.
  The data read from these tables can also be regarded as "constant"
  throughout query execution, hence the column values can be used for
  additional constant propagation and extraction of const tables based
  on eq-ref properties.

  The tables are given the type JT_SYSTEM.
*/

bool JOIN::extract_const_tables() {
  enum enum_const_table_extraction {
    extract_no_table = 0,
    extract_empty_table = 1,
    extract_const_table = 2
  };

  JOIN_TAB *const tab_end = join_tab + tables;
  for (JOIN_TAB *tab = join_tab; tab < tab_end; tab++) {
    TABLE *const table = tab->table();
    TABLE_LIST *const tl = tab->table_ref;
    enum enum_const_table_extraction extract_method = extract_const_table;

    const bool all_partitions_pruned_away = table->all_partitions_pruned_away;

    if (tl->outer_join_nest()) {
      /*
        Table belongs to a nested join, no candidate for const table extraction.
      */
      extract_method = extract_no_table;
    } else if (tl->embedding && tl->embedding->is_sj_or_aj_nest()) {
      /*
        Table belongs to a semi-join.
        We do not currently pull out const tables from semi-join nests.
      */
      extract_method = extract_no_table;
    } else if (tab->join_cond()) {
      // tab is the only inner table of an outer join, extract empty tables
      extract_method = extract_empty_table;
    }
    switch (extract_method) {
      case extract_no_table:
        break;

      case extract_empty_table:
        // Extract tables with zero rows, but only if statistics are exact
        if ((table->file->stats.records == 0 || all_partitions_pruned_away) &&
            (table->file->ha_table_flags() & HA_STATS_RECORDS_IS_EXACT))
          mark_const_table(tab, nullptr);
        break;

      case extract_const_table:
        /*
          Extract tables with zero or one rows, but do not extract tables that
           1. are dependent upon other tables, or
           2. have no exact statistics, or
           3. are full-text searched
        */
        if ((table->s->system || table->file->stats.records <= 1 ||
             all_partitions_pruned_away) &&
            !tab->dependent &&                                              // 1
            (table->file->ha_table_flags() & HA_STATS_RECORDS_IS_EXACT) &&  // 2
            !table->fulltext_searched)                                      // 3
          mark_const_table(tab, nullptr);
        break;
    }
  }

  // Read const tables (tables matching no more than 1 rows)
  if (!const_tables) return false;

  for (POSITION *p_pos = positions, *p_end = p_pos + const_tables;
       p_pos < p_end; p_pos++) {
    JOIN_TAB *const tab = p_pos->table;
    const int status = join_read_const_table(tab, p_pos);
    if (status > 0)
      return true;
    else if (status == 0) {
      found_const_table_map |= tab->table_ref->map();
      tab->table_ref->optimized_away = true;
    }
  }

  return false;
}

/**
  Extract const tables based on functional dependencies.

  @returns false if success, true if error

  This extraction must be done for each execution.

  Mark as const the tables that
   - are functionally dependent on constant values, or
   - are inner tables of an outer join and contain exactly zero or one rows

  Tables that are extracted have their rows read before actual execution
  starts and are placed in the beginning of the join_tab array, just as
  described for JOIN::extract_const_tables().

  The tables are given the type JT_CONST.
*/

bool JOIN::extract_func_dependent_tables() {
  // loop until no more const tables are found
  bool ref_changed;
  // Tables referenced by others; if they're const the others may be too.
  table_map found_ref;
  do {
  more_const_tables_found:
    ref_changed = false;
    found_ref = 0;

    // Loop over all tables that are not already determined to be const
    for (JOIN_TAB **pos = best_ref + const_tables; *pos; pos++) {
      JOIN_TAB *const tab = *pos;
      TABLE *const table = tab->table();
      TABLE_LIST *const tl = tab->table_ref;
      /*
        If equi-join condition by a key is null rejecting and after a
        substitution of a const table the key value happens to be null
        then we can state that there are no matches for this equi-join.
      */
      Key_use *keyuse = tab->keyuse();
      if (keyuse && tab->join_cond() && !tab->embedding_map) {
        /*
          When performing an outer join operation if there are no matching rows
          for the single row of the outer table all the inner tables are to be
          null complemented and thus considered as constant tables.
          Here we apply this consideration to the case of outer join operations
          with a single inner table only because the case with nested tables
          would require a more thorough analysis.
          TODO. Apply single row substitution to null complemented inner tables
          for nested outer join operations.
        */
        while (keyuse->table_ref == tl) {
          if (!(keyuse->val->used_tables() & ~const_table_map) &&
              keyuse->val->is_null() && keyuse->null_rejecting) {
            table->set_null_row();
            table->const_table = true;
            found_const_table_map |= tl->map();
            mark_const_table(tab, keyuse);
            goto more_const_tables_found;
          }
          keyuse++;
        }
      }

      if (tab->dependent)  // If dependent on some table
      {
        // All dependent tables must be const
        if (tab->dependent & ~const_table_map) {
          found_ref |= tab->dependent;
          continue;
        }
        /*
          Mark a dependent table as constant if
           1. it has exactly zero or one rows (it is a system table), and
           2. it is not within a nested outer join, and
           3. it does not have an expensive outer join condition.
              This is because we have to determine whether an outer-joined table
              has a real row or a null-extended row in the optimizer phase.
              We have no possibility to evaluate its join condition at
              execution time, when it is marked as a system table.
        */
        if (table->file->stats.records <= 1L &&                             // 1
            (table->file->ha_table_flags() & HA_STATS_RECORDS_IS_EXACT) &&  // 1
            !tl->outer_join_nest() &&                                       // 2
            !(tab->join_cond() && tab->join_cond()->is_expensive()))        // 3
        {  // system table
          mark_const_table(tab, nullptr);
          const int status =
              join_read_const_table(tab, positions + const_tables - 1);
          if (status > 0)
            return true;
          else if (status == 0)
            found_const_table_map |= tl->map();
          continue;
        }
      }

      // Check if table can be read by key or table only uses const refs

      if ((keyuse = tab->keyuse())) {
        while (keyuse->table_ref == tl) {
          Key_use *const start_keyuse = keyuse;
          const uint key = keyuse->key;
          tab->keys().set_bit(key);  // QQ: remove this ?

          table_map refs = 0;
          Key_map const_ref, eq_part;
          do {
            if (keyuse->val->type() != Item::NULL_ITEM && !keyuse->optimize) {
              if (!((~found_const_table_map) & keyuse->used_tables))
                const_ref.set_bit(keyuse->keypart);
              else
                refs |= keyuse->used_tables;
              eq_part.set_bit(keyuse->keypart);
            }
            keyuse++;
          } while (keyuse->table_ref == tl && keyuse->key == key);

          /*
            Extract const tables with proper key dependencies.
            Exclude tables that
             1. are full-text searched, or
             2. are part of nested outer join, or
             3. are part of semi-join, or
             4. have an expensive outer join condition.
             5. are blocked by handler for const table optimize.
             6. are not going to be used, typically because they are streamed
                instead of materialized
                (see SELECT_LEX_UNIT::can_materialize_directly_into_result()).
          */
          if (eq_part.is_prefix(table->key_info[key].user_defined_key_parts) &&
              !table->fulltext_searched &&                                // 1
              !tl->outer_join_nest() &&                                   // 2
              !(tl->embedding && tl->embedding->is_sj_or_aj_nest()) &&    // 3
              !(tab->join_cond() && tab->join_cond()->is_expensive()) &&  // 4
              !(table->file->ha_table_flags() & HA_BLOCK_CONST_TABLE) &&  // 5
              table->is_created()) {                                      // 6
            if (table->key_info[key].flags & HA_NOSAME) {
              if (const_ref == eq_part) {  // Found everything for ref.
                ref_changed = true;
                mark_const_table(tab, start_keyuse);
                if (create_ref_for_key(this, tab, start_keyuse,
                                       found_const_table_map))
                  return true;
                const int status =
                    join_read_const_table(tab, positions + const_tables - 1);
                if (status > 0)
                  return true;
                else if (status == 0)
                  found_const_table_map |= tl->map();
                break;
              } else
                found_ref |= refs;  // Table is const if all refs are const
            } else if (const_ref == eq_part)
              tab->const_keys.set_bit(key);
          }
        }
      }
    }
  } while
      /*
        A new const table appeared, that is referenced by others, so re-check
        others:
      */
      ((const_table_map & found_ref) && ref_changed);

  return false;
}

/**
  Update info on indexes that can be used for search lookups as
  reading const tables may has added new sargable predicates.
*/

void JOIN::update_sargable_from_const(SARGABLE_PARAM *sargables) {
  for (; sargables->field; sargables++) {
    Field *const field = sargables->field;
    JOIN_TAB *const tab = field->table->reginfo.join_tab;
    Key_map possible_keys = field->key_start;
    possible_keys.intersect(field->table->keys_in_use_for_query);
    bool is_const = true;
    for (uint j = 0; j < sargables->num_values; j++)
      is_const &= sargables->arg_value[j]->const_item();
    if (is_const) {
      tab->const_keys.merge(possible_keys);
      tab->keys().merge(possible_keys);
    }
  }
}

/**
  Estimate the number of matched rows for each joined table.
  Set up range scan for tables that have proper predicates.

  @returns false if success, true if error
*/

bool JOIN::estimate_rowcount() {
  Opt_trace_context *const trace = &thd->opt_trace;
  Opt_trace_object trace_wrapper(trace);
  Opt_trace_array trace_records(trace, "rows_estimation");

  JOIN_TAB *const tab_end = join_tab + tables;
  for (JOIN_TAB *tab = join_tab; tab < tab_end; tab++) {
    const Cost_model_table *const cost_model = tab->table()->cost_model();
    Opt_trace_object trace_table(trace);
    trace_table.add_utf8_table(tab->table_ref);
    if (tab->type() == JT_SYSTEM || tab->type() == JT_CONST) {
      trace_table.add("rows", 1)
          .add("cost", 1)
          .add_alnum("table_type",
                     (tab->type() == JT_SYSTEM) ? "system" : "const")
          .add("empty", tab->table()->has_null_row());

      // Only one matching row and one block to read
      tab->set_records(tab->found_records = 1);
      tab->worst_seeks = cost_model->page_read_cost(1.0);
      tab->read_time = tab->worst_seeks;
      continue;
    }
    // Approximate number of found rows and cost to read them
    tab->set_records(tab->found_records = tab->table()->file->stats.records);
    const Cost_estimate table_scan_time = tab->table()->file->table_scan_cost();
    tab->read_time = table_scan_time.total_cost();

    /*
      Set a max value for the cost of seek operations we can expect
      when using key lookup. This can't be too high as otherwise we
      are likely to use table scan.
    */
    tab->worst_seeks =
        min(cost_model->page_read_cost((double)tab->found_records / 10),
            tab->read_time * 3);
    const double min_worst_seek = cost_model->page_read_cost(2.0);
    if (tab->worst_seeks < min_worst_seek)  // Fix for small tables
      tab->worst_seeks = min_worst_seek;

    /*
      Add to tab->const_keys the indexes for which all group fields or
      all select distinct fields participate in one index.
      Add to tab->skip_scan_keys indexes which can be used for skip
      scan access if no aggregates are present.
    */
    add_loose_index_scan_and_skip_scan_keys(this, tab);

    /*
      Perform range analysis if there are keys it could use (1).
      Don't do range analysis if on the inner side of an outer join (2).
      Do range analysis if on the inner side of a semi-join (3).
    */
    TABLE_LIST *const tl = tab->table_ref;
    if ((!tab->const_keys.is_clear_all() ||
         !tab->skip_scan_keys.is_clear_all()) &&                 // (1)
        (!tl->embedding ||                                       // (2)
         (tl->embedding && tl->embedding->is_sj_or_aj_nest())))  // (3)
    {
      /*
        This call fills tab->quick() with the best QUICK access method
        possible for this table, and only if it's better than table scan.
        It also fills tab->needed_reg.
      */
      ha_rows records = get_quick_record_count(thd, tab, row_limit);

      if (records == 0 && thd->is_error()) return true;

      /*
        Check for "impossible range", but make sure that we do not attempt
        to mark semi-joined tables as "const" (only semi-joined tables that
        are functionally dependent can be marked "const", and subsequently
        pulled out of their semi-join nests).
      */
      if (records == 0 && tab->table()->reginfo.impossible_range &&
          (!(tl->embedding && tl->embedding->is_sj_or_aj_nest()))) {
        /*
          Impossible WHERE condition or join condition
          In case of join cond, mark that one empty NULL row is matched.
          In case of WHERE, don't set found_const_table_map to get the
          caller to abort with a zero row result.
        */
        mark_const_table(tab, nullptr);
        tab->set_type(JT_CONST);  // Override setting made in mark_const_table()
        if (tab->join_cond()) {
          // Generate an empty row
          trace_table.add("returning_empty_null_row", true)
              .add_alnum("cause", "impossible_on_condition");
          found_const_table_map |= tl->map();
          tab->table()->set_null_row();  // All fields are NULL
        } else {
          trace_table.add("rows", 0).add_alnum("cause",
                                               "impossible_where_condition");
        }
      }
      if (records != HA_POS_ERROR) {
        tab->found_records = records;
        tab->read_time =
            tab->quick() ? tab->quick()->cost_est.total_cost() : 0.0;
      }
    } else {
      Opt_trace_object(trace, "table_scan")
          .add("rows", tab->found_records)
          .add("cost", tab->read_time);
    }
  }

  return false;
}

/**
  Set semi-join embedding join nest pointers.

  Set pointer to embedding semi-join nest for all semi-joined tables.
  This is the closest semi-join or anti-join nest.
  Note that this must be done for every table inside all semi-join nests,
  even for tables within outer join nests embedded in semi-join nests.
  A table can never be part of multiple semi-join nests, hence no
  ambiguities can ever occur.
  Note also that the pointer is not set for TABLE_LIST objects that
  are outer join nests within semi-join nests.
*/

void JOIN::set_semijoin_embedding() {
  DBUG_ASSERT(!select_lex->sj_nests.empty());

  JOIN_TAB *const tab_end = join_tab + primary_tables;

  for (JOIN_TAB *tab = join_tab; tab < tab_end; tab++) {
    tab->emb_sj_nest = nullptr;
    for (TABLE_LIST *tl = tab->table_ref; tl->embedding; tl = tl->embedding) {
      if (tl->embedding->is_sj_or_aj_nest()) {
        DBUG_ASSERT(!tab->emb_sj_nest);
        tab->emb_sj_nest = tl->embedding;
        // Let the up-walk continue, to assert there's no AJ/SJ nest above.
      }
    }
  }
}

/**
  @brief Check if semijoin's compared types allow materialization.

  @param[in,out] sj_nest Semi-join nest containing information about correlated
         expressions. Set nested_join->sjm.scan_allowed to true if
         MaterializeScan strategy allowed. Set nested_join->sjm.lookup_allowed
         to true if MaterializeLookup strategy allowed

  @details
    This is a temporary fix for BUG#36752.

    There are two subquery materialization strategies for semijoin:

    1. Materialize and do index lookups in the materialized table. See
       BUG#36752 for description of restrictions we need to put on the
       compared expressions.

       In addition, since indexes are not supported for BLOB columns,
       this strategy can not be used if any of the columns in the
       materialized table will be BLOB/GEOMETRY columns.  (Note that
       also columns for non-BLOB values that may be greater in size
       than CONVERT_IF_BIGGER_TO_BLOB, will be represented as BLOB
       columns.)

    2. Materialize and then do a full scan of the materialized table.
       The same criteria as for MaterializeLookup are applied, except that
       BLOB/GEOMETRY columns are allowed.
*/

static void semijoin_types_allow_materialization(TABLE_LIST *sj_nest) {
  DBUG_TRACE;

  DBUG_ASSERT(sj_nest->nested_join->sj_outer_exprs.elements ==
              sj_nest->nested_join->sj_inner_exprs.elements);

  if (sj_nest->nested_join->sj_outer_exprs.elements > MAX_REF_PARTS ||
      sj_nest->nested_join->sj_outer_exprs.elements == 0) {
    // building an index is impossible
    sj_nest->nested_join->sjm.scan_allowed = false;
    sj_nest->nested_join->sjm.lookup_allowed = false;
    return;
  }

  List_iterator<Item> it1(sj_nest->nested_join->sj_outer_exprs);
  List_iterator<Item> it2(sj_nest->nested_join->sj_inner_exprs);

  sj_nest->nested_join->sjm.scan_allowed = true;
  sj_nest->nested_join->sjm.lookup_allowed = true;

  bool blobs_involved = false;
  Item *outer, *inner;
  uint total_lookup_index_length = 0;
  uint max_key_length, max_key_part_length, max_key_parts;
  /*
    Maximum lengths for keys and key parts that are supported by
    the temporary table storage engine(s).
  */
  get_max_key_and_part_length(&max_key_length, &max_key_part_length,
                              &max_key_parts);
  while (outer = it1++, inner = it2++) {
    DBUG_ASSERT(outer->real_item() && inner->real_item());
    if (!types_allow_materialization(outer, inner)) {
      sj_nest->nested_join->sjm.scan_allowed = false;
      sj_nest->nested_join->sjm.lookup_allowed = false;
      return;
    }
    blobs_involved |= inner->is_blob_field();

    // Calculate the index length of materialized table
    const uint lookup_index_length = get_key_length_tmp_table(inner);
    if (lookup_index_length > max_key_part_length)
      sj_nest->nested_join->sjm.lookup_allowed = false;
    total_lookup_index_length += lookup_index_length;
  }
  if (total_lookup_index_length > max_key_length)
    sj_nest->nested_join->sjm.lookup_allowed = false;

  if (blobs_involved) sj_nest->nested_join->sjm.lookup_allowed = false;

  DBUG_PRINT("info", ("semijoin_types_allow_materialization: ok, allowed"));
}

/**
  Index dive can be skipped if the following conditions are satisfied:
  F1) For a single table query:
     a) FORCE INDEX applies to a single index.
     b) No subquery is present.
     c) Fulltext Index is not involved.
     d) No GROUP-BY or DISTINCT clause.
     e) No ORDER-BY clause.

  F2) Not applicable to multi-table query.

  F3) This optimization is not applicable to EXPLAIN queries.

  @param tab   JOIN_TAB object.
  @param thd   THD object.
*/
static bool check_skip_records_in_range_qualification(JOIN_TAB *tab, THD *thd) {
  SELECT_LEX *select = thd->lex->current_select();
  TABLE *table = tab->table();
  return ((table->force_index &&
           table->keys_in_use_for_query.bits_set() == 1) &&     // F1.a
          select->parent_lex->is_single_level_stmt() &&         // F1.b
          !select->has_ft_funcs() &&                            // F1.c
          (!select->is_grouped() && !select->is_distinct()) &&  // F1.d
          !select->is_ordered() &&                              // F1.e
          select->join_list->size() == 1 &&                     // F2
          !thd->lex->is_explain());                             // F3
}

/*****************************************************************************
  Create JOIN_TABS, make a guess about the table types,
  Approximate how many records will be used in each table
*****************************************************************************/

/**
  Returns estimated number of rows that could be fetched by given
  access method.

  The function calls the range optimizer to estimate the cost of the
  cheapest QUICK_* index access method to scan one or several of the
  'keys' using the conditions 'select->cond'. The range optimizer
  compares several different types of 'quick select' methods (range
  scan, index merge, loose index scan) and selects the cheapest one.

  If the best index access method is cheaper than a table- and an index
  scan, then the range optimizer also constructs the corresponding
  QUICK_* object and assigns it to select->quick. In most cases this
  is the QUICK_* object used at later (optimization and execution)
  phases.

  @param thd    Session that runs the query.
  @param tab    JOIN_TAB of source table.
  @param limit  maximum number of rows to select.

  @note
    In case of valid range, a QUICK_SELECT_I object will be constructed and
    saved in select->quick.

  @return Estimated number of result rows selected from 'tab'.

  @retval HA_POS_ERROR For derived tables/views or if an error occur.
  @retval 0            If impossible query (i.e. certainly no rows will be
                       selected.)
*/
static ha_rows get_quick_record_count(THD *thd, JOIN_TAB *tab, ha_rows limit) {
  DBUG_TRACE;
  uchar buff[STACK_BUFF_ALLOC];
  if (check_stack_overrun(thd, STACK_MIN_SIZE, buff))
    return 0;  // Fatal error flag is set
  TABLE_LIST *const tl = tab->table_ref;
  tab->set_skip_records_in_range(
      check_skip_records_in_range_qualification(tab, thd));

  // Derived tables aren't filled yet, so no stats are available.
  if (!tl->uses_materialization()) {
    QUICK_SELECT_I *qck;
    Key_map keys_to_use = tab->const_keys;
    keys_to_use.merge(tab->skip_scan_keys);
    int error = test_quick_select(
        thd, keys_to_use,
        0,  // empty table_map
        limit,
        false,  // don't force quick range
        ORDER_NOT_RELEVANT, tab,
        tab->join_cond() ? tab->join_cond() : tab->join()->where_cond,
        &tab->needed_reg, &qck, tab->table()->force_index);
    tab->set_quick(qck);

    if (error == 1) return qck->records;
    if (error == -1) {
      tl->table->reginfo.impossible_range = true;
      return 0;
    }
    DBUG_PRINT("warning", ("Couldn't use record count on const keypart"));
  } else if (tl->is_table_function() || tl->materializable_is_const()) {
    tl->fetch_number_of_rows();
    return tl->table->file->stats.records;
  }
  return HA_POS_ERROR;
}

/*
  Get estimated record length for semi-join materialization temptable

  SYNOPSIS
    get_tmp_table_rec_length()
      items  IN subquery's select list.

  DESCRIPTION
    Calculate estimated record length for semi-join materialization
    temptable. It's an estimate because we don't follow every bit of
    create_tmp_table()'s logic. This isn't necessary as the return value of
    this function is used only for cost calculations.

  RETURN
    Length of the temptable record, in bytes
*/

static uint get_tmp_table_rec_length(List<Item> &items) {
  uint len = 0;
  Item *item;
  List_iterator<Item> it(items);
  while ((item = it++)) {
    switch (item->result_type()) {
      case REAL_RESULT:
        len += sizeof(double);
        break;
      case INT_RESULT:
        if (item->max_length >= (MY_INT32_NUM_DECIMAL_DIGITS - 1))
          len += 8;
        else
          len += 4;
        break;
      case STRING_RESULT:
        /* DATE/TIME and GEOMETRY fields have STRING_RESULT result type.  */
        if (item->is_temporal() || item->data_type() == MYSQL_TYPE_GEOMETRY)
          len += 8;
        else
          len += item->max_length;
        break;
      case DECIMAL_RESULT:
        len += 10;
        break;
      case ROW_RESULT:
      default:
        DBUG_ASSERT(0); /* purecov: deadcode */
        break;
    }
  }
  return len;
}

/**
   Writes to the optimizer trace information about dependencies between
   tables.
   @param trace  optimizer trace
   @param join_tabs  all JOIN_TABs of the join
   @param table_count how many JOIN_TABs in the 'join_tabs' array
*/
static void trace_table_dependencies(Opt_trace_context *trace,
                                     JOIN_TAB *join_tabs, uint table_count) {
  Opt_trace_object trace_wrapper(trace);
  Opt_trace_array trace_dep(trace, "table_dependencies");
  for (uint i = 0; i < table_count; i++) {
    TABLE_LIST *table_ref = join_tabs[i].table_ref;
    Opt_trace_object trace_one_table(trace);
    trace_one_table.add_utf8_table(table_ref).add(
        "row_may_be_null", table_ref->table->is_nullable());
    const table_map map = table_ref->map();
    DBUG_ASSERT(map < (1ULL << table_count));
    for (uint j = 0; j < table_count; j++) {
      if (map & (1ULL << j)) {
        trace_one_table.add("map_bit", j);
        break;
      }
    }
    Opt_trace_array depends_on(trace, "depends_on_map_bits");
    static_assert(sizeof(table_ref->map()) <= 64,
                  "RAND_TABLE_BIT may be in join_tabs[i].dependent, so we test "
                  "all 64 bits.");
    for (uint j = 0; j < 64; j++) {
      if (join_tabs[i].dependent & (1ULL << j)) depends_on.add(j);
    }
  }
}

/**
  Add to join_tab[i]->condition() "table.field IS NOT NULL" conditions
  we've inferred from ref/eq_ref access performed.

    This function is a part of "Early NULL-values filtering for ref access"
    optimization.

    Example of this optimization:
    For query SELECT * FROM t1,t2 WHERE t2.key=t1.field @n
    and plan " any-access(t1), ref(t2.key=t1.field) " @n
    add "t1.field IS NOT NULL" to t1's table condition. @n

    Description of the optimization:

      We look through equalities choosen to perform ref/eq_ref access,
      pick equalities that have form "tbl.part_of_key = othertbl.field"
      (where othertbl is a non-const table and othertbl.field may be NULL)
      and add them to conditions on correspoding tables (othertbl in this
      example).

      Exception from that is the case when referred_tab->join != join.
      I.e. don't add NOT NULL constraints from any embedded subquery.
      Consider this query:
      @code
      SELECT A.f2 FROM t1 LEFT JOIN t2 A ON A.f2 = f1
      WHERE A.f3=(SELECT MIN(f3) FROM  t2 C WHERE A.f4 = C.f4) OR A.f3 IS NULL;
      @endcode
      Here condition A.f3 IS NOT NULL is going to be added to the WHERE
      condition of the embedding query.
      Another example:
      SELECT * FROM t10, t11 WHERE (t10.a < 10 OR t10.a IS NULL)
      AND t11.b <=> t10.b AND (t11.a = (SELECT MAX(a) FROM t12
      WHERE t12.b = t10.a ));
      Here condition t10.a IS NOT NULL is going to be added.
      In both cases addition of NOT NULL condition will erroneously reject
      some rows of the result set.
      referred_tab->join != join constraint would disallow such additions.

      This optimization doesn't affect the choices that ref, range, or join
      optimizer make. This was intentional because this was added after 4.1
      was GA.

    Implementation overview
      1. update_ref_and_keys() accumulates info about null-rejecting
         predicates in in Key_field::null_rejecting
      1.1 add_key_part saves these to Key_use.
      2. create_ref_for_key copies them to TABLE_REF.
      3. add_not_null_conds adds "x IS NOT NULL" to join_tab->m_condition of
         appropiate JOIN_TAB members.
*/

static void add_not_null_conds(JOIN *join) {
  DBUG_TRACE;
  ASSERT_BEST_REF_IN_JOIN_ORDER(join);
  for (uint i = join->const_tables; i < join->tables; i++) {
    JOIN_TAB *const tab = join->best_ref[i];
    if ((tab->type() == JT_REF || tab->type() == JT_EQ_REF ||
         tab->type() == JT_REF_OR_NULL) &&
        !tab->table()->is_nullable()) {
      for (uint keypart = 0; keypart < tab->ref().key_parts; keypart++) {
        if (tab->ref().null_rejecting & ((key_part_map)1 << keypart)) {
          Item *item = tab->ref().items[keypart];
          Item *notnull;
          Item *real = item->real_item();
          DBUG_ASSERT(real->type() == Item::FIELD_ITEM);
          Item_field *not_null_item = (Item_field *)real;
          JOIN_TAB *referred_tab =
              not_null_item->field->table->reginfo.join_tab;
          /*
            For UPDATE queries such as:
            UPDATE t1 SET t1.f2=(SELECT MAX(t2.f4) FROM t2 WHERE t2.f3=t1.f1);
            not_null_item is the t1.f1, but it's referred_tab is 0.
          */
          if (!referred_tab || referred_tab->join() != join) continue;
          /* Skip if we already have a 'not null' predicate for 'item' */
          if (has_not_null_predicate(referred_tab->condition(), not_null_item))
            continue;
          if (!(notnull = new Item_func_isnotnull(not_null_item))) return;
          /*
            We need to do full fix_fields() call here in order to have correct
            notnull->const_item(). This is needed e.g. by test_quick_select
            when it is called from make_join_select after this function is
            called.
          */
          if (notnull->fix_fields(join->thd, &notnull)) return;
          DBUG_EXECUTE("where",
                       print_where(join->thd, notnull,
                                   referred_tab->table()->alias, QT_ORDINARY););
          referred_tab->and_with_condition(notnull);
        }
      }
    }
  }
}

/**
  Check all existing AND'ed predicates in 'cond' for an existing
  'is not null 'not_null_item''-predicate.

  A condition consisting of multiple AND'ed terms is recursively
  decomposed in the search for the specified not null predicate.

  @param  cond           Condition to be checked.
  @param  not_null_item  The item in: 'is not null 'item'' to search for

  @return true if 'is not null 'not_null_item'' is a predicate
          in the specified 'cond'.
*/
static bool has_not_null_predicate(Item *cond, Item_field *not_null_item) {
  if (cond == nullptr) return false;
  if (cond->type() == Item::FUNC_ITEM) {
    Item_func *item_func = down_cast<Item_func *>(cond);
    const Item_func::Functype func_type = item_func->functype();
    return (func_type == Item_func::ISNOTNULL_FUNC &&
            item_func->key_item() == not_null_item);
  } else if (cond->type() == Item::COND_ITEM) {
    Item_cond *item_cond = down_cast<Item_cond *>(cond);
    if (item_cond->functype() == Item_func::COND_AND_FUNC) {
      List_iterator<Item> li(*item_cond->argument_list());
      Item *item;
      while ((item = li++)) {
        if (has_not_null_predicate(item, not_null_item)) return true;
      }
    }
  }
  return false;
}

/**
  Check if given expression only uses fields covered by index @a keyno in the
  table tbl. The expression can use any fields in any other tables.

  The expression is guaranteed not to be AND or OR - those constructs are
  handled outside of this function.

  Restrict some function types from being pushed down to storage engine:
  a) Don't push down the triggered conditions. Nested outer joins execution
     code may need to evaluate a condition several times (both triggered and
     untriggered).
     TODO: Consider cloning the triggered condition and using the copies for:
        1. push the first copy down, to have most restrictive index condition
           possible.
        2. Put the second copy into tab->m_condition.
  b) Stored functions contain a statement that might start new operations (like
     DML statements) from within the storage engine. This does not work against
     all SEs.
  c) Subqueries might contain nested subqueries and involve more tables.
     TODO: ROY: CHECK THIS
  d) Do not push down internal functions of type DD_INTERNAL_FUNC. When ICP is
     enabled, pushing internal functions to storage engine for evaluation will
     open data-dictionary tables. In InnoDB storage engine this will result in
     situation like recursive latching of same page by the same thread. To avoid
     such situation, internal functions of type DD_INTERNAL_FUNC are not pushed
  to storage engine for evaluation.

  @param  item           Expression to check
  @param  tbl            The table having the index
  @param  keyno          The index number
  @param  other_tbls_ok  true <=> Fields of other non-const tables are allowed

  @return false if No, true if Yes
*/

bool uses_index_fields_only(Item *item, TABLE *tbl, uint keyno,
                            bool other_tbls_ok) {
  // Restrictions b and c.
  if (item->has_stored_program() || item->has_subquery()) return false;

  // No table fields in const items
  if (item->const_item()) return true;

  const Item::Type item_type = item->type();

  switch (item_type) {
    case Item::FUNC_ITEM: {
      Item_func *item_func = (Item_func *)item;
      const Item_func::Functype func_type = item_func->functype();

      if (func_type == Item_func::TRIG_COND_FUNC ||  // Restriction a.
          func_type == Item_func::DD_INTERNAL_FUNC)  // Restriction d.
        return false;

      /* This is a function, apply condition recursively to arguments */
      if (item_func->argument_count() > 0) {
        Item **item_end =
            (item_func->arguments()) + item_func->argument_count();
        for (Item **child = item_func->arguments(); child != item_end;
             child++) {
          if (!uses_index_fields_only(*child, tbl, keyno, other_tbls_ok))
            return false;
        }
      }
      return true;
    }
    case Item::COND_ITEM: {
      /*
        This is a AND/OR condition. Regular AND/OR clauses are handled by
        make_cond_for_index() which will chop off the part that can be
        checked with index. This code is for handling non-top-level AND/ORs,
        e.g. func(x AND y).
      */
      List_iterator<Item> li(*((Item_cond *)item)->argument_list());
      Item *cond_item;
      while ((cond_item = li++)) {
        if (!uses_index_fields_only(cond_item, tbl, keyno, other_tbls_ok))
          return false;
      }
      return true;
    }
    case Item::FIELD_ITEM: {
      const Item_field *item_field = down_cast<const Item_field *>(item);
      if (item_field->field->table != tbl) return other_tbls_ok;
      /*
        The below is probably a repetition - the first part checks the
        other two, but let's play it safe:
      */
      return item_field->field->part_of_key.is_set(keyno) &&
             item_field->field->type() != MYSQL_TYPE_GEOMETRY &&
             item_field->field->type() != MYSQL_TYPE_BLOB;
    }
    case Item::REF_ITEM:
      return uses_index_fields_only(item->real_item(), tbl, keyno,
                                    other_tbls_ok);
    default:
      return false; /* Play it safe, don't push unknown non-const items */
  }
}

/**
  Optimize semi-join nests that could be run with sj-materialization

  @param join           The join to optimize semi-join nests for

  @details
    Optimize each of the semi-join nests that can be run with
    materialization. For each of the nests, we
     - Generate the best join order for this "sub-join" and remember it;
     - Remember the sub-join execution cost (it's part of materialization
       cost);
     - Calculate other costs that will be incurred if we decide
       to use materialization strategy for this semi-join nest.

    All obtained information is saved and will be used by the main join
    optimization pass.

  @return false if successful, true if error
*/

static bool optimize_semijoin_nests_for_materialization(JOIN *join) {
  DBUG_TRACE;
  Opt_trace_context *const trace = &join->thd->opt_trace;

  for (TABLE_LIST *sj_nest : join->select_lex->sj_nests) {
    /* As a precaution, reset pointers that were used in prior execution */
    sj_nest->nested_join->sjm.positions = nullptr;

    /* Calculate the cost of materialization if materialization is allowed. */
    if (sj_nest->nested_join->sj_enabled_strategies &
        OPTIMIZER_SWITCH_MATERIALIZATION) {
      /* A semi-join nest should not contain tables marked as const */
      DBUG_ASSERT(!(sj_nest->sj_inner_tables & join->const_table_map));

      Opt_trace_object trace_wrapper(trace);
      Opt_trace_object trace_sjmat(
          trace, "execution_plan_for_potential_materialization");
      Opt_trace_array trace_sjmat_steps(trace, "steps");
      /*
        Try semijoin materialization if the semijoin is classified as
        non-trivially-correlated.
      */
      if (sj_nest->nested_join->sj_corr_tables) continue;
      /*
        Check whether data types allow execution with materialization.
      */
      semijoin_types_allow_materialization(sj_nest);

      if (!sj_nest->nested_join->sjm.scan_allowed &&
          !sj_nest->nested_join->sjm.lookup_allowed)
        continue;

      if (Optimize_table_order(join->thd, join, sj_nest).choose_table_order())
        return true;
      const uint n_tables = my_count_bits(sj_nest->sj_inner_tables);
      calculate_materialization_costs(join, sj_nest, n_tables,
                                      &sj_nest->nested_join->sjm);
      /*
        Cost data is in sj_nest->nested_join->sjm. We also need to save the
        plan:
      */
      if (!(sj_nest->nested_join->sjm.positions =
                (POSITION *)join->thd->alloc(sizeof(POSITION) * n_tables)))
        return true;
      memcpy(sj_nest->nested_join->sjm.positions,
             join->best_positions + join->const_tables,
             sizeof(POSITION) * n_tables);
    }
  }
  return false;
}

/*
  Check if table's Key_use elements have an eq_ref(outer_tables) candidate

  SYNOPSIS
    find_eq_ref_candidate()
      tl                Table to be checked
      sj_inner_tables   Bitmap of inner tables. eq_ref(inner_table) doesn't
                        count.

  DESCRIPTION
    Check if table's Key_use elements have an eq_ref(outer_tables) candidate

  TODO
    Check again if it is feasible to factor common parts with constant table
    search

  RETURN
    true  - There exists an eq_ref(outer-tables) candidate
    false - Otherwise
*/

static bool find_eq_ref_candidate(TABLE_LIST *tl, table_map sj_inner_tables) {
  Key_use *keyuse = tl->table->reginfo.join_tab->keyuse();

  if (keyuse) {
    while (true) /* For each key */
    {
      const uint key = keyuse->key;
      KEY *const keyinfo = tl->table->key_info + key;
      key_part_map bound_parts = 0;
      if ((keyinfo->flags & (HA_NOSAME)) == HA_NOSAME) {
        do /* For all equalities on all key parts */
        {
          /* Check if this is "t.keypart = expr(outer_tables) */
          if (!(keyuse->used_tables & sj_inner_tables) &&
              !(keyuse->optimize & KEY_OPTIMIZE_REF_OR_NULL)) {
            /*
              Consider only if the resulting condition does not pass a NULL
              value through. Especially needed for a UNIQUE index on NULLable
              columns where a duplicate row is possible with NULL values.
            */
            if (keyuse->null_rejecting || !keyuse->val->maybe_null ||
                !keyinfo->key_part[keyuse->keypart].field->is_nullable())
              bound_parts |= (key_part_map)1 << keyuse->keypart;
          }
          keyuse++;
        } while (keyuse->key == key && keyuse->table_ref == tl);

        if (bound_parts == LOWER_BITS(uint, keyinfo->user_defined_key_parts))
          return true;
        if (keyuse->table_ref != tl) return false;
      } else {
        do {
          keyuse++;
          if (keyuse->table_ref != tl) return false;
        } while (keyuse->key == key);
      }
    }
  }
  return false;
}

/**
  Pull tables out of semi-join nests based on functional dependencies

  @param join  The join where to do the semi-join table pullout

  @return False if successful, true if error (Out of memory)

  @details
    Pull tables out of semi-join nests based on functional dependencies,
    ie. if a table is accessed via eq_ref(outer_tables).
    The function may be called several times, the caller is responsible
    for setting up proper key information that this function acts upon.

    PRECONDITIONS
    When this function is called, the join may have several semi-join nests
    but it is guaranteed that one semi-join nest does not contain another.
    For functionally dependent tables to be pulled out, key information must
    have been calculated (see update_ref_and_keys()).

    POSTCONDITIONS
     * Tables that were pulled out are removed from the semi-join nest they
       belonged to and added to the parent join nest.
     * For these tables, the used_tables and not_null_tables fields of
       the semi-join nest they belonged to will be adjusted.
       The semi-join nest is also marked as correlated, and
       sj_corr_tables and sj_depends_on are adjusted if necessary.
     * Semi-join nests' sj_inner_tables is set equal to used_tables

    NOTE
    Table pullout may make uncorrelated subquery correlated. Consider this
    example:

     ... WHERE oe IN (SELECT it1.primary_key WHERE p(it1, it2) ... )

    here table it1 can be pulled out (we have it1.primary_key=oe which gives
    us functional dependency). Once it1 is pulled out, all references to it1
    from p(it1, it2) become references to outside of the subquery and thus
    make the subquery (i.e. its semi-join nest) correlated.
    Making the subquery (i.e. its semi-join nest) correlated prevents us from
    using Materialization or LooseScan to execute it.
*/

static bool pull_out_semijoin_tables(JOIN *join) {
  DBUG_TRACE;

  DBUG_ASSERT(!join->select_lex->sj_nests.empty());

  Opt_trace_context *const trace = &join->thd->opt_trace;
  Opt_trace_object trace_wrapper(trace);
  Opt_trace_array trace_pullout(trace, "pulled_out_semijoin_tables");

  /* Try pulling out tables from each semi-join nest */
  for (auto sj_list_it = join->select_lex->sj_nests.begin();
       sj_list_it != join->select_lex->sj_nests.end();) {
    TABLE_LIST *sj_nest = *sj_list_it;
    if (sj_nest->is_aj_nest()) {
      ++sj_list_it;
      continue;
    }
    table_map pulled_tables = 0;
    /*
      Calculate set of tables within this semi-join nest that have
      other dependent tables. They cannot be pulled out. For example, with
      t1 SEMIJOIN (t2 LEFT JOIN t3 ON ...) ON t1.a=t2.pk,
      t2 cannot be pulled out because t3 depends on it.
    */
    table_map dep_tables = 0;
    for (TABLE_LIST *tbl : sj_nest->nested_join->join_list) {
      if (tbl->dep_tables & sj_nest->nested_join->used_tables)
        dep_tables |= tbl->dep_tables;
    }
    /*
      Find which tables we can pull out based on key dependency data.
      Note that pulling one table out can allow us to pull out some
      other tables too.
    */
    bool pulled_a_table;
    do {
      pulled_a_table = false;
      for (TABLE_LIST *tbl : sj_nest->nested_join->join_list) {
        if (tbl->table && !(pulled_tables & tbl->map()) &&
            !(dep_tables & tbl->map())) {
          if (find_eq_ref_candidate(
                  tbl, sj_nest->nested_join->used_tables & ~pulled_tables)) {
            pulled_a_table = true;
            pulled_tables |= tbl->map();
            Opt_trace_object(trace).add_utf8_table(tbl).add(
                "functionally_dependent", true);
            /*
              Pulling a table out of uncorrelated subquery in general makes
              it correlated. See the NOTE to this function.
            */
            sj_nest->nested_join->sj_corr_tables |= tbl->map();
            sj_nest->nested_join->sj_depends_on |= tbl->map();
          }
        }
      }
    } while (pulled_a_table);

    /*
      Move the pulled out TABLE_LIST elements to the parents.
    */
    sj_nest->nested_join->used_tables &= ~pulled_tables;
    sj_nest->nested_join->not_null_tables &= ~pulled_tables;

    /* sj_inner_tables is a copy of nested_join->used_tables */
    sj_nest->sj_inner_tables = sj_nest->nested_join->used_tables;

    bool remove = false;
    if (pulled_tables) {
      mem_root_deque<TABLE_LIST *> *upper_join_list =
          (sj_nest->embedding != nullptr)
              ? &sj_nest->embedding->nested_join->join_list
              : &join->select_lex->top_join_list;

      Prepared_stmt_arena_holder ps_arena_holder(join->thd);

      for (auto child_li = sj_nest->nested_join->join_list.begin();
           child_li != sj_nest->nested_join->join_list.end();) {
        TABLE_LIST *tbl = *child_li;
        if (tbl->table && !(sj_nest->nested_join->used_tables & tbl->map())) {
          /*
            Pull the table up in the same way as simplify_joins() does:
            update join_list and embedding pointers but keep next[_local]
            pointers.
          */
          child_li = sj_nest->nested_join->join_list.erase(child_li);

          upper_join_list->push_back(tbl);

          tbl->join_list = upper_join_list;
          tbl->embedding = sj_nest->embedding;
        } else {
          ++child_li;
        }
      }

      /* Remove the sj-nest itself if we've removed everything from it */
      if (!sj_nest->nested_join->used_tables) {
        upper_join_list->erase(std::find(upper_join_list->begin(),
                                         upper_join_list->end(), sj_nest));
        /* Also remove it from the list of SJ-nests: */
        remove = true;
      }
    }

    if (remove) {
      sj_list_it = join->select_lex->sj_nests.erase(sj_list_it);
    } else {
      ++sj_list_it;
    }
  }
  return false;
}

/**
  @defgroup RefOptimizerModule Ref Optimizer

  @{

  This module analyzes all equality predicates to determine the best
  independent ref/eq_ref/ref_or_null index access methods.

  The 'ref' optimizer determines the columns (and expressions over them) that
  reference columns in other tables via an equality, and analyzes which keys
  and key parts can be used for index lookup based on these references. The
  main outcomes of the 'ref' optimizer are:

  - A bi-directional graph of all equi-join conditions represented as an
    array of Key_use elements. This array is stored in JOIN::keyuse_array in
    table, key, keypart order. Each JOIN_TAB::keyuse points to the
    first Key_use element with the same table as JOIN_TAB::table.

  - The table dependencies needed by the optimizer to determine what
    tables must be before certain table so that they provide the
    necessary column bindings for the equality predicates.

  - Computed properties of the equality predicates such as null_rejecting
    and the result size of each separate condition.

  Updates in JOIN_TAB:
  - JOIN_TAB::keys       Bitmap of all used keys.
  - JOIN_TAB::const_keys Bitmap of all keys that may be used with quick_select.
  - JOIN_TAB::keyuse     Pointer to possible keys.
*/

/**
  A Key_field is a descriptor of a predicate of the form (column @<op@> val).
  Currently 'op' is one of {'=', '<=>', 'IS [NOT] NULL', 'arg1 IN arg2'},
  and 'val' can be either another column or an expression (including constants).

  Key_field's are used to analyze columns that may potentially serve as
  parts of keys for index lookup. If 'field' is part of an index, then
  add_key_part() creates a corresponding Key_use object and inserts it
  into the JOIN::keyuse_array which is passed by update_ref_and_keys().

  The structure is used only during analysis of the candidate columns for
  index 'ref' access.
*/
struct Key_field {
  Key_field(Item_field *item_field, Item *val, uint level, uint optimize,
            bool eq_func, bool null_rejecting, bool *cond_guard,
            uint sj_pred_no)
      : item_field(item_field),
        val(val),
        level(level),
        optimize(optimize),
        eq_func(eq_func),
        null_rejecting(null_rejecting),
        cond_guard(cond_guard),
        sj_pred_no(sj_pred_no) {}
  Item_field *item_field;  ///< Item representing the column
  Item *val;               ///< May be empty if diff constant
  uint level;
  uint optimize;  ///< KEY_OPTIMIZE_*
  bool eq_func;
  /**
    If true, the condition this struct represents will not be satisfied
    when val IS NULL.
    @sa Key_use::null_rejecting .
  */
  bool null_rejecting;
  bool *cond_guard;  ///< @sa Key_use::cond_guard
  uint sj_pred_no;   ///< @sa Key_use::sj_pred_no
};

/* Values in optimize */
#define KEY_OPTIMIZE_EXISTS 1
#define KEY_OPTIMIZE_REF_OR_NULL 2

/**
  Merge new key definitions to old ones, remove those not used in both.

  This is called for OR between different levels.

  To be able to do 'ref_or_null' we merge a comparison of a column
  and 'column IS NULL' to one test.  This is useful for sub select queries
  that are internally transformed to something like:.

  @code
  SELECT * FROM t1 WHERE t1.key=outer_ref_field or t1.key IS NULL
  @endcode

  Key_field::null_rejecting is processed as follows: @n
  result has null_rejecting=true if it is set for both ORed references.
  for example:
  -   (t2.key = t1.field OR t2.key  =  t1.field) -> null_rejecting=true
  -   (t2.key = t1.field OR t2.key <=> t1.field) -> null_rejecting=false

  @todo
    The result of this is that we're missing some 'ref' accesses.
    OptimizerTeam: Fix this
*/

static Key_field *merge_key_fields(Key_field *start, Key_field *new_fields,
                                   Key_field *end, uint and_level) {
  if (start == new_fields) return start;  // Impossible or
  if (new_fields == end) return start;    // No new fields, skip all

  Key_field *first_free = new_fields;

  /* Mark all found fields in old array */
  for (; new_fields != end; new_fields++) {
    const Field *const new_field = new_fields->item_field->field;

    for (Key_field *old = start; old != first_free; old++) {
      const Field *const old_field = old->item_field->field;

      /*
        Check that the Field objects are the same, as we may have several
        Item_field objects pointing to the same Field:
      */
      if (old_field == new_field) {
        /*
          NOTE: below const_item() call really works as "!used_tables()", i.e.
          it can return false where it is feasible to make it return true.

          The cause is as follows: Some of the tables are already known to be
          const tables (the detection code is in JOIN::make_join_plan(),
          above the update_ref_and_keys() call), but we didn't propagate
          information about this: TABLE::const_table is not set to true, and
          Item::update_used_tables() hasn't been called for each item.
          The result of this is that we're missing some 'ref' accesses.
          TODO: OptimizerTeam: Fix this
        */
        if (!new_fields->val->const_item()) {
          /*
            If the value matches, we can use the key reference.
            If not, we keep it until we have examined all new values
          */
          if (old->val->eq(new_fields->val, old_field->binary())) {
            old->level = and_level;
            old->optimize =
                ((old->optimize & new_fields->optimize & KEY_OPTIMIZE_EXISTS) |
                 ((old->optimize | new_fields->optimize) &
                  KEY_OPTIMIZE_REF_OR_NULL));
            old->null_rejecting =
                (old->null_rejecting && new_fields->null_rejecting);
          }
        } else if (old->eq_func && new_fields->eq_func &&
                   old->val->eq_by_collation(new_fields->val,
                                             old_field->binary(),
                                             old_field->charset())) {
          old->level = and_level;
          old->optimize =
              ((old->optimize & new_fields->optimize & KEY_OPTIMIZE_EXISTS) |
               ((old->optimize | new_fields->optimize) &
                KEY_OPTIMIZE_REF_OR_NULL));
          old->null_rejecting =
              (old->null_rejecting && new_fields->null_rejecting);
        } else if (old->eq_func && new_fields->eq_func &&
                   ((old->val->const_item() && old->val->is_null()) ||
                    new_fields->val->is_null())) {
          /* field = expression OR field IS NULL */
          old->level = and_level;
          old->optimize = KEY_OPTIMIZE_REF_OR_NULL;
          /*
            Remember the NOT NULL value unless the value does not depend
            on other tables.
          */
          if (!old->val->used_tables() && old->val->is_null())
            old->val = new_fields->val;
          /* The referred expression can be NULL: */
          old->null_rejecting = false;
        } else {
          /*
            We are comparing two different const.  In this case we can't
            use a key-lookup on this so it's better to remove the value
            and let the range optimizer handle it
          */
          if (old == --first_free)  // If last item
            break;
          *old = *first_free;  // Remove old value
          old--;               // Retry this value
        }
      }
    }
  }
  /* Remove all not used items */
  for (Key_field *old = start; old != first_free;) {
    if (old->level != and_level) {  // Not used in all levels
      if (old == --first_free) break;
      *old = *first_free;  // Remove old value
      continue;
    }
    old++;
  }
  return first_free;
}

/**
  Given a field, return its index in semi-join's select list, or UINT_MAX

  @param item_field Field to be looked up in select list

  @retval =UINT_MAX Field is not from a semijoin-transformed subquery
  @retval <UINT_MAX Index in select list of subquery

  @details
  Given a field, find its table; then see if the table is within a
  semi-join nest and if the field was in select list of the subquery
  (if subquery was part of a quantified comparison predicate), or
  the field was a result of subquery decorrelation.
  If it was, then return the field's index in the select list.
  The value is used by LooseScan strategy.
*/

static uint get_semi_join_select_list_index(Item_field *item_field) {
  TABLE_LIST *emb_sj_nest = item_field->table_ref->embedding;
  if (emb_sj_nest && emb_sj_nest->is_sj_or_aj_nest()) {
    List<Item> &items = emb_sj_nest->nested_join->sj_inner_exprs;
    List_iterator<Item> it(items);
    for (uint i = 0; i < items.elements; i++) {
      const Item *sel_item = it++;
      if (sel_item->type() == Item::FIELD_ITEM &&
          down_cast<const Item_field *>(sel_item)->field->eq(item_field->field))
        return i;
    }
  }
  return UINT_MAX;
}

/**
   @brief
   If EXPLAIN or if the --safe-updates option is enabled, add a warning that an
   index cannot be used for ref access.

   @details
   If EXPLAIN or if the --safe-updates option is enabled, add a warning for each
   index that cannot be used for ref access due to either type conversion or
   different collations on the field used for comparison

   Example type conversion (char compared to int):

   CREATE TABLE t1 (url char(1) PRIMARY KEY);
   SELECT * FROM t1 WHERE url=1;

   Example different collations (danish vs german2):

   CREATE TABLE t1 (url char(1) PRIMARY KEY) collate latin1_danish_ci;
   SELECT * FROM t1 WHERE url='1' collate latin1_german2_ci;

   @param thd                Thread for the connection that submitted the query
   @param field              Field used in comparison
   @param cant_use_index     Indexes that cannot be used for lookup
 */
static void warn_index_not_applicable(THD *thd, const Field *field,
                                      const Key_map cant_use_index) {
  Functional_index_error_handler functional_index_error_handler(field, thd);

  if (thd->lex->is_explain() ||
      thd->variables.option_bits & OPTION_SAFE_UPDATES)
    for (uint j = 0; j < field->table->s->keys; j++)
      if (cant_use_index.is_set(j))
        push_warning_printf(thd, Sql_condition::SL_WARNING,
                            ER_WARN_INDEX_NOT_APPLICABLE,
                            ER_THD(thd, ER_WARN_INDEX_NOT_APPLICABLE), "ref",
                            field->table->key_info[j].name, field->field_name);
}

/**
  Add a possible key to array of possible keys if it's usable as a key

  @param [in,out] key_fields Used as an input parameter in the sense that it is
  a pointer to a pointer to a memory area where an array of Key_field objects
  will stored. It is used as an out parameter in the sense that the pointer will
  be updated to point beyond the last Key_field written.

  @param thd                session context
  @param and_level          And level, to be stored in Key_field
  @param cond               Condition predicate
  @param item_field         Field used in comparison
  @param eq_func            True if we used =, <=> or IS NULL
  @param value              Array of values used for comparison with field
  @param num_values         Number of elements in the array of values
  @param usable_tables      Tables which can be used for key optimization
  @param sargables          IN/OUT Array of found sargable candidates.
                            Will be ignored in case eq_func is true.

  @note
    If we are doing a NOT NULL comparison on a NOT NULL field in a outer join
    table, we store this to be able to do not exists optimization later.


  @returns false if success, true if error
*/

static bool add_key_field(THD *thd, Key_field **key_fields, uint and_level,
                          Item_func *cond, Item_field *item_field, bool eq_func,
                          Item **value, uint num_values,
                          table_map usable_tables, SARGABLE_PARAM **sargables) {
  DBUG_ASSERT(cond->is_bool_func());
  DBUG_ASSERT(eq_func || sargables);

  Field *const field = item_field->field;
  TABLE_LIST *const tl = item_field->table_ref;

  if (tl->table->reginfo.join_tab == nullptr) {
    /*
       Due to a bug in IN-to-EXISTS (grep for real_item() in item_subselect.cc
       for more info), an index over a field from an outer query might be
       considered here, which is incorrect. Their query has been fully
       optimized already so their reginfo.join_tab is NULL and we reject them.
    */
    return false;
  }

  DBUG_PRINT("info", ("add_key_field for field %s", field->field_name));
  uint exists_optimize = 0;
  if (!tl->derived_keys_ready && tl->uses_materialization() &&
      !tl->table->is_created()) {
    bool allocated;
    if (tl->update_derived_keys(thd, field, value, num_values, &allocated))
      return true;
    if (!allocated) return false;
  }
  if (!field->is_flag_set(PART_KEY_FLAG)) {
    // Don't remove column IS NULL on a LEFT JOIN table
    if (!eq_func || (*value)->type() != Item::NULL_ITEM ||
        !tl->table->is_nullable() || field->is_nullable())
      return false;  // Not a key. Skip it
    exists_optimize = KEY_OPTIMIZE_EXISTS;
    DBUG_ASSERT(num_values == 1);
  } else {
    table_map used_tables = 0;
    bool optimizable = false;
    for (uint i = 0; i < num_values; i++) {
      used_tables |= (value[i])->used_tables();
      if (!((value[i])->used_tables() & (tl->map() | RAND_TABLE_BIT)))
        optimizable = true;
    }
    if (!optimizable) return false;
    if (!(usable_tables & tl->map())) {
      if (!eq_func || (*value)->type() != Item::NULL_ITEM ||
          !tl->table->is_nullable() || field->is_nullable())
        return false;  // Can't use left join optimize
      exists_optimize = KEY_OPTIMIZE_EXISTS;
    } else {
      JOIN_TAB *stat = tl->table->reginfo.join_tab;
      Key_map possible_keys = field->key_start;
      possible_keys.intersect(tl->table->keys_in_use_for_query);
      stat[0].keys().merge(possible_keys);  // Add possible keys

      /*
        Save the following cases:
        Field op constant
        Field LIKE constant where constant doesn't start with a wildcard
        Field = field2 where field2 is in a different table
        Field op formula
        Field IS NULL
        Field IS NOT NULL
        Field BETWEEN ...
        Field IN ...
      */
      stat[0].key_dependent |= used_tables;

      bool is_const = true;
      for (uint i = 0; i < num_values; i++) {
        if (!(is_const &= value[i]->const_for_execution())) break;
      }
      if (is_const)
        stat[0].const_keys.merge(possible_keys);
      else if (!eq_func) {
        /*
          Save info to be able check whether this predicate can be
          considered as sargable for range analysis after reading const tables.
          We do not save info about equalities as update_const_equal_items
          will take care of updating info on keys from sargable equalities.
        */
        DBUG_ASSERT(sargables);
        (*sargables)--;
        /*
          The sargables and key_fields arrays share the same memory
          buffer, and grow from opposite directions, so make sure they
          don't cross.
        */
        DBUG_ASSERT(*sargables >
                    reinterpret_cast<SARGABLE_PARAM *>(*key_fields));
        (*sargables)->field = field;
        (*sargables)->arg_value = value;
        (*sargables)->num_values = num_values;
      }
      /*
        We can't always use indexes when comparing a string index to a
        number. cmp_type() is checked to allow compare of dates to numbers.
        eq_func is NEVER true when num_values > 1
       */
      if (!eq_func) return false;

      /*
        Check if the field and value are comparable in the index.
        @todo: This code is almost identical to comparable_in_index()
        in opt_range.cc. Consider replacing the checks below with a
        function call to comparable_in_index()
      */
      if (field->result_type() == STRING_RESULT) {
        if ((*value)->result_type() != STRING_RESULT) {
          if (field->cmp_type() != (*value)->result_type()) {
            warn_index_not_applicable(stat->join()->thd, field, possible_keys);
            return false;
          }
        } else {
          /*
            Can't optimize datetime_column=indexed_varchar_column,
            also can't use indexes if the effective collation
            of the operation differ from the field collation.
            IndexedTimeComparedToDate: can't optimize
            'indexed_time = temporal_expr_with_date_part' because:
            - without index, a TIME column with value '48:00:00' is equal to a
              DATETIME column with value 'CURDATE() + 2 days'
            - with ref access into the TIME column, CURDATE() + 2 days becomes
              "00:00:00" (Field_timef::store_internal() simply extracts the time
              part from the datetime) which is a lookup key which does not match
              "48:00:00"; so ref access is not be able to give the same result
              as without index, so is disabled.
            On the other hand, we can optimize indexed_datetime = time
            because Field_temporal_with_date::store_time() will convert
            48:00:00 to CURDATE() + 2 days which is the correct lookup key.
          */
          if ((!is_temporal_type(field->type()) && value[0]->is_temporal()) ||
              (field->cmp_type() == STRING_RESULT &&
               field->match_collation_to_optimize_range() &&
               field->charset() != cond->compare_collation()) ||
              field_time_cmp_date(field, value[0])) {
            warn_index_not_applicable(stat->join()->thd, field, possible_keys);
            return false;
          }
        }
      }

      /*
        We can't use indexes when comparing to a JSON value. For example,
        the string '{}' should compare equal to the JSON string "{}". If
        we use a string index to compare the two strings, we will be
        comparing '{}' and '"{}"', which don't compare equal.
        The only exception is Item_json, which is a basic const item and is
        used to contain value coerced to index's type.
      */
      if (value[0]->result_type() == STRING_RESULT &&
          value[0]->data_type() == MYSQL_TYPE_JSON &&
          !value[0]->basic_const_item()) {
        warn_index_not_applicable(stat->join()->thd, field, possible_keys);
        return false;
      }
    }
  }
  /*
    For the moment eq_func is always true. This slot is reserved for future
    extensions where we want to remembers other things than just eq comparisons
  */
  DBUG_ASSERT(eq_func);
  /*
    If the condition has form "tbl.keypart = othertbl.field" and
    othertbl.field can be NULL, there will be no matches if othertbl.field
    has NULL value.
    We use null_rejecting in add_not_null_conds() to add
    'othertbl.field IS NOT NULL' to tab->m_condition, if this is not an outer
    join. We also use it to shortcut reading "tbl" when othertbl.field is
    found to be a NULL value (in RefIterator and BKA).
  */
  Item *const real = (*value)->real_item();
  const bool null_rejecting =
      ((cond->functype() == Item_func::EQ_FUNC) ||
       (cond->functype() == Item_func::MULT_EQUAL_FUNC)) &&
      (real->type() == Item::FIELD_ITEM) &&
      (down_cast<Item_field *>(real)->field->is_nullable() ||
       down_cast<Item_field *>(real)->field->table->is_nullable());

  /* Store possible eq field */
  new (*key_fields) Key_field(item_field, *value, and_level, exists_optimize,
                              eq_func, null_rejecting, nullptr,
                              get_semi_join_select_list_index(item_field));
  (*key_fields)++;
  /*
    The sargables and key_fields arrays share the same memory buffer,
    and grow from opposite directions, so make sure they don't
    cross. But if sargables was NULL, eq_func had to be true and we
    don't write any sargables.
  */
  DBUG_ASSERT(sargables == nullptr ||
              *key_fields < reinterpret_cast<Key_field *>(*sargables));

  return false;
}

/**
  Add possible keys to array of possible keys originated from a simple
  predicate.

    @param  thd            session context
    @param[in,out] key_fields Pointer to add key, if usable
                           is incremented if key was stored in the array
    @param  and_level      And level, to be stored in Key_field
    @param  cond           Condition predicate
    @param  field_item     Field used in comparision
    @param  eq_func        True if we used =, <=> or IS NULL
    @param  val            Value used for comparison with field
                           Is NULL for BETWEEN and IN
    @param  num_values     Number of elements in the array of values
    @param  usable_tables  Tables which can be used for key optimization
    @param  sargables      IN/OUT Array of found sargable candidates

  @note
    If field items f1 and f2 belong to the same multiple equality and
    a key is added for f1, the the same key is added for f2.

  @returns false if success, true if error
*/

static bool add_key_equal_fields(THD *thd, Key_field **key_fields,
                                 uint and_level, Item_func *cond,
                                 Item_field *field_item, bool eq_func,
                                 Item **val, uint num_values,
                                 table_map usable_tables,
                                 SARGABLE_PARAM **sargables) {
  DBUG_ASSERT(cond->is_bool_func());

  if (add_key_field(thd, key_fields, and_level, cond, field_item, eq_func, val,
                    num_values, usable_tables, sargables))
    return true;
  Item_equal *item_equal = field_item->item_equal;
  if (item_equal == nullptr) return false;
  /*
    Add to the set of possible key values every substitution of
    the field for an equal field included into item_equal
  */
  Item_equal_iterator it(*item_equal);
  Item_field *item;
  while ((item = it++)) {
    if (!field_item->field->eq(item->field)) {
      if (add_key_field(thd, key_fields, and_level, cond, item, eq_func, val,
                        num_values, usable_tables, sargables))
        return true;
    }
  }
  return false;
}

/**
  Check if an expression is a non-outer field.

  Checks if an expression is a field and belongs to the current select.

  @param   field  Item expression to check

  @return boolean
     @retval true   the expression is a local field
     @retval false  it's something else
*/

static bool is_local_field(Item *field) {
  return field->real_item()->type() == Item::FIELD_ITEM &&
         !(field->used_tables() & OUTER_REF_TABLE_BIT) &&
         !down_cast<Item_ident *>(field)->depended_from &&
         !down_cast<Item_ident *>(field->real_item())->depended_from;
}

/**
  Check if a row constructor expression is over columns in the same query block.

  @param item_row Row expression to check.

  @return boolean
  @retval true  The expression is a local column reference.
  @retval false It's something else.
*/
static bool is_row_of_local_columns(Item_row *item_row) {
  for (uint i = 0; i < item_row->cols(); ++i)
    if (!is_local_field(item_row->element_index(i))) return false;
  return true;
}

/**
   The guts of the ref optimizer. This function, along with the other
   add_key_* functions, make up a recursive procedure that analyzes a
   condition expression (a tree of AND and OR predicates) and does
   many things.

   @param thd      session context
   @param join     The query block involving the condition.
   @param [in,out] key_fields Start of memory buffer, see below.
   @param [in,out] and_level Current 'and level', see below.
   @param cond The conditional expression to analyze.
   @param usable_tables Tables not in this bitmap will not be examined.
   @param [in,out] sargables End of memory buffer, see below.

   @returns false if success, true if error

   This documentation is the result of reverse engineering and may
   therefore not capture the full gist of the procedure, but it is
   known to do the following:

   - Populate a raw memory buffer from two directions at the same time. An
     'array' of Key_field objects fill the buffer from low to high addresses
     whilst an 'array' of SARGABLE_PARAM's fills the buffer from high to low
     addresses. At the first call to this function, it is assumed that
     key_fields points to the beginning of the buffer and sargables point to the
     end (except for a poor-mans 'null element' at the very end).

   - Update a number of properties in the JOIN_TAB's that can be used
     to find search keys (sargables).

     - JOIN_TAB::keys
     - JOIN_TAB::key_dependent
     - JOIN_TAB::const_keys (dictates if the range optimizer will be run
       later.)

   The Key_field objects are marked with something called an 'and_level', which
   does @b not correspond to their nesting depth within the expression tree. It
   is rather a tag to group conjunctions together. For instance, in the
   conditional expression

   @code
     a = 0 AND b = 0
   @endcode

   two Key_field's are produced, both having an and_level of 0.

   In an expression such as

   @code
     a = 0 AND b = 0 OR a = 1
   @endcode

   three Key_field's are produced, the first two corresponding to 'a = 0' and
   'b = 0', respectively, both with and_level 0. The third one corresponds to
   'a = 1' and has an and_level of 1.

   A separate function, merge_key_fields() performs ref access validation on
   the Key_field array on the recursice ascent. If some Key_field's cannot be
   used for ref access, the key_fields pointer is rolled back. All other
   modifications to the query plan remain.
*/
static bool add_key_fields(THD *thd, JOIN *join, Key_field **key_fields,
                           uint *and_level, Item *cond, table_map usable_tables,
                           SARGABLE_PARAM **sargables) {
  DBUG_ASSERT(cond->is_bool_func());

  if (cond->type() == Item_func::COND_ITEM) {
    List_iterator_fast<Item> li(*((Item_cond *)cond)->argument_list());
    Key_field *org_key_fields = *key_fields;

    if (down_cast<Item_cond *>(cond)->functype() == Item_func::COND_AND_FUNC) {
      Item *item;
      while ((item = li++)) {
        if (add_key_fields(thd, join, key_fields, and_level, item,
                           usable_tables, sargables))
          return true;
      }
      for (; org_key_fields != *key_fields; org_key_fields++)
        org_key_fields->level = *and_level;
    } else {
      (*and_level)++;
      if (add_key_fields(thd, join, key_fields, and_level, li++, usable_tables,
                         sargables))
        return true;
      Item *item;
      while ((item = li++)) {
        Key_field *start_key_fields = *key_fields;
        (*and_level)++;
        if (add_key_fields(thd, join, key_fields, and_level, item,
                           usable_tables, sargables))
          return true;
        *key_fields = merge_key_fields(org_key_fields, start_key_fields,
                                       *key_fields, ++(*and_level));
      }
    }
    return false;
  }

  /*
    Subquery optimization: Conditions that are pushed down into subqueries
    are wrapped into Item_func_trig_cond. We process the wrapped condition
    but need to set cond_guard for Key_use elements generated from it.
  */
  if (cond->type() == Item::FUNC_ITEM &&
      down_cast<Item_func *>(cond)->functype() == Item_func::TRIG_COND_FUNC) {
    Item *const cond_arg = down_cast<Item_func *>(cond)->arguments()[0];
    if (join->group_list.empty() && join->order.empty() && join->unit->item &&
        join->unit->item->substype() == Item_subselect::IN_SUBS &&
        !join->unit->is_union()) {
      Key_field *save = *key_fields;
      if (add_key_fields(thd, join, key_fields, and_level, cond_arg,
                         usable_tables, sargables))
        return true;
      // Indicate that this ref access candidate is for subquery lookup:
      for (; save != *key_fields; save++)
        save->cond_guard = ((Item_func_trig_cond *)cond)->get_trig_var();
    }
    return false;
  }

  /* If item is of type 'field op field/constant' add it to key_fields */
  if (cond->type() != Item::FUNC_ITEM) return false;
  Item_func *const cond_func = down_cast<Item_func *>(cond);
  auto optimize = cond_func->select_optimize(thd);
  // Catch errors that might be thrown during select_optimize()
  if (thd->is_error()) return true;
  switch (optimize) {
    case Item_func::OPTIMIZE_NONE:
      break;
    case Item_func::OPTIMIZE_KEY: {
      Item **values;
      /*
        Build list of possible keys for 'a BETWEEN low AND high'.
        It is handled similar to the equivalent condition
        'a >= low AND a <= high':
      */
      if (cond_func->functype() == Item_func::BETWEEN) {
        Item_field *field_item;
        bool equal_func = false;
        uint num_values = 2;
        values = cond_func->arguments();

        bool binary_cmp =
            (values[0]->real_item()->type() == Item::FIELD_ITEM)
                ? ((Item_field *)values[0]->real_item())->field->binary()
                : true;

        /*
          Additional optimization: If 'low = high':
          Handle as if the condition was "t.key = low".
        */
        if (!((Item_func_between *)cond_func)->negated &&
            values[1]->eq(values[2], binary_cmp)) {
          equal_func = true;
          num_values = 1;
        }

        /*
          Append keys for 'field <cmp> value[]' if the
          condition is of the form::
          '<field> BETWEEN value[1] AND value[2]'
        */
        if (is_local_field(values[0])) {
          field_item = (Item_field *)(values[0]->real_item());
          if (add_key_equal_fields(thd, key_fields, *and_level, cond_func,
                                   field_item, equal_func, &values[1],
                                   num_values, usable_tables, sargables))
            return true;
        }
        /*
          Append keys for 'value[0] <cmp> field' if the
          condition is of the form:
          'value[0] BETWEEN field1 AND field2'
        */
        for (uint i = 1; i <= num_values; i++) {
          if (is_local_field(values[i])) {
            field_item = (Item_field *)(values[i]->real_item());
            if (add_key_equal_fields(thd, key_fields, *and_level, cond_func,
                                     field_item, equal_func, values, 1,
                                     usable_tables, sargables))
              return true;
          }
        }
      }  // if ( ... Item_func::BETWEEN)
      else if (cond_func->functype() == Item_func::MEMBER_OF_FUNC &&
               is_local_field(cond_func->key_item())) {
        // The predicate is <val> IN (<typed array>)
        add_key_equal_fields(thd, key_fields, *and_level, cond_func,
                             (Item_field *)(cond_func->key_item()->real_item()),
                             true, cond_func->arguments(), 1, usable_tables,
                             sargables);
      } else if (cond_func->functype() == Item_func::JSON_CONTAINS ||
                 cond_func->functype() == Item_func::JSON_OVERLAPS) {
        /*
          Applicability analysis was done during substitute_gc().
          Check here that a typed array field is used and there's a key over
          it.
          1) func has a key item
          2) key item is a local field
          3) key item is a typed array field
          If so, mark appropriate index as available for range optimizer
        */
        if (!cond_func->key_item() ||                  // 1
            !is_local_field(cond_func->key_item()) ||  // 2
            !cond_func->key_item()->returns_array())   // 3
          break;
        const Field *field =
            (down_cast<const Item_field *>(cond_func->key_item()))->field;
        JOIN_TAB *tab = field->table->reginfo.join_tab;
        Key_map possible_keys = field->key_start;

        possible_keys.intersect(field->table->keys_in_use_for_query);
        tab->keys().merge(possible_keys);      // Add possible keys
        tab->const_keys.merge(possible_keys);  // Add possible keys
      }                                        // if (... Item_func::CONTAINS)
      // The predicate is IN or <>
      else if (is_local_field(cond_func->key_item()) &&
               !(cond_func->used_tables() & OUTER_REF_TABLE_BIT)) {
        values = cond_func->arguments() + 1;
        if (cond_func->functype() == Item_func::NE_FUNC &&
            is_local_field(cond_func->arguments()[1]))
          values--;
        DBUG_ASSERT(cond_func->functype() != Item_func::IN_FUNC ||
                    cond_func->argument_count() != 2);
        if (add_key_equal_fields(
                thd, key_fields, *and_level, cond_func,
                (Item_field *)(cond_func->key_item()->real_item()), false,
                values, cond_func->argument_count() - 1, usable_tables,
                sargables))
          return true;
      } else if (cond_func->functype() == Item_func::IN_FUNC &&
                 cond_func->key_item()->type() == Item::ROW_ITEM) {
        /*
          The condition is (column1, column2, ... ) IN ((const1_1, const1_2),
          ...) and there is an index on (column1, column2, ...)

          The code below makes sure that the row constructor on the lhs indeed
          contains only column references before calling add_key_field on them.

          We can't do a ref access on IN, yet here we are. Why? We need
          to run add_key_field() only because it verifies that there are
          only constant expressions in the rows on the IN's rhs, see
          comment above the call to add_key_field() below.

          Actually, We could in theory do a ref access if the IN rhs
          contained just a single row, but there is a hack in the parser
          causing such IN predicates be parsed as row equalities.
        */
        Item_row *lhs_row = static_cast<Item_row *>(cond_func->key_item());
        if (is_row_of_local_columns(lhs_row)) {
          for (uint i = 0; i < lhs_row->cols(); ++i) {
            Item *const lhs_item = lhs_row->element_index(i)->real_item();
            DBUG_ASSERT(lhs_item->type() == Item::FIELD_ITEM);
            Item_field *const lhs_column = static_cast<Item_field *>(lhs_item);
            // j goes from 1 since arguments()[0] is the lhs of IN.
            for (uint j = 1; j < cond_func->argument_count(); ++j) {
              // Here we pick out the i:th column in the j:th row.
              Item *rhs_item = cond_func->arguments()[j];
              DBUG_ASSERT(rhs_item->type() == Item::ROW_ITEM);
              Item_row *rhs_row = static_cast<Item_row *>(rhs_item);
              DBUG_ASSERT(rhs_row->cols() == lhs_row->cols());
              Item **rhs_expr_ptr = rhs_row->addr(i);
              /*
                add_key_field() will write a Key_field on each call
                here, but we don't care, it will never be used. We only
                call it for the side effect: update JOIN_TAB::const_keys
                so the range optimizer can be invoked. We pass a
                scrap buffer and pointer here.
              */
              Key_field scrap_key_field = **key_fields;
              Key_field *scrap_key_field_ptr = &scrap_key_field;
              if (add_key_field(thd, &scrap_key_field_ptr, *and_level,
                                cond_func, lhs_column,
                                true,  // eq_func
                                rhs_expr_ptr,
                                1,  // Number of expressions: one
                                usable_tables,
                                nullptr))  // sargables
                return true;
              // The pointer is not supposed to increase by more than one.
              DBUG_ASSERT(scrap_key_field_ptr <= &scrap_key_field + 1);
            }
          }
        }
      }
      break;
    }
    case Item_func::OPTIMIZE_OP: {
      bool equal_func = (cond_func->functype() == Item_func::EQ_FUNC ||
                         cond_func->functype() == Item_func::EQUAL_FUNC);

      if (is_local_field(cond_func->arguments()[0])) {
        if (add_key_equal_fields(
                thd, key_fields, *and_level, cond_func,
                (Item_field *)(cond_func->arguments()[0])->real_item(),
                equal_func, cond_func->arguments() + 1, 1, usable_tables,
                sargables))
          return true;
      } else {
        Item *real_item = cond_func->arguments()[0]->real_item();
        if (real_item->type() == Item::FUNC_ITEM) {
          Item_func *func_item = down_cast<Item_func *>(real_item);
          if (func_item->functype() == Item_func::COLLATE_FUNC) {
            Item *key_item = func_item->key_item();
            if (key_item->type() == Item::FIELD_ITEM) {
              if (add_key_equal_fields(thd, key_fields, *and_level, cond_func,
                                       down_cast<Item_field *>(key_item),
                                       equal_func, cond_func->arguments() + 1,
                                       1, usable_tables, sargables))
                return true;
            }
          }
        }
      }
      if (is_local_field(cond_func->arguments()[1]) &&
          cond_func->functype() != Item_func::LIKE_FUNC) {
        if (add_key_equal_fields(
                thd, key_fields, *and_level, cond_func,
                (Item_field *)(cond_func->arguments()[1])->real_item(),
                equal_func, cond_func->arguments(), 1, usable_tables,
                sargables))
          return true;
      } else {
        Item *real_item = cond_func->arguments()[1]->real_item();
        if (real_item->type() == Item::FUNC_ITEM) {
          Item_func *func_item = down_cast<Item_func *>(real_item);
          if (func_item->functype() == Item_func::COLLATE_FUNC) {
            Item *key_item = func_item->key_item();
            if (key_item->type() == Item::FIELD_ITEM) {
              if (add_key_equal_fields(thd, key_fields, *and_level, cond_func,
                                       down_cast<Item_field *>(key_item),
                                       equal_func, cond_func->arguments(), 1,
                                       usable_tables, sargables))
                return true;
            }
          }
        }
      }

      break;
    }
    case Item_func::OPTIMIZE_NULL:
      /* column_name IS [NOT] NULL */
      if (is_local_field(cond_func->arguments()[0]) &&
          !(cond_func->used_tables() & OUTER_REF_TABLE_BIT)) {
        Item *tmp = new Item_null;
        if (tmp == nullptr) return true;
        if (add_key_equal_fields(
                thd, key_fields, *and_level, cond_func,
                (Item_field *)(cond_func->arguments()[0])->real_item(),
                cond_func->functype() == Item_func::ISNULL_FUNC, &tmp, 1,
                usable_tables, sargables))
          return true;
      }
      break;
    case Item_func::OPTIMIZE_EQUAL:
      Item_equal *item_equal = (Item_equal *)cond;
      Item *const_item = item_equal->get_const();
      if (const_item) {
        /*
          For each field field1 from item_equal consider the equality
          field1=const_item as a condition allowing an index access of the table
          with field1 by the keys value of field1.
        */
        Item_equal_iterator it(*item_equal);
        Item_field *item;
        while ((item = it++)) {
          if (add_key_field(thd, key_fields, *and_level, cond_func, item, true,
                            &const_item, 1, usable_tables, sargables))
            return true;
        }
      } else {
        /*
          Consider all pairs of different fields included into item_equal.
          For each of them (field1, field1) consider the equality
          field1=field2 as a condition allowing an index access of the table
          with field1 by the keys value of field2.
        */
        Item_equal_iterator outer_it(*item_equal);
        Item_equal_iterator inner_it(*item_equal);
        Item_field *outer;
        while ((outer = outer_it++)) {
          Item_field *inner;
          while ((inner = inner_it++)) {
            if (!outer->field->eq(inner->field)) {
              if (add_key_field(thd, key_fields, *and_level, cond_func, outer,
                                true, (Item **)&inner, 1, usable_tables,
                                sargables))
                return true;
            }
          }
          inner_it.rewind();
        }
      }
      break;
  }
  return false;
}

/*
  Add all keys with uses 'field' for some keypart
  If field->and_level != and_level then only mark key_part as const_part

  RETURN
   0 - OK
   1 - Out of memory.
*/

static bool add_key_part(Key_use_array *keyuse_array, Key_field *key_field) {
  if (key_field->eq_func && !(key_field->optimize & KEY_OPTIMIZE_EXISTS)) {
    const Field *const field = key_field->item_field->field;
    TABLE_LIST *const tl = key_field->item_field->table_ref;
    TABLE *const table = tl->table;

    for (uint key = 0; key < table->s->keys; key++) {
      if (!(table->keys_in_use_for_query.is_set(key))) continue;
      if (table->key_info[key].flags & (HA_FULLTEXT | HA_SPATIAL))
        continue;  // ToDo: ft-keys in non-ft queries.   SerG

      uint key_parts = actual_key_parts(&table->key_info[key]);
      for (uint part = 0; part < key_parts; part++) {
        if (field->eq(table->key_info[key].key_part[part].field)) {
          const Key_use keyuse(tl, key_field->val,
                               key_field->val->used_tables(), key, part,
                               key_field->optimize & KEY_OPTIMIZE_REF_OR_NULL,
                               (key_part_map)1 << part,
                               ~(ha_rows)0,  // will be set in optimize_keyuse
                               key_field->null_rejecting, key_field->cond_guard,
                               key_field->sj_pred_no);
          if (keyuse_array->push_back(keyuse))
            return true; /* purecov: inspected */
        }
      }
    }
  }
  return false;
}

/**
   Function parses WHERE condition and add key_use for FT index
   into key_use array if suitable MATCH function is found.
   Condition should be a set of AND expression, OR is not supported.
   MATCH function should be a part of simple expression.
   Simple expression is MATCH only function or MATCH is a part of
   comparison expression ('>=' or '>' operations are supported).
   It also sets FT_HINTS values(op_type, op_value).

   @param keyuse_array      Key_use array
   @param stat              JOIN_TAB structure
   @param cond              WHERE condition
   @param usable_tables     usable tables
   @param simple_match_expr true if this is the first call false otherwise.
                            if MATCH function is found at first call it means
                            that MATCH is simple expression, otherwise, in case
                            of AND/OR condition this parameter will be false.

   @retval
   true if FT key was added to Key_use array
   @retval
   false if no key was added to Key_use array

*/

static bool add_ft_keys(Key_use_array *keyuse_array, JOIN_TAB *stat, Item *cond,
                        table_map usable_tables, bool simple_match_expr) {
  Item_func_match *cond_func = nullptr;

  if (!cond) return false;

  DBUG_ASSERT(cond->is_bool_func());

  if (cond->type() == Item::FUNC_ITEM) {
    Item_func *func = down_cast<Item_func *>(cond);
    Item_func::Functype functype = func->functype();
    if (functype == Item_func::MATCH_FUNC) {
      func = down_cast<Item_func *>(func->arguments()[0]);
      functype = func->functype();
    }
    enum ft_operation op_type = FT_OP_NO;
    double op_value = 0.0;
    if (functype == Item_func::FT_FUNC) {
      cond_func = down_cast<Item_func_match *>(func)->get_master();
      cond_func->set_hints_op(op_type, op_value);
    } else if (func->arg_count == 2) {
      Item *arg0 = func->arguments()[0];
      Item *arg1 = func->arguments()[1];
      if (arg1->const_item() && arg0->type() == Item::FUNC_ITEM &&
          down_cast<Item_func *>(arg0)->functype() == Item_func::FT_FUNC &&
          ((functype == Item_func::GE_FUNC &&
            (op_value = arg1->val_real()) > 0) ||
           (functype == Item_func::GT_FUNC &&
            (op_value = arg1->val_real()) >= 0))) {
        cond_func = down_cast<Item_func_match *>(arg0)->get_master();
        if (functype == Item_func::GE_FUNC)
          op_type = FT_OP_GE;
        else if (functype == Item_func::GT_FUNC)
          op_type = FT_OP_GT;
        cond_func->set_hints_op(op_type, op_value);
      } else if (arg0->const_item() && arg1->type() == Item::FUNC_ITEM &&
                 down_cast<Item_func *>(arg1)->functype() ==
                     Item_func::FT_FUNC &&
                 ((functype == Item_func::LE_FUNC &&
                   (op_value = arg0->val_real()) > 0) ||
                  (functype == Item_func::LT_FUNC &&
                   (op_value = arg0->val_real()) >= 0))) {
        cond_func = down_cast<Item_func_match *>(arg1)->get_master();
        if (functype == Item_func::LE_FUNC)
          op_type = FT_OP_GE;
        else if (functype == Item_func::LT_FUNC)
          op_type = FT_OP_GT;
        cond_func->set_hints_op(op_type, op_value);
      }
    }
  } else if (cond->type() == Item::COND_ITEM) {
    List_iterator_fast<Item> li(*down_cast<Item_cond *>(cond)->argument_list());

    if (down_cast<Item_cond *>(cond)->functype() == Item_func::COND_AND_FUNC) {
      Item *item;
      while ((item = li++)) {
        if (add_ft_keys(keyuse_array, stat, item, usable_tables, false))
          return true;
      }
    }
  }

  if (!cond_func || cond_func->key == NO_SUCH_KEY ||
      !(usable_tables & cond_func->table_ref->map()))
    return false;

  cond_func->set_simple_expression(simple_match_expr);

  const Key_use keyuse(cond_func->table_ref, cond_func,
                       cond_func->key_item()->used_tables(), cond_func->key,
                       FT_KEYPART,
                       0,            // optimize
                       0,            // keypart_map
                       ~(ha_rows)0,  // ref_table_rows
                       false,        // null_rejecting
                       nullptr,      // cond_guard
                       UINT_MAX);    // sj_pred_no
  return keyuse_array->push_back(keyuse);
}

/**
  Compares two keyuse elements.

  @param a first Key_use element
  @param b second Key_use element

  Compare Key_use elements so that they are sorted as follows:
    -# By table.
    -# By key for each table.
    -# By keypart for each key.
    -# Const values.
    -# Ref_or_null.

  @retval true If a < b.
  @retval false If a >= b.
*/
static bool sort_keyuse(const Key_use &a, const Key_use &b) {
  if (a.table_ref->tableno() != b.table_ref->tableno())
    return a.table_ref->tableno() < b.table_ref->tableno();
  if (a.key != b.key) return a.key < b.key;
  if (a.keypart != b.keypart) return a.keypart < b.keypart;
  // Place const values before other ones
  bool a_const = a.used_tables & ~OUTER_REF_TABLE_BIT;
  bool b_const = b.used_tables & ~OUTER_REF_TABLE_BIT;
  if (a_const != b_const) return b_const;
  /* Place rows that are not 'OPTIMIZE_REF_OR_NULL' first */
  return (a.optimize & KEY_OPTIMIZE_REF_OR_NULL) <
         (b.optimize & KEY_OPTIMIZE_REF_OR_NULL);
}

/*
  Add to Key_field array all 'ref' access candidates within nested join.

    This function populates Key_field array with entries generated from the
    ON condition of the given nested join, and does the same for nested joins
    contained within this nested join.

  @param          thd                 session context
  @param[in]      nested_join_table   Nested join pseudo-table to process
  @param[in,out]  end                 End of the key field array
  @param[in,out]  and_level           And-level
  @param[in,out]  sargables           Array of found sargable candidates

  @returns false if success, true if error

  @note
    We can add accesses to the tables that are direct children of this nested
    join (1), and are not inner tables w.r.t their neighbours (2).

    Example for #1 (outer brackets pair denotes nested join this function is
    invoked for):
    @code
     ... LEFT JOIN (t1 LEFT JOIN (t2 ... ) ) ON cond
    @endcode
    Example for #2:
    @code
     ... LEFT JOIN (t1 LEFT JOIN t2 ) ON cond
    @endcode
    In examples 1-2 for condition cond, we can add 'ref' access candidates to
    t1 only.
    Example #3:
    @code
     ... LEFT JOIN (t1, t2 LEFT JOIN t3 ON inner_cond) ON cond
    @endcode
    Here we can add 'ref' access candidates for t1 and t2, but not for t3.
*/

static bool add_key_fields_for_nj(THD *thd, JOIN *join,
                                  TABLE_LIST *nested_join_table,
                                  Key_field **end, uint *and_level,
                                  SARGABLE_PARAM **sargables) {
  mem_root_deque<TABLE_LIST *> &join_list =
      nested_join_table->nested_join->join_list;
  auto li = join_list.begin();
  auto li_end = join_list.end();
  auto li2 = join_list.begin();
  auto li2_end = join_list.end();
  bool have_another = false;
  table_map tables = 0;
  TABLE_LIST *table;

  while ((table = (li != li_end) ? *li++ : nullptr) ||
         (have_another && li2 != join_list.end() &&
          (li = li2, li_end = li2_end, have_another = false,
           (li != li_end) && (table = *li++)))) {
    if (table->nested_join) {
      if (!table->join_cond_optim()) {
        /* It's a semi-join nest. Walk into it as if it wasn't a nest */
        have_another = true;
        li2 = li;
        li2_end = li_end;
        li = table->nested_join->join_list.begin();
        li_end = table->nested_join->join_list.end();
      } else {
        if (add_key_fields_for_nj(thd, join, table, end, and_level, sargables))
          return true;
      }
    } else if (!table->join_cond_optim())
      tables |= table->map();
  }
  if (nested_join_table->join_cond_optim()) {
    if (add_key_fields(thd, join, end, and_level,
                       nested_join_table->join_cond_optim(), tables, sargables))
      return true;
  }
  return false;
}

///  @} (end of group RefOptimizerModule)

/**
  Check for the presence of AGGFN(DISTINCT a) queries that may be subject
  to loose index scan.


  Check if the query is a subject to AGGFN(DISTINCT) using loose index scan
  (QUICK_GROUP_MIN_MAX_SELECT).
  Optionally (if out_args is supplied) will push the arguments of
  AGGFN(DISTINCT) to the list

  Check for every COUNT(DISTINCT), AVG(DISTINCT) or
  SUM(DISTINCT). These can be resolved by Loose Index Scan as long
  as all the aggregate distinct functions refer to the same
  fields. Thus:

  SELECT AGGFN(DISTINCT a, b), AGGFN(DISTINCT b, a)... => can use LIS
  SELECT AGGFN(DISTINCT a),    AGGFN(DISTINCT a)   ... => can use LIS
  SELECT AGGFN(DISTINCT a, b), AGGFN(DISTINCT a)   ... => cannot use LIS
  SELECT AGGFN(DISTINCT a),    AGGFN(DISTINCT b)   ... => cannot use LIS
  etc.

  @param      join       the join to check
  @param[out] out_args   Collect the arguments of the aggregate functions
                         to a list. We don't worry about duplicates as
                         these will be sorted out later in
                         get_best_group_min_max.

  @return                does the query qualify for indexed AGGFN(DISTINCT)
    @retval   true       it does
    @retval   false      AGGFN(DISTINCT) must apply distinct in it.
*/

bool is_indexed_agg_distinct(JOIN *join, List<Item_field> *out_args) {
  Item_sum **sum_item_ptr;
  bool result = false;
  Field_map first_aggdistinct_fields;

  if (join->primary_tables > 1 ||            /* reference more than 1 table */
      join->select_distinct ||               /* or a DISTINCT */
      join->select_lex->olap == ROLLUP_TYPE) /* Check (B3) for ROLLUP */
    return false;

  if (join->make_sum_func_list(join->all_fields, true)) return false;

  for (sum_item_ptr = join->sum_funcs; *sum_item_ptr; sum_item_ptr++) {
    Item_sum *sum_item = *sum_item_ptr;
    Field_map cur_aggdistinct_fields;
    Item *expr;
    /* aggregate is not AGGFN(DISTINCT) or more than 1 argument to it */
    switch (sum_item->sum_func()) {
      case Item_sum::MIN_FUNC:
      case Item_sum::MAX_FUNC:
        continue;
      case Item_sum::COUNT_DISTINCT_FUNC:
        break;
      case Item_sum::AVG_DISTINCT_FUNC:
      case Item_sum::SUM_DISTINCT_FUNC:
        if (sum_item->get_arg_count() == 1) break;
      /* fall through */
      default:
        return false;
    }

    for (uint i = 0; i < sum_item->get_arg_count(); i++) {
      expr = sum_item->get_arg(i);
      /* The AGGFN(DISTINCT) arg is not an attribute? */
      if (expr->real_item()->type() != Item::FIELD_ITEM) return false;

      Item_field *item = static_cast<Item_field *>(expr->real_item());
      if (out_args) out_args->push_back(item);

      cur_aggdistinct_fields.set_bit(item->field->field_index);
      result = true;
    }
    /*
      If there are multiple aggregate functions, make sure that they all
      refer to exactly the same set of columns.
    */
    if (first_aggdistinct_fields.is_clear_all())
      first_aggdistinct_fields.merge(cur_aggdistinct_fields);
    else if (first_aggdistinct_fields != cur_aggdistinct_fields)
      return false;
  }

  return result;
}

/**
  Print keys that were appended to join_tab->const_keys because they
  can be used for GROUP BY or DISTINCT to the optimizer trace.

  @param trace     The optimizer trace context we're adding info to
  @param join_tab  The table the indexes cover
  @param new_keys  The keys that are considered useful because they can
                   be used for GROUP BY or DISTINCT
  @param cause     Zero-terminated string with reason for adding indexes
                   to const_keys

  @see add_group_and_distinct_keys()
 */
static void trace_indexes_added_group_distinct(Opt_trace_context *trace,
                                               const JOIN_TAB *join_tab,
                                               const Key_map new_keys,
                                               const char *cause) {
  if (likely(!trace->is_started())) return;

  KEY *key_info = join_tab->table()->key_info;
  Key_map existing_keys = join_tab->const_keys;
  uint nbrkeys = join_tab->table()->s->keys;

  Opt_trace_object trace_summary(trace, "const_keys_added");
  {
    Opt_trace_array trace_key(trace, "keys");
    for (uint j = 0; j < nbrkeys; j++)
      if (new_keys.is_set(j) && !existing_keys.is_set(j))
        trace_key.add_utf8(key_info[j].name);
  }
  trace_summary.add_alnum("cause", cause);
}

/**
  Discover the indexes that might be used for GROUP BY or DISTINCT queries or
  indexes that might be used for SKIP SCAN.

  If the query has a GROUP BY clause, find all indexes that contain
  all GROUP BY fields, and add those indexes to join_tab->const_keys
  and join_tab->keys.

  If the query has a DISTINCT clause, find all indexes that contain
  all SELECT fields, and add those indexes to join_tab->const_keys and
  join_tab->keys. This allows later on such queries to be processed by
  a QUICK_GROUP_MIN_MAX_SELECT.

  If the query does not have GROUP BY clause or any aggregate function
  the function collects possible keys to use for skip scan access.

  Note that indexes that are not usable for resolving GROUP
  BY/DISTINCT may also be added in some corner cases. For example, an
  index covering 'a' and 'b' is not usable for the following query but
  is still added: "SELECT DISTINCT a+b FROM t1". This is not a big
  issue because a) although the optimizer will consider using the
  index, it will not chose it (so minor calculation cost added but not
  wrong result) and b) it applies only to corner cases.

  @param join      the current join
  @param join_tab  joined table
*/

static void add_loose_index_scan_and_skip_scan_keys(JOIN *join,
                                                    JOIN_TAB *join_tab) {
  DBUG_ASSERT(join_tab->const_keys.is_subset(join_tab->keys()));

  List<Item_field> indexed_fields;
  List_iterator<Item_field> indexed_fields_it(indexed_fields);
  ORDER *cur_group;
  Item_field *cur_item;
  const char *cause;

  /* Find the indexes that might be used for skip scan queries. */
  if (hint_table_state(join->thd, join_tab->table_ref, SKIP_SCAN_HINT_ENUM,
                       OPTIMIZER_SKIP_SCAN) &&
      join->where_cond && join->primary_tables == 1 &&
      join->group_list.empty() &&
      !is_indexed_agg_distinct(join, &indexed_fields) &&
      !join->select_distinct) {
    join->where_cond->walk(&Item::collect_item_field_processor,
                           enum_walk::POSTFIX, (uchar *)&indexed_fields);
    Key_map possible_keys;
    possible_keys.set_all();
    join_tab->skip_scan_keys.clear_all();
    while ((cur_item = indexed_fields_it++)) {
      if (cur_item->used_tables() != join_tab->table_ref->map()) return;
      possible_keys.intersect(cur_item->field->part_of_key);
    }
    join_tab->skip_scan_keys.merge(possible_keys);
    cause = "skip_scan";
    return;
  }

  if (!join->group_list.empty()) {
    /* Collect all query fields referenced in the GROUP clause. */
    for (cur_group = join->group_list.order; cur_group;
         cur_group = cur_group->next)
      (*cur_group->item)
          ->walk(&Item::collect_item_field_processor, enum_walk::POSTFIX,
                 (uchar *)&indexed_fields);
    cause = "group_by";
  } else if (join->select_distinct) {
    /* Collect all query fields referenced in the SELECT clause. */
    List<Item> &select_items = join->fields_list;
    List_iterator<Item> select_items_it(select_items);
    Item *item;
    while ((item = select_items_it++))
      item->walk(&Item::collect_item_field_processor, enum_walk::POSTFIX,
                 (uchar *)&indexed_fields);
    cause = "distinct";
  } else if (join->tmp_table_param.sum_func_count &&
             is_indexed_agg_distinct(join, &indexed_fields)) {
    /*
      SELECT list with AGGFN(distinct col). The query qualifies for
      loose index scan, and is_indexed_agg_distinct() has already
      collected all referenced fields into indexed_fields.
    */
    join->streaming_aggregation = true;
    cause = "indexed_distinct_aggregate";
  } else
    return;

  if (indexed_fields.elements == 0) return;

  Key_map possible_keys = join_tab->table()->keys_in_use_for_query;
  possible_keys.merge(join_tab->table()->keys_in_use_for_group_by);

  /* Intersect the keys of all group fields. */
  while ((cur_item = indexed_fields_it++)) {
    if (cur_item->used_tables() != join_tab->table_ref->map()) {
      /*
        Doing GROUP BY or DISTINCT on a field in another table so no
        index in this table is usable
      */
      return;
    } else
      possible_keys.intersect(cur_item->field->part_of_key);
  }

  /*
    At this point, possible_keys has key bits set only for usable
    indexes because indexed_fields is non-empty and if any of the
    fields belong to a different table the function would exit in the
    loop above.
  */

  if (!possible_keys.is_clear_all() &&
      !possible_keys.is_subset(join_tab->const_keys)) {
    trace_indexes_added_group_distinct(&join->thd->opt_trace, join_tab,
                                       possible_keys, cause);
    join_tab->const_keys.merge(possible_keys);
    join_tab->keys().merge(possible_keys);
  }

  DBUG_ASSERT(join_tab->const_keys.is_subset(join_tab->keys()));
}

/**
  Update keyuse array with all possible keys we can use to fetch rows.

  @param       thd            session context
  @param[out]  keyuse         Put here ordered array of Key_use structures
  @param       join_tab       Array in table number order
  @param       tables         Number of tables in join
  @param       cond           WHERE condition (note that the function analyzes
                              join_tab[i]->join_cond() too)
  @param       normal_tables  Tables not inner w.r.t some outer join (ones
                              for which we can make ref access based the WHERE
                              clause)
  @param       select_lex     current SELECT
  @param[out]  sargables      Array of found sargable candidates

  @returns false if success, true if error
*/

static bool update_ref_and_keys(THD *thd, Key_use_array *keyuse,
                                JOIN_TAB *join_tab, uint tables, Item *cond,
                                table_map normal_tables, SELECT_LEX *select_lex,
                                SARGABLE_PARAM **sargables) {
  DBUG_ASSERT(cond == nullptr || cond->is_bool_func());
  uint and_level, i, found_eq_constant;
  Key_field *key_fields, *end, *field;
  size_t sz;
  uint m = max(select_lex->max_equal_elems, 1U);
  JOIN *const join = select_lex->join;
  /*
    We use the same piece of memory to store both  Key_field
    and SARGABLE_PARAM structure.
    Key_field values are placed at the beginning this memory
    while  SARGABLE_PARAM values are put at the end.
    All predicates that are used to fill arrays of Key_field
    and SARGABLE_PARAM structures have at most 2 arguments
    except BETWEEN predicates that have 3 arguments and
    IN predicates.
    This any predicate if it's not BETWEEN/IN can be used
    directly to fill at most 2 array elements, either of Key_field
    or SARGABLE_PARAM type. For a BETWEEN predicate 3 elements
    can be filled as this predicate is considered as
    saragable with respect to each of its argument.
    An IN predicate can require at most 1 element as currently
    it is considered as sargable only for its first argument.
    Multiple equality can add  elements that are filled after
    substitution of field arguments by equal fields. There
    can be not more than select_lex->max_equal_elems such
    substitutions.
  */
  sz = max(sizeof(Key_field), sizeof(SARGABLE_PARAM)) *
       (((select_lex->cond_count + 1) * 2 + select_lex->between_count) * m + 1);
  if (!(key_fields = (Key_field *)thd->alloc(sz)))
    return true; /* purecov: inspected */
  and_level = 0;
  field = end = key_fields;
  *sargables = (SARGABLE_PARAM *)key_fields +
               (sz - sizeof((*sargables)[0].field)) / sizeof(SARGABLE_PARAM);
  /* set a barrier for the array of SARGABLE_PARAM */
  (*sargables)[0].field = nullptr;

  if (cond) {
    if (add_key_fields(thd, join, &end, &and_level, cond, normal_tables,
                       sargables))
      return true;
    for (Key_field *fld = field; fld != end; fld++) {
      /* Mark that we can optimize LEFT JOIN */
      if (fld->val->type() == Item::NULL_ITEM &&
          !fld->item_field->field->is_nullable()) {
        /*
          Example:
          SELECT * FROM t1 LEFT JOIN t2 ON t1.a=t2.a WHERE t2.a IS NULL;
          this just wants rows of t1 where t1.a does not exist in t2.
        */
        fld->item_field->field->table->reginfo.not_exists_optimize = true;
      }
    }
  }

  for (i = 0; i < tables; i++) {
    /*
      Block the creation of keys for inner tables of outer joins.
      Here only the outer joins that can not be converted to
      inner joins are left and all nests that can be eliminated
      are flattened.
      In the future when we introduce conditional accesses
      for inner tables in outer joins these keys will be taken
      into account as well.
    */
    if (join_tab[i].join_cond()) {
      if (add_key_fields(thd, join, &end, &and_level, join_tab[i].join_cond(),
                         join_tab[i].table_ref->map(), sargables))
        return true;
    }
  }

  /* Process ON conditions for the nested joins */
  for (TABLE_LIST *tl : select_lex->top_join_list) {
    if (tl->nested_join &&
        add_key_fields_for_nj(thd, join, tl, &end, &and_level, sargables))
      return true;
  }

  /* Generate keys descriptions for derived tables */
  if (select_lex->materialized_derived_table_count ||
      select_lex->table_func_count) {
    if (join->generate_derived_keys()) return true;
  }
  /* fill keyuse with found key parts */
  for (; field != end; field++) {
    if (add_key_part(keyuse, field)) return true;
  }

  if (select_lex->ftfunc_list->elements) {
    if (add_ft_keys(keyuse, join_tab, cond, normal_tables, true)) return true;
  }

  /*
    Sort the array of possible keys and remove the following key parts:
    - ref if there is a keypart which is a ref and a const.
      (e.g. if there is a key(a,b) and the clause is a=3 and b=7 and b=t2.d,
      then we skip the key part corresponding to b=t2.d)
    - keyparts without previous keyparts
      (e.g. if there is a key(a,b,c) but only b < 5 (or a=2 and c < 3) is
      used in the query, we drop the partial key parts from consideration).
    Special treatment for ft-keys.
  */
  if (!keyuse->empty()) {
    Key_use *save_pos, *use;

    std::sort(keyuse->begin(), keyuse->begin() + keyuse->size(), sort_keyuse);

    const Key_use key_end(nullptr, nullptr, 0, 0, 0, 0, 0, 0, false, nullptr,
                          0);
    if (keyuse->push_back(key_end))  // added for easy testing
      return true;

    use = save_pos = keyuse->begin();
    const Key_use *prev = &key_end;
    found_eq_constant = 0;
    for (i = 0; i < keyuse->size() - 1; i++, use++) {
      TABLE *const table = use->table_ref->table;
      if (!use->used_tables && use->optimize != KEY_OPTIMIZE_REF_OR_NULL)
        table->const_key_parts[use->key] |= use->keypart_map;
      if (use->keypart != FT_KEYPART) {
        if (use->key == prev->key && use->table_ref == prev->table_ref) {
          if (prev->keypart + 1 < use->keypart ||
              (prev->keypart == use->keypart && found_eq_constant))
            continue;                  /* remove */
        } else if (use->keypart != 0)  // First found must be 0
          continue;
      }

      /*
        Protect against self assignment.
        The compiler *may* generate a call to memcpy() to do the assignment,
        and that is undefined behaviour (memory overlap).
       */
      if (save_pos != use) *save_pos = *use;
      prev = use;
      found_eq_constant = !use->used_tables;
      /* Save ptr to first use */
      if (!table->reginfo.join_tab->keyuse())
        table->reginfo.join_tab->set_keyuse(save_pos);
      table->reginfo.join_tab->checked_keys.set_bit(use->key);
      save_pos++;
    }
    i = (uint)(save_pos - keyuse->begin());
    keyuse->at(i) = key_end;
    keyuse->chop(i);
  }
  print_keyuse_array(&thd->opt_trace, keyuse);
  /*
    Number of functions here call val_x() methods, which might throw an error.
    Catch those errors here.
  */
  return thd->is_error();
}

/**
  Create a keyuse array for a table with a primary key.
  To be used when creating a materialized temporary table.

  @param thd         THD pointer, for memory allocation
  @param keyparts    Number of key parts in the primary key
  @param fields      fields
  @param outer_exprs List of items used for key lookup

  @return Pointer to created keyuse array, or NULL if error
*/
Key_use_array *create_keyuse_for_table(THD *thd, uint keyparts,
                                       Item_field **fields,
                                       List<Item> outer_exprs) {
  void *mem = thd->alloc(sizeof(Key_use_array));
  if (!mem) return nullptr;
  Key_use_array *keyuses = new (mem) Key_use_array(thd->mem_root);

  List_iterator<Item> outer_expr(outer_exprs);

  for (uint keypartno = 0; keypartno < keyparts; keypartno++) {
    Item *const item = outer_expr++;
    Key_field key_field(fields[keypartno], item, 0, 0, true,
                        // null_rejecting must be true for field items only,
                        // add_not_null_conds() is incapable of handling
                        // other item types.
                        (item->type() == Item::FIELD_ITEM), nullptr, UINT_MAX);
    if (add_key_part(keyuses, &key_field)) return nullptr;
  }
  const Key_use key_end(nullptr, nullptr, 0, 0, 0, 0, 0, 0, false, nullptr, 0);
  if (keyuses->push_back(key_end))  // added for easy testing
    return nullptr;

  return keyuses;
}

/**
  Move const tables first in the position array.

  Increment the number of const tables and set same basic properties for the
  const table.
  A const table looked up by a key has type JT_CONST.
  A const table with a single row has type JT_SYSTEM.

  @param tab    Table that is designated as a const table
  @param key    The key definition to use for this table (NULL if table scan)
*/

void JOIN::mark_const_table(JOIN_TAB *tab, Key_use *key) {
  POSITION *const position = positions + const_tables;
  position->table = tab;
  position->key = key;
  position->rows_fetched = 1.0;  // This is a const table
  position->filter_effect = 1.0;
  position->prefix_rowcount = 1.0;
  position->read_cost = 0.0;
  position->ref_depend_map = 0;
  position->loosescan_key = MAX_KEY;  // Not a LooseScan
  position->sj_strategy = SJ_OPT_NONE;
  positions->use_join_buffer = false;

  // Move the const table as far down as possible in best_ref
  JOIN_TAB **pos = best_ref + const_tables + 1;
  for (JOIN_TAB *next = best_ref[const_tables]; next != tab; pos++) {
    JOIN_TAB *const tmp = pos[0];
    pos[0] = next;
    next = tmp;
  }
  best_ref[const_tables] = tab;

  tab->set_type(key ? JT_CONST : JT_SYSTEM);

  const_table_map |= tab->table_ref->map();

  const_tables++;
}

void JOIN::make_outerjoin_info() {
  DBUG_TRACE;

  DBUG_ASSERT(select_lex->outer_join);
  ASSERT_BEST_REF_IN_JOIN_ORDER(this);

  select_lex->reset_nj_counters();

  for (uint i = const_tables; i < tables; ++i) {
    JOIN_TAB *const tab = best_ref[i];
    TABLE *const table = tab->table();
    if (!table) continue;

    TABLE_LIST *const tbl = tab->table_ref;
    /*
      If 'tbl' is inside a SJ/AJ nest served by materialization, we must
      limit setting first_inner, last_inner and first_upper for join nests
      inside the materialized table. Indeed it is the SJ-tmp table, and not
      'tbl', which interacts with the nests outer to the SJ/AJ nest.
    */
    const bool sj_mat_inner =
        sj_is_materialize_strategy(tab->get_sj_strategy());

    if (tbl->outer_join) {
      /*
        Table tab is the only one inner table for outer join.
        (Like table t4 for the table reference t3 LEFT JOIN t4 ON t3.a=t4.a
        is in the query above.)
      */
      tab->set_last_inner(i);
      tab->set_first_inner(i);
      tab->init_join_cond_ref(tbl);
      tab->cond_equal = tbl->cond_equal;
      /*
        If this outer join nest is embedded in another join nest,
        link the join-tabs:
      */
      TABLE_LIST *const outer_join_nest = tbl->outer_join_nest();
      if (outer_join_nest) {
        DBUG_ASSERT(outer_join_nest->nested_join->first_nested != NO_PLAN_IDX);
        if (!sj_mat_inner ||
            (tab->emb_sj_nest->sj_inner_tables &
             best_ref[outer_join_nest->nested_join->first_nested]
                 ->table_ref->map()))
          tab->set_first_upper(outer_join_nest->nested_join->first_nested);
      }
    }
    for (TABLE_LIST *embedding = tbl->embedding; embedding;
         embedding = embedding->embedding) {
      // When reaching the outer tables of the materialized temporary table,
      // the decoration for this table is complete.
      if (sj_mat_inner && embedding == tab->emb_sj_nest) break;
      // Ignore join nests that are not outer join nests:
      if (!embedding->join_cond_optim()) continue;
      NESTED_JOIN *const nested_join = embedding->nested_join;
      if (!nested_join->nj_counter) {
        /*
          Table tab is the first inner table for nested_join.
          Save reference to it in the nested join structure.
        */
        nested_join->first_nested = i;
        // The table's condition is set to point to the join nest's condition
        tab->init_join_cond_ref(embedding);
        tab->cond_equal = tbl->cond_equal;

        TABLE_LIST *const outer_join_nest = embedding->outer_join_nest();
        if (outer_join_nest) {
          DBUG_ASSERT(outer_join_nest->nested_join->first_nested !=
                      NO_PLAN_IDX);
          if (!sj_mat_inner ||
              (tab->emb_sj_nest->sj_inner_tables &
               best_ref[outer_join_nest->nested_join->first_nested]
                   ->table_ref->map()))
            tab->set_first_upper(outer_join_nest->nested_join->first_nested);
        }
      }
      if (tab->first_inner() == NO_PLAN_IDX)
        tab->set_first_inner(nested_join->first_nested);
      /*
        If including the sj-mat tmp table, this also implicitely
        includes the inner tables of the sj-nest.
      */
      nested_join->nj_counter +=
          tab->sj_mat_exec() ? tab->sj_mat_exec()->table_count : 1;
      if (nested_join->nj_counter < nested_join->nj_total) break;
      // Table tab is the last inner table for nested join.
      best_ref[nested_join->first_nested]->set_last_inner(i);
    }
  }
}

/**
  Build a condition guarded by match variables for embedded outer joins.
  When generating a condition for a table as part of an outer join condition
  or the WHERE condition, the table in question may also be part of an
  embedded outer join. In such cases, the condition must be guarded by
  the match variable for this embedded outer join. Such embedded outer joins
  may also be recursively embedded in other joins.

  The function recursively adds guards for a condition ascending from tab
  to root_tab, which is the first inner table of an outer join,
  or NULL if the condition being handled is the WHERE clause.

  @param join      the current join
  @param idx       index of the first inner table for the inner-most outer join
  @param cond      the predicate to be guarded (must be set)
  @param root_idx  index of the inner table to stop at
                   (is NO_PLAN_IDX if this is the WHERE clause)

  @return
    -  pointer to the guarded predicate, if success
    -  NULL if error
*/

static Item *add_found_match_trig_cond(JOIN *join, plan_idx idx, Item *cond,
                                       plan_idx root_idx) {
  ASSERT_BEST_REF_IN_JOIN_ORDER(join);
  DBUG_ASSERT(cond->is_bool_func());

  for (; idx != root_idx; idx = join->best_ref[idx]->first_upper()) {
    if (!(cond = new Item_func_trig_cond(cond, nullptr, join, idx,
                                         Item_func_trig_cond::FOUND_MATCH)))
      return nullptr;

    cond->quick_fix_field();
    cond->update_used_tables();
  }

  return cond;
}

/**
   Helper for JOIN::attach_join_conditions().
   Attaches bits of 'join_cond' to each table in the range [first_inner,
   last_tab], with proper guards.
   If 'sj_mat_cond' is true, we do not see first_inner (and tables on the same
   level of it) as inner to anything, as they're at the top from the POV of
   the materialization of the tmp table. So, if the SJ-mat nest is A LJ B,
   A will get a part of condition without any guard; B will get another part
   with a guard on A->found_match. It's like pushing a WHERE.
*/
bool JOIN::attach_join_condition_to_nest(plan_idx first_inner,
                                         plan_idx last_tab, Item *join_cond,
                                         bool is_sj_mat_cond) {
  /*
    Add the constant part of the join condition to the first inner table
    of the outer join.
  */
  Item *cond =
      make_cond_for_table(thd, join_cond, const_table_map, table_map(0), false);
  if (cond) {
    if (!is_sj_mat_cond) {
      cond = new Item_func_trig_cond(cond, nullptr, this, first_inner,
                                     Item_func_trig_cond::IS_NOT_NULL_COMPL);
      if (!cond) return true;
      if (cond->fix_fields(thd, nullptr)) return true;
    }
    if (best_ref[first_inner]->and_with_condition(cond)) return true;
  }
  /*
    Split the non-constant part of the join condition into parts that
    can be attached to the inner tables of the outer join.
  */
  for (plan_idx i = first_inner; i <= last_tab; ++i) {
    table_map prefix_tables = best_ref[i]->prefix_tables();
    table_map added_tables = best_ref[i]->added_tables();

    /*
      When handling the first inner table of an outer join, we may also
      reference all tables ahead of this table:
    */
    if (i == first_inner) added_tables = prefix_tables;
    /*
      We need RAND_TABLE_BIT on the last inner table, in case there is a
      non-deterministic function in the join condition.
      (RAND_TABLE_BIT is set for the last table of the join plan,
      but this is not sufficient for join conditions, which may have a
      last inner table that is ahead of the last table of the join plan).
    */
    if (i == last_tab) {
      prefix_tables |= RAND_TABLE_BIT;
      added_tables |= RAND_TABLE_BIT;
    }
    cond =
        make_cond_for_table(thd, join_cond, prefix_tables, added_tables, false);
    if (cond == nullptr) continue;
    /*
      If the table is part of an outer join that is embedded in the
      outer join currently being processed, wrap the condition in
      triggered conditions for match variables of such embedded outer joins.
    */
    if (!(cond = add_found_match_trig_cond(
              this, best_ref[i]->first_inner(), cond,
              is_sj_mat_cond ? NO_PLAN_IDX : first_inner)))
      return true;

    if (!is_sj_mat_cond) {
      // Add the guard turning the predicate off for the null-complemented row.
      cond = new Item_func_trig_cond(cond, nullptr, this, first_inner,
                                     Item_func_trig_cond::IS_NOT_NULL_COMPL);
      if (!cond) return true;
      if (cond->fix_fields(thd, nullptr)) return true;
    }
    // Add the generated condition to the existing table condition
    if (best_ref[i]->and_with_condition(cond)) return true;
  }
  return false;
}

/**
  Attach outer join conditions to generated table conditions in an optimal way.

  @param last_tab - Last table that has been added to the current plan.
                    Pre-condition: If this is the last inner table of an outer
                    join operation, a join condition is attached to the first
                    inner table of that outer join operation.

  @return false if success, true if error.

  Outer join conditions are attached to individual tables, but we can analyze
  those conditions only when reaching the last inner table of an outer join
  operation. Notice also that a table can be last within several outer join
  nests, hence the outer for() loop of this function.

  Example:
    SELECT * FROM t1 LEFT JOIN (t2 LEFT JOIN t3 ON t2.a=t3.a) ON t1.a=t2.a

    Table t3 is last both in the join nest (t2 - t3) and in (t1 - (t2 - t3))
    Thus, join conditions for both join nests will be evaluated when reaching
    this table.

  For each outer join operation processed, the join condition is split
  optimally over the inner tables of the outer join. The split-out conditions
  are later referred to as table conditions (but note that several table
  conditions stemming from different join operations may be combined into
  a composite table condition).

  Example:
    Consider the above query once more.
    The predicate t1.a=t2.a can be evaluated when rows from t1 and t2 are ready,
    ie at table t2. The predicate t2.a=t3.a can be evaluated at table t3.

  Each non-constant split-out table condition is guarded by a match variable
  that enables it only when a matching row is found for all the embedded
  outer join operations.

  Each split-out table condition is guarded by a variable that turns the
  condition off just before a null-complemented row for the outer join
  operation is formed. Thus, the join condition will not be checked for
  the null-complemented row.
*/

bool JOIN::attach_join_conditions(plan_idx last_tab) {
  DBUG_TRACE;
  ASSERT_BEST_REF_IN_JOIN_ORDER(this);

  JOIN_TAB *lt = best_ref[last_tab];

  for (plan_idx first_inner = lt->first_inner();
       first_inner != NO_PLAN_IDX &&
       best_ref[first_inner]->last_inner() == last_tab;
       first_inner = best_ref[first_inner]->first_upper()) {
    /*
      Table last_tab is the last inner table of an outer join, locate
      the corresponding join condition from the first inner table of the
      same outer join:
    */
    Item *const join_cond = best_ref[first_inner]->join_cond();
    DBUG_ASSERT(join_cond);
    if (attach_join_condition_to_nest(first_inner, last_tab, join_cond, false))
      return true;
  }
  if (sj_is_materialize_strategy(lt->get_sj_strategy())) {
    plan_idx mat_tbl = NO_PLAN_IDX;
    /*
      The SJ nest's condition contains both the SJ equality condition and the
       WHERE of the replaced subquery. This WHERE must be pushed to SJ-inner
       tables for evaluation during materialization!
    */
    Semijoin_mat_exec *sjm = nullptr;
    for (plan_idx j = last_tab;; j--) {
      sjm = best_ref[j]->sj_mat_exec();
      if (sjm && sjm->sj_nest == lt->emb_sj_nest) {
        // 'j' is the sj-mat tmp table
        mat_tbl = j;
        break;
      }
    }
    DBUG_ASSERT(sjm);
    if (sjm->inner_table_index + sjm->table_count - 1 == (uint)last_tab) {
      // we're at last table of sjmat nest
      auto join_cond = best_ref[mat_tbl]->join_cond();
      if (join_cond && attach_join_condition_to_nest(sjm->inner_table_index,
                                                     last_tab, join_cond, true))
        return true;
    }
  }

  /*
    See if 'last_tab' is the first inner of an antijoin nest,
    then add a IS NULL condition on it.
    By attaching the condition to the first inner table, we know that if
    it is not satisfied we can just jump back to the table right before
    it.
  */
  if (lt->table_ref->embedding && lt->table_ref->embedding->is_aj_nest() &&
      last_tab == lt->first_inner() &&
      /*
        Exception: in A AJ (B LJ C) where C is a single table: there is no
        join nest for C as it's single; C->embedding is thus the AJ nest; but
        C->first_inner() is C (as it's the first inner of the LJ operation).
        In that case it's not the first inner table of the AJ.
        Catch this case:
      */
      !lt->table_ref->join_cond()) {
    Item *cond = new Item_func_false();
    if (!cond) return true;
    // This is a signal for JOIN::create_iterators
    cond->item_name.set(antijoin_null_cond);
    /*
      For A AJ B ON COND, we need an IS NULL condition which
      is tested on the result rows of A LEFT JOIN B ON COND.
      It must be tested only after the "match status" of a row of B has been
      decided, so is wrapped in a condition triggered by B->found_match.
      To have it test IS NULL, it's wrapped in a triggered condition which is
      false if B is not NULL-complemented.
      We needn't wrap this condition with triggers from upper nests, hence the
      last argument of the call below.
    */
    cond = add_found_match_trig_cond(this, last_tab, cond, lt->first_upper());
    if (!cond) return true;
    cond = new Item_func_trig_cond(cond, nullptr, this, last_tab,
                                   Item_func_trig_cond::IS_NOT_NULL_COMPL);
    if (!cond) return true;
    if (cond->fix_fields(thd, nullptr)) return true;
    if (lt->and_with_condition(cond)) return true;
    lt->table()->reginfo.not_exists_optimize = true;
  }

  return false;
}

/*****************************************************************************
  Remove calculation with tables that aren't yet read. Remove also tests
  against fields that are read through key where the table is not a
  outer join table.
  We can't remove tests that are made against columns which are stored
  in sorted order.
*****************************************************************************/

static Item *part_of_refkey(TABLE *table, TABLE_REF *ref, const Field *field) {
  uint ref_parts = ref->key_parts;
  if (ref_parts) {
    if (ref->has_guarded_conds()) return nullptr;

    const KEY_PART_INFO *key_part = table->key_info[ref->key].key_part;

    for (uint part = 0; part < ref_parts; part++, key_part++)
      if (field->eq(key_part->field) &&
          !(key_part->key_part_flag & HA_PART_KEY_SEG))
        return ref->items[part];
  }
  return nullptr;
}

/**
  @brief
  Identify redundant predicates.

  @details
  Test if the equality predicate 'left_item = right_item' is redundant
  due to a REF-access already being set up on the table, where 'left_item' is
  part of the REF-key being used, and 'right_item' is equal to the key value
  specified for that field in the key.
  In such cases the predicate is known to be 'true' for any rows retrieved
  from that table. Thus it is redundant.

  @param left_item   The Item_field possibly being part of A ref-KEY.
  @param right_item  The equality value specified for 'left_item'.

  @return  'true' if the predicate is redundant.

  @note See comments in reduce_cond_for_table() about careful
  usage/modifications of test_if_ref().
*/

static bool test_if_ref(Item_field *left_item, Item *right_item) {
  if (left_item->depended_from)
    return false;  // don't even read join_tab of inner subquery!
  Field *field = left_item->field;
  JOIN_TAB *join_tab = field->table->reginfo.join_tab;
  if (join_tab == nullptr) return false;

  ASSERT_BEST_REF_IN_JOIN_ORDER(join_tab->join());

  // No need to change const test
  if (!field->table->const_table &&
      /* "ref_or_null" implements "x=y or x is null", not "x=y" */
      (join_tab->type() != JT_REF_OR_NULL)) {
    Item *ref_item = part_of_refkey(field->table, &join_tab->ref(), field);
    if (ref_item && ref_item->eq(right_item, true)) {
      right_item = right_item->real_item();
      if (right_item->type() == Item::FIELD_ITEM)
        return (field->eq_def(down_cast<Item_field *>(right_item)->field));
      /* remove equalities injected by IN->EXISTS transformation */
      else if (right_item->type() == Item::CACHE_ITEM)
        return down_cast<Item_cache *>(right_item)->eq_def(field);
      if (right_item->const_for_execution() && !(right_item->is_null())) {
        /*
          We can remove all fields except:
          1. String data types:
           - For BINARY/VARBINARY fields with equality against a
             string: Ref access can return more rows than match the
             string. The reason seems to be that the string constant
             is not "padded" to the full length of the field when
             setting up ref access. @todo Change how ref access for
             BINARY/VARBINARY fields are done so that only qualifying
             rows are returned from the storage engine.
          2. Float data type: Comparison of float can differ
           - When we search "WHERE field=value" using an index,
             the "value" side is converted from double to float by
             Field_float::store(), then two floats are compared.
           - When we search "WHERE field=value" without indexes,
             the "field" side is converted from float to double by
             Field_float::val_real(), then two doubles are compared.
        */
        if (field->type() == MYSQL_TYPE_STRING &&
            field->charset()->pad_attribute == NO_PAD) {
          /*
            For "NO PAD" collations on CHAR columns, this function must return
            false, because removal of trailing space in CHAR columns makes the
            table value and the index value compare differently. As the column
            strips trailing spaces, it can return false candidates. Further
            comparison of the actual table values is required.
           */
          return false;
        }
        if (!((field->type() == MYSQL_TYPE_STRING ||  // 1
               field->type() == MYSQL_TYPE_VARCHAR) &&
              field->binary()) &&
            !(field->type() == MYSQL_TYPE_FLOAT && field->decimals() > 0))  // 2
        {
          return !right_item->save_in_field_no_warnings(field, true);
        }
      }
    }
  }
  return false;  // keep predicate
}

/**
  @brief
  Remove redundant predicates from condition, return the reduced condition.

  @details
  A predicate of the form 'field = value' may be redundant if the
  (ref-) access choosen for the table use an index containing 'field',
  where 'value' is specified as (part of) its ref-key. This method remove
  such redundant predicates, thus reducing the condition, possibly
  eliminating it entirely.

  If comparing 'values' against outer-joined tables, these are possibly
  'null-extended'. Thus the usage of these values in the ref-key, is not
  sufficient anymore to guarantee that 'field = value' is 'TRUE'.
  The 'null_extended' argument hold the table_map of any such possibly
  null-extended tables which are excluded from the above 'reduce' logic.

  Any tables referred in Item_func_trig_cond(FOUND_MATCH) conditions are
  aggregated into this null_extended table_map.

  @param cond           The condition to be 'reduced'.
  @param null_extended  table_map of possibly null-extended outer-tables.

  @return               The condition with redundant predicates removed,
                        possibly nullptr.
*/
static Item *reduce_cond_for_table(Item *cond, table_map null_extended) {
  DBUG_TRACE;
  DBUG_EXECUTE("where",
               print_where(current_thd, cond, "cond term", QT_ORDINARY););

  if (cond->type() == Item::COND_ITEM) {
    List<Item> *arguments = down_cast<Item_cond *>(cond)->argument_list();
    List_iterator<Item> li(*arguments);
    if (down_cast<Item_cond *>(cond)->functype() == Item_func::COND_AND_FUNC) {
      Item *item;
      while ((item = li++)) {
        Item *upd_item = reduce_cond_for_table(item, null_extended);
        if (upd_item == nullptr) {
          li.remove();
        } else if (upd_item != item) {
          li.replace(upd_item);
        }
      }
      switch (arguments->elements) {
        case 0:
          return nullptr;  // All 'true' -> And-cond true
        case 1:
          return arguments->head();
      }
    } else {  // Or list
      Item *item;
      while ((item = li++)) {
        Item *upd_item = reduce_cond_for_table(item, null_extended);
        if (upd_item == nullptr) {
          return nullptr;  // Term 'true' -> entire Or-cond true
        } else if (upd_item != item) {
          li.replace(upd_item);
        }
      }
    }
  } else if (cond->type() == Item::FUNC_ITEM) {
    Item_func *func = down_cast<Item_func *>(cond);
    if (func->functype() == Item_func::TRIG_COND_FUNC) {
      Item_func_trig_cond *func_trig = down_cast<Item_func_trig_cond *>(func);
      if (func_trig->get_trig_type() == Item_func_trig_cond::FOUND_MATCH) {
        /*
          All inner-tables are possible null-extended when evaluating
          the 'FOUND_MATCH'. Thus, predicates embedded in this trig_cond,
          refering these tables, should not be eliminated.
          -> Add to null_extended map.
        */
        null_extended |= func_trig->get_inner_tables();
      }

      Item *cond_arg = func->arguments()[0];
      Item *upd_arg = reduce_cond_for_table(cond_arg, null_extended);
      if (upd_arg == nullptr) {
        return nullptr;
      }
      func->arguments()[0] = upd_arg;
    }

    else if (func->functype() == Item_func::EQ_FUNC) {
      /*
        Remove equalities that are guaranteed to be true by use of 'ref' access
        method.
        Note that ref access implements "table1.field1 <=>
        table2.indexed_field2", i.e. if it passed a NULL field1, it will return
        NULL indexed_field2 if there are.
        Thus the equality "table1.field1 = table2.indexed_field2",
        is equivalent to "ref access AND table1.field1 IS NOT NULL"
        i.e. "ref access and proper setting/testing of ref->null_rejecting".
        Thus, we must be careful, that when we remove equalities below we also
        set ref->null_rejecting, and test it at execution; otherwise wrong NULL
        matches appear.
        So:
        - for the optimization phase, the code which is below, and the code in
        test_if_ref(), and in add_key_field(), must be kept in sync: if the
        applicability conditions in one place are relaxed, they should also be
        relaxed elsewhere.
        - for the execution phase, all possible execution methods must test
        ref->null_rejecting.
      */
      Item *left_item = func->arguments()[0]->real_item();
      Item *right_item = func->arguments()[1]->real_item();
      if ((left_item->type() == Item::FIELD_ITEM &&
           !(left_item->used_tables() & null_extended) &&
           test_if_ref(down_cast<Item_field *>(left_item), right_item)) ||
          (right_item->type() == Item::FIELD_ITEM &&
           !(right_item->used_tables() & null_extended) &&
           test_if_ref(down_cast<Item_field *>(right_item), left_item))) {
        return nullptr;
      }
    }
  }
  return cond;
}

/**
  @brief
  Remove redundant predicates and cache constant expressions.

  @details
  Do a final round on pushed down table conditions and HAVING
  clause. Optimize them for faster execution by removing
  predicates being obsolete due to the access path selected
  for the table. Constant expressions are also cached
  to avoid evaluating them for each row being compared.

  @return False if success, True if error

  @note This function is run after conditions have been pushed down to
        individual tables, so transformation is applied to JOIN_TAB::condition
        and not to the WHERE condition.
*/
bool JOIN::finalize_table_conditions() {
  /*
    Unnecessary to reduce conditions for const tables as they are only
    evaluated once.
  */
  DBUG_ASSERT(!plan_is_const());
  ASSERT_BEST_REF_IN_JOIN_ORDER(this);

  Opt_trace_context *const trace = &thd->opt_trace;
  Opt_trace_object trace_wrapper(trace);
  Opt_trace_array trace_tables(trace, "finalizing_table_conditions");

  for (uint i = const_tables; i < tables; i++) {
    Item *condition = best_ref[i]->condition();
    if (condition == nullptr) continue;

    /*
      Table predicates known to be true by the selected
      (ref-)access method may be removed from the condition
    */
    Opt_trace_object trace_cond(trace);
    trace_cond.add_utf8_table(best_ref[i]->table_ref);
    trace_cond.add("original_table_condition", condition);

    /*
      Calculate the set of possibly NULL extended tables when 'condition'
      is evaluated. As it is evaluated on a found row from table, that
      table is subtracted from the nullable tables. Note that a FOUND_MATCH
      trigger is a special case, handled in reduce_cond_for_table().
    */
    const table_map null_extended =
        select_lex->outer_join & ~best_ref[i]->table_ref->map();
    condition = reduce_cond_for_table(condition, null_extended);
    if (condition != nullptr) condition->update_used_tables();

    /*
      Cache constant expressions in table conditions.
      (Moved down from WHERE- and ON-clauses)
    */
    if (condition != nullptr) {
      cache_const_expr_arg cache_arg;
      cache_const_expr_arg *analyzer_arg = &cache_arg;
      condition = condition->compile(
          &Item::cache_const_expr_analyzer, (uchar **)&analyzer_arg,
          &Item::cache_const_expr_transformer, (uchar *)&cache_arg);
      if (condition == nullptr) return true;
    }

    trace_cond.add("final_table_condition   ", condition);
    best_ref[i]->set_condition(condition);
  }

  /* Cache constant expressions in HAVING-clauses. */
  if (having_cond != nullptr) {
    cache_const_expr_arg cache_arg;
    cache_const_expr_arg *analyzer_arg = &cache_arg;
    having_cond = having_cond->compile(
        &Item::cache_const_expr_analyzer, (uchar **)&analyzer_arg,
        &Item::cache_const_expr_transformer, (uchar *)&cache_arg);
    if (having_cond == nullptr) return true;
  }
  return false;
}

/**
  @brief
  Add keys to derived tables'/views' result tables in a list

  @details
  This function generates keys for all derived tables/views of the select_lex
  to which this join corresponds to with help of the TABLE_LIST:generate_keys
  function.

  @return false all keys were successfully added.
  @return true OOM error
*/

bool JOIN::generate_derived_keys() {
  DBUG_ASSERT(select_lex->materialized_derived_table_count ||
              select_lex->table_func_count);

  for (TABLE_LIST *table = select_lex->leaf_tables; table;
       table = table->next_leaf) {
    table->derived_keys_ready = true;
    /* Process tables that aren't materialized yet. */
    if (table->uses_materialization() && !table->table->is_created() &&
        table->generate_keys())
      return true;
  }
  return false;
}

/**
  For each materialized derived table/view, informs every TABLE of the key it
  will (not) use, segregates used keys from unused keys in TABLE::key_info,
  and eliminates unused keys.
*/

void JOIN::finalize_derived_keys() {
  DBUG_ASSERT(select_lex->materialized_derived_table_count ||
              select_lex->table_func_count);
  ASSERT_BEST_REF_IN_JOIN_ORDER(this);

  bool adjust_key_count = false;
  table_map processed_tables = 0;

  for (uint i = 0; i < tables; i++) {
    JOIN_TAB *tab = best_ref[i];
    TABLE *table = tab->table();
    TABLE_LIST *table_ref = tab->table_ref;
    /*
     Save chosen key description if:
     1) it's a materialized derived table
     2) it's not yet instantiated
     3) some keys are defined for it
    */
    if (table && table_ref->uses_materialization() &&  // (1)
        !table->is_created() &&                        // (2)
        table->s->keys > 0)                            // (3)
    {
      /*
        If there are two local references to the same CTE, and they use
        the same key, the iteration for the second reference is unnecessary.
      */
      if (processed_tables & table_ref->map()) continue;

      adjust_key_count = true;

      Key_map used_keys;

      // Mark all unique indexes as in use, since they have an effect
      // (deduplication) whether any expression refers to them or not.
      // In particular, they are used if we want to materialize a UNION DISTINCT
      // directly into the derived table.
      for (uint key_idx = 0; key_idx < table->s->keys; ++key_idx) {
        if (table->key_info[key_idx].flags & HA_NOSAME) {
          used_keys.set_bit(key_idx);
        }
      }

      // Same for the hash key used for manual deduplication, if any. (It always
      // has index 0 if it exists.)
      if (table->hash_field) {
        used_keys.set_bit(0);
      }

      Key_use *const keyuse = tab->position()->key;
      if (keyuse == nullptr && used_keys.is_clear_all()) {
        // Nothing uses any keys.
        tab->keys().clear_all();
        tab->const_keys.clear_all();
        continue;
      }

      Derived_refs_iterator it(table_ref);
      while (TABLE *t = it.get_next()) {
        /*
          Eliminate possible keys created by this JOIN and which it
          doesn't use.
          Collect all keys of this table which are used by any reference in
          this query block. Any other query block doesn't matter as:
          - either it was optimized before, so it's not using a key we may
          want to drop.
          - or it was optimized in this same window, so:
            * either we own the window, then any key we may want to
            drop is not visible to it.
            * or it owns the window, then we are using only existing
            keys.
          - or it will be optimized after, so it's not using any key yet.

          used_keys is a mix of possible used keys and existing used keys.
        */
        if (t->pos_in_table_list->select_lex == select_lex) {
          JOIN_TAB *jtab = t->reginfo.join_tab;
          Key_use *keyuse_1 = jtab->position()->key;
          if (keyuse_1) used_keys.set_bit(keyuse_1->key);
        }
      }

      uint new_idx = table->s->find_first_unused_tmp_key(
          used_keys);  // Also updates table->s->first_unused_tmp_key.
      if (keyuse == nullptr) {
        continue;
      }

      const uint old_idx = keyuse->key;
      DBUG_ASSERT(old_idx != new_idx);

      if (old_idx > new_idx) {
        DBUG_ASSERT(table->s->owner_of_possible_tmp_keys == select_lex);
        it.rewind();
        while (TABLE *t = it.get_next()) {
          /*
            Unlike the collection of used_keys, references from other query
            blocks must be considered here, as they need a key_info array
            consistent with the to-be-changed table->s->keys.
          */
          t->copy_tmp_key(old_idx, it.is_first());
        }
      } else
        new_idx = old_idx;  // Index stays at same slot

      /*
        If the key was created by earlier-optimized query blocks, and is
        already used by nonlocal references, those don't need any further
        update: they are already setup to use it and we're not moving the
        key.
        If the key was created by this query block, nonlocal references cannot
        possibly be referencing it.
        In both cases, only local references need to update their Key_use.
      */
      it.rewind();
      while (TABLE *t = it.get_next()) {
        if (t->pos_in_table_list->select_lex != select_lex) continue;
        JOIN_TAB *jtab = t->reginfo.join_tab;
        Key_use *keyuse_1 = jtab->position()->key;
        if (keyuse_1 && keyuse_1->key == old_idx) {
          processed_tables |= t->pos_in_table_list->map();
          const bool key_is_const = jtab->const_keys.is_set(old_idx);
          // tab->keys() was never set, so must be set
          jtab->keys().clear_all();
          jtab->keys().set_bit(new_idx);
          jtab->const_keys.clear_all();
          if (key_is_const) tab->const_keys.set_bit(new_idx);
          for (Key_use *kit = keyuse_1;
               kit->table_ref == jtab->table_ref && kit->key == old_idx; kit++)
            kit->key = new_idx;
        }
      }
    }
  }

  if (!adjust_key_count) return;

  // Finally we know how many keys remain in the table.
  for (uint i = 0; i < tables; i++) {
    JOIN_TAB *tab = best_ref[i];
    TABLE *table = tab->table();
    TABLE_LIST *table_ref = tab->table_ref;
    if (table && table_ref->uses_materialization() && !table->is_created() &&
        table->s->keys > 0) {
      if (table->s->owner_of_possible_tmp_keys != select_lex) continue;
      /*
        Release lock. As a bonus, avoid double work when this loop
        later processes another local reference to the same table (similar to
        the processed_tables map in the first loop).
      */
      table->s->owner_of_possible_tmp_keys = nullptr;
      Derived_refs_iterator it(table_ref);
      while (TABLE *t = it.get_next()) t->drop_unused_tmp_keys(it.is_first());
    }
  }
}

/**
  @brief
  Extract a condition that can be checked after reading given table

  @param thd        Current session.
  @param cond       Condition to analyze
  @param tables     Tables for which "current field values" are available
  @param used_table Table(s) that we are extracting the condition for (may
                    also include PSEUDO_TABLE_BITS, and may be zero)
  @param exclude_expensive_cond  Do not push expensive conditions

  @retval <>NULL Generated condition
  @retval = NULL Already checked, OR error

  @details
    Extract the condition that can be checked after reading the table(s)
    specified in @c used_table, given that current-field values for tables
    specified in @c tables bitmap are available.
    If @c used_table is 0, extract conditions for all tables in @c tables.

    This function can be used to extract conditions relevant for a table
    in a join order. Together with its caller, it will ensure that all
    conditions are attached to the first table in the join order where all
    necessary fields are available, and it will also ensure that a given
    condition is attached to only one table.
    To accomplish this, first initialize @c tables to the empty
    set. Then, loop over all tables in the join order, set @c used_table to
    the bit representing the current table, accumulate @c used_table into the
    @c tables set, and call this function. To ensure correct handling of
    const expressions and outer references, add the const table map and
    OUTER_REF_TABLE_BIT to @c used_table for the first table. To ensure
    that random expressions are evaluated for the final table, add
    RAND_TABLE_BIT to @c used_table for the final table.

    The function assumes that constant, inexpensive parts of the condition
    have already been checked. Constant, expensive parts will be attached
    to the first table in the join order, provided that the above call
    sequence is followed.

    The call order will ensure that conditions covering tables in @c tables
    minus those in @c used_table, have already been checked.

    The function takes into account that some parts of the condition are
    guaranteed to be true by employed 'ref' access methods (the code that
    does this is located at the end, search down for "EQ_FUNC").

  @note
    make_cond_for_info_schema() uses an algorithm similar to
    make_cond_for_table().
*/

Item *make_cond_for_table(THD *thd, Item *cond, table_map tables,
                          table_map used_table, bool exclude_expensive_cond) {
  /*
    May encounter an Item_cache_int as "condition" here, so cannot
    assert that it satisfies is_bool_func().
  */
  /*
    Ignore this condition if
     1. We are extracting conditions for a specific table, and
     2. that table is not referenced by the condition, but not if
     3. this is a constant condition not checked at optimization time and
        this is the first table we are extracting conditions for.
       (Assuming that used_table == tables for the first table.)
  */
  if (used_table &&                                     // 1
      !(cond->used_tables() & used_table) &&            // 2
      !(cond->is_expensive() && used_table == tables))  // 3
    return nullptr;

  if (cond->type() == Item::COND_ITEM) {
    if (((Item_cond *)cond)->functype() == Item_func::COND_AND_FUNC) {
      /* Create new top level AND item */
      Item_cond_and *new_cond = new Item_cond_and;
      if (!new_cond) return nullptr;
      List_iterator<Item> li(*((Item_cond *)cond)->argument_list());
      Item *item;
      while ((item = li++)) {
        Item *fix = make_cond_for_table(thd, item, tables, used_table,
                                        exclude_expensive_cond);
        if (fix) new_cond->argument_list()->push_back(fix);
      }
      switch (new_cond->argument_list()->elements) {
        case 0:
          return nullptr;  // Always true
        case 1:
          return new_cond->argument_list()->head();
        default:
          if (new_cond->fix_fields(thd, nullptr)) return nullptr;
          return new_cond;
      }
    } else {  // Or list
      Item_cond_or *new_cond = new Item_cond_or;
      if (!new_cond) return nullptr;
      List_iterator<Item> li(*((Item_cond *)cond)->argument_list());
      Item *item;
      while ((item = li++)) {
        Item *fix = make_cond_for_table(thd, item, tables, table_map(0),
                                        exclude_expensive_cond);
        if (!fix) return nullptr;  // Always true
        new_cond->argument_list()->push_back(fix);
      }
      if (new_cond->fix_fields(thd, nullptr)) return nullptr;
      return new_cond;
    }
  }

  /*
    Omit this condition if
     1. Some tables referred by the condition are not available, or
     2. We are extracting conditions for all tables, the condition is
        considered 'expensive', and we want to delay evaluation of such
        conditions to the execution phase.
  */
  if ((cond->used_tables() & ~tables) ||                                // 1
      (!used_table && exclude_expensive_cond && cond->is_expensive()))  // 2
    return nullptr;

  return cond;
}

/**
  Separates the predicates in a join condition and pushes them to the
  join step where all involved tables are available in the join prefix.
  ON clauses from JOIN expressions are also pushed to the most appropriate step.

  @param join Join object where predicates are pushed.

  @param cond Pointer to condition which may contain an arbitrary number of
              predicates, combined using AND, OR and XOR items.
              If NULL, equivalent to a predicate that returns true for all
              row combinations.


  @retval true  Found impossible WHERE clause, or out-of-memory
  @retval false Other
*/

static bool make_join_select(JOIN *join, Item *cond) {
  DBUG_ASSERT(cond == nullptr || cond->is_bool_func());
  THD *thd = join->thd;
  Opt_trace_context *const trace = &thd->opt_trace;
  DBUG_TRACE;
  ASSERT_BEST_REF_IN_JOIN_ORDER(join);

  // Add IS NOT NULL conditions to table conditions:
  add_not_null_conds(join);

  /*
    Extract constant conditions that are part of the WHERE clause.
    Constant parts of join conditions from outer joins are attached to
    the appropriate table condition in JOIN::attach_join_conditions().
  */
  if (cond) /* Because of QUICK_GROUP_MIN_MAX_SELECT */
  {         /* there may be a select without a cond. */
    if (join->primary_tables > 1)
      cond->update_used_tables();  // Table number may have changed
    if (join->plan_is_const() &&
        join->select_lex->master_unit() ==
            thd->lex->unit)  // The outer-most query block
      join->const_table_map |= RAND_TABLE_BIT;
  }
  /*
    Extract conditions that depend on constant tables.
    The const part of the query's WHERE clause can be checked immediately
    and if it is not satisfied then the join has empty result
  */
  Item *const_cond = nullptr;
  if (cond)
    const_cond = make_cond_for_table(thd, cond, join->const_table_map,
                                     table_map(0), true);

  // Add conditions added by add_not_null_conds()
  for (uint i = 0; i < join->const_tables; i++) {
    if (and_conditions(&const_cond, join->best_ref[i]->condition()))
      return true;
  }
  DBUG_EXECUTE("where",
               print_where(thd, const_cond, "constants", QT_ORDINARY););
  if (const_cond != nullptr &&
      evaluate_during_optimization(const_cond, join->select_lex)) {
    const bool const_cond_result = const_cond->val_int() != 0;
    if (thd->is_error()) return true;

    Opt_trace_object trace_const_cond(trace);
    trace_const_cond.add("condition_on_constant_tables", const_cond)
        .add("condition_value", const_cond_result);
    if (const_cond_result) {
      /*
        If all the tables referred by the condition are const tables and
        if the condition is not expensive, we can remove the where condition
        as it will always evaluate to "true".
      */
      if (join->plan_is_const() &&
          !(cond->used_tables() & ~join->const_table_map) &&
          !cond->is_expensive()) {
        DBUG_PRINT("info", ("Found always true WHERE condition"));
        join->where_cond = nullptr;
      }
    } else {
      DBUG_PRINT("info", ("Found impossible WHERE condition"));
      return true;
    }
  }

  /*
    Extract remaining conditions from WHERE clause and join conditions,
    and attach them to the most appropriate table condition. This means that
    a condition will be evaluated as soon as all fields it depends on are
    available. For outer join conditions, the additional criterion is that
    we must have determined whether outer-joined rows are available, or
    have been NULL-extended, see JOIN::attach_join_conditions() for details.
  */
  {
    Opt_trace_object trace_wrapper(trace);
    Opt_trace_object trace_conditions(trace, "attaching_conditions_to_tables");
    trace_conditions.add("original_condition", cond);
    Opt_trace_array trace_attached_comp(trace,
                                        "attached_conditions_computation");

    for (uint i = join->const_tables; i < join->tables; i++) {
      JOIN_TAB *const tab = join->best_ref[i];

      if (!tab->position()) continue;
      /*
        first_inner is the X in queries like:
        SELECT * FROM t1 LEFT OUTER JOIN (t2 JOIN t3) ON X
      */
      const plan_idx first_inner = tab->first_inner();
      const table_map used_tables = tab->prefix_tables();
      const table_map current_map = tab->added_tables();
      Item *tmp = nullptr;

      if (cond)
        tmp = make_cond_for_table(thd, cond, used_tables, current_map, false);
      /* Add conditions added by add_not_null_conds(). */
      if (tab->condition() && and_conditions(&tmp, tab->condition()))
        return true;

      if (cond && !tmp && tab->quick()) {  // Outer join
        DBUG_ASSERT(tab->type() == JT_RANGE || tab->type() == JT_INDEX_MERGE);
        /*
          Hack to handle the case where we only refer to a table
          in the ON part of an OUTER JOIN. In this case we want the code
          below to check if we should use 'quick' instead.
        */
        DBUG_PRINT("info", ("Item_func_true"));
        tmp = new Item_func_true();  // Always true
      }
      if (tmp || !cond || tab->type() == JT_REF ||
          tab->type() == JT_REF_OR_NULL || tab->type() == JT_EQ_REF ||
          first_inner != NO_PLAN_IDX) {
        DBUG_EXECUTE("where",
                     print_where(thd, tmp, tab->table()->alias, QT_ORDINARY););
        /*
          If tab is an inner table of an outer join operation,
          add a match guard to the pushed down predicate.
          The guard will turn the predicate on only after
          the first match for outer tables is encountered.
        */
        if (cond && tmp) {
          /*
            Because of QUICK_GROUP_MIN_MAX_SELECT there may be a select without
            a cond, so neutralize the hack above.
          */
          if (!(tmp = add_found_match_trig_cond(join, first_inner, tmp,
                                                NO_PLAN_IDX)))
            return true;
          tab->set_condition(tmp);
        } else {
          tab->set_condition(nullptr);
        }

        DBUG_EXECUTE("where",
                     print_where(thd, tmp, tab->table()->alias, QT_ORDINARY););

        if (tab->quick()) {
          if (tab->needed_reg.is_clear_all() && tab->type() != JT_CONST) {
            /*
              We keep (for now) the QUICK AM calculated in
              get_quick_record_count().
            */
            DBUG_ASSERT(tab->quick()->is_valid());
          } else {
            delete tab->quick();
            tab->set_quick(nullptr);
          }
        }

        if ((tab->type() == JT_ALL || tab->type() == JT_RANGE ||
             tab->type() == JT_INDEX_MERGE || tab->type() == JT_INDEX_SCAN) &&
            tab->use_quick != QS_RANGE) {
          /*
            We plan to scan (table/index/range scan).
            Check again if we should use an index. We can use an index if:

            1a) There is a condition that range optimizer can work on, and
            1b) There are non-constant conditions on one or more keys, and
            1c) Some of the non-constant fields may have been read
                already. This may be the case if this is not the first
                table in the join OR this is a subselect with
                non-constant conditions referring to an outer table
                (dependent subquery)
                or,
            2a) There are conditions only relying on constants
            2b) This is the first non-constant table
            2c) There is a limit of rows to read that is lower than
                the fanout for this table, predicate filters included
                (i.e., the estimated number of rows that will be
                produced for this table per row combination of
                previous tables)
            2d) The query is NOT run with FOUND_ROWS() (because in that
                case we have to scan through all rows to count them anyway)
          */
          enum {
            DONT_RECHECK,
            NOT_FIRST_TABLE,
            LOW_LIMIT
          } recheck_reason = DONT_RECHECK;

          DBUG_ASSERT(tab->const_keys.is_subset(tab->keys()));

          const join_type orig_join_type = tab->type();
          const QUICK_SELECT_I *const orig_quick = tab->quick();

          if (cond &&                              // 1a
              (tab->keys() != tab->const_keys) &&  // 1b
              (i > 0 ||                            // 1c
               (join->select_lex->master_unit()->item &&
                cond->used_tables() & OUTER_REF_TABLE_BIT)))
            recheck_reason = NOT_FIRST_TABLE;
          else if (!tab->const_keys.is_clear_all() &&  // 2a
                   i == join->const_tables &&          // 2b
                   (join->unit->select_limit_cnt <
                    (tab->position()->rows_fetched *
                     tab->position()->filter_effect)) &&  // 2c
                   !join->calc_found_rows)                // 2d
            recheck_reason = LOW_LIMIT;

          // Don't recheck if the storage engine does not support index access.
          if ((tab->table()->file->ha_table_flags() & HA_NO_INDEX_ACCESS) != 0)
            recheck_reason = DONT_RECHECK;

          if (tab->position()->sj_strategy == SJ_OPT_LOOSE_SCAN) {
            /*
              Semijoin loose scan has settled for a certain index-based access
              method with suitable characteristics, don't substitute it.
            */
            recheck_reason = DONT_RECHECK;
          }

          if (recheck_reason != DONT_RECHECK) {
            Opt_trace_object trace_one_table(trace);
            trace_one_table.add_utf8_table(tab->table_ref);
            Opt_trace_object trace_table(trace, "rechecking_index_usage");
            if (recheck_reason == NOT_FIRST_TABLE)
              trace_table.add_alnum("recheck_reason", "not_first_table");
            else
              trace_table.add_alnum("recheck_reason", "low_limit")
                  .add("limit", join->unit->select_limit_cnt)
                  .add("row_estimate", tab->position()->rows_fetched *
                                           tab->position()->filter_effect);

            /* Join with outer join condition */
            Item *orig_cond = tab->condition();
            tab->and_with_condition(tab->join_cond());

            /*
              We can't call sel->cond->fix_fields,
              as it will break tab->join_cond() if it's AND condition
              (fix_fields currently removes extra AND/OR levels).
              Yet attributes of the just built condition are not needed.
              Thus we call sel->cond->quick_fix_field for safety.
            */
            if (tab->condition() && !tab->condition()->fixed)
              tab->condition()->quick_fix_field();

            Key_map usable_keys = tab->keys();
            enum_order interesting_order = ORDER_NOT_RELEVANT;

            if (recheck_reason == LOW_LIMIT) {
              int read_direction = 0;

              /*
                If the current plan is to use range, then check if the
                already selected index provides the order dictated by the
                ORDER BY clause.
              */
              if (tab->quick() && tab->quick()->index != MAX_KEY) {
                const uint ref_key = tab->quick()->index;
                bool skip_quick;
                read_direction = test_if_order_by_key(
                    &join->order, tab->table(), ref_key, nullptr, &skip_quick);
                if (skip_quick) read_direction = 0;
                /*
                  If the index provides order there is no need to recheck
                  index usage; we already know from the former call to
                  test_quick_select() that a range scan on the chosen
                  index is cheapest. Note that previous calls to
                  test_quick_select() did not take order direction
                  (ASC/DESC) into account, so in case of DESC ordering
                  we still need to recheck.
                */
                if ((read_direction == 1) ||
                    (read_direction == -1 && tab->quick()->reverse_sorted())) {
                  recheck_reason = DONT_RECHECK;
                }
              }
              // We do a cost based search for an ordering index here. Do this
              // only if prefer_ordering_index switch is on or an index is
              // forced for order by
              if (recheck_reason != DONT_RECHECK &&
                  (tab->table()->force_index_order ||
                   thd->optimizer_switch_flag(
                       OPTIMIZER_SWITCH_PREFER_ORDERING_INDEX))) {
                int best_key = -1;
                ha_rows select_limit = join->unit->select_limit_cnt;

                /* Use index specified in FORCE INDEX FOR ORDER BY, if any. */
                if (tab->table()->force_index_order)
                  usable_keys.intersect(tab->table()->keys_in_use_for_order_by);

                // Do a cost based search on the indexes that give sort order.
                test_if_cheaper_ordering(
                    tab, &join->order, tab->table(), usable_keys, -1,
                    select_limit, &best_key, &read_direction, &select_limit);
                if (best_key < 0)
                  recheck_reason = DONT_RECHECK;  // No usable keys
                else {
                  // Only usable_key is the best_key chosen
                  usable_keys.clear_all();
                  usable_keys.set_bit(best_key);
                  interesting_order =
                      (read_direction == -1 ? ORDER_DESC : ORDER_ASC);
                }
              }
            }

            bool search_if_impossible = recheck_reason != DONT_RECHECK;
            if (search_if_impossible) {
              if (tab->quick()) {
                delete tab->quick();
                tab->set_type(JT_ALL);
              }
              QUICK_SELECT_I *qck;
              search_if_impossible =
                  test_quick_select(
                      thd, usable_keys, used_tables & ~tab->table_ref->map(),
                      join->calc_found_rows ? HA_POS_ERROR
                                            : join->unit->select_limit_cnt,
                      false,  // don't force quick range
                      interesting_order, tab, tab->condition(),
                      &tab->needed_reg, &qck, tab->table()->force_index) < 0;
              tab->set_quick(qck);
            }
            tab->set_condition(orig_cond);
            if (search_if_impossible) {
              /*
                Before reporting "Impossible WHERE" for the whole query
                we have to check isn't it only "impossible ON" instead
              */
              if (!tab->join_cond())
                return true;  // No ON, so it's really "impossible WHERE"
              Opt_trace_object trace_without_on(trace, "without_ON_clause");
              if (tab->quick()) {
                delete tab->quick();
                tab->set_type(JT_ALL);
              }
              QUICK_SELECT_I *qck;
              const bool impossible_where =
                  test_quick_select(
                      thd, tab->keys(), used_tables & ~tab->table_ref->map(),
                      join->calc_found_rows ? HA_POS_ERROR
                                            : join->unit->select_limit_cnt,
                      false,  // don't force quick range
                      ORDER_NOT_RELEVANT, tab, tab->condition(),
                      &tab->needed_reg, &qck, tab->table()->force_index) < 0;
              tab->set_quick(qck);
              if (impossible_where) return true;  // Impossible WHERE
            }

            /*
              Access method changed. This is after deciding join order
              and access method for all other tables so the info
              updated below will not have any effect on the execution
              plan.
            */
            if (tab->quick())
              tab->set_type(calc_join_type(tab->quick()->get_type()));

          }  // end of "if (recheck_reason != DONT_RECHECK)"

          if (!tab->table()->quick_keys.is_subset(tab->checked_keys) ||
              !tab->needed_reg.is_subset(tab->checked_keys)) {
            tab->keys().merge(tab->table()->quick_keys);
            tab->keys().merge(tab->needed_reg);

            /*
              The logic below for assigning tab->use_quick is strange.
              It bases the decision of which access method to use
              (dynamic range, range, scan) based on seemingly
              unrelated information like the presense of another index
              with too bad selectivity to be used.

              Consider the following scenario:

              The join optimizer has decided to use join order
              (t1,t2), and 'tab' is currently t2. Further, assume that
              there is a join condition between t1 and t2 using some
              range operator (e.g. "t1.x < t2.y").

              It has been decided that a table scan is best for t2.
              make_join_select() then reran the range optimizer a few
              lines up because there is an index 't2.good_idx'
              covering the t2.y column. If 'good_idx' is the only
              index in t2, the decision below will be to use dynamic
              range. However, if t2 also has another index 't2.other'
              which the range access method can be used on but
              selectivity is bad (#rows estimate is high), then table
              scan is chosen instead.

              Thus, the choice of DYNAMIC RANGE vs SCAN depends on the
              presense of an index that has so bad selectivity that it
              will not be used anyway.
            */
            if (!tab->needed_reg.is_clear_all() &&
                (tab->table()->quick_keys.is_clear_all() ||
                 (tab->quick() && (tab->quick()->records >= 100L)))) {
              tab->use_quick = QS_DYNAMIC_RANGE;
              tab->set_type(JT_ALL);
            } else
              tab->use_quick = QS_RANGE;
          }

          if (tab->type() != orig_join_type ||
              tab->quick() != orig_quick)  // Access method changed
            tab->position()->filter_effect = COND_FILTER_STALE;
        }
      }

      if (join->attach_join_conditions(i)) return true;
    }
    trace_attached_comp.end();

    /*
      In outer joins the loop above, in iteration for table #i, may push
      conditions to a table before #i. Thus, the processing below has to be in
      a separate loop:
    */
    Opt_trace_array trace_attached_summary(trace,
                                           "attached_conditions_summary");
    for (uint i = join->const_tables; i < join->tables; i++) {
      JOIN_TAB *const tab = join->best_ref[i];
      if (!tab->table()) continue;
      Item *const tab_cond = tab->condition();
      Opt_trace_object trace_one_table(trace);
      trace_one_table.add_utf8_table(tab->table_ref).add("attached", tab_cond);
      if (tab_cond && tab_cond->has_subquery())  // traverse only if needed
      {
        /*
          Why we pass walk_subquery=false: imagine
          WHERE t1.col IN (SELECT * FROM t2
                             WHERE t2.col IN (SELECT * FROM t3)
          and tab==t1. The grandchild subquery (SELECT * FROM t3) should not
          be marked as "in condition of t1" but as "in condition of t2", for
          correct calculation of the number of its executions.
        */
        std::pair<SELECT_LEX *, int> pair_object(join->select_lex, i);
        tab_cond->walk(&Item::inform_item_in_cond_of_tab, enum_walk::POSTFIX,
                       pointer_cast<uchar *>(&pair_object));
      }
    }
  }
  return false;
}

/**
  Remove the following expressions from ORDER BY and GROUP BY:
  Constant expressions @n
  Expression that only uses tables that are of type EQ_REF and the reference
  is in the ORDER list or if all refereed tables are of the above type.

  In the following, the X field can be removed:
  @code
  SELECT * FROM t1,t2 WHERE t1.a=t2.a ORDER BY t1.a,t2.X
  SELECT * FROM t1,t2,t3 WHERE t1.a=t2.a AND t2.b=t3.b ORDER BY t1.a,t3.X
  @endcode

  These can't be optimized:
  @code
  SELECT * FROM t1,t2 WHERE t1.a=t2.a ORDER BY t2.X,t1.a
  SELECT * FROM t1,t2 WHERE t1.a=t2.a AND t1.b=t2.b ORDER BY t1.a,t2.c
  SELECT * FROM t1,t2 WHERE t1.a=t2.a ORDER BY t2.b,t1.a
  @endcode

  @param  join         join object
  @param  start_order  clause being analyzed (ORDER BY, GROUP BY...)
  @param  tab          table
  @param  cached_eq_ref_tables  bitmap: bit Z is set if the table of map Z
  was already the subject of an eq_ref_table() call for the same clause; then
  the return value of this previous call can be found at bit Z of
  'eq_ref_tables'
  @param  eq_ref_tables see above.
*/

static bool eq_ref_table(JOIN *join, ORDER *start_order, JOIN_TAB *tab,
                         table_map *cached_eq_ref_tables,
                         table_map *eq_ref_tables) {
  /* We can skip const tables only if not an outer table */
  if (tab->type() == JT_CONST && tab->first_inner() == NO_PLAN_IDX) return true;
  if (tab->type() != JT_EQ_REF || tab->table()->is_nullable()) return false;

  const table_map map = tab->table_ref->map();
  uint found = 0;

  for (Item **ref_item = tab->ref().items,
            **end = ref_item + tab->ref().key_parts;
       ref_item != end; ref_item++) {
    if (!(*ref_item)->const_item()) {  // Not a const ref
      ORDER *order;
      for (order = start_order; order; order = order->next) {
        if ((*ref_item)->eq(order->item[0], false)) break;
      }
      if (order) {
        if (!(order->used & map)) {
          found++;
          order->used |= map;
        }
        continue;  // Used in ORDER BY
      }
      if (!only_eq_ref_tables(join, start_order, (*ref_item)->used_tables(),
                              cached_eq_ref_tables, eq_ref_tables))
        return false;
    }
  }
  /* Check that there was no reference to table before sort order */
  for (; found && start_order; start_order = start_order->next) {
    if (start_order->used & map) {
      found--;
      continue;
    }
    if (start_order->depend_map & map) return false;
  }
  return true;
}

/// @see eq_ref_table()
static bool only_eq_ref_tables(JOIN *join, ORDER *order, table_map tables,
                               table_map *cached_eq_ref_tables,
                               table_map *eq_ref_tables) {
  tables &= ~PSEUDO_TABLE_BITS;
  for (JOIN_TAB **tab = join->map2table; tables; tab++, tables >>= 1) {
    if (tables & 1) {
      const table_map map = (*tab)->table_ref->map();
      bool is_eq_ref;
      if (*cached_eq_ref_tables & map)  // then there exists a cached bit
        is_eq_ref = *eq_ref_tables & map;
      else {
        is_eq_ref = eq_ref_table(join, order, *tab, cached_eq_ref_tables,
                                 eq_ref_tables);
        if (is_eq_ref)
          *eq_ref_tables |= map;
        else
          *eq_ref_tables &= ~map;
        *cached_eq_ref_tables |= map;  // now there exists a cached bit
      }
      if (!is_eq_ref) return false;
    }
  }
  return true;
}

/**
  Check if an expression in ORDER BY or GROUP BY is a duplicate of a
  preceding expression.

  @param  first_order   the first expression in the ORDER BY or
                        GROUP BY clause
  @param  possible_dup  the expression that might be a duplicate of
                        another expression preceding it the ORDER BY
                        or GROUP BY clause

  @returns true if possible_dup is a duplicate, false otherwise
*/
static bool duplicate_order(const ORDER *first_order,
                            const ORDER *possible_dup) {
  const ORDER *order;
  for (order = first_order; order; order = order->next) {
    if (order == possible_dup) {
      // all expressions preceding possible_dup have been checked.
      return false;
    } else {
      const Item *it1 = order->item[0]->real_item();
      const Item *it2 = possible_dup->item[0]->real_item();

      if (it1->eq(it2, false)) return true;
    }
  }
  return false;
}

/**
  Remove all constants and check if ORDER only contains simple
  expressions.

  simple_order is set to 1 if sort_order only uses fields from head table
  and the head table is not a LEFT JOIN table.

  @param first_order            List of SORT or GROUP order
  @param cond                   WHERE statement
  @param change_list            Set to 1 if we should remove things from list.
                                If this is not set, then only simple_order is
                                calculated.
  @param simple_order           Set to 1 if we are only using simple expressions
  @param group_by               True if order represents a grouping operation

  @return
    Returns new sort order
*/

ORDER *JOIN::remove_const(ORDER *first_order, Item *cond, bool change_list,
                          bool *simple_order, bool group_by) {
  DBUG_TRACE;

  ASSERT_BEST_REF_IN_JOIN_ORDER(this);

  if (plan_is_const())
    return change_list ? nullptr : first_order;  // No need to sort

  Opt_trace_context *const trace = &thd->opt_trace;
  Opt_trace_disable_I_S trace_disabled(trace, first_order == nullptr);
  Opt_trace_object trace_simpl(
      trace, group_by ? "simplifying_group_by" : "simplifying_order_by");
  if (trace->is_started()) {
    String str;
    SELECT_LEX::print_order(
        thd, &str, first_order,
        enum_query_type(QT_TO_SYSTEM_CHARSET | QT_SHOW_SELECT_NUMBER |
                        QT_NO_DEFAULT_DB));
    trace_simpl.add_utf8("original_clause", str.ptr(), str.length());
  }
  Opt_trace_array trace_each_item(trace, "items");

  ORDER *order, **prev_ptr;
  JOIN_TAB *const first_tab = best_ref[const_tables];
  table_map first_table = first_tab->table_ref->map();
  table_map not_const_tables = ~const_table_map;
  table_map ref;
  // Caches to avoid repeating eq_ref_table() calls, @see eq_ref_table()
  table_map eq_ref_tables = 0, cached_eq_ref_tables = 0;

  prev_ptr = &first_order;
  *simple_order = !first_tab->join_cond();

  // De-optimization in conjunction with window functions
  if (group_by && m_windows.elements > 0) *simple_order = false;

  update_depend_map(first_order);

  for (order = first_order; order; order = order->next) {
    Opt_trace_object trace_one_item(trace);
    trace_one_item.add("item", order->item[0]);
    table_map order_tables = order->item[0]->used_tables();

    if (order->item[0]->has_aggregation() || order->item[0]->has_wf() ||
        /*
          If the outer table of an outer join is const (either by itself or
          after applying WHERE condition), grouping on a field from such a
          table will be optimized away and filesort without temporary table
          will be used unless we prevent that now. Filesort is not fit to
          handle joins and the join condition is not applied. We can't detect
          the case without an expensive test, however, so we force temporary
          table for all queries containing more than one table, ROLLUP, and an
          outer join.
         */
        (primary_tables > 1 && rollup_state == RollupState::INITED &&
         select_lex->outer_join))
      *simple_order = false;  // Must do a temp table to sort
    else if ((order_tables & not_const_tables) == 0 &&
             evaluate_during_optimization(order->item[0], select_lex)) {
      if (order->item[0]->has_subquery()) {
        if (!thd->lex->is_explain()) {
          Opt_trace_array trace_subselect(trace, "subselect_evaluation");
          String str;
          order->item[0]->val_str(&str);
        }
        order->item[0]->mark_subqueries_optimized_away();
      }
      trace_one_item.add("uses_only_constant_tables", true);
      continue;  // skip const item
    } else if (duplicate_order(first_order, order)) {
      /*
        If 'order' is a duplicate of an expression earlier in the
        ORDER/GROUP BY sequence, it can be removed from the ORDER BY
        or GROUP BY clause.
      */
      trace_one_item.add("duplicate_item", true);
      continue;
    } else if (order->in_field_list && order->item[0]->has_subquery())
      /*
        If the order item is a subquery that is also in the field
        list, a temp table should be used to avoid evaluating the
        subquery for each row both when a) creating a sort index and
        b) getting the value.
          Example: "SELECT (SELECT ... ) as a ... GROUP BY a;"
       */
      *simple_order = false;
    else {
      if (order_tables & (RAND_TABLE_BIT | OUTER_REF_TABLE_BIT))
        *simple_order = false;
      else {
        if (cond && const_expression_in_where(cond, order->item[0])) {
          trace_one_item.add("equals_constant_in_where", true);
          continue;
        }
        if ((ref = order_tables & (not_const_tables ^ first_table))) {
          if (!(order_tables & first_table) &&
              only_eq_ref_tables(this, first_order, ref, &cached_eq_ref_tables,
                                 &eq_ref_tables)) {
            trace_one_item.add("eq_ref_to_preceding_items", true);
            continue;
          }
          *simple_order = false;  // Must do a temp table to sort
        }
      }
    }
    if (change_list) *prev_ptr = order;  // use this entry
    prev_ptr = &order->next;
  }
  if (change_list) *prev_ptr = nullptr;
  if (prev_ptr == &first_order)  // Nothing to sort/group
    *simple_order = true;
  DBUG_PRINT("exit", ("simple_order: %d", (int)*simple_order));

  trace_each_item.end();
  trace_simpl.add("resulting_clause_is_simple", *simple_order);
  if (trace->is_started() && change_list) {
    String str;
    SELECT_LEX::print_order(
        thd, &str, first_order,
        enum_query_type(QT_TO_SYSTEM_CHARSET | QT_SHOW_SELECT_NUMBER |
                        QT_NO_DEFAULT_DB));
    trace_simpl.add_utf8("resulting_clause", str.ptr(), str.length());
  }

  return first_order;
}

/**
  Optimize conditions by

     a) applying transitivity to build multiple equality predicates
        (MEP): if x=y and y=z the MEP x=y=z is built.
     b) apply constants where possible. If the value of x is known to be
        42, x is replaced with a constant of value 42. By transitivity, this
        also applies to MEPs, so the MEP in a) will become 42=x=y=z.
     c) remove conditions that are always false or always true

  @param thd                Thread handler
  @param[in,out] cond       WHERE or HAVING condition to optimize
  @param[out] cond_equal    The built multiple equalities
  @param join_list          list of join operations with join conditions
                            = NULL: Called for HAVING condition
  @param[out] cond_value    Not changed if cond was empty
                              COND_TRUE if cond is always true
                              COND_FALSE if cond is impossible
                              COND_OK otherwise


  @returns false if success, true if error
*/

bool optimize_cond(THD *thd, Item **cond, COND_EQUAL **cond_equal,
                   mem_root_deque<TABLE_LIST *> *join_list,
                   Item::cond_result *cond_value) {
  DBUG_TRACE;
  Opt_trace_context *const trace = &thd->opt_trace;

  Opt_trace_object trace_wrapper(trace);
  Opt_trace_object trace_cond(trace, "condition_processing");
  trace_cond.add_alnum("condition", join_list ? "WHERE" : "HAVING");
  trace_cond.add("original_condition", *cond);
  Opt_trace_array trace_steps(trace, "steps");

  /*
    Enter this function
    a) For a WHERE condition or a query having outer join.
    b) For a HAVING condition.
  */
  DBUG_ASSERT(*cond || join_list);

  /*
    Build all multiple equality predicates and eliminate equality
    predicates that can be inferred from these multiple equalities.
    For each reference of a field included into a multiple equality
    that occurs in a function set a pointer to the multiple equality
    predicate. Substitute a constant instead of this field if the
    multiple equality contains a constant.
    This is performed for the WHERE condition and any join conditions, but
    not for the HAVING condition.
  */
  if (join_list) {
    Opt_trace_object step_wrapper(trace);
    step_wrapper.add_alnum("transformation", "equality_propagation");
    {
      Opt_trace_disable_I_S disable_trace_wrapper(
          trace, !(*cond && (*cond)->has_subquery()));
      Opt_trace_array trace_subselect(trace, "subselect_evaluation");
      if (build_equal_items(thd, *cond, cond, nullptr, true, join_list,
                            cond_equal))
        return true;
    }
    step_wrapper.add("resulting_condition", *cond);
  }
  /* change field = field to field = const for each found field = const */
  if (*cond) {
    Opt_trace_object step_wrapper(trace);
    step_wrapper.add_alnum("transformation", "constant_propagation");
    {
      Opt_trace_disable_I_S disable_trace_wrapper(trace,
                                                  !(*cond)->has_subquery());
      Opt_trace_array trace_subselect(trace, "subselect_evaluation");
      if (propagate_cond_constants(thd, nullptr, *cond, *cond)) return true;
    }
    step_wrapper.add("resulting_condition", *cond);
  }

  /*
    Remove all instances of item == item
    Remove all and-levels where CONST item != CONST item
  */
  DBUG_EXECUTE("where",
               print_where(thd, *cond, "after const change", QT_ORDINARY););
  if (*cond) {
    Opt_trace_object step_wrapper(trace);
    step_wrapper.add_alnum("transformation", "trivial_condition_removal");
    {
      Opt_trace_disable_I_S disable_trace_wrapper(trace,
                                                  !(*cond)->has_subquery());
      Opt_trace_array trace_subselect(trace, "subselect_evaluation");
      if (remove_eq_conds(thd, *cond, cond, cond_value)) return true;
    }
    step_wrapper.add("resulting_condition", *cond);
  }
  if (thd->is_error()) return true;
  return false;
}

/**
  Checks if a condition can be evaluated during constant folding. It can be
  evaluated if it is constant during execution and not expensive to evaluate. If
  it contains a subquery, it should not be evaluated if the option
  OPTION_NO_SUBQUERY_DURING_OPTIMIZATION is active.
*/
static bool can_evaluate_condition(THD *thd, Item *condition) {
  return condition->const_for_execution() && !condition->is_expensive() &&
         evaluate_during_optimization(condition, thd->lex->current_select());
}

/**
  Calls fold_condition. If that made the condition constant for execution,
  simplify and fold again. @see fold_condition() for arguments.
*/
static bool fold_condition_exec(THD *thd, Item *cond, Item **retcond,
                                Item::cond_result *cond_value) {
  if (fold_condition(thd, cond, retcond, cond_value)) return true;
  if (*retcond != nullptr &&
      can_evaluate_condition(thd, *retcond))  // simplify further maybe
    return remove_eq_conds(thd, *retcond, retcond, cond_value);
  return false;
}

/**
  Removes const and eq items. Returns the new item, or nullptr if no condition.

  @param      thd        thread handler
  @param      cond       the condition to handle
  @param[out] retcond    condition after const removal
  @param[out] cond_value resulting value of the condition
              =COND_OK    condition must be evaluated (e.g. field = constant)
              =COND_TRUE  always true                 (e.g. 1 = 1)
              =COND_FALSE always false                (e.g. 1 = 2)

  @returns false if success, true if error
*/
bool remove_eq_conds(THD *thd, Item *cond, Item **retcond,
                     Item::cond_result *cond_value) {
  DBUG_ASSERT(cond->real_item()->is_bool_func());
  if (cond->type() == Item::COND_ITEM) {
    Item_cond *const item_cond = down_cast<Item_cond *>(cond);
    const bool and_level = item_cond->functype() == Item_func::COND_AND_FUNC;
    List_iterator<Item> li(*item_cond->argument_list());
    bool should_fix_fields = false;
    *cond_value = Item::COND_UNDEF;
    Item *item;
    while ((item = li++)) {
      Item *new_item;
      Item::cond_result tmp_cond_value;
      if (remove_eq_conds(thd, item, &new_item, &tmp_cond_value)) return true;

      if (new_item == nullptr)
        li.remove();
      else if (item != new_item) {
        (void)li.replace(new_item);
        should_fix_fields = true;
      }
      if (*cond_value == Item::COND_UNDEF) *cond_value = tmp_cond_value;
      switch (tmp_cond_value) {
        case Item::COND_OK:  // Not true or false
          if (and_level || *cond_value == Item::COND_FALSE)
            *cond_value = tmp_cond_value;
          break;
        case Item::COND_FALSE:
          if (and_level)  // Always false
          {
            *cond_value = tmp_cond_value;
            *retcond = nullptr;
            return false;
          }
          break;
        case Item::COND_TRUE:
          if (!and_level)  // Always true
          {
            *cond_value = tmp_cond_value;
            *retcond = nullptr;
            return false;
          }
          break;
        case Item::COND_UNDEF:  // Impossible
          DBUG_ASSERT(false);   /* purecov: deadcode */
      }
    }
    if (should_fix_fields) item_cond->update_used_tables();

    if (item_cond->argument_list()->elements == 0 ||
        *cond_value != Item::COND_OK) {
      *retcond = nullptr;
      return false;
    }
    if (item_cond->argument_list()->elements == 1) {
      /*
        BUG#11765699:
        We're dealing with an AND or OR item that has only one
        argument. However, it is not an option to empty the list
        because:

         - this function is called for either JOIN::conds or
           JOIN::having, but these point to the same condition as
           SELECT_LEX::where and SELECT_LEX::having do.

         - The return value of remove_eq_conds() is assigned to
           JOIN::conds and JOIN::having, so emptying the list and
           returning the only remaining item "replaces" the AND or OR
           with item for the variables in JOIN. However, the return
           value is not assigned to the SELECT_LEX counterparts. Thus,
           if argument_list is emptied, SELECT_LEX forgets the item in
           argument_list()->head().

        item is therefore returned, but argument_list is not emptied.
      */
      item = item_cond->argument_list()->head();
      /*
        Consider reenabling the line below when the optimizer has been
        split into properly separated phases.

        item_cond->argument_list()->empty();
      */
      *retcond = item;
      return false;
    }
  } else if (can_evaluate_condition(thd, cond)) {
    bool value;
    if (eval_const_cond(thd, cond, &value)) return true;
    *cond_value = value ? Item::COND_TRUE : Item::COND_FALSE;
    *retcond = nullptr;
    return false;
  } else {  // Boolean compare function
    *cond_value = cond->eq_cmp_result();
    if (*cond_value == Item::COND_OK) {
      return fold_condition_exec(thd, cond, retcond, cond_value);
    }
    Item *left_item = down_cast<Item_func *>(cond)->arguments()[0];
    Item *right_item = down_cast<Item_func *>(cond)->arguments()[1];
    if (left_item->eq(right_item, true) &&
        (cond->used_tables() & RAND_TABLE_BIT) == 0) {
      /*
       Two identical items are being compared:
       1) If the items are not nullable, return result from eq_cmp_result(),
          that is, we can short circuit because result is statically always
          known to be true or false, depending on which operator we are
          dealing with. If the operator allows equality, *cond_value is
          Item::COND_TRUE (a non-null value is always equal to itself), else
          Item::COND_FALSE (a non-null value is never unequal to itself).
       2) If the items are nullable and the result from eq_cmp_result() is
          false, result is always false, that is, the operator doesn't
          allow for equality, the result is always false: Any non-null
          value cannot obviously be unequal to itself, and any NULL value
          would yield an undefined result (e.g. NULL < NULL
          is undefined), and hence Item::COND_FALSE in this context is the
          effective result.
          (Call order ensures test is not applied to conditions with explicit
          truth value test)
       3) If the <=> operator is used, result is always true because
          NULL = NULL is true for this operator
      */
      if (!left_item->maybe_null || *cond_value == Item::COND_FALSE ||
          down_cast<Item_func *>(cond)->functype() == Item_func::EQUAL_FUNC) {
        *retcond = nullptr;
        return false;
      }
    }
  }
  return fold_condition_exec(thd, cond, retcond, cond_value);
}

/**
  Check if GROUP BY/DISTINCT can be optimized away because the set is
  already known to be distinct.

  Used in removing the GROUP BY/DISTINCT of the following types of
  statements:
  @code
    SELECT [DISTINCT] <unique_key_cols>... FROM <single_table_ref>
      [GROUP BY <unique_key_cols>,...]
  @endcode

    If (a,b,c is distinct)
    then <any combination of a,b,c>,{whatever} is also distinct

    This function checks if all the key parts of any of the unique keys
    of the table are referenced by a list : either the select list
    through find_field_in_item_list or GROUP BY list through
    find_field_in_order_list.
    If the above holds and the key parts cannot contain NULLs then we
    can safely remove the GROUP BY/DISTINCT,
    as no result set can be more distinct than an unique key.

  @param tab                  The join table to operate on.
  @param find_func            function to iterate over the list and search
                              for a field
  @param data                 data that's passed through to to find_func

  @retval
    1                    found
  @retval
    0                    not found.

  @note
    The function assumes that make_outerjoin_info() has been called in
    order for the check for outer tables to work.
*/

static bool list_contains_unique_index(JOIN_TAB *tab,
                                       bool (*find_func)(Field *, void *),
                                       void *data) {
  TABLE *table = tab->table();

  if (tab->is_inner_table_of_outer_join()) return false;
  for (uint keynr = 0; keynr < table->s->keys; keynr++) {
    if (keynr == table->s->primary_key ||
        (table->key_info[keynr].flags & HA_NOSAME)) {
      KEY *keyinfo = table->key_info + keynr;
      KEY_PART_INFO *key_part, *key_part_end;

      for (key_part = keyinfo->key_part,
          key_part_end = key_part + keyinfo->user_defined_key_parts;
           key_part < key_part_end; key_part++) {
        if (key_part->field->is_nullable() || !find_func(key_part->field, data))
          break;
      }
      if (key_part == key_part_end) return true;
    }
  }
  return false;
}

/**
  Helper function for list_contains_unique_index.
  Find a field reference in a list of ORDER structures.
  Finds a direct reference of the Field in the list.

  @param field                The field to search for.
  @param data                 ORDER *.The list to search in

  @retval
    1                    found
  @retval
    0                    not found.
*/

static bool find_field_in_order_list(Field *field, void *data) {
  ORDER *group = (ORDER *)data;
  bool part_found = false;
  for (ORDER *tmp_group = group; tmp_group; tmp_group = tmp_group->next) {
    const Item *item = (*tmp_group->item)->real_item();
    if (item->type() == Item::FIELD_ITEM &&
        down_cast<const Item_field *>(item)->field->eq(field)) {
      part_found = true;
      break;
    }
  }
  return part_found;
}

/**
  Helper function for list_contains_unique_index.
  Find a field reference in a dynamic list of Items.
  Finds a direct reference of the Field in the list.

  @param[in] field             The field to search for.
  @param[in] data              List<Item> *.The list to search in

  @retval
    1                    found
  @retval
    0                    not found.
*/

static bool find_field_in_item_list(Field *field, void *data) {
  List<Item> *fields = (List<Item> *)data;
  bool part_found = false;
  List_iterator<Item> li(*fields);
  const Item *item;

  while ((item = li++)) {
    if (item->type() == Item::FIELD_ITEM &&
        down_cast<const Item_field *>(item)->field->eq(field)) {
      part_found = true;
      break;
    }
  }
  return part_found;
}

ORDER *create_order_from_distinct(THD *thd, Ref_item_array ref_item_array,
                                  ORDER *order_list, List<Item> &fields,
                                  bool skip_aggregates,
                                  bool convert_bit_fields_to_long,
                                  bool *all_order_by_fields_used) {
  List_iterator<Item> li(fields);
  Item *item;
  ORDER *order, *group, **prev;

  *all_order_by_fields_used = true;

  prev = &group;
  group = nullptr;
  for (order = order_list; order; order = order->next) {
    if (order->in_field_list) {
      ORDER *ord = (ORDER *)thd->memdup((char *)order, sizeof(ORDER));
      if (!ord) return nullptr;
      *prev = ord;
      prev = &ord->next;
      (*ord->item)->marker = Item::MARKER_DISTINCT_GROUP;
    } else
      *all_order_by_fields_used = false;
  }

  li.rewind();
  while ((item = li++)) {
    if (!item->const_item() && (!skip_aggregates || !item->has_aggregation()) &&
        item->marker != Item::MARKER_DISTINCT_GROUP) {
      /*
        Don't put duplicate columns from the SELECT list into the
        GROUP BY list.
      */
      ORDER *ord_iter;
      for (ord_iter = group; ord_iter; ord_iter = ord_iter->next)
        if ((*ord_iter->item)->eq(item, true)) goto next_item;

      ORDER *ord = (ORDER *)thd->mem_calloc(sizeof(ORDER));
      if (!ord) return nullptr;

      if (item->type() == Item::FIELD_ITEM &&
          item->data_type() == MYSQL_TYPE_BIT && convert_bit_fields_to_long) {
        /*
          Because HEAP tables can't index BIT fields we need to use an
          additional hidden field for grouping because later it will be
          converted to a LONG field. Original field will remain of the
          BIT type and will be returned to a client.
          @note setup_ref_array() needs to account for the extra space.
        */
        Item_field *new_item = new Item_field(thd, (Item_field *)item);
        ord->item = thd->lex->current_select()->add_hidden_item(new_item);
      } else {
        /*
          We have here only field_list (not all_field_list), so we can use
          simple indexing of ref_item_array (order in the array and in the
          list are same)
        */
        ord->item = &ref_item_array[0];
      }
      ord->direction = ORDER_ASC;
      *prev = ord;
      prev = &ord->next;
    }
  next_item:
    ref_item_array.pop_front();
  }
  *prev = nullptr;
  return group;
}

/**
  Return table number if there is only one table in sort order
  and group and order is compatible, else return 0.
*/

static TABLE *get_sort_by_table(ORDER *a, ORDER *b, TABLE_LIST *tables) {
  DBUG_TRACE;
  table_map map = (table_map)0;

  if (!a)
    a = b;  // Only one need to be given
  else if (!b)
    b = a;

  for (; a && b; a = a->next, b = b->next) {
    if (!(*a->item)->eq(*b->item, true)) return nullptr;
    map |= a->item[0]->used_tables();
  }
  map &= ~INNER_TABLE_BIT;
  if (!map || (map & (RAND_TABLE_BIT | OUTER_REF_TABLE_BIT))) return nullptr;

  for (; !(map & tables->map()); tables = tables->next_leaf)
    ;
  if (map != tables->map()) return nullptr;  // More than one table
  DBUG_PRINT("exit", ("sort by table: %d", tables->tableno()));
  return tables->table;
}

/**
  Update some values in keyuse for faster choose_table_order() loop.

  @todo Check if this is the real meaning of ref_table_rows.
*/

void JOIN::optimize_keyuse() {
  for (size_t ix = 0; ix < keyuse_array.size(); ++ix) {
    Key_use *keyuse = &keyuse_array.at(ix);
    table_map map;
    /*
      If we find a ref, assume this table matches a proportional
      part of this table.
      For example 100 records matching a table with 5000 records
      gives 5000/100 = 50 records per key
      Constant tables are ignored.
      To avoid bad matches, we don't make ref_table_rows less than 100.
    */
    keyuse->ref_table_rows = ~(ha_rows)0;  // If no ref
    if (keyuse->used_tables &
        (map =
             (keyuse->used_tables & ~(const_table_map | PSEUDO_TABLE_BITS)))) {
      uint tableno;
      for (tableno = 0; !(map & 1); map >>= 1, tableno++) {
      }
      if (map == 1)  // Only one table
      {
        TABLE *tmp_table = join_tab[tableno].table();

        keyuse->ref_table_rows =
            max<ha_rows>(tmp_table->file->stats.records, 100);
      }
    }
    /*
      Outer reference (external field) is constant for single executing
      of subquery
    */
    if (keyuse->used_tables == OUTER_REF_TABLE_BIT) keyuse->ref_table_rows = 1;
  }
}

/**
  Function sets FT hints, initializes FT handlers
  and checks if FT index can be used as covered.
*/

bool JOIN::optimize_fts_query() {
  ASSERT_BEST_REF_IN_JOIN_ORDER(this);

  DBUG_ASSERT(select_lex->has_ft_funcs());

  for (uint i = const_tables; i < tables; i++) {
    JOIN_TAB *tab = best_ref[i];
    if (tab->type() != JT_FT) continue;

    Item_func_match *ifm;
    Item_func_match *ft_func =
        down_cast<Item_func_match *>(tab->position()->key->val);
    List_iterator<Item_func_match> li(*(select_lex->ftfunc_list));

    while ((ifm = li++)) {
      if (!(ifm->used_tables() & tab->table_ref->map()) || ifm->master)
        continue;

      if (ifm != ft_func) {
        if (ifm->can_skip_ranking())
          ifm->set_hints(this, FT_NO_RANKING, HA_POS_ERROR, false);
      }
    }

    /*
      Check if internal sorting is needed. FT_SORTED flag is set
      if no ORDER BY clause or ORDER BY MATCH function is the same
      as the function that is used for FT index and FT table is
      the first non-constant table in the JOIN.
    */
    if (i == const_tables && !(ft_func->get_hints()->get_flags() & FT_BOOL) &&
        (order.empty() || ft_func == test_if_ft_index_order(order.order)))
      ft_func->set_hints(this, FT_SORTED, m_select_limit, false);

    /*
      Check if ranking is not needed. FT_NO_RANKING flag is set if
      MATCH function is used only in WHERE condition and  MATCH
      function is not part of an expression.
    */
    if (ft_func->can_skip_ranking())
      ft_func->set_hints(this, FT_NO_RANKING,
                         order.empty() ? m_select_limit : HA_POS_ERROR, false);
  }

  return init_ftfuncs(thd, select_lex);
}

/**
  Check if FTS index only access is possible.

  @param tab  pointer to JOIN_TAB structure.

  @return  true if index only access is possible,
           false otherwise.
*/

bool JOIN::fts_index_access(JOIN_TAB *tab) {
  DBUG_ASSERT(tab->type() == JT_FT);
  TABLE *table = tab->table();

  if ((table->file->ha_table_flags() & HA_CAN_FULLTEXT_EXT) == 0)
    return false;  // Optimizations requires extended FTS support by table
                   // engine

  /*
    This optimization does not work with filesort nor GROUP BY
  */
  if (grouped ||
      (!order.empty() && m_ordered_index_usage != ORDERED_INDEX_ORDER_BY))
    return false;

  /*
    Check whether the FTS result is covering.  If only document id
    and rank is needed, there is no need to access table rows.
  */
  for (uint i = bitmap_get_first_set(table->read_set); i < table->s->fields;
       i = bitmap_get_next_set(table->read_set, i)) {
    if (table->field[i] != table->fts_doc_id_field ||
        !tab->ft_func()->docid_in_result())
      return false;
  }

  return true;
}

/**
   For {semijoin,subquery} materialization: calculates various cost
   information, based on a plan in join->best_positions covering the
   to-be-materialized query block and only this.

   @param join     JOIN where plan can be found
   @param sj_nest  sj materialization nest (NULL if subquery materialization)
   @param n_tables number of to-be-materialized tables
   @param[out] sjm where computed costs will be stored

   @note that this function modifies join->map2table, which has to be filled
   correctly later.
*/
static void calculate_materialization_costs(JOIN *join, TABLE_LIST *sj_nest,
                                            uint n_tables,
                                            Semijoin_mat_optimize *sjm) {
  double mat_cost;           // Estimated cost of materialization
  double mat_rowcount;       // Estimated row count before duplicate removal
  double distinct_rowcount;  // Estimated rowcount after duplicate removal
  List<Item> *inner_expr_list;

  if (sj_nest) {
    /*
      get_partial_join_cost() assumes a regular join, which is correct when
      we optimize a sj-materialization nest (always executed as regular
      join).
    */
    get_partial_join_cost(join, n_tables, &mat_cost, &mat_rowcount);
    n_tables += join->const_tables;
    inner_expr_list = &sj_nest->nested_join->sj_inner_exprs;
  } else {
    mat_cost = join->best_read;
    mat_rowcount = static_cast<double>(join->best_rowcount);
    inner_expr_list = &join->select_lex->fields_list;
  }

  /*
    Adjust output cardinality estimates. If the subquery has form

    ... oe IN (SELECT t1.colX, t2.colY, func(X,Y,Z) )

    then the number of distinct output record combinations has an
    upper bound of product of number of records matching the tables
    that are used by the SELECT clause.
    TODO:
    We can get a more precise estimate if we
     - use rec_per_key cardinality estimates. For simple cases like
     "oe IN (SELECT t.key ...)" it is trivial.
     - Functional dependencies between the tables in the semi-join
     nest (the payoff is probably less here?)
  */
  {
    for (uint i = 0; i < n_tables; i++) {
      JOIN_TAB *const tab = join->best_positions[i].table;
      join->map2table[tab->table_ref->tableno()] = tab;
    }
    List_iterator<Item> it(*inner_expr_list);
    Item *item;
    table_map map = 0;
    while ((item = it++)) map |= item->used_tables();
    map &= ~PSEUDO_TABLE_BITS;
    Table_map_iterator tm_it(map);
    int tableno;
    double rows = 1.0;
    while ((tableno = tm_it.next_bit()) != Table_map_iterator::BITMAP_END)
      rows *= join->map2table[tableno]->table()->quick_condition_rows;
    distinct_rowcount = min(mat_rowcount, rows);
  }
  /*
    Calculate temporary table parameters and usage costs
  */
  const uint rowlen = get_tmp_table_rec_length(*inner_expr_list);

  const Cost_model_server *cost_model = join->cost_model();

  Cost_model_server::enum_tmptable_type tmp_table_type;
  if (rowlen * distinct_rowcount < join->thd->variables.max_heap_table_size)
    tmp_table_type = Cost_model_server::MEMORY_TMPTABLE;
  else
    tmp_table_type = Cost_model_server::DISK_TMPTABLE;

  /*
    Let materialization cost include the cost to create the temporary
    table and write the rows into it:
  */
  mat_cost += cost_model->tmptable_create_cost(tmp_table_type);
  mat_cost +=
      cost_model->tmptable_readwrite_cost(tmp_table_type, mat_rowcount, 0.0);

  sjm->materialization_cost.reset();
  sjm->materialization_cost.add_io(mat_cost);

  sjm->expected_rowcount = distinct_rowcount;

  /*
    Set the cost to do a full scan of the temptable (will need this to
    consider doing sjm-scan):
  */
  sjm->scan_cost.reset();
  if (distinct_rowcount > 0.0) {
    const double scan_cost = cost_model->tmptable_readwrite_cost(
        tmp_table_type, 0.0, distinct_rowcount);
    sjm->scan_cost.add_io(scan_cost);
  }

  // The cost to lookup a row in temp. table
  const double row_cost =
      cost_model->tmptable_readwrite_cost(tmp_table_type, 0.0, 1.0);
  sjm->lookup_cost.reset();
  sjm->lookup_cost.add_io(row_cost);
}

/**
   Decides between EXISTS and materialization; performs last steps to set up
   the chosen strategy.
   @returns 'false' if no error

   @note If UNION this is called on each contained JOIN.

 */
bool JOIN::decide_subquery_strategy() {
  DBUG_ASSERT(unit->item);

  switch (unit->item->substype()) {
    case Item_subselect::IN_SUBS:
    case Item_subselect::ALL_SUBS:
    case Item_subselect::ANY_SUBS:
      // All of those are children of Item_in_subselect and may use EXISTS
      break;
    default:
      return false;
  }

  Item_in_subselect *const in_pred =
      static_cast<Item_in_subselect *>(unit->item);

  Subquery_strategy chosen_method = in_pred->strategy;
  // Materialization does not allow UNION so this can't happen:
  DBUG_ASSERT(chosen_method != Subquery_strategy::SUBQ_MATERIALIZATION);

  if ((chosen_method == Subquery_strategy::CANDIDATE_FOR_IN2EXISTS_OR_MAT) &&
      compare_costs_of_subquery_strategies(&chosen_method))
    return true;

  switch (chosen_method) {
    case Subquery_strategy::SUBQ_EXISTS:
      if (select_lex->m_windows.elements > 0)  // grep for WL#10431
      {
        my_error(ER_NOT_SUPPORTED_YET, MYF(0),
                 "the combination of this ALL/ANY/SOME/IN subquery with this"
                 " comparison operator and with contained window functions");
        return true;
      }
      return in_pred->finalize_exists_transform(thd, select_lex);
    case Subquery_strategy::SUBQ_MATERIALIZATION:
      return in_pred->finalize_materialization_transform(thd, this);
    default:
      DBUG_ASSERT(false);
      return true;
  }
}

/**
   Tells what is the cheapest between IN->EXISTS and subquery materialization,
   in terms of cost, for the subquery's JOIN.
   Input:
   - join->{best_positions,best_read,best_rowcount} must contain the
   execution plan of EXISTS (where 'join' is the subquery's JOIN)
   - join2->{best_positions,best_read,best_rowcount} must be correctly set
   (where 'join2' is the parent join, the grandparent join, etc).
   Output:
   join->{best_positions,best_read,best_rowcount} contain the cheapest
   execution plan (where 'join' is the subquery's JOIN).

   This plan choice has to happen before calling functions which set up
   execution structures, like JOIN::get_best_combination().

   @param[out] method  chosen method (EXISTS or materialization) will be put
                       here.
   @returns false if success
*/
bool JOIN::compare_costs_of_subquery_strategies(Subquery_strategy *method) {
  *method = Subquery_strategy::SUBQ_EXISTS;

  Subquery_strategy allowed_strategies = select_lex->subquery_strategy(thd);

  /*
    A non-deterministic subquery should not use materialization, unless forced.
    For a detailed explanation, see SELECT_LEX::decorrelate_where_cond().
    Here, the same logic is applied also for subqueries that are not converted
    to semi-join.
  */
  if (allowed_strategies == Subquery_strategy::CANDIDATE_FOR_IN2EXISTS_OR_MAT &&
      (unit->uncacheable & UNCACHEABLE_RAND))
    allowed_strategies = Subquery_strategy::SUBQ_EXISTS;

  if (allowed_strategies == Subquery_strategy::SUBQ_EXISTS) return false;

  DBUG_ASSERT(allowed_strategies ==
                  Subquery_strategy::CANDIDATE_FOR_IN2EXISTS_OR_MAT ||
              allowed_strategies == Subquery_strategy::SUBQ_MATERIALIZATION);

  const JOIN *parent_join = unit->outer_select()->join;
  if (!parent_join || !parent_join->child_subquery_can_materialize)
    return false;

  Item_in_subselect *const in_pred =
      static_cast<Item_in_subselect *>(unit->item);

  /*
    Testing subquery_allows_etc() at each optimization is necessary as each
    execution of a prepared statement may use a different type of parameter.
  */
  if (!in_pred->subquery_allows_materialization(thd, select_lex,
                                                select_lex->outer_select()))
    return false;

  Opt_trace_context *const trace = &thd->opt_trace;
  Opt_trace_object trace_wrapper(trace);
  Opt_trace_object trace_subqmat(
      trace, "execution_plan_for_potential_materialization");
  const double saved_best_read = best_read;
  const ha_rows saved_best_rowcount = best_rowcount;
  POSITION *const saved_best_pos = best_positions;

  if (in_pred->in2exists_added_to_where()) {
    Opt_trace_array trace_subqmat_steps(trace, "steps");

    // Up to one extra slot per semi-join nest is needed (if materialized)
    const uint sj_nests = select_lex->sj_nests.size();

    if (!(best_positions = new (thd->mem_root) POSITION[tables + sj_nests]))
      return true;

    // Compute plans which do not use outer references

    DBUG_ASSERT(allow_outer_refs);
    allow_outer_refs = false;

    if (optimize_semijoin_nests_for_materialization(this)) return true;

    if (Optimize_table_order(thd, this, nullptr).choose_table_order())
      return true;
  } else {
    /*
      If IN->EXISTS didn't add any condition to WHERE (only to HAVING, which
      can happen if subquery has aggregates) then the plan for materialization
      will be the same as for EXISTS - don't compute it again.
    */
    trace_subqmat.add("surely_same_plan_as_EXISTS", true)
        .add_alnum("cause", "EXISTS_did_not_change_WHERE");
  }

  Semijoin_mat_optimize sjm;
  calculate_materialization_costs(this, nullptr, primary_tables, &sjm);

  /*
    The number of evaluations of the subquery influences costs, we need to
    compute it.
  */
  Opt_trace_object trace_subq_mat_decision(trace, "subq_mat_decision");
  const double subq_executions = calculate_subquery_executions(in_pred, trace);
  const double cost_exists = subq_executions * saved_best_read;
  const double cost_mat_table = sjm.materialization_cost.total_cost();
  const double cost_mat =
      cost_mat_table + subq_executions * sjm.lookup_cost.total_cost();
  const bool mat_chosen =
      (allowed_strategies == Subquery_strategy::CANDIDATE_FOR_IN2EXISTS_OR_MAT)
          ? (cost_mat < cost_exists)
          : true;
  trace_subq_mat_decision
      .add("cost_to_create_and_fill_materialized_table", cost_mat_table)
      .add("cost_of_one_EXISTS", saved_best_read)
      .add("number_of_subquery_evaluations", subq_executions)
      .add("cost_of_materialization", cost_mat)
      .add("cost_of_EXISTS", cost_exists)
      .add("chosen", mat_chosen);
  if (mat_chosen) {
    *method = Subquery_strategy::SUBQ_MATERIALIZATION;
  } else {
    best_read = saved_best_read;
    best_rowcount = saved_best_rowcount;
    best_positions = saved_best_pos;
    /*
      Don't restore JOIN::positions or best_ref, they're not used
      afterwards. best_positions is (like: by get_sj_strategy()).
    */
  }
  return false;
}

double calculate_subquery_executions(const Item_subselect *subquery,
                                     Opt_trace_context *trace) {
  Opt_trace_array trace_parents(trace, "parent_fanouts");
  double subquery_executions = 1.0;
  for (;;) {
    const SELECT_LEX *const parent_select = subquery->unit->outer_select();
    const JOIN *const parent_join = parent_select->join;
    if (parent_join == nullptr) {
      /*
        May be single-table UPDATE/DELETE, has no join.
        @todo  we should find how many rows it plans to UPDATE/DELETE, taking
        inspiration in Explain_table::explain_rows_and_filtered().
        This is not a priority as it applies only to
        UPDATE - child(non-mat-subq) - grandchild(may-be-mat-subq).
        And it will autosolve the day UPDATE gets a JOIN.
      */
      break;
    }

    Opt_trace_object trace_parent(trace);
    trace_parent.add_select_number(parent_select->select_number);
    double parent_fanout;
    if (  // safety, not sure needed
        parent_join->plan_is_const() ||
        // if subq is in condition on constant table:
        !parent_join->child_subquery_can_materialize) {
      parent_fanout = 1.0;
      trace_parent.add("subq_attached_to_const_table", true);
    } else {
      if (subquery->in_cond_of_tab != NO_PLAN_IDX) {
        /*
          Subquery is attached to a certain 'pos', pos[-1].prefix_rowcount
          is the number of times we'll start a loop accessing 'pos'; each such
          loop will read pos->rows_fetched rows of 'pos', so subquery will
          be evaluated pos[-1].prefix_rowcount * pos->rows_fetched times.
          Exceptions:
          - if 'pos' is first, use 1.0 instead of pos[-1].prefix_rowcount
          - if 'pos' is first of a sj-materialization nest, same.

          If in a sj-materialization nest, pos->rows_fetched and
          pos[-1].prefix_rowcount are of the "nest materialization" plan
          (copied back in fix_semijoin_strategies()), which is
          appropriate as it corresponds to evaluations of our subquery.

          pos->prefix_rowcount is not suitable because if we have:
          select ... from ot1 where ot1.col in
            (select it1.col1 from it1 where it1.col2 not in (subq));
          and subq does subq-mat, and plan is ot1 - it1+firstmatch(ot1),
          then:
          - t1.prefix_rowcount==1 (due to firstmatch)
          - subq is attached to it1, and is evaluated for each row read from
            t1, potentially way more than 1.
         */
        const uint idx = subquery->in_cond_of_tab;
        DBUG_ASSERT((int)idx >= 0 && idx < parent_join->tables);
        trace_parent.add("subq_attached_to_table", true);
        QEP_TAB *const parent_tab = &parent_join->qep_tab[idx];
        trace_parent.add_utf8_table(parent_tab->table_ref);
        parent_fanout = parent_tab->position()->rows_fetched;
        if ((idx > parent_join->const_tables) &&
            !sj_is_materialize_strategy(parent_tab->position()->sj_strategy))
          parent_fanout *= parent_tab[-1].position()->prefix_rowcount;
      } else {
        /*
          Subquery is SELECT list, GROUP BY, ORDER BY, HAVING: it is evaluated
          at the end of the parent join's execution.
          It can be evaluated once per row-before-grouping:
          SELECT SUM(t1.col IN (subq)) FROM t1 GROUP BY expr;
          or once per row-after-grouping:
          SELECT SUM(t1.col) AS s FROM t1 GROUP BY expr HAVING s IN (subq),
          SELECT SUM(t1.col) IN (subq) FROM t1 GROUP BY expr
          It's hard to tell. We simply assume 'once per
          row-before-grouping'.

          Another approximation:
          SELECT ... HAVING x IN (subq) LIMIT 1
          best_rowcount=1 due to LIMIT, though HAVING (and thus the subquery)
          may be evaluated many times before HAVING becomes true and the limit
          is reached.
        */
        trace_parent.add("subq_attached_to_join_result", true);
        parent_fanout = static_cast<double>(parent_join->best_rowcount);
      }
    }
    subquery_executions *= parent_fanout;
    trace_parent.add("fanout", parent_fanout);
    const bool cacheable = parent_select->is_cacheable();
    trace_parent.add("cacheable", cacheable);
    if (cacheable) {
      // Parent executed only once
      break;
    }
    /*
      Parent query is executed once per outer row => go up to find number of
      outer rows. Example:
      SELECT ... IN(subq-with-in2exists WHERE ... IN (subq-with-mat))
    */
    subquery = parent_join->unit->item;
    if (subquery == nullptr) {
      // derived table, materialized only once
      break;
    }
  }  // for(;;)
  return subquery_executions;
}

/**
  Optimize rollup specification.

  Allocate objects needed for rollup processing.

  @returns false if success, true if error.
*/

bool JOIN::optimize_rollup() {
  tmp_table_param.allow_group_via_temp_table = false;
  rollup_state = RollupState::INITED;
  tmp_table_param.group_parts = send_group_parts;
  return false;
}

/**
  Refine the best_rowcount estimation based on what happens after tables
  have been joined: LIMIT and type of result sink.
 */
void JOIN::refine_best_rowcount() {
  // If plan is const, 0 or 1 rows should be returned
  DBUG_ASSERT(!plan_is_const() || best_rowcount <= 1);

  if (plan_is_const()) return;

  /*
    If a derived table, or a member of a UNION which itself forms a derived
    table:
    setting estimate to 0 or 1 row would mark the derived table as const.
    The row count is bumped to the nearest higher value, so that the
    query block will not be evaluated during optimization.
  */
  if (best_rowcount <= 1 &&
      select_lex->master_unit()->first_select()->linkage == DERIVED_TABLE_TYPE)
    best_rowcount = PLACEHOLDER_TABLE_ROW_ESTIMATE;

  /*
    There will be no more rows than defined in the LIMIT clause. Use it
    as an estimate. If LIMIT 1 is specified, the query block will be
    considered "const", with actual row count 0 or 1.
  */
  best_rowcount = std::min(best_rowcount, unit->select_limit_cnt);
}

List<Item> *JOIN::get_current_fields() {
  DBUG_ASSERT((int)current_ref_item_slice >= 0);
  if (current_ref_item_slice == REF_SLICE_SAVED_BASE) return fields;
  return &tmp_fields_list[current_ref_item_slice];
}

const Cost_model_server *JOIN::cost_model() const {
  DBUG_ASSERT(thd != nullptr);
  return thd->cost_model();
}

/**
  @} (end of group Query_Optimizer)
*/

/**
  This function is used to get the key length of Item object on
  which one tmp field will be created during create_tmp_table.
  This function references KEY_PART_INFO::init_from_field().

  @param item  A inner item of outer join

  @return  The length of a item to be as a key of a temp table
*/

static uint32 get_key_length_tmp_table(Item *item) {
  uint32 len = 0;

  item = item->real_item();
  if (item->type() == Item::FIELD_ITEM)
    len = ((Item_field *)item)->field->key_length();
  else
    len = item->max_length;

  if (item->maybe_null) len += HA_KEY_NULL_LENGTH;

  // references KEY_PART_INFO::init_from_field()
  enum_field_types type = item->data_type();
  if (type == MYSQL_TYPE_BLOB || type == MYSQL_TYPE_VARCHAR ||
      type == MYSQL_TYPE_GEOMETRY)
    len += HA_KEY_BLOB_LENGTH;

  return len;
}

bool evaluate_during_optimization(const Item *item, const SELECT_LEX *select) {
  /*
    Should only be called on items that are const_for_execution(), as those
    items are the only ones that are allowed to be evaluated during optimization
    in the first place.

    Additionally, allow items that only access tables in JOIN::const_table_map.
    This should not be necessary, but the const_for_execution() property is not
    always updated correctly by update_used_tables() for certain subqueries.
  */
  DBUG_ASSERT(item->const_for_execution() ||
              (item->used_tables() & ~select->join->const_table_map) == 0);

  // If the Item does not access any tables, it can always be evaluated.
  if (item->const_item()) return true;

  return !item->has_subquery() || (select->active_options() &
                                   OPTION_NO_SUBQUERY_DURING_OPTIMIZATION) == 0;
}

Prepare_error_tracker::~Prepare_error_tracker() {
  if (m_thd->is_error()) m_thd->lex->mark_broken();
}<|MERGE_RESOLUTION|>--- conflicted
+++ resolved
@@ -1499,8 +1499,6 @@
   return nullptr;
 }
 
-<<<<<<< HEAD
-=======
 /**
   Test if this is a prefix index.
 
@@ -1509,30 +1507,26 @@
 
   @return TRUE if this is a prefix index
 */
-bool is_prefix_index(TABLE* table, uint idx)
-{
-  if (!table || !table->key_info)
-  {
+bool is_prefix_index(TABLE *table, uint idx) {
+  if (!table || !table->key_info) {
     return false;
   }
-  KEY* key_info = table->key_info;
+
+  KEY *key_info = table->key_info;
   uint key_parts = key_info[idx].user_defined_key_parts;
-  KEY_PART_INFO* key_part = key_info[idx].key_part;
-
-  for (uint i = 0; i < key_parts; i++, key_part++)
-  {
+  KEY_PART_INFO *key_part = key_info[idx].key_part;
+
+  for (uint i = 0; i < key_parts; i++, key_part++) {
     if (key_part->field &&
-      (key_part->length !=
-        table->field[key_part->fieldnr - 1]->key_length() &&
-        !(key_info->flags & (HA_FULLTEXT | HA_SPATIAL))))
-    {
+        !(table->field[key_part->fieldnr - 1]
+              ->part_of_prefixkey.is_clear_all()) &&
+        !(key_info->flags & (HA_FULLTEXT | HA_SPATIAL))) {
       return true;
     }
   }
   return false;
 }
 
->>>>>>> 4b31706b
 /**
   Test if one can use the key to resolve ordering.
 
@@ -1594,19 +1588,13 @@
          const_key_parts >>= 1)
       key_part++;
 
-<<<<<<< HEAD
-    if (key_part == key_part_end) {
-      /*
-=======
     /* Avoid usage of prefix index for sorting a partition table */
     if (table->part_info && key_part != table->key_info[idx].key_part &&
         key_part != key_part_end && is_prefix_index(table, idx))
-     DBUG_RETURN(0);
-
-    if (key_part == key_part_end)
-    {
-      /* 
->>>>>>> 4b31706b
+      return 0;
+
+    if (key_part == key_part_end) {
+      /*
         We are at the end of the key. Check if the engine has the primary
         key as a suffix to the secondary keys. If it has continue to check
         the primary key as a suffix.
