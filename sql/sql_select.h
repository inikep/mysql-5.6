#ifndef SQL_SELECT_INCLUDED
#define SQL_SELECT_INCLUDED

/* Copyright (c) 2000, 2014, Oracle and/or its affiliates. All rights reserved.

   This program is free software; you can redistribute it and/or modify
   it under the terms of the GNU General Public License as published by
   the Free Software Foundation; version 2 of the License.

   This program is distributed in the hope that it will be useful,
   but WITHOUT ANY WARRANTY; without even the implied warranty of
   MERCHANTABILITY or FITNESS FOR A PARTICULAR PURPOSE.  See the
   GNU General Public License for more details.

   You should have received a copy of the GNU General Public License
   along with this program; if not, write to the Free Software
   Foundation, Inc., 51 Franklin St, Fifth Floor, Boston, MA 02110-1301  USA */


/**
  @file

  @brief
  classes to use when handling where clause
*/

#include "procedure.h"
#include <myisam.h>
#include "sql_array.h"                        /* Array */
#include "records.h"                          /* READ_RECORD */
#include "opt_range.h"                /* SQL_SELECT, QUICK_SELECT_I */
#include "filesort.h"

#include "mem_root_array.h"
#include "sql_executor.h"
#include "opt_explain_format.h" // for Extra_tag

#include <functional>
/**
   Returns a constant of type 'type' with the 'A' lowest-weight bits set.
   Example: LOWER_BITS(uint, 3) == 7.
   Requirement: A < sizeof(type) * 8.
*/
#define LOWER_BITS(type,A)	((type) (((type) 1 << (A)) -1))

/* Values in optimize */
#define KEY_OPTIMIZE_EXISTS		1
#define KEY_OPTIMIZE_REF_OR_NULL	2
#define FT_KEYPART                      (MAX_REF_PARTS+10)

/**
  A Key_use represents an equality predicate of the form (table.column = val),
  where the column is indexed by @c keypart in @c key and @c val is either a
  constant, a column from other table, or an expression over column(s) from
  other table(s). If @c val is not a constant, then the Key_use specifies an
  equi-join predicate, and @c table must be put in the join plan after all
  tables in @c used_tables.

  At an abstract level a Key_use instance can be viewed as a directed arc
  of an equi-join graph, where the arc originates from the table(s)
  containing the column(s) that produce the values used for index lookup
  into @c table, and the arc points into @c table.

  For instance, assuming there is only an index t3(c), the query

  @code
    SELECT * FROM t1, t2, t3
    WHERE t1.a = t3.c AND
          t2.b = t3.c;
  @endcode

  would generate two arcs (instances of Key_use)

  @code
     t1-- a ->- c --.
                    |
                    V
                    t3
                    ^
                    |
     t2-- b ->- c --'
  @endcode

  If there were indexes t1(a), and t2(b), then the equi-join graph
  would have two additional arcs "c->a" and "c->b" recording the fact
  that it is possible to perform lookup in either direction.

  @code
    t1-- a ->- c --.    ,-- c -<- b --- t2
     ^             |    |               ^
     |             |    |               |
     `-- a -<- c - v    v-- c ->- b ----'
                     t3
  @endcode

  The query

  @code
    SELECT * FROM t1, t2, t3 WHERE t1.a + t2.b = t3.c;
  @endcode

  can be viewed as a graph with one "multi-source" arc:

  @code
    t1-- a ---
              |
               >-- c --> t3
              |
    t2-- b ---
  @endcode

  The graph of all equi-join conditions usable for index lookup is
  stored as an ordered sequence of Key_use elements in
  JOIN::keyuse_array. See sort_keyuse() for details on the
  ordering. Each JOIN_TAB::keyuse points to the first array element
  with the same table.
*/
class Key_use {
public:
  // We need the default constructor for unit testing.
  Key_use()
    : table(NULL),
      val(NULL),
      used_tables(0),
      key(0),
      keypart(0),
      optimize(0),
      keypart_map(0),
      ref_table_rows(0),
      null_rejecting(false),
      cond_guard(NULL),
      sj_pred_no(UINT_MAX),
      bound_keyparts(0),
      fanout(0.0),
      read_cost(0.0)
  {}

  Key_use(TABLE *table_arg, Item *val_arg, table_map used_tables_arg,
          uint key_arg, uint keypart_arg, uint optimize_arg,
          key_part_map keypart_map_arg, ha_rows ref_table_rows_arg,
          bool null_rejecting_arg, bool *cond_guard_arg,
          uint sj_pred_no_arg) :
  table(table_arg), val(val_arg), used_tables(used_tables_arg),
  key(key_arg), keypart(keypart_arg), optimize(optimize_arg),
  keypart_map(keypart_map_arg), ref_table_rows(ref_table_rows_arg),
  null_rejecting(null_rejecting_arg), cond_guard(cond_guard_arg),
  sj_pred_no(sj_pred_no_arg), bound_keyparts(0), fanout(0.0),
  read_cost(0.0)
  {}

  TABLE *table;            ///< table owning the index

  /**
    Value used for lookup into @c key. It may be an Item_field, a
    constant or any other expression. If @c val contains a field from
    another table, then we have a join condition, and the table(s) of
    the field(s) in @c val should be before @c table in the join plan.
  */
  Item	*val;

  /**
    All tables used in @c val, that is all tables that provide bindings
    for the expression @c val. These tables must be in the plan before
    executing the equi-join described by a Key_use.
  */
  table_map used_tables;
  uint key;                ///< number of index
  uint keypart;            ///< used part of the index
  uint optimize;           ///< 0, or KEY_OPTIMIZE_*
  key_part_map keypart_map;       ///< like keypart, but as a bitmap
  ha_rows      ref_table_rows;    ///< Estimate of how many rows for a key value
  /**
    If true, the comparison this value was created from will not be
    satisfied if val has NULL 'value'.
    Not used if the index is fulltext (such index cannot be used for
    equalities).
  */
  bool null_rejecting;
  /**
    !NULL - This Key_use was created from an equality that was wrapped into
            an Item_func_trig_cond. This means the equality (and validity of
            this Key_use element) can be turned on and off. The on/off state
            is indicted by the pointed value:
              *cond_guard == TRUE <=> equality condition is on
              *cond_guard == FALSE <=> equality condition is off

    NULL  - Otherwise (the source equality can't be turned off)

    Not used if the index is fulltext (such index cannot be used for
    equalities).
  */
  bool *cond_guard;
  /**
     0..63    <=> This was created from semi-join IN-equality # sj_pred_no.
     UINT_MAX  Otherwise

     Not used if the index is fulltext (such index cannot be used for
     semijoin).

     @see get_semi_join_select_list_index()
  */
  uint         sj_pred_no;

  /*
    The three members below are different from the rest of Key_use: they are
    set only by Optimize_table_order, and they change with the currently
    considered join prefix.
  */

  /**
     The key columns which are equal to expressions depending only of earlier
     tables of the current join prefix.
     This information is stored only in the first Key_use of the index.
  */
  key_part_map bound_keyparts;

  /**
     Fanout of the ref access path for this index, in the current join
     prefix.
     This information is stored only in the first Key_use of the index.
  */
  double fanout;

  /**
    Cost of the ref access path for the current join prefix, i.e. the
    cost of using ref access once multiplied by estimated number of
    partial rows from tables earlier in the join sequence.
    read_cost does NOT include cost of processing rows on the
<<<<<<< HEAD
    server side (ROW_EVALUATE_COST).
=======
    server side (row_evaluate_cost).
>>>>>>> a9800d0d

    Example: If the cost of ref access on this index is 5, and the
    estimated number of partial rows from earlier tables is 10,
    read_cost=50.

    This information is stored only in the first Key_use of the index.
  */
  double read_cost;
};


// Key_use has a trivial destructor, no need to run it from Mem_root_array.
typedef Mem_root_array<Key_use, true> Key_use_array;

class store_key;

typedef struct st_table_ref : public Sql_alloc
{
  bool		key_err;
  /** True if something was read into buffer in join_read_key.  */
  bool          has_record;
  uint          key_parts;                ///< num of ...
  uint          key_length;               ///< length of key_buff
  int           key;                      ///< key no
  uchar         *key_buff;                ///< value to look for with key
  uchar         *key_buff2;               ///< key_buff+key_length
  /**
     Used to store the value from each keypart field. These values are
     used for ref access. If key_copy[key_part] == NULL it means that
     the value is constant and does not need to be reevaluated
  */
  store_key     **key_copy;
  Item          **items;                  ///< val()'s for each keypart
  /*  
    Array of pointers to trigger variables. Some/all of the pointers may be
    NULL.  The ref access can be used iff
    
      for each used key part i, (!cond_guards[i] || *cond_guards[i]) 

    This array is used by subquery code. The subquery code may inject
    triggered conditions, i.e. conditions that can be 'switched off'. A ref 
    access created from such condition is not valid when at least one of the 
    underlying conditions is switched off (see subquery code for more details).
    If a table in a subquery has this it means that the table access 
    will switch from ref access to table scan when the outer query 
    produces a NULL value to be checked for in the subquery. This will
    be used by NOT IN subqueries and IN subqueries for which 
    is_top_level_item() returns false.
  */
  bool          **cond_guards;
  /**
    (null_rejecting & (1<<i)) means the condition is '=' and no matching
    rows will be produced if items[i] IS NULL (see add_not_null_conds())
  */
  key_part_map  null_rejecting;
  table_map	depend_map;		  ///< Table depends on these tables.
  /* null byte position in the key_buf. Used for REF_OR_NULL optimization */
  uchar          *null_ref_key;
  /*
    The number of times the record associated with this key was used
    in the join.
  */
  ha_rows       use_count;

  /*
    TRUE <=> disable the "cache" as doing lookup with the same key value may
    produce different results (because of Index Condition Pushdown)
  */
  bool          disable_cache;

  st_table_ref()
    : key_err(TRUE),
      has_record(FALSE),
      key_parts(0),
      key_length(0),
      key(-1),
      key_buff(NULL),
      key_buff2(NULL),
      key_copy(NULL),
      items(NULL),
      cond_guards(NULL),
      null_rejecting(0),
      depend_map(0),
      null_ref_key(NULL),
      use_count(0),
      disable_cache(FALSE)
  {
  }

  /**
    @returns whether the reference contains NULL values which could never give
    a match.
  */
  bool impossible_null_ref() const
  {
    if (null_rejecting != 0)
    {
      for (uint i= 0 ; i < key_parts ; i++)
      {
        if ((null_rejecting & 1 << i) && items[i]->is_null())
          return TRUE;
      }
    }
    return FALSE;
  }


  /**
    Check if there are triggered/guarded conditions that might be
    'switched off' by the subquery code when executing 'Full scan on
    NULL key' subqueries.

    @return true if there are guarded conditions, false otherwise
  */

  bool has_guarded_conds() const
  {
    DBUG_ASSERT(key_parts == 0 || cond_guards != NULL);

    for (uint i = 0; i < key_parts; i++)
    {
      if (cond_guards[i])
        return true;
    }
    return false;
  }
} TABLE_REF;


/*
  The structs which holds the join connections and join states
*/
enum join_type { /*
                   Initial state. Access type has not yet been decided
                   for the table
                 */
                 JT_UNKNOWN,
                 /* Table has exactly one row */
                 JT_SYSTEM,
                 /*
                   Table has at most one matching row. Values read
                   from this row can be treated as constants. Example:
                   "WHERE table.pk = 3"
                  */
                 JT_CONST,
                 /*
                   '=' operator is used on unique index. At most one
                   row is read for each combination of rows from
                   preceding tables
                 */
                 JT_EQ_REF,
                 /*
                   '=' operator is used on non-unique index
                 */
                 JT_REF,
                 /*
                   Full table scan.
                 */
                 JT_ALL,
                 /*
                   Range scan.
                 */
                 JT_RANGE,
                 /*
                   Like table scan, but scans index leaves instead of
                   the table
                 */
                 JT_INDEX_SCAN,
                 /* Fulltext index is used */
                 JT_FT,
                 /*
                   Like ref, but with extra search for NULL values.
                   E.g. used for "WHERE col = ... OR col IS NULL"
                  */
                 JT_REF_OR_NULL,
                 /*
                   Like eq_ref for subqueries: Replaces subquery with
                   index lookup in unique index
                  */
                 JT_UNIQUE_SUBQUERY,
                 /*
                   Like unique_subquery but for non-unique index
                 */
                 JT_INDEX_SUBQUERY,
                 /*
                   Do multiple range scans over one table and combine
                   the results into one. The merge can be used to
                   produce unions and intersections
                 */
                 JT_INDEX_MERGE};

/// @returns join type according to quick select type used
join_type calc_join_type(int quick_type);

class JOIN;

/* Values for JOIN_TAB::packed_info */
#define TAB_INFO_HAVE_VALUE 1
#define TAB_INFO_USING_INDEX 2
#define TAB_INFO_USING_WHERE 4
#define TAB_INFO_FULL_SCAN_ON_NULL 8

class JOIN_CACHE;
class SJ_TMP_TABLE;

#define SJ_OPT_NONE 0
#define SJ_OPT_DUPS_WEEDOUT 1
#define SJ_OPT_LOOSE_SCAN   2
#define SJ_OPT_FIRST_MATCH  3
#define SJ_OPT_MATERIALIZE_LOOKUP  4
#define SJ_OPT_MATERIALIZE_SCAN  5

inline bool sj_is_materialize_strategy(uint strategy)
{
  return strategy >= SJ_OPT_MATERIALIZE_LOOKUP;
}

/** 
    Bits describing quick select type
*/
enum quick_type { QS_NONE, QS_RANGE, QS_DYNAMIC_RANGE};


/**
  A position of table within a join order. This structure is primarily used
  as a part of join->positions and join->best_positions arrays.

  One POSITION element contains information about:
   - Which table is accessed
   - Which access method was chosen
      = Its cost and #of output records
   - Semi-join strategy choice. Note that there are two different
     representation formats:
      1. The one used during join optimization
      2. The one used at plan refinement/code generation stage.
      We call fix_semijoin_strategies_for_picked_join_order() to switch
      between #1 and #2. See that function's comment for more details.

   - Semi-join optimization state. When we're running join optimization, 
     we main a state for every semi-join strategy which are various
     variables that tell us if/at which point we could consider applying the
     strategy.  
     The variables are really a function of join prefix but they are too
     expensive to re-caclulate for every join prefix we consider, so we
     maintain current state in join->positions[#tables_in_prefix]. See
     advance_sj_state() for details.

  This class has to stay a POD, because it is memcpy'd in many places.
*/

typedef struct st_position : public Sql_alloc
{
  /**
    The "fanout" - number of output rows that will be produced (after
    table condition is applied) per each row combination of previous
    tables. That is:

      fanout = selectivity(access_condition) * cardinality(table)

    where 'access_condition' is whatever condition
    was chosen for index access, depending on the access method
    ('ref', 'range', etc.)
  */
  double fanout;

  /**
    Cost of accessing the table in course of the entire complete join
    execution, i.e. cost of one access method use (e.g. 'range' or
    'ref' scan ) multiplied by estimated number of rows from tables
    earlier in the join sequence.

    read_cost does NOT include cost of processing rows within the
<<<<<<< HEAD
    executor (ROW_EVALUATE_COST).
=======
    executor (row_evaluate_cost).
>>>>>>> a9800d0d
  */
  double read_cost;
  JOIN_TAB *table;

  /**
    NULL  -  'index' or 'range' or 'index_merge' or 'ALL' access is used.
    Other - [eq_]ref[_or_null] access is used. Pointer to {t.keypart1 = expr}
  */
  Key_use *key;

  /** If ref-based access is used: bitmap of tables this table depends on  */
  table_map ref_depend_map;
  bool use_join_buffer; 
  
  
  /** These form a stack of partial join order costs and output sizes */
  Cost_estimate prefix_cost;
  double    prefix_record_count;

  /**
    Current optimization state: Semi-join strategy to be used for this
    and preceding join tables.
    
    Join optimizer sets this for the *last* join_tab in the
    duplicate-generating range. That is, in order to interpret this field, 
    one needs to traverse join->[best_]positions array from right to left.
    When you see a join table with sj_strategy!= SJ_OPT_NONE, some other
    field (depending on the strategy) tells how many preceding positions 
    this applies to. The values of covered_preceding_positions->sj_strategy
    must be ignored.
  */
  uint sj_strategy;
  /**
    Valid only after fix_semijoin_strategies_for_picked_join_order() call:
    if sj_strategy!=SJ_OPT_NONE, this is the number of subsequent tables that
    are covered by the specified semi-join strategy
  */
  uint n_sj_tables;

  /**
    Bitmap of semi-join inner tables that are in the join prefix and for
    which there's no provision yet for how to eliminate semi-join duplicates
    which they produce.
  */
  table_map dups_producing_tables;

/* LooseScan strategy members */

  /* The first (i.e. driving) table we're doing loose scan for */
  uint        first_loosescan_table;
  /* 
     Tables that need to be in the prefix before we can calculate the cost
     of using LooseScan strategy.
  */
  table_map   loosescan_need_tables;

  /*
    keyno  -  Planning to do LooseScan on this key. If keyuse is NULL then 
              this is a full index scan, otherwise this is a ref+loosescan
              scan (and keyno matches the KEUSE's)
    MAX_KEY - Not doing a LooseScan
  */
  uint loosescan_key;  // final (one for strategy instance )
  uint loosescan_parts; /* Number of keyparts to be kept distinct */
  
/* FirstMatch strategy */
  /*
    Index of the first inner table that we intend to handle with this
    strategy
  */
  uint first_firstmatch_table;
  /*
    Tables that were not in the join prefix when we've started considering 
    FirstMatch strategy.
  */
  table_map first_firstmatch_rtbl;
  /* 
    Tables that need to be in the prefix before we can calculate the cost
    of using FirstMatch strategy.
   */
  table_map firstmatch_need_tables;

/* Duplicate Weedout strategy */
  /* The first table that the strategy will need to handle */
  uint  first_dupsweedout_table;
  /*
    Tables that we will need to have in the prefix to do the weedout step
    (all inner and all outer that the involved semi-joins are correlated with)
  */
  table_map dupsweedout_tables;

/* SJ-Materialization-Scan strategy */
  /* The last inner table (valid once we're after it) */
  uint      sjm_scan_last_inner;
  /*
    Tables that we need to have in the prefix to calculate the correct cost.
    Basically, we need all inner tables and outer tables mentioned in the
    semi-join's ON expression so we can correctly account for fanout.
  */
  table_map sjm_scan_need_tables;

  /**
     Even if the query has no semijoin, two sj-related members are read and
     must thus have been set, by this function.
  */
  void no_semijoin()
  {
    sj_strategy= SJ_OPT_NONE;
    dups_producing_tables= 0;
  }
  void set_prefix_costs(double read_time_arg, double row_count_arg)
  {
    prefix_cost.reset();
    prefix_cost.add_io(read_time_arg);
    prefix_record_count= row_count_arg;
  }
} POSITION;


struct st_cache_field;
class QEP_operation;
class Filesort;


/**
  Query plan node.

  Specifies:

  - a table access operation on the table specified by this node, and

  - a join between the result of the set of previous plan nodes and
    this plan node.
*/
typedef struct st_join_table : public Sql_alloc
{
  st_join_table();

  table_map prefix_tables() const { return prefix_tables_map; }

  table_map added_tables() const { return added_tables_map; }

  /**
    Set available tables for a table in a join plan.

    @param prefix_tables: Set of tables available for this plan
    @param prev_tables: Set of tables available for previous table, used to
                        calculate set of tables added for this table.
  */
  void set_prefix_tables(table_map prefix_tables, table_map prev_tables)
  {
    prefix_tables_map= prefix_tables;
    added_tables_map= prefix_tables & ~prev_tables;
  }

  /**
    Add an available set of tables for a table in a join plan.

    @param tables: Set of tables added for this table in plan.
  */
  void add_prefix_tables(table_map tables)
  { prefix_tables_map|= tables; added_tables_map|= tables; }

  /// Sets the pointer to the join condition of TABLE_LIST
  void init_join_cond_ref(TABLE_LIST *tl)
  {
    m_join_cond_ref= tl->optim_join_cond_ref();
  }

  /// @returns join condition
  Item *join_cond() const
  {
    return *m_join_cond_ref;
  }

  /**
     Sets join condition
     @note this also changes TABLE_LIST::m_join_cond.
  */
  void set_join_cond(Item *cond)
  {
    *m_join_cond_ref= cond;
  }

  /// @returns combined condition after attaching where and join condition
  Item *condition() const
  {
    return m_condition;
  }
  /// Set the combined condition for a table (may be performed several times)
  void set_condition(Item *to, uint line)
  {
    DBUG_PRINT("info", 
               ("JOIN_TAB::m_condition changes %p -> %p at line %u tab %p",
                m_condition, to, line, this));
    m_condition= to;
    quick_order_tested.clear_all();
  }

  /// Set table condition, for JOIN_TAB as well as for SELECT object
  Item *set_jt_and_sel_condition(Item *new_cond, uint line)
  {
    Item *tmp_cond= m_condition;
    set_condition(new_cond, line);
    if (select)
      select->cond= new_cond;
    return tmp_cond;
  }

  /// Return true if join_tab should perform a FirstMatch action
  bool do_firstmatch() const { return firstmatch_return; }

  /// Return true if join_tab should perform a LooseScan action
  bool do_loosescan() const { return loosescan_key_len; }

  /// Return true if join_tab starts a Duplicate Weedout action
  bool starts_weedout() const { return flush_weedout_table; }

  /// Return true if join_tab finishes a Duplicate Weedout action
  bool finishes_weedout() const { return check_weed_out_table; }

  TABLE         *table;
  POSITION      *position;      /**< points into best_positions array        */
  Key_use       *keyuse;        /**< pointer to first used key               */
  SQL_SELECT    *select;
  QUICK_SELECT_I *quick;
private:
  Item          *m_condition;   /**< condition for this join_tab             */
  /**
     Pointer to the associated join condition:
     - if this is a table with position==NULL (e.g. internal sort/group
     temporary table), pointer is NULL
     - otherwise, pointer is the address of some TABLE_LIST::m_join_cond.
     Thus, TABLE_LIST::m_join_cond and *JOIN_TAB::m_join_cond_ref are the same
     thing (changing one changes the other; thus, optimizations made on the
     second are reflected in SELECT_LEX::print_table_array() which uses the
     first).
  */
  Item          **m_join_cond_ref;
public:
  COND_EQUAL    *cond_equal;    /**< multiple equalities for the on expression*/
  st_join_table *first_inner;   /**< first inner table for including outerjoin*/
  bool           found;         /**< true after all matches or null complement*/
  bool           not_null_compl;/**< true before null complement is added    */
  /// For a materializable derived or SJ table: true if has been materialized
  bool           materialized;
  st_join_table *last_inner;    /**< last table table for embedding outer join*/
  st_join_table *first_upper;  /**< first inner table for embedding outer join*/
  st_join_table *first_unmatched; /**< used for optimization purposes only   */
  
  /* Special content for EXPLAIN 'Extra' column or NULL if none */
  Extra_tag     info;
  /* 
    Bitmap of TAB_INFO_* bits that encodes special line for EXPLAIN 'Extra'
    column, or 0 if there is no info.
  */
  uint          packed_info;

  READ_RECORD::Setup_func materialize_table;
  /**
     Initialize table for reading and fetch the first row from the table. If
     table is a materialized derived one, function must materialize it with
     prepare_scan().
  */
  READ_RECORD::Setup_func read_first_record;
  Next_select_func next_select;
  READ_RECORD	read_record;
  /* 
    The following two fields are used for a [NOT] IN subquery if it is
    executed by an alternative full table scan when the left operand of
    the subquery predicate is evaluated to NULL.
  */  
  READ_RECORD::Setup_func save_read_first_record;/* to save read_first_record */
  READ_RECORD::Read_func save_read_record;/* to save read_record.read_record */
  /**
    Struct needed for materialization of semi-join. Set for a materialized
    temporary table, and NULL for all other join_tabs (except when
    materialization is in progress, @see join_materialize_semijoin()).
  */
  Semijoin_mat_exec *sj_mat_exec;          
  double	worst_seeks;
  /** Keys with constant part. Subset of keys. */
  key_map	const_keys;
  key_map	checked_keys;			/**< Keys checked */
  key_map	needed_reg;
  key_map       keys;                           /**< all keys with can be used */
  /**
    Used to avoid repeated range analysis for the same key in
    test_if_skip_sort_order(). This would otherwise happen if the best
    range access plan found for a key is turned down.
    quick_order_tested is cleared every time the select condition for
    this JOIN_TAB changes since a new condition may give another plan
    and cost from range analysis.
   */
  key_map       quick_order_tested;

  /* Either #rows in the table or 1 for const table.  */
  ha_rows	records;
  /*
    Number of records that will be scanned (yes scanned, not returned) by the
    best 'independent' access method, i.e. table scan or QUICK_*_SELECT)
  */
  ha_rows       found_records;
  /*
    Cost of accessing the table using "ALL" or range/index_merge access
    method (but not 'index' for some reason), i.e. this matches method which
    E(#records) is in found_records.
  */
  ha_rows       read_time;
  /**
    The set of tables that this table depends on. Used for outer join and
    straight join dependencies.
  */
  table_map     dependent;
  /**
    The set of tables that are referenced by key from this table.
  */
  table_map     key_dependent;
private:
  /**
    The set of all tables available in the join prefix for this table,
    including the table handled by this JOIN_TAB.
  */
  table_map     prefix_tables_map;
  /**
    The set of tables added for this table, compared to the previous table
    in the join prefix.
  */
  table_map     added_tables_map;
public:
  /// ID of index used for index scan or semijoin LooseScan
  uint		index;
  uint		used_fields,used_fieldlength,used_blobs;
  uint          used_null_fields;
  uint          used_rowid_fields;
  uint          used_uneven_bit_fields;
  enum quick_type use_quick;
  enum join_type type;
  bool          not_used_in_distinct;
  /**
     Estimated number of rows read from the table per nested-loop iteration.
  */
  ha_rows       rowcount;
  TABLE_REF	ref;
  /**
    Join buffering strategy.
    After optimization it contains chosen join buffering strategy (if any).
   */
  uint          use_join_cache;
  QEP_operation *op;
  /*
    Index condition for BKA access join
  */
  Item          *cache_idx_cond;
  SQL_SELECT    *cache_select;
  JOIN		*join;

  /* SemiJoinDuplicateElimination variables: */
  /*
    Embedding SJ-nest (may be not the direct parent), or NULL if none.
    This variable holds the result of table pullout.
  */
  TABLE_LIST    *emb_sj_nest;

  /**
    Boundaries of semijoin inner tables around this table. Valid only once
    final QEP has been chosen. Depending on the strategy, they may define an
    interval (all tables inside are inner of a semijoin) or
    not. last_sj_inner_tab is not set for Duplicates Weedout.
  */
  struct st_join_table *first_sj_inner_tab;
  struct st_join_table *last_sj_inner_tab;

  /* Variables for semi-join duplicate elimination */
  SJ_TMP_TABLE  *flush_weedout_table;
  SJ_TMP_TABLE  *check_weed_out_table;
  
  /*
    If set, means we should stop join enumeration after we've got the first
    match and return to the specified join tab. May point to
    join->join_tab[-1] which means stop join execution after the first
    match.
  */
  struct st_join_table  *firstmatch_return;
 
  /*
    Length of key tuple (depends on #keyparts used) to store in loosescan_buf.
    If zero, means that loosescan is not used.
  */
  uint loosescan_key_len;

  /* Buffer to save index tuple to be able to skip duplicates */
  uchar *loosescan_buf;

  /* 
    If doing a LooseScan, this join tab is the first (i.e.  "driving") join
    tab, and match_tab points to the last join tab handled by the strategy.
    match_tab->found_match should be checked to see if the current value group
    had a match.
    If doing a FirstMatch, check this join tab to see if there is a match.
    Unless the FirstMatch performs a "split jump", this is equal to the
    current join_tab.
  */
  struct st_join_table *match_tab;
  /*
    Used by FirstMatch and LooseScan. TRUE <=> there is a matching
    record combination
  */
  bool found_match;
  
  /*
    Used by DuplicateElimination. tab->table->ref must have the rowid
    whenever we have a current record. copy_current_rowid needed because
    we cannot bind to the rowid buffer before the table has been opened.
  */
  int  keep_current_rowid;
  st_cache_field *copy_current_rowid;

  /* NestedOuterJoins: Bitmap of nested joins this table is part of */
  nested_join_map embedding_map;

  /* Tmp table info */
  Temp_table_param *tmp_table_param;

  /* Sorting related info */
  Filesort *filesort;

  /**
    List of topmost expressions in the select list. The *next* JOIN TAB
    in the plan should use it to obtain correct values. Same applicable to
    all_fields. These lists are needed because after tmp tables functions
    will be turned to fields. These variables are pointing to
    tmp_fields_list[123]. Valid only for tmp tables and the last non-tmp
    table in the query plan.
    @see JOIN::make_tmp_tables_info()
  */
  List<Item> *fields;
  /** List of all expressions in the select list */
  List<Item> *all_fields;
  /*
    Pointer to the ref array slice which to switch to before sending
    records. Valid only for tmp tables.
  */
  Ref_ptr_array *ref_array;

  /** Number of records saved in tmp table */
  ha_rows send_records;

  /** HAVING condition for checking prior saving a record into tmp table*/
  Item *having;

  /** TRUE <=> remove duplicates on this table. */
  bool distinct;

  /** TRUE <=> only index is going to be read for this table */
  bool use_keyread;

<<<<<<< HEAD
=======
  /** Flags from SE's MRR implementation, to be used by JOIN_CACHE */
  uint join_cache_flags;

  /** TRUE <=> AM will scan backward */
  bool reversed_access;

>>>>>>> a9800d0d
  /** Clean up associated table after query execution, including resources */
  void cleanup();

  bool is_using_loose_index_scan() const
  {
    /*
      If JOIN_TAB::filesort is set, then the access method defined in
      filesort will be used to read from the table and
      JOIN_TAB::select reads from filesort using scan or ref access.
    */
    DBUG_ASSERT(!(select && select->quick && filesort));

    const SQL_SELECT *sel= filesort ? filesort->select : select;
    return (sel && sel->quick &&
            (sel->quick->get_type() == QUICK_SELECT_I::QS_TYPE_GROUP_MIN_MAX));
  }
  bool is_using_agg_loose_index_scan() const
  {
    /*
      If JOIN_TAB::filesort is set, then the access method defined in
      filesort will be used to read from the table and
      JOIN_TAB::select reads from filesort using scan or ref access.
    */
    DBUG_ASSERT(!(select && select->quick && filesort));

    const SQL_SELECT *sel= filesort ? filesort->select : select;
    return (sel && sel->quick &&
            (sel->quick->get_type() ==
             QUICK_SELECT_I::QS_TYPE_GROUP_MIN_MAX) &&
            static_cast<QUICK_GROUP_MIN_MAX_SELECT*>(sel->quick)->
                                                     is_agg_distinct());
  }
  /* SemiJoinDuplicateElimination: reserve space for rowid */
  bool check_rowid_field()
  {
    if (keep_current_rowid && !used_rowid_fields)
    {
      used_rowid_fields= 1;
      used_fieldlength+= table->file->ref_length;
    }
    return MY_TEST(used_rowid_fields);
  }
  bool is_inner_table_of_outer_join() const
  {
    return first_inner != NULL;
  }
  bool is_single_inner_of_semi_join() const
  {
    return first_sj_inner_tab == this && last_sj_inner_tab == this;
  }
  bool is_single_inner_of_outer_join() const
  {
    return first_inner == this && first_inner->last_inner == this;
  }
  bool is_first_inner_for_outer_join() const
  {
    return first_inner && first_inner == this;
  }

  /// @returns semijoin strategy for this table.
  uint get_sj_strategy() const
  {
    if (first_sj_inner_tab == NULL)
      return SJ_OPT_NONE;
    DBUG_ASSERT(first_sj_inner_tab->position->sj_strategy != SJ_OPT_NONE);
    return first_sj_inner_tab->position->sj_strategy;
  }
  /**
     @returns query block id for an inner table of materialized semi-join, and
              0 for all other tables.
  */
  uint sjm_query_block_id() const;

  bool and_with_condition(Item *tmp_cond, uint line);
  bool and_with_jt_and_sel_condition(Item *tmp_cond, uint line);

  /**
    Check if there are triggered/guarded conditions that might be
    'switched off' by the subquery code when executing 'Full scan on
    NULL key' subqueries.

    @return true if there are guarded conditions, false otherwise
  */

  bool has_guarded_conds() const
  {
    return ref.has_guarded_conds();
  }
  Item *unified_condition() const;
  bool prepare_scan();
  bool use_order() const; ///< Use ordering provided by chosen index?
  bool sort_table();
  bool remove_duplicates();
  /**
    A helper function that allocates appropriate join cache object and
    sets next_select function of previous tab.
  */
  void init_join_cache();
} JOIN_TAB;

inline
st_join_table::st_join_table()
  : table(NULL),
    position(NULL),
    keyuse(NULL),
    select(NULL),
    quick(NULL),
    m_condition(NULL),
    m_join_cond_ref(NULL),
    cond_equal(NULL),
    first_inner(NULL),
    found(false),
    not_null_compl(false),
    materialized(false),
    last_inner(NULL),
    first_upper(NULL),
    first_unmatched(NULL),
    info(ET_none),
    packed_info(0),
    materialize_table(NULL),
    read_first_record(NULL),
    next_select(NULL),
    read_record(),
    save_read_first_record(NULL),
    save_read_record(NULL),
    sj_mat_exec(NULL),
    worst_seeks(0.0),
    const_keys(),
    checked_keys(),
    needed_reg(),
    keys(),
    quick_order_tested(),

    records(0),
    found_records(0),
    read_time(0),

    dependent(0),
    key_dependent(0),
    prefix_tables_map(0),
    added_tables_map(0),
    index(0),
    used_fields(0),
    used_fieldlength(0),
    used_blobs(0),
    used_null_fields(0),
    used_rowid_fields(0),
    used_uneven_bit_fields(0),
    use_quick(QS_NONE),
    type(JT_UNKNOWN),
    not_used_in_distinct(false),

    rowcount(0),
    ref(),
    use_join_cache(0),
    op(NULL),

    cache_idx_cond(NULL),
    cache_select(NULL),
    join(NULL),

    emb_sj_nest(NULL),
    first_sj_inner_tab(NULL),
    last_sj_inner_tab(NULL),

    flush_weedout_table(NULL),
    check_weed_out_table(NULL),
    firstmatch_return(NULL),
    loosescan_key_len(0),
    loosescan_buf(NULL),
    match_tab(NULL),
    found_match(FALSE),

    keep_current_rowid(0),
    copy_current_rowid(NULL),
    embedding_map(0),
    tmp_table_param(NULL),
    filesort(NULL),
    fields(NULL),
    all_fields(NULL),
    ref_array(NULL),
    send_records(0),
    having(NULL),
    distinct(false),
<<<<<<< HEAD
    use_keyread(false)
=======
    use_keyread(false),
    join_cache_flags(0),
    reversed_access(false)
>>>>>>> a9800d0d
{
  /**
    @todo Add constructor to READ_RECORD.
    All users do init_read_record(), which does memset(),
    rather than invoking a constructor.
  */
  memset(&read_record, 0, sizeof(read_record));
}

/**
  "Less than" comparison function object used to compare two JOIN_TAB
  objects based on a number of factors in this order:

   - table before another table that depends on it (straight join, 
     outer join etc), then
   - table before another table that depends on it to use a key
     as access method, then
   - table with smallest number of records first, then
   - the table with lowest-value pointer (i.e., the one located 
     in the lowest memory address) first.

  @param jt1  first JOIN_TAB object
  @param jt2  second JOIN_TAB object

  @note The order relation implemented by Join_tab_compare_default is not
    transitive, i.e. it is possible to choose a, b and c such that 
    (a < b) && (b < c) but (c < a). This is the case in the
    following example: 

      a: dependent = <none>   found_records = 3
      b: dependent = <none>   found_records = 4
      c: dependent = b        found_records = 2

        a < b: because a has fewer records
        b < c: because c depends on b (e.g outer join dependency)
        c < a: because c has fewer records

    This implies that the result of a sort using the relation
    implemented by Join_tab_compare_default () depends on the order in
    which elements are compared, i.e. the result is
    implementation-specific.

  @return
    true if jt1 is smaller than jt2, false otherwise
*/
class Join_tab_compare_default :
  public std::binary_function<const JOIN_TAB*, const JOIN_TAB*, bool>
{
public:
  bool operator()(const JOIN_TAB *jt1, const JOIN_TAB *jt2)
  {
    // Sorting distinct tables, so a table should not be compared with itself
    DBUG_ASSERT(jt1 != jt2);

    if (jt1->dependent & jt2->table->map)
      return false;
    if (jt2->dependent & jt1->table->map)
      return true;

    const bool jt1_keydep_jt2= jt1->key_dependent & jt2->table->map;
    const bool jt2_keydep_jt1= jt2->key_dependent & jt1->table->map;

    if (jt1_keydep_jt2 && !jt2_keydep_jt1)
      return false;
    if (jt2_keydep_jt1 && !jt1_keydep_jt2)
      return true;

    if (jt1->found_records > jt2->found_records)
      return false;
    if (jt1->found_records < jt2->found_records)
      return true;

    return jt1 < jt2;
  }
};

/**
  "Less than" comparison function object used to compare two JOIN_TAB
  objects that are joined using STRAIGHT JOIN. For STRAIGHT JOINs, 
  the join order is dictated by the relative order of the tables in the
  query which is reflected in JOIN_TAB::dependent. Table size and key
  dependencies are ignored here.
*/
class Join_tab_compare_straight :
  public std::binary_function<const JOIN_TAB*, const JOIN_TAB*, bool>
{
public:
  bool operator()(const JOIN_TAB *jt1, const JOIN_TAB *jt2)
  {
    // Sorting distinct tables, so a table should not be compared with itself
    DBUG_ASSERT(jt1 != jt2);

    /*
      We don't do subquery flattening if the parent or child select has
      STRAIGHT_JOIN modifier. It is complicated to implement and the semantics
      is hardly useful.
    */
    DBUG_ASSERT(!jt1->emb_sj_nest);
    DBUG_ASSERT(!jt2->emb_sj_nest);

    if (jt1->dependent & jt2->table->map)
      return false;
    if (jt2->dependent & jt1->table->map)
      return true;

    return jt1 < jt2;
  }
};

/*
  Same as Join_tab_compare_default but tables from within the given
  semi-join nest go first. Used when optimizing semi-join
  materialization nests.
*/
class Join_tab_compare_embedded_first :
  public std::binary_function<const JOIN_TAB*, const JOIN_TAB*, bool>
{
private:
  const TABLE_LIST *emb_nest;
public:
  
  Join_tab_compare_embedded_first(const TABLE_LIST *nest) : emb_nest(nest){}

  bool operator()(const JOIN_TAB *jt1, const JOIN_TAB *jt2)
  {
    // Sorting distinct tables, so a table should not be compared with itself
    DBUG_ASSERT(jt1 != jt2);

    if (jt1->emb_sj_nest == emb_nest && jt2->emb_sj_nest != emb_nest)
      return true;
    if (jt1->emb_sj_nest != emb_nest && jt2->emb_sj_nest == emb_nest)
      return false;

    Join_tab_compare_default cmp;
    return cmp(jt1,jt2);
  }
};


typedef Bounds_checked_array<Item_null_result*> Item_null_array;

typedef struct st_select_check {
  uint const_ref,reg_ref;
} SELECT_CHECK;

/* Extern functions in sql_select.cc */
<<<<<<< HEAD
void count_field_types(SELECT_LEX *select_lex, TMP_TABLE_PARAM *param, 
=======
void count_field_types(SELECT_LEX *select_lex, Temp_table_param *param, 
>>>>>>> a9800d0d
                       List<Item> &fields, bool reset_with_sum_func,
                       bool save_sum_fields);
uint find_shortest_key(TABLE *table, const key_map *usable_keys);

/* functions from opt_sum.cc */
bool simple_pred(Item_func *func_item, Item **args, bool *inv_order);
int opt_sum_query(THD* thd,
                  TABLE_LIST *tables, List<Item> &all_fields, Item *conds);

/* from sql_delete.cc, used by opt_range.cc */
extern "C" int refpos_order_cmp(const void* arg, const void *a,const void *b);

/** class to copying an field/item to a key struct */

class store_key :public Sql_alloc
{
public:
  bool null_key; /* TRUE <=> the value of the key has a null part */
  enum store_key_result { STORE_KEY_OK, STORE_KEY_FATAL, STORE_KEY_CONV };
  store_key(THD *thd, Field *field_arg, uchar *ptr, uchar *null, uint length)
    :null_key(0), null_ptr(null), err(0)
  {
    if (field_arg->type() == MYSQL_TYPE_BLOB
        || field_arg->type() == MYSQL_TYPE_GEOMETRY)
    {
      /* 
        Key segments are always packed with a 2 byte length prefix.
        See mi_rkey for details.
      */
      to_field= new Field_varstring(ptr, length, 2, null, 1, 
                                    Field::NONE, field_arg->field_name,
                                    field_arg->table->s, field_arg->charset());
      to_field->init(field_arg->table);
    }
    else
      to_field=field_arg->new_key_field(thd->mem_root, field_arg->table,
                                        ptr, null, 1);
  }
  virtual ~store_key() {}			/** Not actually needed */
  virtual const char *name() const=0;

  /**
    @brief sets ignore truncation warnings mode and calls the real copy method

    @details this function makes sure truncation warnings when preparing the
    key buffers don't end up as errors (because of an enclosing INSERT/UPDATE).
  */
  enum store_key_result copy()
  {
    enum store_key_result result;
    THD *thd= to_field->table->in_use;
    enum_check_fields saved_count_cuted_fields= thd->count_cuted_fields;
    sql_mode_t sql_mode= thd->variables.sql_mode;
    thd->variables.sql_mode&= ~(MODE_STRICT_ALL_TABLES |
                                MODE_STRICT_TRANS_TABLES);

    thd->count_cuted_fields= CHECK_FIELD_IGNORE;

    result= copy_inner();

    thd->count_cuted_fields= saved_count_cuted_fields;
    thd->variables.sql_mode= sql_mode;

    return result;
  }

 protected:
  Field *to_field;				// Store data here
  uchar *null_ptr;
  uchar err;

  virtual enum store_key_result copy_inner()=0;
};


static store_key::store_key_result
type_conversion_status_to_store_key (type_conversion_status ts)
{
  switch (ts)
  {
  case TYPE_OK:
    return store_key::STORE_KEY_OK;
  case TYPE_NOTE_TRUNCATED:
  case TYPE_WARN_TRUNCATED:
  case TYPE_NOTE_TIME_TRUNCATED:
    return store_key::STORE_KEY_CONV;
  case TYPE_WARN_OUT_OF_RANGE:
  case TYPE_ERR_NULL_CONSTRAINT_VIOLATION:
  case TYPE_ERR_BAD_VALUE:
  case TYPE_ERR_OOM:
    return store_key::STORE_KEY_FATAL;
  default:
    DBUG_ASSERT(false); // not possible
  }

  return store_key::STORE_KEY_FATAL;
}

class store_key_field: public store_key
{
  Copy_field copy_field;
  const char *field_name;
 public:
  store_key_field(THD *thd, Field *to_field_arg, uchar *ptr,
                  uchar *null_ptr_arg,
		  uint length, Field *from_field, const char *name_arg)
    :store_key(thd, to_field_arg,ptr,
	       null_ptr_arg ? null_ptr_arg : from_field->maybe_null() ? &err
	       : (uchar*) 0, length), field_name(name_arg)
  {
    if (to_field)
    {
      copy_field.set(to_field,from_field,0);
    }
  }
  const char *name() const { return field_name; }

 protected: 
  enum store_key_result copy_inner()
  {
    TABLE *table= copy_field.to_field->table;
    my_bitmap_map *old_map= dbug_tmp_use_all_columns(table,
                                                     table->write_set);
    copy_field.do_copy(&copy_field);
    dbug_tmp_restore_column_map(table->write_set, old_map);
    null_key= to_field->is_null();
    return err != 0 ? STORE_KEY_FATAL : STORE_KEY_OK;
  }
};


class store_key_item :public store_key
{
 protected:
  Item *item;
public:
  store_key_item(THD *thd, Field *to_field_arg, uchar *ptr,
                 uchar *null_ptr_arg, uint length, Item *item_arg)
    :store_key(thd, to_field_arg, ptr,
	       null_ptr_arg ? null_ptr_arg : item_arg->maybe_null ?
	       &err : (uchar*) 0, length), item(item_arg)
  {}
  const char *name() const { return "func"; }

 protected:  
  enum store_key_result copy_inner()
  {
    TABLE *table= to_field->table;
    my_bitmap_map *old_map= dbug_tmp_use_all_columns(table,
                                                     table->write_set);
    type_conversion_status save_res= item->save_in_field(to_field, true);
    store_key_result res;
    /*
     Item::save_in_field() may call Item::val_xxx(). And if this is a subquery
     we need to check for errors executing it and react accordingly
    */
    if (save_res != TYPE_OK && table->in_use->is_error())
      res= STORE_KEY_FATAL;
    else
      res= type_conversion_status_to_store_key(save_res);
    dbug_tmp_restore_column_map(table->write_set, old_map);
    null_key= to_field->is_null() || item->null_value;
    return (err != 0) ? STORE_KEY_FATAL : res;
  }
};


class store_key_const_item :public store_key_item
{
  bool inited;
public:
  store_key_const_item(THD *thd, Field *to_field_arg, uchar *ptr,
		       uchar *null_ptr_arg, uint length,
		       Item *item_arg)
    :store_key_item(thd, to_field_arg, ptr,
                    null_ptr_arg, length, item_arg), inited(0)
  {
  }
  static const char static_name[]; ///< used out of this class
  const char *name() const { return static_name; }

protected:  
  enum store_key_result copy_inner()
  {
    if (!inited)
    {
      inited=1;
      store_key_result res= store_key_item::copy_inner();
      if (res && !err)
        err= res;
    }
    return (err > 2 ? STORE_KEY_FATAL : (store_key_result) err);
  }
};

bool error_if_full_join(JOIN *join);
bool handle_select(THD *thd, select_result *result,
                   ulong setup_tables_done_option);
bool mysql_prepare_and_optimize_select(THD *thd,
<<<<<<< HEAD
                  TABLE_LIST *tables, uint wild_num,  List<Item> &list,
                  Item *conds, SQL_I_List<ORDER> *order,
                  SQL_I_List<ORDER> *group,
                  Item *having, ulonglong select_type, 
                  select_result *result, SELECT_LEX_UNIT *unit, 
=======
                  List<Item> &list,
                  ulonglong select_type,
                  select_result *result,
>>>>>>> a9800d0d
                  SELECT_LEX *select_lex, bool *free_join);
bool mysql_select(THD *thd,
                  List<Item> &list,
                  ulonglong select_type,
                  select_result *result,
                  SELECT_LEX *select_lex);
void free_underlaid_joins(THD *thd, SELECT_LEX *select);


void calc_used_field_length(THD *thd, JOIN_TAB *join_tab);

inline bool optimizer_flag(THD *thd, uint flag)
{ 
  return (thd->variables.optimizer_switch & flag);
}

uint get_index_for_order(ORDER *order, TABLE *table, SQL_SELECT *select,
                         ha_rows limit, bool *need_sort, bool *reverse);
ORDER *simple_remove_const(ORDER *order, Item *where);
bool const_expression_in_where(Item *cond, Item *comp_item,
                               Field *comp_field= NULL,
                               Item **const_item= NULL);
bool test_if_subpart(ORDER *a,ORDER *b);
void calc_group_buffer(JOIN *join,ORDER *group);
bool make_join_readinfo(JOIN *join, ulonglong options, uint no_jbuf_after);
bool create_ref_for_key(JOIN *join, JOIN_TAB *j, Key_use *org_keyuse,
                        table_map used_tables);
bool types_allow_materialization(Item *outer, Item *inner);
bool and_conditions(Item **e1, Item *e2);

static inline Item * and_items(Item* cond, Item *item)
{
  return (cond? (new Item_cond_and(cond, item)) : item);
}

uint actual_key_parts(const KEY *key_info);
uint actual_key_flags(KEY *key_info);

int test_if_order_by_key(ORDER *order, TABLE *table, uint idx,
                         uint *used_key_parts= NULL);
bool test_if_cheaper_ordering(const JOIN_TAB *tab,
                              ORDER *order, TABLE *table,
                              key_map usable_keys, int key,
                              ha_rows select_limit,
                              int *new_key, int *new_key_direction,
                              ha_rows *new_select_limit,
                              uint *new_used_key_parts= NULL,
                              uint *saved_best_key_parts= NULL);
/**
  Calculate properties of ref key: key length, number of used key parts,
  dependency map, possibility of null.

  @param keyuse               Array of keys to consider
  @param tab                  join_tab to calculate ref parameters for
  @param key                  number of the key to use
  @param used_tables          tables read prior to this table
  @param [out] chosen_keyuses when given, this function will fill array with
                              chosen keyuses
  @param [out] length_out     calculated length of the ref
  @param [out] keyparts_out   calculated number of used keyparts
  @param [out] dep_map        when given, calculated dependency map
  @param [out] maybe_null     when given, calculated maybe_null property
*/

void calc_length_and_keyparts(Key_use *keyuse, JOIN_TAB *tab, const uint key,
                              table_map used_tables,Key_use **chosen_keyuses,
                              uint *length_out, uint *keyparts_out,
                              table_map *dep_map, bool *maybe_null);

#endif /* SQL_SELECT_INCLUDED */<|MERGE_RESOLUTION|>--- conflicted
+++ resolved
@@ -226,11 +226,7 @@
     cost of using ref access once multiplied by estimated number of
     partial rows from tables earlier in the join sequence.
     read_cost does NOT include cost of processing rows on the
-<<<<<<< HEAD
-    server side (ROW_EVALUATE_COST).
-=======
     server side (row_evaluate_cost).
->>>>>>> a9800d0d
 
     Example: If the cost of ref access on this index is 5, and the
     estimated number of partial rows from earlier tables is 10,
@@ -503,11 +499,7 @@
     earlier in the join sequence.
 
     read_cost does NOT include cost of processing rows within the
-<<<<<<< HEAD
-    executor (ROW_EVALUATE_COST).
-=======
     executor (row_evaluate_cost).
->>>>>>> a9800d0d
   */
   double read_cost;
   JOIN_TAB *table;
@@ -965,15 +957,12 @@
   /** TRUE <=> only index is going to be read for this table */
   bool use_keyread;
 
-<<<<<<< HEAD
-=======
   /** Flags from SE's MRR implementation, to be used by JOIN_CACHE */
   uint join_cache_flags;
 
   /** TRUE <=> AM will scan backward */
   bool reversed_access;
 
->>>>>>> a9800d0d
   /** Clean up associated table after query execution, including resources */
   void cleanup();
 
@@ -1158,13 +1147,9 @@
     send_records(0),
     having(NULL),
     distinct(false),
-<<<<<<< HEAD
-    use_keyread(false)
-=======
     use_keyread(false),
     join_cache_flags(0),
     reversed_access(false)
->>>>>>> a9800d0d
 {
   /**
     @todo Add constructor to READ_RECORD.
@@ -1311,11 +1296,7 @@
 } SELECT_CHECK;
 
 /* Extern functions in sql_select.cc */
-<<<<<<< HEAD
-void count_field_types(SELECT_LEX *select_lex, TMP_TABLE_PARAM *param, 
-=======
 void count_field_types(SELECT_LEX *select_lex, Temp_table_param *param, 
->>>>>>> a9800d0d
                        List<Item> &fields, bool reset_with_sum_func,
                        bool save_sum_fields);
 uint find_shortest_key(TABLE *table, const key_map *usable_keys);
@@ -1515,17 +1496,9 @@
 bool handle_select(THD *thd, select_result *result,
                    ulong setup_tables_done_option);
 bool mysql_prepare_and_optimize_select(THD *thd,
-<<<<<<< HEAD
-                  TABLE_LIST *tables, uint wild_num,  List<Item> &list,
-                  Item *conds, SQL_I_List<ORDER> *order,
-                  SQL_I_List<ORDER> *group,
-                  Item *having, ulonglong select_type, 
-                  select_result *result, SELECT_LEX_UNIT *unit, 
-=======
                   List<Item> &list,
                   ulonglong select_type,
                   select_result *result,
->>>>>>> a9800d0d
                   SELECT_LEX *select_lex, bool *free_join);
 bool mysql_select(THD *thd,
                   List<Item> &list,
