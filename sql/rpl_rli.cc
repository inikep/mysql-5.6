/* Copyright (c) 2006, 2011, 2013 Oracle and/or its affiliates. All rights reserved.

   This program is free software; you can redistribute it and/or modify
   it under the terms of the GNU General Public License as published by
   the Free Software Foundation; version 2 of the License.

   This program is distributed in the hope that it will be useful,
   but WITHOUT ANY WARRANTY; without even the implied warranty of
   MERCHANTABILITY or FITNESS FOR A PARTICULAR PURPOSE.  See the
   GNU General Public License for more details.

   You should have received a copy of the GNU General Public License
   along with this program; if not, write to the Free Software Foundation,
   51 Franklin Street, Suite 500, Boston, MA 02110-1335 USA */

#include "sql_priv.h"
#include "unireg.h"                             // HAVE_*
#include "rpl_mi.h"
#include "rpl_rli.h"
#include "sql_base.h"                        // close_thread_tables
#include <my_dir.h>    // For MY_STAT
#include "log_event.h" // Format_description_log_event, Log_event,
                       // FORMAT_DESCRIPTION_LOG_EVENT, ROTATE_EVENT,
                       // PREFIX_SQL_LOAD
#include "rpl_slave.h"
#include "rpl_utility.h"
#include "transaction.h"
#include "sql_parse.h"                          // end_trans, ROLLBACK
#include "rpl_slave.h"
#include "rpl_rli_pdb.h"
#include "rpl_info_factory.h"
#include <mysql/plugin.h>
#include <mysql/service_thd_wait.h>

using std::min;
using std::max;

/*
  Please every time you add a new field to the relay log info, update
  what follows. For now, this is just used to get the number of
  fields.
*/
const char* info_rli_fields[]=
{
  "number_of_lines",
  "group_relay_log_name",
  "group_relay_log_pos",
  "group_master_log_name",
  "group_master_log_pos",
  "sql_delay",
  "number_of_workers",
  "id"
};

Relay_log_info::Relay_log_info(bool is_slave_recovery
#ifdef HAVE_PSI_INTERFACE
                               ,PSI_mutex_key *param_key_info_run_lock,
                               PSI_mutex_key *param_key_info_data_lock,
                               PSI_mutex_key *param_key_info_sleep_lock,
                               PSI_mutex_key *param_key_info_thd_lock,
                               PSI_mutex_key *param_key_info_data_cond,
                               PSI_mutex_key *param_key_info_start_cond,
                               PSI_mutex_key *param_key_info_stop_cond,
                               PSI_mutex_key *param_key_info_sleep_cond
#endif
                               , uint param_id, bool is_rli_fake
                              )
   :Rpl_info("SQL"
#ifdef HAVE_PSI_INTERFACE
             ,param_key_info_run_lock, param_key_info_data_lock,
             param_key_info_sleep_lock, param_key_info_thd_lock,
             param_key_info_data_cond, param_key_info_start_cond,
             param_key_info_stop_cond, param_key_info_sleep_cond
#endif
             , param_id
            ),
   replicate_same_server_id(::replicate_same_server_id),
   cur_log_fd(-1), relay_log(&sync_relaylog_period, SEQ_READ_APPEND),
   is_relay_log_recovery(is_slave_recovery),
   save_temporary_tables(0),
   cur_log_old_open_count(0), group_relay_log_pos(0), event_relay_log_pos(0),
   group_master_log_pos(0),
   gtid_set(global_sid_map, global_sid_lock),
   rli_fake(is_rli_fake),
   is_group_master_log_pos_invalid(false),
   log_space_total(0), ignore_log_space_limit(0),
   sql_force_rotate_relay(false),
   last_master_timestamp(0), slave_skip_counter(0),
   abort_pos_wait(0), until_condition(UNTIL_NONE),
   until_log_pos(0),
   until_sql_gtids(global_sid_map),
   until_sql_gtids_first_event(true),
   retried_trans(0),
   tables_to_lock(0), tables_to_lock_count(0),
   rows_query_ev(NULL), last_event_start_time(0), deferred_events(NULL),
   workers_array_initialized(false), slave_parallel_workers(0),
   recovery_parallel_workers(0), checkpoint_seqno(0),
   checkpoint_group(opt_mts_checkpoint_group),
   recovery_groups_inited(false), mts_recovery_group_cnt(0),
   mts_recovery_index(0), mts_recovery_group_seen_begin(0),
   mts_group_status(MTS_NOT_IN_GROUP),
   current_mts_submode(0),
   reported_unsafe_warning(false), rli_description_event(NULL),
   sql_delay(0), sql_delay_end(0), m_flags(0), row_stmt_start_timestamp(0),
   long_find_row_note_printed(false), error_on_rli_init_info(false)
{
  DBUG_ENTER("Relay_log_info::Relay_log_info");

#ifdef HAVE_PSI_INTERFACE
  relay_log.set_psi_keys(key_RELAYLOG_LOCK_index,
                         key_RELAYLOG_LOCK_commit,
                         key_RELAYLOG_LOCK_commit_queue,
                         key_RELAYLOG_LOCK_done,
                         key_RELAYLOG_LOCK_flush_queue,
                         key_RELAYLOG_LOCK_log,
                         key_RELAYLOG_LOCK_sync,
                         0, /* Relaylog doesn't support LOCK_binlog_end_pos */
                         key_RELAYLOG_LOCK_sync_queue,
                         key_RELAYLOG_LOCK_xids,
                         key_RELAYLOG_COND_done,
                         key_RELAYLOG_update_cond,
                         key_RELAYLOG_prep_xids_cond,
                         key_file_relaylog,
                         key_file_relaylog_index);
#endif

  group_relay_log_name[0]= event_relay_log_name[0]=
    group_master_log_name[0]= 0;
  until_log_name[0]= ign_master_log_name_end[0]= 0;
  set_timespec_nsec(last_clock, 0);
  memset(&cache_buf, 0, sizeof(cache_buf));
  cached_charset_invalidate();

<<<<<<< HEAD
  if(!rli_fake)
  {
    my_atomic_rwlock_init(&slave_open_temp_tables_lock);

    mysql_mutex_init(key_relay_log_info_log_space_lock,
                     &log_space_lock, MY_MUTEX_INIT_FAST);
    mysql_cond_init(key_relay_log_info_log_space_cond, &log_space_cond, NULL);
    mysql_mutex_init(key_mutex_slave_parallel_pend_jobs, &pending_jobs_lock,
                     MY_MUTEX_INIT_FAST);
    mysql_cond_init(key_cond_slave_parallel_pend_jobs, &pending_jobs_cond,
                    NULL);
    mysql_mutex_init(key_mts_temp_table_LOCK, &mts_temp_table_LOCK,
                     MY_MUTEX_INIT_FAST);

    relay_log.init_pthread_objects();
    do_server_version_split(::server_version, slave_version_split);
  }

=======
  mysql_mutex_init(key_relay_log_info_log_space_lock,
                   &log_space_lock, MY_MUTEX_INIT_FAST);
  mysql_cond_init(key_relay_log_info_log_space_cond, &log_space_cond, NULL);
  mysql_mutex_init(key_mutex_slave_parallel_pend_jobs, &pending_jobs_lock,
                   MY_MUTEX_INIT_FAST);
  mysql_cond_init(key_cond_slave_parallel_pend_jobs, &pending_jobs_cond, NULL);
  my_atomic_rwlock_init(&slave_open_temp_tables_lock);

  relay_log.init_pthread_objects();
  do_server_version_split(::server_version, slave_version_split);
  last_retrieved_gtid.clear();
>>>>>>> e7a4cbe6
  DBUG_VOID_RETURN;
}

/**
   The method to invoke at slave threads start
*/
void Relay_log_info::init_workers(ulong n_workers)
{
  /*
    Parallel slave parameters initialization is done regardless
    whether the feature is or going to be active or not.
  */
  mts_groups_assigned= mts_events_assigned= pending_jobs= wq_size_waits_cnt= 0;
  mts_wq_excess_cnt= mts_wq_no_underrun_cnt= mts_wq_overfill_cnt= 0;
  mts_last_online_stat= 0;

  my_init_dynamic_array(&workers, sizeof(Slave_worker *), n_workers, 4);
  workers_array_initialized= true; //set after init
}

/**
   The method to invoke at slave threads stop
*/
void Relay_log_info::deinit_workers()
{
  delete_dynamic(&workers);
}

Relay_log_info::~Relay_log_info()
{
  DBUG_ENTER("Relay_log_info::~Relay_log_info");

  if(!rli_fake)
  {
    if (recovery_groups_inited)
      bitmap_free(&recovery_groups);
    delete current_mts_submode;

    if(workers_copy_pfs.size())
    {
      for (int i= workers_copy_pfs.size() - 1; i >= 0; i--)
        delete workers_copy_pfs[i];
      workers_copy_pfs.clear();
    }

    mysql_mutex_destroy(&log_space_lock);
    mysql_cond_destroy(&log_space_cond);
    mysql_mutex_destroy(&pending_jobs_lock);
    mysql_cond_destroy(&pending_jobs_cond);
    mysql_mutex_destroy(&mts_temp_table_LOCK);
    my_atomic_rwlock_destroy(&slave_open_temp_tables_lock);
    relay_log.cleanup();
  }

  set_rli_description_event(NULL);
  last_retrieved_gtid.clear();

  DBUG_VOID_RETURN;
}

/**
   Method is called when MTS coordinator senses the relay-log name
   has been changed.
   It marks each Worker member with this fact to make an action
   at time it will distribute a terminal event of a group to the Worker.

   Worker receives the new name at the group commiting phase
   @c Slave_worker::slave_worker_ends_group().
*/
void Relay_log_info::reset_notified_relay_log_change()
{
  if (!is_parallel_exec())
    return;
  for (uint i= 0; i < workers.elements; i++)
  {
    Slave_worker *w= *(Slave_worker **) dynamic_array_ptr(&workers, i);
    w->relay_log_change_notified= FALSE;
  }
}

/**
   This method is called in mts_checkpoint_routine() to mark that each
   worker is required to adapt to a new checkpoint data whose coordinates
   are passed to it through GAQ index.

   Worker notices the new checkpoint value at the group commit to reset
   the current bitmap and starts using the clean bitmap indexed from zero
   of being reset checkpoint_seqno. 

    New seconds_behind_master timestamp is installed.

   @param shift          number of bits to shift by Worker due to the
                         current checkpoint change.
   @param new_ts         new seconds_behind_master timestamp value
                         unless zero. Zero could be due to FD event.
   @param need_data_lock False if caller has locked @c data_lock
*/
void Relay_log_info::reset_notified_checkpoint(ulong shift, time_t new_ts,
                                               bool need_data_lock)
{
  /*
    If this is not a parallel execution we return immediately.
  */
  if (!is_parallel_exec())
    return;

  for (uint i= 0; i < workers.elements; i++)
  {
    Slave_worker *w= *(Slave_worker **) dynamic_array_ptr(&workers, i);
    /*
      Reseting the notification information in order to force workers to
      assign jobs with the new updated information.
      Notice that the bitmap_shifted is accumulated to indicate how many
      consecutive jobs were successfully processed. 

      The worker when assigning a new job will set the value back to
      zero.
    */
    w->checkpoint_notified= FALSE;
    w->bitmap_shifted= w->bitmap_shifted + shift;
    /*
      Zero shift indicates the caller rotates the master binlog.
      The new name will be passed to W through the group descriptor
      during the first post-rotation time scheduling.
    */
    if (shift == 0)
      w->master_log_change_notified= false;

    DBUG_PRINT("mts", ("reset_notified_checkpoint shift --> %lu, "
               "worker->bitmap_shifted --> %lu, worker --> %u.",
               shift, w->bitmap_shifted, i));  
  }
  /*
    There should not be a call where (shift == 0 && checkpoint_seqno != 0).
    Then the new checkpoint sequence is updated by subtracting the number
    of consecutive jobs that were successfully processed.
  */
  DBUG_ASSERT(current_mts_submode->get_type() != MTS_PARALLEL_TYPE_DB_NAME ||
              !(shift == 0 && checkpoint_seqno != 0));
  checkpoint_seqno= checkpoint_seqno - shift;
  DBUG_PRINT("mts", ("reset_notified_checkpoint shift --> %lu, "
             "checkpoint_seqno --> %u.", shift, checkpoint_seqno));

  if (new_ts)
  {
    if (need_data_lock)
      mysql_mutex_lock(&data_lock);
    else
      mysql_mutex_assert_owner(&data_lock);
    last_master_timestamp= new_ts;
    if (need_data_lock)
      mysql_mutex_unlock(&data_lock);
  }
}

/**
   Reset recovery info from Worker info table and 
   mark MTS recovery is completed.

   @return false on success true when @c reset_notified_checkpoint failed.
*/
bool Relay_log_info::mts_finalize_recovery()
{
  bool ret= false;
  uint i;
  uint repo_type= get_rpl_info_handler()->get_rpl_info_type();

  DBUG_ENTER("Relay_log_info::mts_finalize_recovery");

  for (i= 0; !ret && i < workers.elements; i++)
  {
    Slave_worker *w= *(Slave_worker **) dynamic_array_ptr(&workers, i);
    ret= w->reset_recovery_info();
    DBUG_EXECUTE_IF("mts_debug_recovery_reset_fails", ret= true;);
  }
  /*
    The loop is traversed in the worker index descending order due
    to specifics of the Worker table repository that does not like
    even temporary holes. Therefore stale records are deleted
    from the tail.
  */
  for (i= recovery_parallel_workers; i > workers.elements && !ret; i--)
  {
    Slave_worker *w=
      Rpl_info_factory::create_worker(repo_type, i - 1, this, true);
    ret= w->remove_info();
    delete w;
  }
  recovery_parallel_workers= slave_parallel_workers;

  DBUG_RETURN(ret);
}

static inline int add_relay_log(Relay_log_info* rli,LOG_INFO* linfo)
{
  MY_STAT s;
  DBUG_ENTER("add_relay_log");
  if (!mysql_file_stat(key_file_relaylog,
                       linfo->log_file_name, &s, MYF(0)))
  {
    sql_print_error("log %s listed in the index, but failed to stat.",
                    linfo->log_file_name);
    DBUG_RETURN(1);
  }
  rli->log_space_total += s.st_size;
#ifndef DBUG_OFF
  char buf[22];
  DBUG_PRINT("info",("log_space_total: %s", llstr(rli->log_space_total,buf)));
#endif
  DBUG_RETURN(0);
}

int Relay_log_info::count_relay_log_space()
{
  LOG_INFO flinfo;
  DBUG_ENTER("Relay_log_info::count_relay_log_space");
  log_space_total= 0;
  if (relay_log.find_log_pos(&flinfo, NullS, 1))
  {
    sql_print_error("Could not find first log while counting relay log space.");
    DBUG_RETURN(1);
  }
  do
  {
    if (add_relay_log(this, &flinfo))
      DBUG_RETURN(1);
  } while (!relay_log.find_next_log(&flinfo, 1));
  /*
     As we have counted everything, including what may have written in a
     preceding write, we must reset bytes_written, or we may count some space
     twice.
  */
  relay_log.reset_bytes_written();
  DBUG_RETURN(0);
}

/**
   Resets UNTIL condition for Relay_log_info
 */

void Relay_log_info::clear_until_condition()
{
  DBUG_ENTER("clear_until_condition");

  until_condition= Relay_log_info::UNTIL_NONE;
  until_log_name[0]= 0;
  until_log_pos= 0;
  until_sql_gtids.clear();
  until_sql_gtids_first_event= true;
  DBUG_VOID_RETURN;
}

/**
  Opens and intialize the given relay log. Specifically, it does what follows:

  - Closes old open relay log files.
  - If we are using the same relay log as the running IO-thread, then sets.
    rli->cur_log to point to the same IO_CACHE entry.
  - If not, opens the 'log' binary file.

  @todo check proper initialization of
  group_master_log_name/group_master_log_pos. /alfranio

  @param rli[in] Relay information (will be initialized)
  @param log[in] Name of relay log file to read from. NULL = First log
  @param pos[in] Position in relay log file
  @param need_data_lock[in] If true, this function will acquire the
  relay_log.data_lock(); otherwise the caller should already have
  acquired it.
  @param errmsg[out] On error, this function will store a pointer to
  an error message here
  @param look_for_description_event[in] If true, this function will
  look for a Format_description_log_event.  We only need this when the
  SQL thread starts and opens an existing relay log and has to execute
  it (possibly from an offset >4); then we need to read the first
  event of the relay log to be able to parse the events we have to
  execute.

  @retval 0 ok,
  @retval 1 error.  In this case, *errmsg is set to point to the error
  message.
*/

int Relay_log_info::init_relay_log_pos(const char* log,
                                       ulonglong pos, bool need_data_lock,
                                       const char** errmsg,
                                       bool look_for_description_event)
{
  DBUG_ENTER("Relay_log_info::init_relay_log_pos");
  DBUG_PRINT("info", ("pos: %lu", (ulong) pos));

  *errmsg=0;
  const char* errmsg_fmt= 0;
  static char errmsg_buff[MYSQL_ERRMSG_SIZE + FN_REFLEN];
  mysql_mutex_t *log_lock= relay_log.get_log_lock();

  if (need_data_lock)
    mysql_mutex_lock(&data_lock);
  else
    mysql_mutex_assert_owner(&data_lock);

  /*
    By default the relay log is in binlog format 3 (4.0).
    Even if format is 4, this will work enough to read the first event
    (Format_desc) (remember that format 4 is just lenghtened compared to format
    3; format 3 is a prefix of format 4).
  */
  set_rli_description_event(new Format_description_log_event(3));

  mysql_mutex_lock(log_lock);

  /* Close log file and free buffers if it's already open */
  if (cur_log_fd >= 0)
  {
    end_io_cache(&cache_buf);
    mysql_file_close(cur_log_fd, MYF(MY_WME));
    cur_log_fd = -1;
  }

  group_relay_log_pos= event_relay_log_pos= pos;

  /*
    Test to see if the previous run was with the skip of purging
    If yes, we do not purge when we restart
  */
  if (relay_log.find_log_pos(&linfo, NullS, 1))
  {
    *errmsg="Could not find first log during relay log initialization";
    goto err;
  }

  if (log && relay_log.find_log_pos(&linfo, log, 1))
  {
    errmsg_fmt= "Could not find target log file mentioned in "
                "relay log info in the index file '%s' during "
                "relay log initialization";
    sprintf(errmsg_buff, errmsg_fmt, relay_log.get_index_fname());
    *errmsg= errmsg_buff;
    goto err;
  }

  strmake(group_relay_log_name, linfo.log_file_name,
          sizeof(group_relay_log_name) - 1);
  strmake(event_relay_log_name, linfo.log_file_name,
          sizeof(event_relay_log_name) - 1);

  if (relay_log.is_active(linfo.log_file_name))
  {
    /*
      The IO thread is using this log file.
      In this case, we will use the same IO_CACHE pointer to
      read data as the IO thread is using to write data.
    */
    my_b_seek((cur_log=relay_log.get_log_file()), (off_t)0);
    if (check_binlog_magic(cur_log, errmsg))
      goto err;
    cur_log_old_open_count=relay_log.get_open_count();
  }
  else
  {
    /*
      Open the relay log and set cur_log to point at this one
    */
    if ((cur_log_fd=open_binlog_file(&cache_buf,
                                     linfo.log_file_name,errmsg)) < 0)
      goto err;
    cur_log = &cache_buf;
  }
  /*
    In all cases, check_binlog_magic() has been called so we're at offset 4 for
    sure.
  */
  if (pos > BIN_LOG_HEADER_SIZE) /* If pos<=4, we stay at 4 */
  {
    Log_event* ev;
    while (look_for_description_event)
    {
      /*
        Read the possible Format_description_log_event; if position
        was 4, no need, it will be read naturally.
      */
      DBUG_PRINT("info",("looking for a Format_description_log_event"));

      if (my_b_tell(cur_log) >= pos)
        break;

      /*
        Because of we have data_lock and log_lock, we can safely read an
        event
      */
      if (!(ev= Log_event::read_log_event(cur_log, 0,
                                          rli_description_event,
                                          opt_slave_sql_verify_checksum)))
      {
        DBUG_PRINT("info",("could not read event, cur_log->error=%d",
                           cur_log->error));
        if (cur_log->error) /* not EOF */
        {
          *errmsg= "I/O error reading event at position 4";
          goto err;
        }
        break;
      }
      else if (ev->get_type_code() == FORMAT_DESCRIPTION_EVENT)
      {
        DBUG_PRINT("info",("found Format_description_log_event"));
        set_rli_description_event((Format_description_log_event *)ev);
        /*
          As ev was returned by read_log_event, it has passed is_valid(), so
          my_malloc() in ctor worked, no need to check again.
        */
        /*
          Ok, we found a Format_description event. But it is not sure that this
          describes the whole relay log; indeed, one can have this sequence
          (starting from position 4):
          Format_desc (of slave)
          Rotate (of master)
          Format_desc (of master)
          So the Format_desc which really describes the rest of the relay log
          is the 3rd event (it can't be further than that, because we rotate
          the relay log when we queue a Rotate event from the master).
          But what describes the Rotate is the first Format_desc.
          So what we do is:
          go on searching for Format_description events, until you exceed the
          position (argument 'pos') or until you find another event than Rotate
          or Format_desc.
        */
      }
      else
      {
        DBUG_PRINT("info",("found event of another type=%d",
                           ev->get_type_code()));
        look_for_description_event= (ev->get_type_code() == ROTATE_EVENT);
        delete ev;
      }
    }
    my_b_seek(cur_log,(off_t)pos);
#ifndef DBUG_OFF
  {
    char llbuf1[22], llbuf2[22];
    DBUG_PRINT("info", ("my_b_tell(cur_log)=%s >event_relay_log_pos=%s",
                        llstr(my_b_tell(cur_log),llbuf1),
                        llstr(get_event_relay_log_pos(),llbuf2)));
  }
#endif

  }

err:
  /*
    If we don't purge, we can't honour relay_log_space_limit ;
    silently discard it
  */
  if (!relay_log_purge)
  {
    log_space_limit= 0; // todo: consider to throw a warning at least
  }
  mysql_cond_broadcast(&data_cond);

  mysql_mutex_unlock(log_lock);

  if (need_data_lock)
    mysql_mutex_unlock(&data_lock);
  if (!rli_description_event->is_valid() && !*errmsg)
    *errmsg= "Invalid Format_description log event; could be out of memory";

  DBUG_RETURN ((*errmsg) ? 1 : 0);
}

/**
  Update the error number, message and timestamp fields. This function is
  different from va_report() as va_report() also logs the error message in the
  log apart from updating the error fields.

  SYNOPSIS
  @param[in]  level          specifies the level- error, warning or information,
  @param[in]  err_code       error number,
  @param[in]  buff_coord     error message to be used.

*/
void Relay_log_info::fill_coord_err_buf(loglevel level, int err_code,
                                      const char *buff_coord) const
{
  mysql_mutex_lock(&err_lock);

  if(level == ERROR_LEVEL)
  {
    m_last_error.number = err_code;
    strncpy(m_last_error.message, buff_coord, MAX_SLAVE_ERRMSG);
    m_last_error.update_timestamp();
  }

  mysql_mutex_unlock(&err_lock);
}

/**
  Waits until the SQL thread reaches (has executed up to) the
  log/position or timed out.

  SYNOPSIS
  @param[in]  thd             client thread that sent @c SELECT @c MASTER_POS_WAIT,
  @param[in]  log_name        log name to wait for,
  @param[in]  log_pos         position to wait for,
  @param[in]  timeout         @c timeout in seconds before giving up waiting.
                              @c timeout is longlong whereas it should be ulong; but this is
                              to catch if the user submitted a negative timeout.

  @retval  -2   improper arguments (log_pos<0)
                or slave not running, or master info changed
                during the function's execution,
                or client thread killed. -2 is translated to NULL by caller,
  @retval  -1   timed out
  @retval  >=0  number of log events the function had to wait
                before reaching the desired log/position
 */

int Relay_log_info::wait_for_pos(THD* thd, String* log_name,
                                    longlong log_pos,
                                    longlong timeout)
{
  int event_count = 0;
  ulong init_abort_pos_wait;
  int error=0;
  struct timespec abstime; // for timeout checking
  PSI_stage_info old_stage;
  DBUG_ENTER("Relay_log_info::wait_for_pos");

  if (!inited)
    DBUG_RETURN(-2);

  DBUG_PRINT("enter",("log_name: '%s'  log_pos: %lu  timeout: %lu",
                      log_name->c_ptr_safe(), (ulong) log_pos, (ulong) timeout));

  set_timespec(abstime,timeout);
  mysql_mutex_lock(&data_lock);
  thd->ENTER_COND(&data_cond, &data_lock,
                  &stage_waiting_for_the_slave_thread_to_advance_position,
                  &old_stage);
  /*
     This function will abort when it notices that some CHANGE MASTER or
     RESET MASTER has changed the master info.
     To catch this, these commands modify abort_pos_wait ; We just monitor
     abort_pos_wait and see if it has changed.
     Why do we have this mechanism instead of simply monitoring slave_running
     in the loop (we do this too), as CHANGE MASTER/RESET SLAVE require that
     the SQL thread be stopped?
     This is becasue if someones does:
     STOP SLAVE;CHANGE MASTER/RESET SLAVE; START SLAVE;
     the change may happen very quickly and we may not notice that
     slave_running briefly switches between 1/0/1.
  */
  init_abort_pos_wait= abort_pos_wait;

  /*
    We'll need to
    handle all possible log names comparisons (e.g. 999 vs 1000).
    We use ulong for string->number conversion ; this is no
    stronger limitation than in find_uniq_filename in sql/log.cc
  */
  ulong log_name_extension;
  char log_name_tmp[FN_REFLEN]; //make a char[] from String

  strmake(log_name_tmp, log_name->ptr(), min<uint32>(log_name->length(), FN_REFLEN-1));

  char *p= fn_ext(log_name_tmp);
  char *p_end;
  if (!*p || log_pos<0)
  {
    error= -2; //means improper arguments
    goto err;
  }
  // Convert 0-3 to 4
  log_pos= max<ulong>(log_pos, BIN_LOG_HEADER_SIZE);
  /* p points to '.' */
  log_name_extension= strtoul(++p, &p_end, 10);
  /*
    p_end points to the first invalid character.
    If it equals to p, no digits were found, error.
    If it contains '\0' it means conversion went ok.
  */
  if (p_end==p || *p_end)
  {
    error= -2;
    goto err;
  }

  /* The "compare and wait" main loop */
  while (!thd->killed &&
         init_abort_pos_wait == abort_pos_wait &&
         slave_running)
  {
    bool pos_reached;
    int cmp_result= 0;

    DBUG_PRINT("info",
               ("init_abort_pos_wait: %ld  abort_pos_wait: %ld",
                init_abort_pos_wait, abort_pos_wait));
    DBUG_PRINT("info",("group_master_log_name: '%s'  pos: %lu",
                       group_master_log_name, (ulong) group_master_log_pos));

    /*
      group_master_log_name can be "", if we are just after a fresh
      replication start or after a CHANGE MASTER TO MASTER_HOST/PORT
      (before we have executed one Rotate event from the master) or
      (rare) if the user is doing a weird slave setup (see next
      paragraph).  If group_master_log_name is "", we assume we don't
      have enough info to do the comparison yet, so we just wait until
      more data. In this case master_log_pos is always 0 except if
      somebody (wrongly) sets this slave to be a slave of itself
      without using --replicate-same-server-id (an unsupported
      configuration which does nothing), then group_master_log_pos
      will grow and group_master_log_name will stay "".
      Also in case the group master log position is invalid (e.g. after
      CHANGE MASTER TO RELAY_LOG_POS ), we will wait till the first event
      is read and the log position is valid again.
    */
    if (*group_master_log_name && !is_group_master_log_pos_invalid)
    {
      char *basename= (group_master_log_name +
                       dirname_length(group_master_log_name));
      /*
        First compare the parts before the extension.
        Find the dot in the master's log basename,
        and protect against user's input error :
        if the names do not match up to '.' included, return error
      */
      char *q= (char*)(fn_ext(basename)+1);
      if (strncmp(basename, log_name_tmp, (int)(q-basename)))
      {
        error= -2;
        break;
      }
      // Now compare extensions.
      char *q_end;
      ulong group_master_log_name_extension= strtoul(q, &q_end, 10);
      if (group_master_log_name_extension < log_name_extension)
        cmp_result= -1 ;
      else
        cmp_result= (group_master_log_name_extension > log_name_extension) ? 1 : 0 ;

      pos_reached= ((!cmp_result && group_master_log_pos >= (ulonglong)log_pos) ||
                    cmp_result > 0);
      if (pos_reached || thd->killed)
        break;
    }

    //wait for master update, with optional timeout.

    DBUG_PRINT("info",("Waiting for master update"));
    /*
      We are going to mysql_cond_(timed)wait(); if the SQL thread stops it
      will wake us up.
    */
    thd_wait_begin(thd, THD_WAIT_BINLOG);
    if (timeout > 0)
    {
      /*
        Note that mysql_cond_timedwait checks for the timeout
        before for the condition ; i.e. it returns ETIMEDOUT
        if the system time equals or exceeds the time specified by abstime
        before the condition variable is signaled or broadcast, _or_ if
        the absolute time specified by abstime has already passed at the time
        of the call.
        For that reason, mysql_cond_timedwait will do the "timeoutting" job
        even if its condition is always immediately signaled (case of a loaded
        master).
      */
      error= mysql_cond_timedwait(&data_cond, &data_lock, &abstime);
    }
    else
      mysql_cond_wait(&data_cond, &data_lock);
    thd_wait_end(thd);
    DBUG_PRINT("info",("Got signal of master update or timed out"));
    if (error == ETIMEDOUT || error == ETIME)
    {
#ifndef DBUG_OFF
      /*
        Doing this to generate a stack trace and make debugging
        easier. 
      */
      if (DBUG_EVALUATE_IF("debug_crash_slave_time_out", 1, 0))
        DBUG_ASSERT(0);
#endif
      error= -1;
      break;
    }
    error=0;
    event_count++;
    DBUG_PRINT("info",("Testing if killed or SQL thread not running"));
  }

err:
  thd->EXIT_COND(&old_stage);
  DBUG_PRINT("exit",("killed: %d  abort: %d  slave_running: %d \
improper_arguments: %d  timed_out: %d",
                     thd->killed_errno(),
                     (int) (init_abort_pos_wait != abort_pos_wait),
                     (int) slave_running,
                     (int) (error == -2),
                     (int) (error == -1)));
  if (thd->killed || init_abort_pos_wait != abort_pos_wait ||
      !slave_running)
  {
    error= -2;
  }
  DBUG_RETURN( error ? error : event_count );
}

/*
  TODO: This is a duplicated code that needs to be simplified.
  This will be done while developing all possible sync options.
  See WL#3584's specification.

  /Alfranio
*/
int Relay_log_info::wait_for_gtid_set(THD* thd, String* gtid,
                                      longlong timeout)
{
  int event_count = 0;
  ulong init_abort_pos_wait;
  int error=0;
  struct timespec abstime; // for timeout checking
  PSI_stage_info old_stage;
  DBUG_ENTER("Relay_log_info::wait_for_gtid_set");

  if (!inited)
    DBUG_RETURN(-2);

  DBUG_PRINT("info", ("Waiting for %s timeout %lld", gtid->c_ptr_safe(),
             timeout));

  set_timespec(abstime, timeout);
  mysql_mutex_lock(&data_lock);
  thd->ENTER_COND(&data_cond, &data_lock,
                  &stage_waiting_for_the_slave_thread_to_advance_position,
                  &old_stage);
  /*
     This function will abort when it notices that some CHANGE MASTER or
     RESET MASTER has changed the master info.
     To catch this, these commands modify abort_pos_wait ; We just monitor
     abort_pos_wait and see if it has changed.
     Why do we have this mechanism instead of simply monitoring slave_running
     in the loop (we do this too), as CHANGE MASTER/RESET SLAVE require that
     the SQL thread be stopped?
     This is becasue if someones does:
     STOP SLAVE;CHANGE MASTER/RESET SLAVE; START SLAVE;
     the change may happen very quickly and we may not notice that
     slave_running briefly switches between 1/0/1.
  */
  init_abort_pos_wait= abort_pos_wait;
  Gtid_set wait_gtid_set(global_sid_map);
  global_sid_lock->rdlock();
  if (wait_gtid_set.add_gtid_text(gtid->c_ptr_safe()) != RETURN_STATUS_OK)
  { 
    global_sid_lock->unlock();
    goto err;
  }
  global_sid_lock->unlock();

  /* The "compare and wait" main loop */
  while (!thd->killed &&
         init_abort_pos_wait == abort_pos_wait &&
         slave_running)
  {
    DBUG_PRINT("info",
               ("init_abort_pos_wait: %ld  abort_pos_wait: %ld",
                init_abort_pos_wait, abort_pos_wait));

    //wait for master update, with optional timeout.

    global_sid_lock->wrlock();
    const Gtid_set* logged_gtids= gtid_state->get_logged_gtids();
    const Owned_gtids* owned_gtids= gtid_state->get_owned_gtids();

    DBUG_PRINT("info", ("Waiting for '%s'. is_subset: %d and "
                        "!is_intersection_nonempty: %d",
      gtid->c_ptr_safe(), wait_gtid_set.is_subset(logged_gtids),
      !owned_gtids->is_intersection_nonempty(&wait_gtid_set)));
    logged_gtids->dbug_print("gtid_executed:");
    owned_gtids->dbug_print("owned_gtids:");

    /*
      Since commit is performed after log to binary log, we must also
      check if any GTID of wait_gtid_set is not yet committed.
    */
    if (wait_gtid_set.is_subset(logged_gtids) &&
        !owned_gtids->is_intersection_nonempty(&wait_gtid_set))
    {
      global_sid_lock->unlock();
      break;
    }
    global_sid_lock->unlock();

    DBUG_PRINT("info",("Waiting for master update"));

    /*
      We are going to mysql_cond_(timed)wait(); if the SQL thread stops it
      will wake us up.
    */
    thd_wait_begin(thd, THD_WAIT_BINLOG);
    if (timeout > 0)
    {
      /*
        Note that mysql_cond_timedwait checks for the timeout
        before for the condition ; i.e. it returns ETIMEDOUT
        if the system time equals or exceeds the time specified by abstime
        before the condition variable is signaled or broadcast, _or_ if
        the absolute time specified by abstime has already passed at the time
        of the call.
        For that reason, mysql_cond_timedwait will do the "timeoutting" job
        even if its condition is always immediately signaled (case of a loaded
        master).
      */
      error= mysql_cond_timedwait(&data_cond, &data_lock, &abstime);
    }
    else
      mysql_cond_wait(&data_cond, &data_lock);
    thd_wait_end(thd);
    DBUG_PRINT("info",("Got signal of master update or timed out"));
    if (error == ETIMEDOUT || error == ETIME)
    {
#ifndef DBUG_OFF
      /*
        Doing this to generate a stack trace and make debugging
        easier. 
      */
      if (DBUG_EVALUATE_IF("debug_crash_slave_time_out", 1, 0))
        DBUG_ASSERT(0);
#endif
      error= -1;
      break;
    }
    error=0;
    event_count++;
    DBUG_PRINT("info",("Testing if killed or SQL thread not running"));
  }

err:
  thd->EXIT_COND(&old_stage);
  DBUG_PRINT("exit",("killed: %d  abort: %d  slave_running: %d \
improper_arguments: %d  timed_out: %d",
                     thd->killed_errno(),
                     (int) (init_abort_pos_wait != abort_pos_wait),
                     (int) slave_running,
                     (int) (error == -2),
                     (int) (error == -1)));
  if (thd->killed || init_abort_pos_wait != abort_pos_wait ||
      !slave_running)
  {
    error= -2;
  }
  DBUG_RETURN( error ? error : event_count );
}

int Relay_log_info::inc_group_relay_log_pos(ulonglong log_pos,
                                            bool need_data_lock)
{
  int error= 0;
  DBUG_ENTER("Relay_log_info::inc_group_relay_log_pos");

  if (need_data_lock)
    mysql_mutex_lock(&data_lock);
  else
    mysql_mutex_assert_owner(&data_lock);

  inc_event_relay_log_pos();
  group_relay_log_pos= event_relay_log_pos;
  strmake(group_relay_log_name,event_relay_log_name,
          sizeof(group_relay_log_name)-1);

  notify_group_relay_log_name_update();

  /*
    In 4.x we used the event's len to compute the positions here. This is
    wrong if the event was 3.23/4.0 and has been converted to 5.0, because
    then the event's len is not what is was in the master's binlog, so this
    will make a wrong group_master_log_pos (yes it's a bug in 3.23->4.0
    replication: Exec_master_log_pos is wrong). Only way to solve this is to
    have the original offset of the end of the event the relay log. This is
    what we do in 5.0: log_pos has become "end_log_pos" (because the real use
    of log_pos in 4.0 was to compute the end_log_pos; so better to store
    end_log_pos instead of begin_log_pos.
    If we had not done this fix here, the problem would also have appeared
    when the slave and master are 5.0 but with different event length (for
    example the slave is more recent than the master and features the event
    UID). It would give false MASTER_POS_WAIT, false Exec_master_log_pos in
    SHOW SLAVE STATUS, and so the user would do some CHANGE MASTER using this
    value which would lead to badly broken replication.
    Even the relay_log_pos will be corrupted in this case, because the len is
    the relay log is not "val".
    With the end_log_pos solution, we avoid computations involving lengthes.
  */
  DBUG_PRINT("info", ("log_pos: %lu  group_master_log_pos: %lu",
                      (long) log_pos, (long) group_master_log_pos));

  if (log_pos > 0)  // 3.23 binlogs don't have log_posx
    group_master_log_pos= log_pos;
  /*
    If the master log position was invalidiated by say, "CHANGE MASTER TO
    RELAY_LOG_POS=N", it is now valid,
   */
  if (is_group_master_log_pos_invalid)
    is_group_master_log_pos_invalid= false;

  /*
    In MTS mode FD or Rotate event commit their solitary group to
    Coordinator's info table. Callers make sure that Workers have been
    executed all assignements.
    Broadcast to master_pos_wait() waiters should be done after
    the table is updated.
  */
  DBUG_ASSERT(!is_parallel_exec() ||
              mts_group_status != Relay_log_info::MTS_IN_GROUP);
  /*
    We do not force synchronization at this point, note the
    parameter false, because a non-transactional change is
    being committed.

    For that reason, the synchronization here is subjected to
    the option sync_relay_log_info.

    See sql/rpl_rli.h for further information on this behavior.
  */
  error= flush_info(FALSE);

  mysql_cond_broadcast(&data_cond);
  if (need_data_lock)
    mysql_mutex_unlock(&data_lock);
  DBUG_RETURN(error);
}


void Relay_log_info::close_temporary_tables()
{
  TABLE *table,*next;
  DBUG_ENTER("Relay_log_info::close_temporary_tables");

  for (table=save_temporary_tables ; table ; table=next)
  {
    next=table->next;
    /*
      Don't ask for disk deletion. For now, anyway they will be deleted when
      slave restarts, but it is a better intention to not delete them.
    */
    DBUG_PRINT("info", ("table: 0x%lx", (long) table));
    close_temporary(table, 1, 0);
  }
  save_temporary_tables= 0;
  slave_open_temp_tables= 0;
  DBUG_VOID_RETURN;
}

/**
  Purges relay logs. It assumes to have a run lock on rli and that no
  slave thread are running.

  @param[in]   THD         connection,
  @param[in]   just_reset  if false, it tells that logs should be purged
                           and @c init_relay_log_pos() should be called,
  @errmsg[out] errmsg      store pointer to an error message.

  @retval 0 successfuly executed,
  @retval 1 otherwise error, where errmsg is set to point to the error message.
*/

int Relay_log_info::purge_relay_logs(THD *thd, bool just_reset,
                                     const char** errmsg)
{
  int error=0;
  DBUG_ENTER("Relay_log_info::purge_relay_logs");

  /*
    Even if inited==0, we still try to empty master_log_* variables. Indeed,
    inited==0 does not imply that they already are empty.

    It could be that slave's info initialization partly succeeded: for example
    if relay-log.info existed but *relay-bin*.* have been manually removed,
    init_info reads the old relay-log.info and fills rli->master_log_*, then
    init_info checks for the existence of the relay log, this fails and 
    init_info leaves inited to 0.
    In that pathological case, master_log_pos* will be properly reinited at
    the next START SLAVE (as RESET SLAVE or CHANGE MASTER, the callers of
    purge_relay_logs, will delete bogus *.info files or replace them with
    correct files), however if the user does SHOW SLAVE STATUS before START
    SLAVE, he will see old, confusing master_log_*. In other words, we reinit
    master_log_* for SHOW SLAVE STATUS to display fine in any case.
  */
  group_master_log_name[0]= 0;
  group_master_log_pos= 0;

  if (!inited)
  {
    DBUG_PRINT("info", ("inited == 0"));
    DBUG_RETURN(0);
  }

  DBUG_ASSERT(slave_running == 0);
  DBUG_ASSERT(mi->slave_running == 0);

  slave_skip_counter= 0;
  mysql_mutex_lock(&data_lock);

  /*
    we close the relay log fd possibly left open by the slave SQL thread,
    to be able to delete it; the relay log fd possibly left open by the slave
    I/O thread will be closed naturally in reset_logs() by the
    close(LOG_CLOSE_TO_BE_OPENED) call
  */
  if (cur_log_fd >= 0)
  {
    end_io_cache(&cache_buf);
    my_close(cur_log_fd, MYF(MY_WME));
    cur_log_fd= -1;
  }

  if (relay_log.reset_logs(thd))
  {
    *errmsg = "Failed during log reset";
    error=1;
    goto err;
  }
  /* Save name of used relay log file */
  strmake(group_relay_log_name, relay_log.get_log_fname(),
          sizeof(group_relay_log_name)-1);
  strmake(event_relay_log_name, relay_log.get_log_fname(),
          sizeof(event_relay_log_name)-1);
  group_relay_log_pos= event_relay_log_pos= BIN_LOG_HEADER_SIZE;
  if (count_relay_log_space())
  {
    *errmsg= "Error counting relay log space";
    error= 1;
    goto err;
  }
  if (!just_reset)
    error= init_relay_log_pos(group_relay_log_name,
                              group_relay_log_pos,
                              false/*need_data_lock=false*/, errmsg, 0);

err:
#ifndef DBUG_OFF
  char buf[22];
#endif
  DBUG_PRINT("info",("log_space_total: %s",llstr(log_space_total,buf)));
  mysql_mutex_unlock(&data_lock);
  DBUG_RETURN(error);
}


/**
     Checks if condition stated in UNTIL clause of START SLAVE is reached.

     Specifically, it checks if UNTIL condition is reached. Uses caching result
     of last comparison of current log file name and target log file name. So
     cached value should be invalidated if current log file name changes (see
     @c Relay_log_info::notify_... functions).

     This caching is needed to avoid of expensive string comparisons and
     @c strtol() conversions needed for log names comparison. We don't need to
     compare them each time this function is called, we only need to do this
     when current log name changes. If we have @c UNTIL_MASTER_POS condition we
     need to do this only after @c Rotate_log_event::do_apply_event() (which is
     rare, so caching gives real benifit), and if we have @c UNTIL_RELAY_POS
     condition then we should invalidate cached comarison value after
     @c inc_group_relay_log_pos() which called for each group of events (so we
     have some benefit if we have something like queries that use
     autoincrement or if we have transactions).

     Should be called ONLY if @c until_condition @c != @c UNTIL_NONE !

     @param master_beg_pos    position of the beginning of to be executed event
                              (not @c log_pos member of the event that points to
                              the beginning of the following event)

     @retval true   condition met or error happened (condition seems to have
                    bad log file name),
     @retval false  condition not met.
*/

bool Relay_log_info::is_until_satisfied(THD *thd, Log_event *ev)
{
  char error_msg[]= "Slave SQL thread is stopped because UNTIL "
                    "condition is bad.";
  DBUG_ENTER("Relay_log_info::is_until_satisfied");

  switch (until_condition)
  {
  case UNTIL_MASTER_POS:
  case UNTIL_RELAY_POS:
  {
    const char *log_name= NULL;
    ulonglong log_pos= 0;

    if (until_condition == UNTIL_MASTER_POS)
    {
      if (ev && ev->server_id == (uint32) ::server_id && !replicate_same_server_id)
        DBUG_RETURN(false);
      log_name= group_master_log_name;
      log_pos= (!ev)? group_master_log_pos :
        ((thd->variables.option_bits & OPTION_BEGIN || !ev->log_pos) ?
         group_master_log_pos : ev->log_pos - ev->data_written);
    }
    else
    { /* until_condition == UNTIL_RELAY_POS */
      log_name= group_relay_log_name;
      log_pos= group_relay_log_pos;
    }

#ifndef DBUG_OFF
    {
      char buf[32];
      DBUG_PRINT("info", ("group_master_log_name='%s', group_master_log_pos=%s",
                          group_master_log_name, llstr(group_master_log_pos, buf)));
      DBUG_PRINT("info", ("group_relay_log_name='%s', group_relay_log_pos=%s",
                          group_relay_log_name, llstr(group_relay_log_pos, buf)));
      DBUG_PRINT("info", ("(%s) log_name='%s', log_pos=%s",
                          until_condition == UNTIL_MASTER_POS ? "master" : "relay",
                          log_name, llstr(log_pos, buf)));
      DBUG_PRINT("info", ("(%s) until_log_name='%s', until_log_pos=%s",
                          until_condition == UNTIL_MASTER_POS ? "master" : "relay",
                          until_log_name, llstr(until_log_pos, buf)));
    }
#endif

    if (until_log_names_cmp_result == UNTIL_LOG_NAMES_CMP_UNKNOWN)
    {
      /*
        We have no cached comparison results so we should compare log names
        and cache result.
        If we are after RESET SLAVE, and the SQL slave thread has not processed
        any event yet, it could be that group_master_log_name is "". In that case,
        just wait for more events (as there is no sensible comparison to do).
      */

      if (*log_name)
      {
        const char *basename= log_name + dirname_length(log_name);

        const char *q= (const char*)(fn_ext(basename)+1);
        if (strncmp(basename, until_log_name, (int)(q-basename)) == 0)
        {
          /* Now compare extensions. */
          char *q_end;
          ulong log_name_extension= strtoul(q, &q_end, 10);
          if (log_name_extension < until_log_name_extension)
            until_log_names_cmp_result= UNTIL_LOG_NAMES_CMP_LESS;
          else
            until_log_names_cmp_result=
              (log_name_extension > until_log_name_extension) ?
              UNTIL_LOG_NAMES_CMP_GREATER : UNTIL_LOG_NAMES_CMP_EQUAL ;
        }
        else
        {
          /* Base names do not match, so we abort */
          sql_print_error("%s", error_msg);
          DBUG_RETURN(true);
        }
      }
      else
        DBUG_RETURN(until_log_pos == 0);
    }

    if (((until_log_names_cmp_result == UNTIL_LOG_NAMES_CMP_EQUAL &&
          log_pos >= until_log_pos) ||
         until_log_names_cmp_result == UNTIL_LOG_NAMES_CMP_GREATER))
    {
      char buf[22];
      sql_print_information("Slave SQL thread stopped because it reached its"
                            " UNTIL position %s", llstr(until_pos(), buf));
      DBUG_RETURN(true);
    }
    DBUG_RETURN(false);
  }

  case UNTIL_SQL_BEFORE_GTIDS:
    // We only need to check once if logged_gtids set contains any of the until_sql_gtids.
    if (until_sql_gtids_first_event)
    {
      until_sql_gtids_first_event= false;
      global_sid_lock->wrlock();
      /* Check if until GTIDs were already applied. */
      const Gtid_set* logged_gtids= gtid_state->get_logged_gtids();
      if (until_sql_gtids.is_intersection_nonempty(logged_gtids))
      {
        char *buffer= until_sql_gtids.to_string();
        global_sid_lock->unlock();
        sql_print_information("Slave SQL thread stopped because "
                              "UNTIL SQL_BEFORE_GTIDS %s is already "
                              "applied", buffer);
        my_free(buffer);
        DBUG_RETURN(true);
      }
      global_sid_lock->unlock();
    }
    if (ev != NULL && ev->get_type_code() == GTID_LOG_EVENT)
    {
      Gtid_log_event *gev= (Gtid_log_event *)ev;
      global_sid_lock->rdlock();
      if (until_sql_gtids.contains_gtid(gev->get_sidno(false), gev->get_gno()))
      {
        char *buffer= until_sql_gtids.to_string();
        global_sid_lock->unlock();
        sql_print_information("Slave SQL thread stopped because it reached "
                              "UNTIL SQL_BEFORE_GTIDS %s", buffer);
        my_free(buffer);
        DBUG_RETURN(true);
      }
      global_sid_lock->unlock();
    }
    DBUG_RETURN(false);
    break;

  case UNTIL_SQL_AFTER_GTIDS:
    {
      global_sid_lock->wrlock();
      const Gtid_set* logged_gtids= gtid_state->get_logged_gtids();
      if (until_sql_gtids.is_subset(logged_gtids))
      {
        char *buffer= until_sql_gtids.to_string();
        global_sid_lock->unlock();
        sql_print_information("Slave SQL thread stopped because it reached "
                              "UNTIL SQL_AFTER_GTIDS %s", buffer);
        my_free(buffer);
        DBUG_RETURN(true);
      }
      global_sid_lock->unlock();
      DBUG_RETURN(false);
    }
    break;

  case UNTIL_SQL_AFTER_MTS_GAPS:
#ifndef DBUG_OFF
  case UNTIL_DONE:
#endif
    /*
      TODO: this condition is actually post-execution or post-scheduling
            so the proper place to check it before SQL thread goes
            into next_event() where it can wait while the condition
            has been satisfied already.
            It's deployed here temporarily to be fixed along the regular UNTIL
            support for MTS is provided.
    */
    if (mts_recovery_group_cnt == 0)
    {
      sql_print_information("Slave SQL thread stopped according to "
                            "UNTIL SQL_AFTER_MTS_GAPS as it has "
                            "processed all gap transactions left from "
                            "the previous slave session.");
#ifndef DBUG_OFF
      until_condition= UNTIL_DONE;
#endif
      DBUG_RETURN(true);
    }
    else
    {
      DBUG_RETURN(false);
    }
    break;

  case UNTIL_NONE:
    DBUG_ASSERT(0);
    break;
  }

  DBUG_ASSERT(0);
  DBUG_RETURN(false);
}

void Relay_log_info::cached_charset_invalidate()
{
  DBUG_ENTER("Relay_log_info::cached_charset_invalidate");

  /* Full of zeroes means uninitialized. */
  memset(cached_charset, 0, sizeof(cached_charset));
  DBUG_VOID_RETURN;
}


bool Relay_log_info::cached_charset_compare(char *charset) const
{
  DBUG_ENTER("Relay_log_info::cached_charset_compare");

  if (memcmp(cached_charset, charset, sizeof(cached_charset)))
  {
    memcpy(const_cast<char*>(cached_charset), charset, sizeof(cached_charset));
    DBUG_RETURN(1);
  }
  DBUG_RETURN(0);
}


int Relay_log_info::stmt_done(my_off_t event_master_log_pos)
{
  int error= 0;

  clear_flag(IN_STMT);

  DBUG_ASSERT(!belongs_to_client());
  /* Worker does not execute binlog update position logics */
  DBUG_ASSERT(!is_mts_worker(info_thd));

  /*
    Replication keeps event and group positions to specify the
    set of events that were executed.
    Event positions are incremented after processing each event
    whereas group positions are incremented when an event or a
    set of events is processed such as in a transaction and are
    committed or rolled back.

    A transaction can be ended with a Query Event, i.e. either
    commit or rollback, or by a Xid Log Event. Query Event is
    used to terminate pseudo-transactions that are executed
    against non-transactional engines such as MyIsam. Xid Log
    Event denotes though that a set of changes executed
    against a transactional engine is about to commit.

    Events' positions are incremented at stmt_done(). However,
    transactions that are ended with Xid Log Event have their
    group position incremented in the do_apply_event() and in
    the do_apply_event_work().

    Notice that the type of the engine, i.e. where data and
    positions are stored, against what events are being applied
    are not considered in this logic.

    Regarding the code that follows, notice that the executed
    group coordinates don't change if the current event is internal
    to the group. The same applies to MTS Coordinator when it
    handles a Format Descriptor event that appears in the middle
    of a group that is about to be assigned.
  */
  if ((!is_parallel_exec() && is_in_group()) ||
      mts_group_status != MTS_NOT_IN_GROUP)
  {
    inc_event_relay_log_pos();
  }
  else
  {
    if (is_parallel_exec())
    {

      DBUG_ASSERT(!is_mts_worker(info_thd));

      /*
        Format Description events only can drive MTS execution to this
        point. It is a special event group that is handled with
        synchronization. For that reason, the checkpoint routine is
        called here.
      */
      error= mts_checkpoint_routine(this, 0, false,
                                    true/*need_data_lock=true*/);
    }
    if (!error)
      error= inc_group_relay_log_pos(event_master_log_pos,
                                     true/*need_data_lock=true*/);
  }

  return error;
}

#if !defined(MYSQL_CLIENT) && defined(HAVE_REPLICATION)
void Relay_log_info::cleanup_context(THD *thd, bool error)
{
  DBUG_ENTER("Relay_log_info::cleanup_context");

  DBUG_ASSERT(info_thd == thd);
  /*
    1) Instances of Table_map_log_event, if ::do_apply_event() was called on them,
    may have opened tables, which we cannot be sure have been closed (because
    maybe the Rows_log_event have not been found or will not be, because slave
    SQL thread is stopping, or relay log has a missing tail etc). So we close
    all thread's tables. And so the table mappings have to be cancelled.
    2) Rows_log_event::do_apply_event() may even have started statements or
    transactions on them, which we need to rollback in case of error.
    3) If finding a Format_description_log_event after a BEGIN, we also need
    to rollback before continuing with the next events.
    4) so we need this "context cleanup" function.
  */
  if (error)
  {
    trans_rollback_stmt(thd); // if a "statement transaction"
    trans_rollback(thd);      // if a "real transaction"
  }
  if (rows_query_ev)
  {
    delete rows_query_ev;
    rows_query_ev= NULL;
    info_thd->set_query(NULL, 0);
  }
  m_table_map.clear_tables();
  slave_close_thread_tables(thd);
  if (error)
    thd->mdl_context.release_transactional_locks();
  clear_flag(IN_STMT);
  /*
    Cleanup for the flags that have been set at do_apply_event.
  */
  thd->variables.option_bits&= ~OPTION_NO_FOREIGN_KEY_CHECKS;
  thd->variables.option_bits&= ~OPTION_RELAXED_UNIQUE_CHECKS;

  /*
    Reset state related to long_find_row notes in the error log:
    - timestamp
    - flag that decides whether the slave prints or not
  */
  reset_row_stmt_start_timestamp();
  unset_long_find_row_note_printed();

  DBUG_VOID_RETURN;
}

void Relay_log_info::clear_tables_to_lock()
{
  DBUG_ENTER("Relay_log_info::clear_tables_to_lock()");
#ifndef DBUG_OFF
  /**
    When replicating in RBR and MyISAM Merge tables are involved
    open_and_lock_tables (called in do_apply_event) appends the 
    base tables to the list of tables_to_lock. Then these are 
    removed from the list in close_thread_tables (which is called 
    before we reach this point).

    This assertion just confirms that we get no surprises at this
    point.
   */
  uint i=0;
  for (TABLE_LIST *ptr= tables_to_lock ; ptr ; ptr= ptr->next_global, i++) ;
  DBUG_ASSERT(i == tables_to_lock_count);
#endif  

  while (tables_to_lock)
  {
    uchar* to_free= reinterpret_cast<uchar*>(tables_to_lock);
    if (tables_to_lock->m_tabledef_valid)
    {
      tables_to_lock->m_tabledef.table_def::~table_def();
      tables_to_lock->m_tabledef_valid= FALSE;
    }

    /*
      If blob fields were used during conversion of field values 
      from the master table into the slave table, then we need to 
      free the memory used temporarily to store their values before
      copying into the slave's table.
    */
    if (tables_to_lock->m_conv_table)
      free_blobs(tables_to_lock->m_conv_table);

    tables_to_lock=
      static_cast<RPL_TABLE_LIST*>(tables_to_lock->next_global);
    tables_to_lock_count--;
    my_free(to_free);
  }
  DBUG_ASSERT(tables_to_lock == NULL && tables_to_lock_count == 0);
  DBUG_VOID_RETURN;
}

void Relay_log_info::slave_close_thread_tables(THD *thd)
{
  thd->get_stmt_da()->set_overwrite_status(true);
  DBUG_ENTER("Relay_log_info::slave_close_thread_tables(THD *thd)");
  thd->is_error() ? trans_rollback_stmt(thd) : trans_commit_stmt(thd);
  thd->get_stmt_da()->set_overwrite_status(false);

  close_thread_tables(thd);
  /*
    - If transaction rollback was requested due to deadlock
    perform it and release metadata locks.
    - If inside a multi-statement transaction,
    defer the release of metadata locks until the current
    transaction is either committed or rolled back. This prevents
    other statements from modifying the table for the entire
    duration of this transaction.  This provides commit ordering
    and guarantees serializability across multiple transactions.
    - If in autocommit mode, or outside a transactional context,
    automatically release metadata locks of the current statement.
  */
  if (thd->transaction_rollback_request)
  {
    trans_rollback_implicit(thd);
    thd->mdl_context.release_transactional_locks();
  }
  else if (! thd->in_multi_stmt_transaction_mode())
    thd->mdl_context.release_transactional_locks();
  else
    thd->mdl_context.release_statement_locks();

  clear_tables_to_lock();
  DBUG_VOID_RETURN;
}
/**
  Execute a SHOW RELAYLOG EVENTS statement.

  @param thd Pointer to THD object for the client thread executing the
  statement.

  @retval FALSE success
  @retval TRUE failure
*/
bool mysql_show_relaylog_events(THD* thd)
{
  Protocol *protocol= thd->protocol;
  List<Item> field_list;
  DBUG_ENTER("mysql_show_relaylog_events");

  DBUG_ASSERT(thd->lex->sql_command == SQLCOM_SHOW_RELAYLOG_EVENTS);

  Log_event::init_show_field_list(&field_list);
  if (protocol->send_result_set_metadata(&field_list,
                            Protocol::SEND_NUM_ROWS | Protocol::SEND_EOF))
    DBUG_RETURN(TRUE);

  if (active_mi == NULL)
  {
    my_error(ER_SLAVE_CONFIGURATION, MYF(0));
    DBUG_RETURN(true);
  }
  
  DBUG_RETURN(show_binlog_events(thd, &active_mi->rli->relay_log));
}

#endif

int Relay_log_info::rli_init_info()
{
  int error= 0;
  enum_return_check check_return= ERROR_CHECKING_REPOSITORY;
  const char *msg= NULL;

  DBUG_ENTER("Relay_log_info::rli_init_info");

  mysql_mutex_assert_owner(&data_lock);

  /*
    If Relay_log_info is issued again after a failed init_info(), for
    instance because of missing relay log files, it will generate new
    files and ignore the previous failure, to avoid that we set
    error_on_rli_init_info as true.
    This a consequence of the behaviour change, in the past server was
    stopped when there were replication initialization errors, now it is
    not and so init_info() must be aware of previous failures.
  */
  if (error_on_rli_init_info)
    goto err;

  if (inited)
  {
    /*
      We have to reset read position of relay-log-bin as we may have
      already been reading from 'hotlog' when the slave was stopped
      last time. If this case pos_in_file would be set and we would
      get a crash when trying to read the signature for the binary
      relay log.

      We only rewind the read position if we are starting the SQL
      thread. The handle_slave_sql thread assumes that the read
      position is at the beginning of the file, and will read the
      "signature" and then fast-forward to the last position read.
    */
    bool hot_log= FALSE;
    /* 
      my_b_seek does an implicit flush_io_cache, so we need to:

      1. check if this log is active (hot)
      2. if it is we keep log_lock until the seek ends, otherwise 
         release it right away.

      If we did not take log_lock, SQL thread might race with IO
      thread for the IO_CACHE mutex.

    */
    mysql_mutex_t *log_lock= relay_log.get_log_lock();
    mysql_mutex_lock(log_lock);
    hot_log= relay_log.is_active(linfo.log_file_name);

    if (!hot_log)
      mysql_mutex_unlock(log_lock);

    my_b_seek(cur_log, (my_off_t) 0);

    if (hot_log)
      mysql_mutex_unlock(log_lock);
    DBUG_RETURN(recovery_parallel_workers ? mts_recovery_groups(this) : 0);
  }

  cur_log_fd = -1;
  slave_skip_counter= 0;
  abort_pos_wait= 0;
  log_space_limit= relay_log_space_limit;
  log_space_total= 0;
  tables_to_lock= 0;
  tables_to_lock_count= 0;

  char pattern[FN_REFLEN];
  (void) my_realpath(pattern, slave_load_tmpdir, 0);
  if (fn_format(pattern, PREFIX_SQL_LOAD, pattern, "",
                MY_SAFE_PATH | MY_RETURN_REAL_PATH) == NullS)
  {
    sql_print_error("Unable to use slave's temporary directory '%s'.",
                    slave_load_tmpdir);
    DBUG_RETURN(1);
  }
  unpack_filename(slave_patternload_file, pattern);
  slave_patternload_file_size= strlen(slave_patternload_file);

  /*
    The relay log will now be opened, as a SEQ_READ_APPEND IO_CACHE.
    Note that the I/O thread flushes it to disk after writing every
    event, in flush_info within the master info.
  */
  /*
    For the maximum log size, we choose max_relay_log_size if it is
    non-zero, max_binlog_size otherwise. If later the user does SET
    GLOBAL on one of these variables, fix_max_binlog_size and
    fix_max_relay_log_size will reconsider the choice (for example
    if the user changes max_relay_log_size to zero, we have to
    switch to using max_binlog_size for the relay log) and update
    relay_log.max_size (and mysql_bin_log.max_size).
  */
  {
    /* Reports an error and returns, if the --relay-log's path
       is a directory.*/
    if (opt_relay_logname &&
        opt_relay_logname[strlen(opt_relay_logname) - 1] == FN_LIBCHAR)
    {
      sql_print_error("Path '%s' is a directory name, please specify \
a file name for --relay-log option.", opt_relay_logname);
      DBUG_RETURN(1);
    }

    /* Reports an error and returns, if the --relay-log-index's path
       is a directory.*/
    if (opt_relaylog_index_name &&
        opt_relaylog_index_name[strlen(opt_relaylog_index_name) - 1]
        == FN_LIBCHAR)
    {
      sql_print_error("Path '%s' is a directory name, please specify \
a file name for --relay-log-index option.", opt_relaylog_index_name);
      DBUG_RETURN(1);
    }

    char buf[FN_REFLEN];
    const char *ln;
    static bool name_warning_sent= 0;
    ln= relay_log.generate_name(opt_relay_logname, "-relay-bin",
                                buf);
    /* We send the warning only at startup, not after every RESET SLAVE */
    if (!opt_relay_logname && !opt_relaylog_index_name && !name_warning_sent)
    {
      /*
        User didn't give us info to name the relay log index file.
        Picking `hostname`-relay-bin.index like we do, causes replication to
        fail if this slave's hostname is changed later. So, we would like to
        instead require a name. But as we don't want to break many existing
        setups, we only give warning, not error.
      */
      sql_print_warning("Neither --relay-log nor --relay-log-index were used;"
                        " so replication "
                        "may break when this MySQL server acts as a "
                        "slave and has his hostname changed!! Please "
                        "use '--relay-log=%s' to avoid this problem.", ln);
      name_warning_sent= 1;
    }

    relay_log.is_relay_log= TRUE;

    if (relay_log.open_index_file(opt_relaylog_index_name, ln, TRUE))
    {
      sql_print_error("Failed in open_index_file() called from Relay_log_info::rli_init_info().");
      DBUG_RETURN(1);
    }
#ifndef DBUG_OFF
    global_sid_lock->wrlock();
    gtid_set.dbug_print("set of GTIDs in relay log before initialization");
    global_sid_lock->unlock();
#endif
    /*
      Below init_gtid_sets() function will parse the available relay logs and
      set I/O retrieved gtid event in gtid_state object. We dont need to find
      last_retrieved_gtid_event if relay_log_recovery=1 (retrieved set will
      be cleared off in that case).
    */
    Gtid *last_retrieved_gtid= is_relay_log_recovery ? NULL : get_last_retrieved_gtid();
    if (!current_thd &&
        relay_log.init_gtid_sets(&gtid_set, NULL,
                                 last_retrieved_gtid,
                                 opt_slave_sql_verify_checksum,
                                 true/*true=need lock*/))
    {
      sql_print_error("Failed in init_gtid_sets() called from Relay_log_info::rli_init_info().");
      DBUG_RETURN(1);
    }
#ifndef DBUG_OFF
    global_sid_lock->wrlock();
    gtid_set.dbug_print("set of GTIDs in relay log after initialization");
    global_sid_lock->unlock();
#endif
    /*
      Configures what object is used by the current log to store processed
      gtid(s). This is necessary in the MYSQL_BIN_LOG::MYSQL_BIN_LOG to
      corretly compute the set of previous gtids.
    */
    relay_log.set_previous_gtid_set(&gtid_set);
    /*
      note, that if open() fails, we'll still have index file open
      but a destructor will take care of that
    */
    if (relay_log.open_binlog(ln, 0,
                              (max_relay_log_size ? max_relay_log_size :
                               max_binlog_size), true,
                              true/*need_lock_index=true*/,
                              true/*need_sid_lock=true*/,
                              mi->get_mi_description_event()))
    {
      sql_print_error("Failed in open_log() called from Relay_log_info::rli_init_info().");
      DBUG_RETURN(1);
    }
  }

   /*
    This checks if the repository was created before and thus there
    will be values to be read. Please, do not move this call after
    the handler->init_info(). 
  */
  if ((check_return= check_info()) == ERROR_CHECKING_REPOSITORY)
  {
    msg= "Error checking relay log repository";
    error= 1;
    goto err;
  }

  if (handler->init_info())
  {
    msg= "Error reading relay log configuration";
    error= 1;
    goto err;
  }

  if (check_return == REPOSITORY_DOES_NOT_EXIST)
  {
    /* Init relay log with first entry in the relay index file */
    if (init_relay_log_pos(NullS, BIN_LOG_HEADER_SIZE,
                           false/*need_data_lock=false (lock should be held
                                  prior to invoking this function)*/,
                           &msg, 0))
    {
      error= 1;
      goto err;
    }
    group_master_log_name[0]= 0;
    group_master_log_pos= 0;
  }
  else
  {
    if (read_info(handler))
    {
      msg= "Error reading relay log configuration";
      error= 1;
      goto err;
    }

    if (is_relay_log_recovery && init_recovery(mi, &msg))
    {
      error= 1;
      goto err;
    }

    if (init_relay_log_pos(group_relay_log_name,
                           group_relay_log_pos,
                           false/*need_data_lock=false (lock should be held
                                  prior to invoking this function)*/,
                           &msg, 0))
    {
      char llbuf[22];
      sql_print_error("Failed to open the relay log '%s' (relay_log_pos %s).",
                      group_relay_log_name,
                      llstr(group_relay_log_pos, llbuf));
      error= 1;
      goto err;
    }

#ifndef DBUG_OFF
    {
      char llbuf1[22], llbuf2[22];
      DBUG_PRINT("info", ("my_b_tell(cur_log)=%s event_relay_log_pos=%s",
                          llstr(my_b_tell(cur_log),llbuf1),
                          llstr(event_relay_log_pos,llbuf2)));
      DBUG_ASSERT(event_relay_log_pos >= BIN_LOG_HEADER_SIZE);
      DBUG_ASSERT((my_b_tell(cur_log) == event_relay_log_pos));
    }
#endif
  }

  inited= 1;
  error_on_rli_init_info= false;
  if (flush_info(TRUE))
  {
    msg= "Error reading relay log configuration";
    error= 1;
    goto err;
  }

  if (count_relay_log_space())
  {
    msg= "Error counting relay log space";
    error= 1;
    goto err;
  }

  is_relay_log_recovery= FALSE;
  DBUG_RETURN(error);

err:
  handler->end_info();
  inited= 0;
  error_on_rli_init_info= true;
  if (msg)
    sql_print_error("%s.", msg);
  relay_log.close(LOG_CLOSE_INDEX | LOG_CLOSE_STOP_EVENT);
  DBUG_RETURN(error);
}

void Relay_log_info::end_info()
{
  DBUG_ENTER("Relay_log_info::end_info");

  error_on_rli_init_info= false;
  if (!inited)
    DBUG_VOID_RETURN;

  handler->end_info();

  if (cur_log_fd >= 0)
  {
    end_io_cache(&cache_buf);
    (void)my_close(cur_log_fd, MYF(MY_WME));
    cur_log_fd= -1;
  }
  inited = 0;
  relay_log.close(LOG_CLOSE_INDEX | LOG_CLOSE_STOP_EVENT);
  relay_log.harvest_bytes_written(&log_space_total);
  /*
    Delete the slave's temporary tables from memory.
    In the future there will be other actions than this, to ensure persistance
    of slave's temp tables after shutdown.
  */
  close_temporary_tables();

  DBUG_VOID_RETURN;
}

int Relay_log_info::flush_current_log()
{
  DBUG_ENTER("Relay_log_info::flush_current_log");
  /*
    When we come to this place in code, relay log may or not be initialized;
    the caller is responsible for setting 'flush_relay_log_cache' accordingly.
  */
  IO_CACHE *log_file= relay_log.get_log_file();
  if (flush_io_cache(log_file))
    DBUG_RETURN(2);

  DBUG_RETURN(0);
}

void Relay_log_info::set_master_info(Master_info* info)
{
  mi= info;
}

/**
  Stores the file and position where the execute-slave thread are in the
  relay log:

    - As this is only called by the slave thread or on STOP SLAVE, with the
      log_lock grabbed and the slave thread stopped, we don't need to have
      a lock here.
    - If there is an active transaction, then we don't update the position
      in the relay log.  This is to ensure that we re-execute statements
      if we die in the middle of an transaction that was rolled back.
    - As a transaction never spans binary logs, we don't have to handle the
      case where we do a relay-log-rotation in the middle of the transaction.
      If this would not be the case, we would have to ensure that we
      don't delete the relay log file where the transaction started when
      we switch to a new relay log file.

  @retval  0   ok,
  @retval  1   write error, otherwise.
*/

/**
  Store the file and position where the slave's SQL thread are in the
  relay log.

  Notes:

  - This function should be called either from the slave SQL thread,
    or when the slave thread is not running.  (It reads the
    group_{relay|master}_log_{pos|name} and delay fields in the rli
    object.  These may only be modified by the slave SQL thread or by
    a client thread when the slave SQL thread is not running.)

  - If there is an active transaction, then we do not update the
    position in the relay log.  This is to ensure that we re-execute
    statements if we die in the middle of an transaction that was
    rolled back.

  - As a transaction never spans binary logs, we don't have to handle
    the case where we do a relay-log-rotation in the middle of the
    transaction.  If transactions could span several binlogs, we would
    have to ensure that we do not delete the relay log file where the
    transaction started before switching to a new relay log file.

  - Error can happen if writing to file fails or if flushing the file
    fails.

  @param rli The object representing the Relay_log_info.

  @todo Change the log file information to a binary format to avoid
  calling longlong2str.

  @return 0 on success, 1 on error.
*/
int Relay_log_info::flush_info(const bool force)
{
  DBUG_ENTER("Relay_log_info::flush_info");

  if (!inited)
    DBUG_RETURN(0);

  /* 
    We update the sync_period at this point because only here we
    now that we are handling a relay log info. This needs to be
    update every time we call flush because the option maybe 
    dinamically set.
  */
  mysql_mutex_lock(&mts_temp_table_LOCK);
  handler->set_sync_period(sync_relayloginfo_period);

  if (write_info(handler))
    goto err;

  if (handler->flush_info(force))
    goto err;

  mysql_mutex_unlock(&mts_temp_table_LOCK);
  DBUG_RETURN(0);

err:
  sql_print_error("Error writing relay log configuration.");
  mysql_mutex_unlock(&mts_temp_table_LOCK);
  DBUG_RETURN(1);
}

size_t Relay_log_info::get_number_info_rli_fields() 
{ 
  return sizeof(info_rli_fields)/sizeof(info_rli_fields[0]);
}

bool Relay_log_info::read_info(Rpl_info_handler *from)
{
  int lines= 0;
  char *first_non_digit= NULL;
  ulong temp_group_relay_log_pos= 0;
  ulong temp_group_master_log_pos= 0;
  int temp_sql_delay= 0;
  int temp_internal_id= internal_id;

  DBUG_ENTER("Relay_log_info::read_info");

  /*
    Should not read RLI from file in client threads. Client threads
    only use RLI to execute BINLOG statements.

    @todo Uncomment the following assertion. Currently,
    Relay_log_info::init() is called from init_master_info() before
    the THD object Relay_log_info::sql_thd is created. That means we
    cannot call belongs_to_client() since belongs_to_client()
    dereferences Relay_log_info::sql_thd. So we need to refactor
    slightly: the THD object should be created by Relay_log_info
    constructor (or passed to it), so that we are guaranteed that it
    exists at this point. /Sven
  */
  //DBUG_ASSERT(!belongs_to_client());

  /*
    Starting from 5.1.x, relay-log.info has a new format. Now, its
    first line contains the number of lines in the file. By reading
    this number we can determine which version our master.info comes
    from. We can't simply count the lines in the file, since
    versions before 5.1.x could generate files with more lines than
    needed. If first line doesn't contain a number, or if it
    contains a number less than LINES_IN_RELAY_LOG_INFO_WITH_DELAY,
    then the file is treated like a file from pre-5.1.x version.
    There is no ambiguity when reading an old master.info: before
    5.1.x, the first line contained the binlog's name, which is
    either empty or has an extension (contains a '.'), so can't be
    confused with an integer.

    So we're just reading first line and trying to figure which
    version is this.
  */

  /*
    The first row is temporarily stored in mi->master_log_name, if
    it is line count and not binlog name (new format) it will be
    overwritten by the second row later.
  */
  if (from->prepare_info_for_read() ||
      from->get_info(group_relay_log_name, (size_t) sizeof(group_relay_log_name),
                     (char *) ""))
    DBUG_RETURN(TRUE);

  lines= strtoul(group_relay_log_name, &first_non_digit, 10);

  if (group_relay_log_name[0]!='\0' &&
      *first_non_digit=='\0' && lines >= LINES_IN_RELAY_LOG_INFO_WITH_DELAY)
  {
    /* Seems to be new format => read group relay log name */
    if (from->get_info(group_relay_log_name, (size_t) sizeof(group_relay_log_name),
                       (char *) ""))
      DBUG_RETURN(TRUE);
  }
  else
     DBUG_PRINT("info", ("relay_log_info file is in old format."));

  if (from->get_info((ulong *) &temp_group_relay_log_pos,
                     (ulong) BIN_LOG_HEADER_SIZE) ||
      from->get_info(group_master_log_name,
                     (size_t) sizeof(group_relay_log_name),
                     (char *) "") ||
      from->get_info((ulong *) &temp_group_master_log_pos,
                     (ulong) 0))
    DBUG_RETURN(TRUE);

  if (lines >= LINES_IN_RELAY_LOG_INFO_WITH_DELAY)
  {
    if (from->get_info((int *) &temp_sql_delay, (int) 0))
      DBUG_RETURN(TRUE);
  }

  if (lines >= LINES_IN_RELAY_LOG_INFO_WITH_WORKERS)
  {
    if (from->get_info(&recovery_parallel_workers,(ulong) 0))
      DBUG_RETURN(TRUE);
  }

  if (lines >= LINES_IN_RELAY_LOG_INFO_WITH_ID)
  {
    if (from->get_info(&temp_internal_id, (int) 1))
      DBUG_RETURN(TRUE);
  }
 
  group_relay_log_pos=  temp_group_relay_log_pos;
  group_master_log_pos= temp_group_master_log_pos;
  sql_delay= (int32) temp_sql_delay;
  internal_id= (uint) temp_internal_id;

  DBUG_ASSERT(lines < LINES_IN_RELAY_LOG_INFO_WITH_ID ||
             (lines >= LINES_IN_RELAY_LOG_INFO_WITH_ID && internal_id == 1));
  DBUG_RETURN(FALSE);
}

bool Relay_log_info::write_info(Rpl_info_handler *to)
{
  DBUG_ENTER("Relay_log_info::write_info");

  /*
    @todo Uncomment the following assertion. See todo in
    Relay_log_info::read_info() for details. /Sven
  */
  //DBUG_ASSERT(!belongs_to_client());

  if (to->prepare_info_for_write() ||
      to->set_info((int) LINES_IN_RELAY_LOG_INFO_WITH_ID) ||
      to->set_info(group_relay_log_name) ||
      to->set_info((ulong) group_relay_log_pos) ||
      to->set_info(group_master_log_name) ||
      to->set_info((ulong) group_master_log_pos) ||
      to->set_info((int) sql_delay) ||
      to->set_info(recovery_parallel_workers) ||
      to->set_info((int) internal_id))
    DBUG_RETURN(TRUE);

  DBUG_RETURN(FALSE);
}

/**
   Delete the existing event and set a new one. This class is
   responsible for freeing the event, the caller should not do that.
   When a new FD is from the master adaptation routine is invoked
   to align the slave applier execution context with the master version.

   The method is run by SQL thread/MTS Coordinator.
   Although notice that MTS worker runs it, inefficiently (see assert),
   once at its destruction time.
   todo: fix Slave_worker and Relay_log_info inheritance relation.

   @param  a pointer to be installed into execution context 
           FormatDescriptor event
*/

void Relay_log_info::set_rli_description_event(Format_description_log_event *fe)
{
  DBUG_ASSERT(!info_thd || !is_mts_worker(info_thd) || !fe);

  if (fe)
  {
    adapt_to_master_version(fe);
    if (info_thd && is_parallel_exec())
    {
      for (uint i= 0; i < workers.elements; i++)
      {
        Slave_worker *w= *(Slave_worker **) dynamic_array_ptr(&workers, i);
        mysql_mutex_lock(&w->jobs_lock);
        if (w->running_status == Slave_worker::RUNNING)
          w->set_rli_description_event(fe);
        mysql_mutex_unlock(&w->jobs_lock);
      }
    }
  }
  delete rli_description_event;
  rli_description_event= fe;
}

struct st_feature_version
{
  /*
    The enum must be in the version non-descending top-down order,
    the last item formally corresponds to highest possible server
    version (never reached, thereby no adapting actions here);
    enumeration starts from zero.
  */
  enum
  {
    WL6292_TIMESTAMP_EXPLICIT_DEFAULT= 0,
    _END_OF_LIST // always last
  } item;
  /*
    Version where the feature is introduced.
  */
  uchar version_split[3];
  /*
    Action to perform when according to FormatDescriptor event Master 
    is found to be feature-aware while previously it has *not* been.
  */
  void (*upgrade) (THD*);
  /*
    Action to perform when according to FormatDescriptor event Master 
    is found to be feature-*un*aware while previously it has been.
  */
  void (*downgrade) (THD*);
};

void wl6292_upgrade_func(THD *thd)
{
  thd->variables.explicit_defaults_for_timestamp= false;
  if (global_system_variables.explicit_defaults_for_timestamp)
    thd->variables.explicit_defaults_for_timestamp= true;

  return;
}

void wl6292_downgrade_func(THD *thd)
{
  if (global_system_variables.explicit_defaults_for_timestamp)
    thd->variables.explicit_defaults_for_timestamp= false;

  return;
}

/**
   Sensitive to Master-vs-Slave version difference features
   should be listed in the version non-descending order.
*/
static st_feature_version s_features[]=
{
  // order is the same as in the enum
  { st_feature_version::WL6292_TIMESTAMP_EXPLICIT_DEFAULT,
    {5, 6, 6}, wl6292_upgrade_func, wl6292_downgrade_func },
  { st_feature_version::_END_OF_LIST,
    {255, 255, 255}, NULL, NULL }
};

/**
   The method lists rules of adaptation for the slave applier 
   to specific master versions.
   It's executed right before a new master FD is set for
   slave appliers execution context.
   Comparison of the old and new version yields the adaptive
   actions direction.
   Current execution FD's version, V_0, is compared with the new being set up
   FD (the arg), let's call it V_1. 
   In the case of downgrade features that are defined in [V_0, V_1-1] range 
   (V_1 excluded) are "removed" by running the downgrade actions.
   In the upgrade case the featured defined in [V_0 + 1, V_1] range are
   "added" by running the upgrade actions.

   Notice, that due to relay log may have two FD events, one the slave local
   and the other from the Master. That can lead to extra
   adapt_to_master_version() calls and in case Slave and Master are of different
   versions the extra two calls should compensate each other.

   Also, at composing downgrade/upgrade actions keep in mind that
   at initialization Slave sets up FD of version 4.0 and then transits to
   the current server version. At transition all upgrading actions in 
   the range of [4.0..current] are run.

   @param fdle  a pointer to new Format Description event that is being set
                up for execution context.
*/
void Relay_log_info::adapt_to_master_version(Format_description_log_event *fdle)
{
  THD *thd=info_thd;
  ulong master_version, current_version;
  int changed= !fdle || ! rli_description_event ? 0 :
    (master_version= fdle->get_version_product()) - 
    (current_version= rli_description_event->get_version_product());

  /* When the last version is not changed nothing to adapt for */
  if (!changed)
    return;

  /*
    find item starting from and ending at for which adaptive actions run
    for downgrade or upgrade branches.
    (todo: convert into bsearch when number of features will grow significantly)
  */
  bool downgrade= changed < 0;
  long i, i_first= st_feature_version::_END_OF_LIST, i_last= i_first;

  for (i= 0; i < st_feature_version::_END_OF_LIST; i++)
  {
    ulong ver_f= version_product(s_features[i].version_split);

    if ((downgrade ? master_version : current_version) < ver_f && 
        i_first == st_feature_version::_END_OF_LIST)
      i_first= i;
    if ((downgrade ? current_version : master_version) < ver_f)
    {
      i_last= i;
      DBUG_ASSERT(i_last >= i_first);
      break;
    }
  }

  /* 
     actions, executed in version non-descending st_feature_version order
  */
  for (i= i_first; i < i_last; i++)
  {
    /* Run time check of the st_feature_version items ordering */
    DBUG_ASSERT(!i ||
                version_product(s_features[i - 1].version_split) <=
                version_product(s_features[i].version_split));

    DBUG_ASSERT((downgrade ? master_version : current_version) <
                version_product(s_features[i].version_split) &&
                (downgrade ? current_version : master_version  >=
                 version_product(s_features[i].version_split)));

    if (downgrade && s_features[i].downgrade)
    {
      s_features[i].downgrade(thd);
    }
    else if (s_features[i].upgrade)
    {
      s_features[i].upgrade(thd);
    }
  }
}

bool is_mts_db_partitioned(Relay_log_info * rli)
{
  return (rli->current_mts_submode->get_type() ==
    MTS_PARALLEL_TYPE_DB_NAME);
}<|MERGE_RESOLUTION|>--- conflicted
+++ resolved
@@ -131,7 +131,6 @@
   memset(&cache_buf, 0, sizeof(cache_buf));
   cached_charset_invalidate();
 
-<<<<<<< HEAD
   if(!rli_fake)
   {
     my_atomic_rwlock_init(&slave_open_temp_tables_lock);
@@ -148,21 +147,8 @@
 
     relay_log.init_pthread_objects();
     do_server_version_split(::server_version, slave_version_split);
-  }
-
-=======
-  mysql_mutex_init(key_relay_log_info_log_space_lock,
-                   &log_space_lock, MY_MUTEX_INIT_FAST);
-  mysql_cond_init(key_relay_log_info_log_space_cond, &log_space_cond, NULL);
-  mysql_mutex_init(key_mutex_slave_parallel_pend_jobs, &pending_jobs_lock,
-                   MY_MUTEX_INIT_FAST);
-  mysql_cond_init(key_cond_slave_parallel_pend_jobs, &pending_jobs_cond, NULL);
-  my_atomic_rwlock_init(&slave_open_temp_tables_lock);
-
-  relay_log.init_pthread_objects();
-  do_server_version_split(::server_version, slave_version_split);
-  last_retrieved_gtid.clear();
->>>>>>> e7a4cbe6
+    last_retrieved_gtid.clear();
+  }
   DBUG_VOID_RETURN;
 }
 
