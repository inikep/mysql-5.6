--- conflicted
+++ resolved
@@ -243,13 +243,9 @@
     }
 
     thd->proc_info="System lock";
-<<<<<<< HEAD
     DBUG_PRINT("info", ("thd->proc_info %s", thd->proc_info));
-    if (lock_external(thd, tables, count))
-=======
     if (sql_lock->table_count && lock_external(thd, sql_lock->table,
                                                sql_lock->table_count))
->>>>>>> 80b48aea
     {
       /* Clear the lock type of all lock data to avoid reusage. */
       reset_lock_data(sql_lock);
@@ -345,12 +341,8 @@
 	((*tables)->reginfo.lock_type >= TL_READ &&
 	 (*tables)->reginfo.lock_type <= TL_READ_NO_INSERT))
       lock_type=F_RDLCK;
-<<<<<<< HEAD
+
     if ((error=(*tables)->file->ha_external_lock(thd,lock_type)))
-=======
-
-    if ((error= (*tables)->file->ha_external_lock(thd,lock_type)))
->>>>>>> 80b48aea
     {
       print_lock_error(error, (*tables)->file->table_type());
       for (; i-- ; tables--)
@@ -769,11 +761,7 @@
     if ((*table)->current_lock != F_UNLCK)
     {
       (*table)->current_lock = F_UNLCK;
-<<<<<<< HEAD
       if ((error=(*table)->file->ha_external_lock(thd, F_UNLCK)))
-=======
-      if ((error= (*table)->file->ha_external_lock(thd, F_UNLCK)))
->>>>>>> 80b48aea
       {
 	error_code=error;
 	print_lock_error(error_code, (*table)->file->table_type());
