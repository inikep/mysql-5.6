--- conflicted
+++ resolved
@@ -396,15 +396,8 @@
   }
 
   bool is_null() { return test(args[0]->is_null() || args[1]->is_null()); }
-<<<<<<< HEAD
-  bool is_bool_func() { return 1; }
   const CHARSET_INFO *compare_collation()
   { return cmp.cmp_collation.collation; }
-  uint decimal_precision() const { return 1; }
-=======
-  const CHARSET_INFO *compare_collation()
-  { return cmp.cmp_collation.collation; }
->>>>>>> b7fc4388
   void top_level_item() { abort_on_null= TRUE; }
   void cleanup()
   {
@@ -609,11 +602,7 @@
 {
 public:
   Item_func_eq(Item *a,Item *b) :
-<<<<<<< HEAD
-    Item_bool_rowready_func2(a,b), in_equality_no(UINT_MAX)
-=======
     Item_bool_rowready_func2(a,b)
->>>>>>> b7fc4388
   {}
   longlong val_int();
   enum Functype functype() const { return EQ_FUNC; }
@@ -621,19 +610,8 @@
   cond_result eq_cmp_result() const { return COND_TRUE; }
   const char *func_name() const { return "="; }
   Item *negated_item();
-<<<<<<< HEAD
-  /* 
-    - If this equality is created from the subquery's IN-equality:
-      number of the item it was created from, e.g. for
-       (a,b) IN (SELECT c,d ...)  a=c will have in_equality_no=0, 
-       and b=d will have in_equality_no=1.
-    - Otherwise, UINT_MAX
-  */
-  uint in_equality_no;
-=======
   virtual bool equality_substitution_analyzer(uchar **arg) { return true; }
   virtual Item* equality_substitution_transformer(uchar *arg);
->>>>>>> b7fc4388
 };
 
 class Item_func_equal :public Item_bool_rowready_func2
@@ -1512,10 +1490,7 @@
     {
       args[0]->update_used_tables();
       with_subselect= args[0]->has_subquery();
-<<<<<<< HEAD
-=======
       with_stored_program= args[0]->has_stored_program();
->>>>>>> b7fc4388
 
       if ((const_item_cache= !(used_tables_cache= args[0]->used_tables()) &&
           !with_subselect))
@@ -1843,14 +1818,10 @@
   virtual void print(String *str, enum_query_type query_type);
   const CHARSET_INFO *compare_collation() 
   { return fields.head()->collation.collation; }
-<<<<<<< HEAD
-  friend bool setup_sj_materialization(struct st_join_table *tab);
-=======
 
   virtual bool equality_substitution_analyzer(uchar **arg) { return true; }
 
   virtual Item* equality_substitution_transformer(uchar *arg);
->>>>>>> b7fc4388
 }; 
 
 class COND_EQUAL: public Sql_alloc
