--- conflicted
+++ resolved
@@ -2009,6 +2009,8 @@
 typedef bool (*check_fk_column_compat_t)(
     const Ha_fk_column_type *child_column_type,
     const Ha_fk_column_type *parent_column_type, bool check_charsets);
+
+typedef bool (*is_reserved_db_name_t)(handlerton *hton, const char *name);
 
 /**
   handlerton is a singleton structure - one instance per storage engine -
@@ -2094,6 +2096,7 @@
   dict_recover_t dict_recover;
   dict_get_server_version_t dict_get_server_version;
   dict_set_server_version_t dict_set_server_version;
+  is_reserved_db_name_t is_reserved_db_name;
 
   /** Global handler flags. */
   uint32 flags;
@@ -2177,31 +2180,7 @@
   /** Flags describing details of foreign key support by storage engine. */
   uint32 foreign_keys_flags;
 
-<<<<<<< HEAD
   check_fk_column_compat_t check_fk_column_compat;
-=======
-  /**
-    @brief
-    Initiate master key rotation
-
-    @returns false on success,
-             true on failure
-  */
-  bool (*rotate_encryption_master_key)(void);
-  /**
-    Check if the given database name is reserved.
-
-    @param  hton          Handlerton for SE.
-    @param  name          Database name.
-
-    @retval true          Database name is reserved by SE.
-    @retval false         Database name is not reserved.
-  */
-  bool (*is_reserved_db_name)(handlerton *hton, const char *name);
-
-   uint32 license; /* Flag for Engine License */
-   void *data; /* Location for engines to keep personal structures */
->>>>>>> 5c5a0498
 };
 
 /* Possible flags of a handlerton (there can be 32 of them) */
@@ -6272,6 +6251,7 @@
 int ha_delete_table(THD *thd, handlerton *db_type, const char *path,
                     const char *db, const char *alias,
                     const dd::Table *table_def, bool generate_warning);
+bool ha_check_reserved_db_name(const char *name);
 
 /* statistics and info */
 bool ha_show_status(THD *thd, handlerton *db_type, enum ha_stat_type stat);
@@ -6390,7 +6370,6 @@
 
 int commit_owned_gtids(THD *thd, bool all, bool *need_clear_ptr);
 int commit_owned_gtid_by_partial_command(THD *thd);
-<<<<<<< HEAD
 int check_table_for_old_types(const TABLE *table);
 bool set_tx_isolation(THD *thd, enum_tx_isolation tx_isolation, bool one_shot);
 
@@ -6480,11 +6459,5 @@
   ulonglong m_data_free;         // InnoDB
   dd::String_type m_status;
 };
-=======
-bool set_tx_isolation(THD *thd,
-                      enum_tx_isolation tx_isolation,
-                      bool one_shot);
-bool ha_check_reserved_db_name(const char *name);
->>>>>>> 5c5a0498
 
 #endif /* HANDLER_INCLUDED */