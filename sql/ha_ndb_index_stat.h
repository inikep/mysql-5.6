/*
   Copyright (c) 2011, 2014, Oracle and/or its affiliates. All rights reserved.

   This program is free software; you can redistribute it and/or modify
   it under the terms of the GNU General Public License as published by
   the Free Software Foundation; version 2 of the License.

   This program is distributed in the hope that it will be useful,
   but WITHOUT ANY WARRANTY; without even the implied warranty of
   MERCHANTABILITY or FITNESS FOR A PARTICULAR PURPOSE.  See the
   GNU General Public License for more details.

   You should have received a copy of the GNU General Public License
   along with this program; if not, write to the Free Software
   Foundation, Inc., 51 Franklin St, Fifth Floor, Boston, MA 02110-1301  USA
*/

#ifndef HA_NDB_INDEX_STAT_H
#define HA_NDB_INDEX_STAT_H

#include "ndb_component.h"

/* for NdbIndexScanOperation::IndexBound */
#include <ndbapi/NdbIndexScanOperation.hpp>

/* forward declarations */
struct st_key_range;
typedef struct st_key_range key_range;
struct st_key;
typedef struct st_key KEY;

class Ndb_index_stat_thread : public Ndb_component
{
  // Someone is waiting for stats
  bool client_waiting;
  pthread_mutex_t LOCK;
  pthread_cond_t COND;
public:
  Ndb_index_stat_thread();
  virtual ~Ndb_index_stat_thread();

<<<<<<< HEAD
=======
  int running;
  native_mutex_t LOCK;
  native_cond_t COND;
  native_cond_t COND_ready;

>>>>>>> 03dd33b0
  /*
    protect stats entry lists where needed
    protect and signal changes in stats entries
  */
  native_mutex_t stat_mutex;
  native_cond_t stat_cond;

  // Wake thread up to fetch stats or do other stuff
  void wakeup();

  /* are we setup */
  bool is_setup_complete();
private:
  virtual int do_init() { return 0;}
  virtual void do_run();
  virtual int do_deinit() { return 0;}
  // Wakeup for stop
  virtual void do_wakeup();

};

/* free entries from share or at end */
void ndb_index_stat_free(NDB_SHARE*, int iudex_id, int index_version);
void ndb_index_stat_free(NDB_SHARE*);
void ndb_index_stat_end();

void
compute_index_bounds(NdbIndexScanOperation::IndexBound & bound,
                     const KEY *key_info,
                     const key_range *start_key, const key_range *end_key,
                     int from);

#endif<|MERGE_RESOLUTION|>--- conflicted
+++ resolved
@@ -33,20 +33,12 @@
 {
   // Someone is waiting for stats
   bool client_waiting;
-  pthread_mutex_t LOCK;
-  pthread_cond_t COND;
+  native_mutex_t LOCK;
+  native_cond_t COND;
 public:
   Ndb_index_stat_thread();
   virtual ~Ndb_index_stat_thread();
 
-<<<<<<< HEAD
-=======
-  int running;
-  native_mutex_t LOCK;
-  native_cond_t COND;
-  native_cond_t COND_ready;
-
->>>>>>> 03dd33b0
   /*
     protect stats entry lists where needed
     protect and signal changes in stats entries
