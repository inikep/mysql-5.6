--- conflicted
+++ resolved
@@ -466,8 +466,20 @@
     The timestamp is set and reset in @c sql_slave_killed().
   */
   time_t last_event_start_time;
-
-<<<<<<< HEAD
+  /*
+    A container to hold on Intvar-, Rand-, Uservar- log-events in case
+    the slave is configured with table filtering rules.
+    The withhold events are executed when their parent Query destiny is
+    determined for execution as well.
+  */
+  Deferred_log_events *deferred_events;
+
+  /*
+    State of the container: true stands for IRU events gathering, 
+    false does for execution, either deferred or direct.
+  */
+  bool deferred_events_collecting;
+
   /*****************************************************************************
     WL#5569 MTS
 
@@ -639,22 +651,6 @@
   /*
    * End of MTS section ******************************************************/
 
-
-=======
-  /*
-    A container to hold on Intvar-, Rand-, Uservar- log-events in case
-    the slave is configured with table filtering rules.
-    The withhold events are executed when their parent Query destiny is
-    determined for execution as well.
-  */
-  Deferred_log_events *deferred_events;
-
-  /*
-    State of the container: true stands for IRU events gathering, 
-    false does for execution, either deferred or direct.
-  */
-  bool deferred_events_collecting;
-
   /* 
      Returns true if the argument event resides in the containter;
      more specifically, the checking is done against the last added event.
@@ -676,7 +672,6 @@
       delete deferred_events;
   };
    
->>>>>>> ec2caa37
   /**
     Helper function to do after statement completion.
 
