/* Copyright (c) 2000, 2020, Oracle and/or its affiliates.

   This program is free software; you can redistribute it and/or modify
   it under the terms of the GNU General Public License, version 2.0,
   as published by the Free Software Foundation.

   This program is also distributed with certain software (including
   but not limited to OpenSSL) that is licensed under separate terms,
   as designated in a particular file or component or in included license
   documentation.  The authors of MySQL hereby grant you an additional
   permission to link the program and your derivative works with the
   separately licensed software that they have included with MySQL.

   This program is distributed in the hope that it will be useful,
   but WITHOUT ANY WARRANTY; without even the implied warranty of
   MERCHANTABILITY or FITNESS FOR A PARTICULAR PURPOSE.  See the
   GNU General Public License, version 2.0, for more details.

   You should have received a copy of the GNU General Public License
   along with this program; if not, write to the Free Software
   Foundation, Inc., 51 Franklin St, Fifth Floor, Boston, MA 02110-1301  USA */

#include "sql/auth/sql_auth_cache.h"

#include <stdarg.h>
#include <boost/graph/properties.hpp>
#include <new>

#include "m_ctype.h"
#include "m_string.h"  // LEX_CSTRING
#include "my_base.h"
#include "my_compiler.h"
#include "my_dbug.h"
#include "my_loglevel.h"
#include "my_macros.h"
#include "mysql/components/services/log_builtins.h"
#include "mysql/components/services/psi_mutex_bits.h"
#include "mysql/plugin.h"
#include "mysql/plugin_audit.h"
#include "mysql/plugin_auth.h"  // st_mysql_auth
#include "mysql/psi/mysql_mutex.h"
#include "mysql/psi/psi_base.h"
#include "mysql/service_mysql_alloc.h"
#include "mysqld_error.h"
#include "prealloced_array.h"
#include "sql/auth/auth_acls.h"
#include "sql/auth/auth_common.h"    // ACL_internal_schema_access
#include "sql/auth/auth_internal.h"  // auth_plugin_is_built_in
#include "sql/auth/auth_utility.h"
#include "sql/auth/dynamic_privilege_table.h"
#include "sql/auth/sql_authentication.h"  // g_cached_authentication_plugins
#include "sql/auth/sql_security_ctx.h"
#include "sql/auth/sql_user_table.h"
#include "sql/auth/user_table.h"  // read_user_table
#include "sql/current_thd.h"      // current_thd
#include "sql/debug_sync.h"
#include "sql/error_handler.h"  // Internal_error_handler
#include "sql/field.h"          // Field
#include "sql/handler.h"
#include "sql/key.h"
#include "sql/mdl.h"
#include "sql/mysqld.h"          // my_localhost
#include "sql/psi_memory_key.h"  // key_memory_acl_mem
#include "sql/records.h"         // unique_ptr_destroy_only<RowIterator>
#include "sql/row_iterator.h"
#include "sql/set_var.h"
#include "sql/sql_audit.h"
#include "sql/sql_base.h"   // open_and_lock_tables
#include "sql/sql_class.h"  // THD
#include "sql/sql_const.h"
#include "sql/sql_error.h"
#include "sql/sql_lex.h"
#include "sql/sql_plugin.h"  // my_plugin_lock_by_name
#include "sql/sql_plugin_ref.h"
#include "sql/ssl_acceptor_context_operator.h"
#include "sql/system_variables.h"
#include "sql/table.h"  // TABLE
#include "sql/thd_raii.h"
#include "sql/thr_malloc.h"
#include "sql/tztime.h"  // Time_zone
#include "sql/xa.h"
#include "sql_string.h"
#include "thr_lock.h"
#include "thr_mutex.h"

#define INVALID_DATE "0000-00-00 00:00:00"

#include <algorithm>
#include <functional>
#include <unordered_map>
#include <utility>
#include <vector>

using std::make_unique;
using std::min;
using std::move;
using std::string;
using std::unique_ptr;

PSI_mutex_key key_LOCK_acl_cache_flush;
PSI_mutex_info all_acl_cache_mutexes[] = {
    {&key_LOCK_acl_cache_flush, "LOCK_acl_cache_flush", PSI_FLAG_SINGLETON, 0,
     PSI_DOCUMENT_ME}};
Acl_cache *g_acl_cache = nullptr;
Acl_cache *get_global_acl_cache() { return g_acl_cache; }
ulong get_global_acl_cache_size() { return g_acl_cache->size(); }
void init_acl_cache();
extern Role_index_map *g_authid_to_vertex;
extern Granted_roles_graph *g_granted_roles;
#include <boost/property_map/property_map.hpp>

struct ACL_internal_schema_registry_entry {
  const LEX_CSTRING *m_name;
  const ACL_internal_schema_access *m_access;
};
/**
  Internal schema registered.
  Currently, this is only:
  - performance_schema
  - information_schema,
  This can be reused later for:
  - mysql
*/
static ACL_internal_schema_registry_entry registry_array[2];
static uint m_registry_array_size = 0;

MEM_ROOT global_acl_memory;
MEM_ROOT memex;
Prealloced_array<ACL_USER, ACL_PREALLOC_SIZE> *acl_users = nullptr;
Prealloced_array<ACL_PROXY_USER, ACL_PREALLOC_SIZE> *acl_proxy_users = nullptr;
Prealloced_array<ACL_DB, ACL_PREALLOC_SIZE> *acl_dbs = nullptr;
Prealloced_array<ACL_HOST_AND_IP, ACL_PREALLOC_SIZE> *acl_wild_hosts = nullptr;
Db_access_map acl_db_map;
Default_roles *g_default_roles = nullptr;
std::vector<Role_id> *g_mandatory_roles = nullptr;

unique_ptr<
    malloc_unordered_multimap<string, unique_ptr_destroy_only<GRANT_TABLE>>>
    column_priv_hash;
unique_ptr<
    malloc_unordered_multimap<string, unique_ptr_destroy_only<GRANT_NAME>>>
    proc_priv_hash, func_priv_hash;
malloc_unordered_map<std::string, unique_ptr_my_free<acl_entry>> db_cache{
    key_memory_acl_cache};
collation_unordered_map<std::string, ACL_USER *> *acl_check_hosts = nullptr;
unique_ptr<Acl_restrictions> acl_restrictions = nullptr;

/**
  A hashmap on user part of account name for quick lookup.
*/
typedef std::unordered_map<
    std::string, Acl_user_ptr_list, std::hash<std::string>,
    std::equal_to<std::string>,
    Acl_cache_allocator<std::pair<const std::string, Acl_user_ptr_list>>>
    Name_to_userlist;
Name_to_userlist *name_to_userlist = nullptr;

bool initialized = false;
bool skip_grant_tables(void) { return !initialized; }
bool acl_cache_initialized = false;
bool allow_all_hosts = true;
uint grant_version = 0; /* Version of priv tables */
bool validate_user_plugins = true;

#define IP_ADDR_STRLEN (3 + 1 + 3 + 1 + 3 + 1 + 3)
#define ACL_KEY_LENGTH (IP_ADDR_STRLEN + 1 + NAME_LEN + 1 + USERNAME_LENGTH + 1)

/** Helper: Set user name */
static void set_username(char **user, const char *user_arg, MEM_ROOT *mem) {
  DBUG_ASSERT(user != nullptr);
  *user = (user_arg && *user_arg) ? strdup_root(mem, user_arg) : nullptr;
}

/** Helper: Set host name */
static void set_hostname(ACL_HOST_AND_IP *host, const char *host_arg,
                         MEM_ROOT *mem) {
  DBUG_ASSERT(host != nullptr);
  host->update_hostname((host_arg && *host_arg) ? strdup_root(mem, host_arg)
                                                : nullptr);
}

/**
  Allocates the memory in the the global_acl_memory MEM_ROOT.
*/
void init_acl_memory() {
  init_sql_alloc(key_memory_acl_mem, &global_acl_memory, ACL_ALLOC_BLOCK_SIZE,
                 0);
}

/**
  Add an internal schema to the registry.
  @param name the schema name
  @param access the schema ACL specific rules
*/
void ACL_internal_schema_registry::register_schema(
    const LEX_CSTRING &name, const ACL_internal_schema_access *access) {
  DBUG_ASSERT(m_registry_array_size < array_elements(registry_array));

  /* Not thread safe, and does not need to be. */
  registry_array[m_registry_array_size].m_name = &name;
  registry_array[m_registry_array_size].m_access = access;
  m_registry_array_size++;
}

/**
  Search per internal schema ACL by name.
  @param name a schema name
  @return per schema rules, or NULL
*/
const ACL_internal_schema_access *ACL_internal_schema_registry::lookup(
    const char *name) {
  DBUG_ASSERT(name != nullptr);

  uint i;

  for (i = 0; i < m_registry_array_size; i++) {
    if (my_strcasecmp(system_charset_info, registry_array[i].m_name->str,
                      name) == 0)
      return registry_array[i].m_access;
  }
  return nullptr;
}

const char *ACL_HOST_AND_IP::calc_ip(const char *ip_arg, long *val, char end) {
  long ip_val, tmp;
  if (!(ip_arg = str2int(ip_arg, 10, 0, 255, &ip_val)) || *ip_arg != '.')
    return nullptr;
  ip_val <<= 24;
  if (!(ip_arg = str2int(ip_arg + 1, 10, 0, 255, &tmp)) || *ip_arg != '.')
    return nullptr;
  ip_val += tmp << 16;
  if (!(ip_arg = str2int(ip_arg + 1, 10, 0, 255, &tmp)) || *ip_arg != '.')
    return nullptr;
  ip_val += tmp << 8;
  if (!(ip_arg = str2int(ip_arg + 1, 10, 0, 255, &tmp)) || *ip_arg != end)
    return nullptr;
  *val = ip_val + tmp;
  return ip_arg;
}

/**
  @brief Update the hostname. Updates ip and ip_mask accordingly.

  @param host_arg Value to be stored
 */
void ACL_HOST_AND_IP::update_hostname(const char *host_arg) {
  hostname = host_arg;  // This will not be modified!
  hostname_length = hostname ? strlen(hostname) : 0;
  if (!host_arg || (!(host_arg = calc_ip(host_arg, &ip, '/')) ||
                    !(host_arg = calc_ip(host_arg + 1, &ip_mask, '\0')))) {
    ip = ip_mask = 0;  // Not a masked ip
  }
}

/*
   @brief Comparing of hostnames.

   @TODO This function should ideally only
   be called during authentication and not from authorization code. You may
   authenticate with a hostmask, but all authentication should be against a
   specific security context with a specific authentication ID.

   @param  host_arg    Hostname to be compared with
   @param  ip_arg      IP address to be compared with

   @notes
   A hostname may be of type:
   1) hostname   (May include wildcards);   monty.pp.sci.fi
   2) ip     (May include wildcards);   192.168.0.0
   3) ip/netmask                        192.168.0.0/255.255.255.0
   A net mask of 0.0.0.0 is not allowed.

   @return
   true   if matched
   false  if not matched
 */

bool ACL_HOST_AND_IP::compare_hostname(const char *host_arg,
                                       const char *ip_arg) {
  long tmp;
  if (ip_mask && ip_arg && calc_ip(ip_arg, &tmp, '\0')) {
    return (tmp & ip_mask) == ip;
  }
  return (!hostname ||
          (host_arg &&
           !wild_case_compare(system_charset_info, host_arg, hostname)) ||
          (ip_arg && !wild_compare(ip_arg, strlen(ip_arg), hostname,
                                   strlen(hostname), false)));
}

ACL_USER::ACL_USER() {
  /* ACL_ACCESS is initialized by its constructor */
  {
    /* USER_RESOURCES */
    user_resource.questions = 0;
    user_resource.updates = 0;
    user_resource.conn_per_hour = 0;
    user_resource.user_conn = 0;
    user_resource.specified_limits = 0;
  }

  user = nullptr;

  {
    /* TLS restrictions */
    ssl_type = SSL_TYPE_NONE;
    ssl_cipher = nullptr;
    x509_issuer = nullptr;
    x509_subject = nullptr;
  }

  plugin = EMPTY_CSTR;
  password_expired = false;
  can_authenticate = false;
  password_last_changed.time_type = MYSQL_TIMESTAMP_ERROR;
  password_lifetime = 0;
  use_default_password_lifetime = false;
  account_locked = false;
  is_role = false;
  password_history_length = 0;
  use_default_password_history = false;
  password_reuse_interval = 0;
  use_default_password_reuse_interval = false;
  password_require_current = Lex_acl_attrib_udyn::DEFAULT;
  /* Acl_credentials is initialized by its constructor */
}

void ACL_USER::Password_locked_state::set_parameters(
    uint password_lock_time_days, uint failed_login_attempts) {
  m_password_lock_time_days = password_lock_time_days;
  m_remaining_login_attempts = m_failed_login_attempts = failed_login_attempts;
  m_daynr_locked = 0;
}

/**
  Updates the password locked state based on the time of day fetched from the
  THD

  @param thd the session to use to calculate time
  @param successful_login true if the login succeeded
  @param[out] ret_days_remaining remaining number of days. Filled only if
  update returns locked account
  @retval false account not locked
  @retval true account locked
*/
bool ACL_USER::Password_locked_state::update(THD *thd, bool successful_login,
                                             long *ret_days_remaining) {
  /* stop if the user is not tracking failed logins */
  if (!is_active()) return false;

  /* reset on a successful login if the account is not locked */
  if (successful_login && m_daynr_locked == 0) {
    m_remaining_login_attempts = m_failed_login_attempts;
    return false;
  }

  /* decreases the remaining login attempts if any */
  if (!successful_login && m_remaining_login_attempts > 0) {
    m_remaining_login_attempts--;
    DBUG_ASSERT(m_daynr_locked == 0);
  }

  if (m_remaining_login_attempts) return false;

  long now_day;
  /* fetch the current day */
  MYSQL_TIME tm_now;
  thd->time_zone()->gmt_sec_to_TIME(&tm_now, thd->query_start_timeval_trunc(6));
  now_day = calc_daynr(tm_now.year, tm_now.month, tm_now.day);

  DBUG_EXECUTE_IF("account_lock_daynr_add_one", { now_day += 1; });

  DBUG_EXECUTE_IF("account_lock_daynr_add_ten", { now_day += 10; });

  /* last unsuccessful login. lock the account */
  if (m_daynr_locked == 0) {
    DBUG_ASSERT(!successful_login);
    m_daynr_locked = now_day;
    *ret_days_remaining = m_password_lock_time_days;
    return true;
  };

  /* if the lock should never expire we stop here */
  if (m_daynr_locked > 0 && m_password_lock_time_days < 0) return true;

  /* check if the account is still to be locked */
  if (now_day - m_daynr_locked < (long)m_password_lock_time_days) {
    *ret_days_remaining =
        ((long)m_password_lock_time_days) - (now_day - m_daynr_locked);
    return true;
  }
  /* reset the account lock if the time has expired */
  if (now_day - m_daynr_locked >= (long)m_password_lock_time_days) {
    m_daynr_locked = 0;
    m_remaining_login_attempts = m_failed_login_attempts;
    return false;
  }

  /* it should never get to here */
  DBUG_ASSERT(false);
  return false;
}

ACL_USER *ACL_USER::copy(MEM_ROOT *root) {
  ACL_USER *dst = (ACL_USER *)root->Alloc(sizeof(ACL_USER));
  if (!dst) return nullptr;
  *dst = *this;
  dst->user = safe_strdup_root(root, user);
  dst->ssl_cipher = safe_strdup_root(root, ssl_cipher);
  dst->x509_issuer = safe_strdup_root(root, x509_issuer);
  dst->x509_subject = safe_strdup_root(root, x509_subject);
  /*
     If the plugin is built in we don't need to reallocate the name of the
     plugin.
   */
  if (auth_plugin_is_built_in(dst->plugin.str))
    dst->plugin = plugin;
  else {
    dst->plugin.str = strmake_root(root, plugin.str, plugin.length);
    dst->plugin.length = plugin.length;
  }
  for (int i = 0; i < NUM_CREDENTIALS; ++i) {
    dst->credentials[i].m_auth_string.str =
        safe_strdup_root(root, credentials[i].m_auth_string.str);
    dst->credentials[i].m_auth_string.length =
        credentials[i].m_auth_string.length;
    dst->credentials[i].m_salt_len = credentials[i].m_salt_len;
    memcpy(dst->credentials[i].m_salt, credentials[i].m_salt,
           credentials[i].m_salt_len);
  }
  dst->host.update_hostname(safe_strdup_root(root, host.get_host()));
  dst->password_require_current = password_require_current;
  dst->password_locked_state = password_locked_state;
  return dst;
}

void ACL_USER::set_user(MEM_ROOT *mem, const char *user_arg) {
  set_username(&user, user_arg, mem);
}

void ACL_USER::set_host(MEM_ROOT *mem, const char *host_arg) {
  set_hostname(&host, host_arg, mem);
}

void ACL_PROXY_USER::init(const char *host_arg, const char *user_arg,
                          const char *proxied_host_arg,
                          const char *proxied_user_arg, bool with_grant_arg) {
  user = (user_arg && *user_arg) ? user_arg : nullptr;
  host.update_hostname((host_arg && *host_arg) ? host_arg : nullptr);
  proxied_user =
      (proxied_user_arg && *proxied_user_arg) ? proxied_user_arg : nullptr;
  proxied_host.update_hostname(
      (proxied_host_arg && *proxied_host_arg) ? proxied_host_arg : nullptr);
  with_grant = with_grant_arg;
  sort =
      get_sort(4, host.get_host(), user, proxied_host.get_host(), proxied_user);
}

void ACL_PROXY_USER::init(MEM_ROOT *mem, const char *host_arg,
                          const char *user_arg, const char *proxied_host_arg,
                          const char *proxied_user_arg, bool with_grant_arg) {
  init((host_arg && *host_arg) ? strdup_root(mem, host_arg) : nullptr,
       (user_arg && *user_arg) ? strdup_root(mem, user_arg) : nullptr,
       (proxied_host_arg && *proxied_host_arg)
           ? strdup_root(mem, proxied_host_arg)
           : nullptr,
       (proxied_user_arg && *proxied_user_arg)
           ? strdup_root(mem, proxied_user_arg)
           : nullptr,
       with_grant_arg);
}

void ACL_PROXY_USER::init(TABLE *table, MEM_ROOT *mem) {
  init(get_field(mem, table->field[MYSQL_PROXIES_PRIV_HOST]),
       get_field(mem, table->field[MYSQL_PROXIES_PRIV_USER]),
       get_field(mem, table->field[MYSQL_PROXIES_PRIV_PROXIED_HOST]),
       get_field(mem, table->field[MYSQL_PROXIES_PRIV_PROXIED_USER]),
       table->field[MYSQL_PROXIES_PRIV_WITH_GRANT]->val_int() != 0);
}

bool ACL_PROXY_USER::check_validity(bool check_no_resolve) {
  if (check_no_resolve &&
      (hostname_requires_resolving(host.get_host()) ||
       hostname_requires_resolving(proxied_host.get_host())) &&
<<<<<<< HEAD
      strcmp(host.get_host() ? host.get_host() : "", "localhost") != 0) {
    LogErr(WARNING_LEVEL, ER_AUTHCACHE_PROXIES_PRIV_SKIPPED_NEEDS_RESOLVE,
           proxied_user ? proxied_user : "",
           proxied_host.get_host() ? proxied_host.get_host() : "",
           user ? user : "", host.get_host() ? host.get_host() : "");
=======
      strcmp(host.get_host(), "localhost") != 0) {
    sql_print_warning("'proxies_priv' entry '%s@%s %s@%s' "
                      "ignored in --skip-name-resolve mode.",
                      proxied_user ? proxied_user : "",
                      proxied_host.get_host() ? proxied_host.get_host() : "",
                      user ? user : "",
                      host.get_host() ? host.get_host() : "");
>>>>>>> 344f004e
  }
  return false;
}

bool ACL_PROXY_USER::matches(const char *host_arg, const char *user_arg,
                             const char *ip_arg, const char *proxied_user_arg,
                             bool any_proxy_user) {
  DBUG_TRACE;
  DBUG_PRINT("info",
             ("compare_hostname(%s,%s,%s) &&"
              "compare_hostname(%s,%s,%s) &&"
              "wild_compare (%s,%s) &&"
              "wild_compare (%s,%s)",
              host.get_host() ? host.get_host() : "<NULL>",
              host_arg ? host_arg : "<NULL>", ip_arg ? ip_arg : "<NULL>",
              proxied_host.get_host() ? proxied_host.get_host() : "<NULL>",
              host_arg ? host_arg : "<NULL>", ip_arg ? ip_arg : "<NULL>",
              user_arg ? user_arg : "<NULL>", user ? user : "<NULL>",
              proxied_user_arg ? proxied_user_arg : "<NULL>",
              proxied_user ? proxied_user : "<NULL>"));
  return host.compare_hostname(host_arg, ip_arg) &&
         proxied_host.compare_hostname(host_arg, ip_arg) &&
         (!user || (user_arg && !wild_compare(user_arg, strlen(user_arg), user,
                                              strlen(user), true))) &&
         (any_proxy_user || !proxied_user ||
          (proxied_user &&
           !wild_compare(proxied_user_arg, strlen(proxied_user_arg),
                         proxied_user, strlen(proxied_user), true)));
}

bool ACL_PROXY_USER::pk_equals(ACL_PROXY_USER *grant) {
  DBUG_TRACE;
  DBUG_PRINT("info",
             ("strcmp(%s,%s) &&"
              "strcmp(%s,%s) &&"
              "wild_compare (%s,%s) &&"
              "wild_compare (%s,%s)",
              user ? user : "<NULL>", grant->user ? grant->user : "<NULL>",
              proxied_user ? proxied_user : "<NULL>",
              grant->proxied_user ? grant->proxied_user : "<NULL>",
              host.get_host() ? host.get_host() : "<NULL>",
              grant->host.get_host() ? grant->host.get_host() : "<NULL>",
              proxied_host.get_host() ? proxied_host.get_host() : "<NULL>",
              grant->proxied_host.get_host() ? grant->proxied_host.get_host()
                                             : "<NULL>"));

  return auth_element_equals(user, grant->user) &&
         auth_element_equals(proxied_user, grant->proxied_user) &&
         auth_element_equals(host.get_host(), grant->host.get_host()) &&
         auth_element_equals(proxied_host.get_host(),
                             grant->proxied_host.get_host());
}

void ACL_PROXY_USER::print_grant(String *str) {
  str->append(STRING_WITH_LEN("GRANT PROXY ON '"));
  if (proxied_user) str->append(proxied_user, strlen(proxied_user));
  str->append(STRING_WITH_LEN("'@'"));
  if (proxied_host.get_host())
    str->append(proxied_host.get_host(), strlen(proxied_host.get_host()));
  str->append(STRING_WITH_LEN("' TO '"));
  if (user) str->append(user, strlen(user));
  str->append(STRING_WITH_LEN("'@'"));
  if (host.get_host()) str->append(host.get_host(), strlen(host.get_host()));
  str->append(STRING_WITH_LEN("'"));
  if (with_grant) str->append(STRING_WITH_LEN(" WITH GRANT OPTION"));
}

int ACL_PROXY_USER::store_pk(TABLE *table, const LEX_CSTRING &hostname,
                             const LEX_CSTRING &user,
                             const LEX_CSTRING &proxied_host,
                             const LEX_CSTRING &proxied_user) {
  DBUG_TRACE;
  DBUG_PRINT("info", ("host=%s, user=%s, proxied_host=%s, proxied_user=%s",
                      hostname.str ? hostname.str : "<NULL>",
                      user.str ? user.str : "<NULL>",
                      proxied_host.str ? proxied_host.str : "<NULL>",
                      proxied_user.str ? proxied_user.str : "<NULL>"));
  if (table->field[MYSQL_PROXIES_PRIV_HOST]->store(
          hostname.str, hostname.length, system_charset_info))
    return true;
  if (table->field[MYSQL_PROXIES_PRIV_USER]->store(user.str, user.length,
                                                   system_charset_info))
    return true;
  if (table->field[MYSQL_PROXIES_PRIV_PROXIED_HOST]->store(
          proxied_host.str, proxied_host.length, system_charset_info))
    return true;
  if (table->field[MYSQL_PROXIES_PRIV_PROXIED_USER]->store(
          proxied_user.str, proxied_user.length, system_charset_info))
    return true;

  return false;
}

int ACL_PROXY_USER::store_with_grant(TABLE *table, bool with_grant) {
  DBUG_TRACE;
  DBUG_PRINT("info", ("with_grant=%s", with_grant ? "TRUE" : "FALSE"));
  if (table->field[MYSQL_PROXIES_PRIV_WITH_GRANT]->store(with_grant ? 1 : 0,
                                                         true))
    return true;

  return false;
}

int ACL_PROXY_USER::store_data_record(TABLE *table, const LEX_CSTRING &hostname,
                                      const LEX_CSTRING &user,
                                      const LEX_CSTRING &proxied_host,
                                      const LEX_CSTRING &proxied_user,
                                      bool with_grant, const char *grantor) {
  DBUG_TRACE;
  if (store_pk(table, hostname, user, proxied_host, proxied_user)) return true;
  if (store_with_grant(table, with_grant)) return true;
  if (table->field[MYSQL_PROXIES_PRIV_GRANTOR]->store(grantor, strlen(grantor),
                                                      system_charset_info))
    return true;

  return false;
}

void ACL_PROXY_USER::set_user(MEM_ROOT *mem, const char *user_arg) {
  set_username(const_cast<char **>(&user), user_arg, mem);
}

void ACL_PROXY_USER::set_host(MEM_ROOT *mem, const char *host_arg) {
  set_hostname(&host, host_arg, mem);
}

void ACL_DB::set_user(MEM_ROOT *mem, const char *user_arg) {
  set_username(&user, user_arg, mem);
}

void ACL_DB::set_host(MEM_ROOT *mem, const char *host_arg) {
  set_hostname(&host, host_arg, mem);
}

/**
  Performs wildcard matching, aka globbing, on the input string with
  the given wildcard pattern, and the specified wildcard characters.
  This method does case insensitive comparisons.

  @param[in] cs character set of the input string and wildcard pattern
  @param[in] str input which should be matched against pattern
  @param[in] str_len length of the input string
  @param[in] wildstr pattern with wildcards
  @param[in] wildstr_len length of the wildcards pattern

  @return 0 if input string match with the pattern
  @return 1 otherwise
*/
int wild_case_compare(CHARSET_INFO *cs, const char *str, size_t str_len,
                      const char *wildstr, size_t wildstr_len) {
  int flag;
  DBUG_TRACE;
  DBUG_PRINT("enter", ("str: '%s'  wildstr: '%s'", str, wildstr));
  const char *wildstr_end = wildstr + wildstr_len;
  const char *str_end = str + str_len;

  /*
    Empty string matches only if there is only a wild_many(%) char
    in the string to be matched with.
  */
  if (str_len == 0) {
    bool ret_value = true;
    if (wildstr_len == 1) {
      ret_value = !(*wildstr == wild_many);
    }
    return ret_value;
  }

  while (wildstr != wildstr_end && str != str_end) {
    while (wildstr != wildstr_end && *wildstr != wild_many &&
           *wildstr != wild_one && str != str_end) {
      if (*wildstr == wild_prefix && wildstr[1]) wildstr++;
      if (my_toupper(cs, *wildstr++) != my_toupper(cs, *str++)) return 1;
    }
    if (wildstr == wildstr_end) {
      return str != str_end;
    }
    if (str == str_end) {
      if (*wildstr == '%' && wildstr + 1 == wildstr_end)
        return 0; /* % match empty string */
      return (wildstr != wildstr_end);
    }
    if (*wildstr++ == wild_one) {
      ++str;
      if (str == str_end) /* One char; skip */
      {
        return wildstr != wildstr_end;
      }
    } else {                                 /* Found wild_many */
      if (wildstr == wildstr_end) return 0;  // empty matches wild_many
      flag = (*wildstr != wild_many && *wildstr != wild_one);
      do {
        if (flag) {
          char cmp;
          if ((cmp = *wildstr) == wild_prefix && wildstr[1]) cmp = wildstr[1];
          cmp = my_toupper(cs, cmp);
          while (str != str_end && my_toupper(cs, *str) != cmp) str++;
          if (str == str_end) return 1;
        }
        if (wild_case_compare(cs, str, str_end - str, wildstr,
                              wildstr_end - wildstr) == 0) {
          return 0;
        }
        ++str;
      } while (str != str_end);
      return 1;
    }
  }
  return str != str_end;
}

int wild_case_compare(CHARSET_INFO *cs, const char *str, const char *wildstr) {
  return wild_case_compare(cs, str, strlen(str), wildstr, strlen(wildstr));
}

/*
  Return a number which, if sorted 'desc', puts strings in this order:
    no wildcards
    strings containg wildcards and non-wildcard characters
    single muilt-wildcard character('%')
    empty string
*/

ulong get_sort(uint count, ...) {
  va_list args;
  va_start(args, count);
  ulong sort = 0;

  /* Should not use this function with more than 4 arguments for compare. */
  DBUG_ASSERT(count <= 4);

  while (count--) {
    char *start, *str = va_arg(args, char *);
    uint chars = 0;
    uint wild_pos = 0;

    /*
      wild_pos
        0                            if string is empty
        1                            if string is a single muilt-wildcard
                                     character('%')
        first wildcard position + 1  if string containg wildcards and
                                     non-wildcard characters
    */

    if ((start = str)) {
      for (; *str; str++) {
        if (*str == wild_prefix && str[1])
          str++;
        else if (*str == wild_many || *str == wild_one) {
          wild_pos = (uint)(str - start) + 1;
          if (!(wild_pos == 1 && *str == wild_many && *(++str) == '\0'))
            wild_pos++;
          break;
        }
        chars = 128;  // Marker that chars existed
      }
    }
    sort = (sort << 8) + (wild_pos ? min(wild_pos, 127U) : chars);
  }
  va_end(args);
  return sort;
}

/**
  Check if the given host name needs to be resolved or not.
  Host name has to be resolved if it actually contains *name*.

  For example:
    192.168.1.1               --> false
    192.168.1.0/255.255.255.0 --> false
    %                         --> false
    192.168.1.%               --> false
    AB%                       --> false

    AAAAFFFF                  --> true (Hostname)
    AAAA:FFFF:1234:5678       --> false
    ::1                       --> false

  This function does not check if the given string is a valid host name or
  not. It assumes that the argument is a valid host name.

  @param hostname   the string to check.

  @return a flag telling if the argument needs to be resolved or not.
  @retval true the argument is a host name and needs to be resolved.
  @retval false the argument is either an IP address, or a patter and
          should not be resolved.
*/

bool hostname_requires_resolving(const char *hostname) {
  /* called only for --skip-name-resolve */
  DBUG_ASSERT(specialflag & SPECIAL_NO_RESOLVE);

  if (!hostname) return false;

  /*
    If the string contains any of {':', '%', '_', '/'}, it is definitely
    not a host name:
      - ':' means that the string is an IPv6 address;
      - '%' or '_' means that the string is a pattern;
      - '/' means that the string is an IPv4 network address;
  */

  for (const char *p = hostname; *p; ++p) {
    switch (*p) {
      case ':':
      case '%':
      case '_':
      case '/':
        return false;
    }
  }

  /*
    Now we have to tell a host name (ab.cd, 12.ab) from an IPv4 address
    (12.34.56.78). The assumption is that if the string contains only
    digits and dots, it is an IPv4 address. Otherwise -- a host name.
  */

  for (const char *p = hostname; *p; ++p) {
    if (*p != '.' && !my_isdigit(&my_charset_latin1, *p))
      return true; /* a "letter" has been found. */
  }

  return false; /* all characters are either dots or digits. */
}

GRANT_COLUMN::GRANT_COLUMN(String &c, ulong y)
    : rights(y), column(c.ptr(), c.length()) {}

void GRANT_NAME::set_user_details(const char *h, const char *d, const char *u,
                                  const char *t, bool is_routine) {
  /* Host given by user */
  set_hostname(&host, h, &memex);
  if (db != d) {
    db = strdup_root(&memex, d);
    if (lower_case_table_names) my_casedn_str(files_charset_info, db);
  }
  user = strdup_root(&memex, u);
  sort = get_sort(3, host.get_host(), db, user);
  if (tname != t) {
    tname = strdup_root(&memex, t);
    if (lower_case_table_names || is_routine)
      my_casedn_str(files_charset_info, tname);
  }

  hash_key = user;
  hash_key.push_back('\0');
  hash_key.append(db);
  hash_key.push_back('\0');
  hash_key.append(tname);
  hash_key.push_back('\0');
}

GRANT_NAME::GRANT_NAME(const char *h, const char *d, const char *u,
                       const char *t, ulong p, bool is_routine)
    : db(nullptr), tname(nullptr), privs(p) {
  set_user_details(h, d, u, t, is_routine);
}

GRANT_TABLE::GRANT_TABLE(const char *h, const char *d, const char *u,
                         const char *t, ulong p, ulong c)
    : GRANT_NAME(h, d, u, t, p, false),
      cols(c),
      hash_columns(system_charset_info, key_memory_acl_memex) {}

GRANT_NAME::GRANT_NAME(TABLE *form, bool is_routine) {
  host.update_hostname(get_field(&memex, form->field[0]));
  db = get_field(&memex, form->field[1]);
  user = get_field(&memex, form->field[2]);
  if (!user) user = "";
  sort = get_sort(3, host.get_host(), db, user);
  tname = get_field(&memex, form->field[3]);
  if (!db || !tname) {
    /* Wrong table row; Ignore it */
    privs = 0;
    return; /* purecov: inspected */
  }
  if (lower_case_table_names) {
    my_casedn_str(files_charset_info, db);
  }
  if (lower_case_table_names || is_routine) {
    my_casedn_str(files_charset_info, tname);
  }

  hash_key = user;
  hash_key.push_back('\0');
  hash_key.append(db);
  hash_key.push_back('\0');
  hash_key.append(tname);
  hash_key.push_back('\0');

  if (form->field[MYSQL_TABLES_PRIV_FIELD_TABLE_PRIV]) {
    privs = (ulong)form->field[MYSQL_TABLES_PRIV_FIELD_TABLE_PRIV]->val_int();
    privs = fix_rights_for_table(privs);
  }
}

GRANT_TABLE::GRANT_TABLE(TABLE *form)
    : GRANT_NAME(form, false),
      hash_columns(system_charset_info, key_memory_acl_memex) {
  if (!db || !tname) {
    /* Wrong table row; Ignore it */
    cols = 0;
    return;
  }

  if (form->field[MYSQL_TABLES_PRIV_FIELD_COLUMN_PRIV]) {
    cols = (ulong)form->field[MYSQL_TABLES_PRIV_FIELD_COLUMN_PRIV]->val_int();
    cols = fix_rights_for_column(cols);
  } else
    cols = 0;
}

GRANT_TABLE::~GRANT_TABLE() {}

bool GRANT_TABLE::init(TABLE *col_privs) {
  int error;

  if (cols) {
    uchar key[MAX_KEY_LENGTH];
    uint key_prefix_len;

    KEY_PART_INFO *key_part = col_privs->key_info->key_part;
    col_privs->field[0]->store(host.get_host(),
                               host.get_host() ? host.get_host_len() : 0,
                               system_charset_info);
    col_privs->field[1]->store(db, strlen(db), system_charset_info);
    col_privs->field[2]->store(user, strlen(user), system_charset_info);
    col_privs->field[3]->store(tname, strlen(tname), system_charset_info);

    key_prefix_len = (key_part[0].store_length + key_part[1].store_length +
                      key_part[2].store_length + key_part[3].store_length);
    key_copy(key, col_privs->record[0], col_privs->key_info, key_prefix_len);
    col_privs->field[4]->store("", 0, &my_charset_latin1);

    error = col_privs->file->ha_index_init(0, true);
    DBUG_EXECUTE_IF("wl7158_grant_table_1", col_privs->file->ha_index_end();
                    error = HA_ERR_LOCK_DEADLOCK;);
    if (error) {
      acl_print_ha_error(error);
      return true;
    }

    error =
        col_privs->file->ha_index_read_map(col_privs->record[0], (uchar *)key,
                                           (key_part_map)15, HA_READ_KEY_EXACT);
    DBUG_ASSERT(col_privs->file->ht->db_type == DB_TYPE_NDBCLUSTER ||
                error != HA_ERR_LOCK_DEADLOCK);
    DBUG_ASSERT(col_privs->file->ht->db_type == DB_TYPE_NDBCLUSTER ||
                error != HA_ERR_LOCK_WAIT_TIMEOUT);
    DBUG_EXECUTE_IF("wl7158_grant_table_2", error = HA_ERR_LOCK_DEADLOCK;);
    if (error) {
      bool ret = false;
      cols = 0;
      if (error != HA_ERR_KEY_NOT_FOUND && error != HA_ERR_END_OF_FILE) {
        acl_print_ha_error(error);
        ret = true;
      }
      col_privs->file->ha_index_end();
      return ret;
    }

    do {
      String *res, column_name;
      GRANT_COLUMN *mem_check;
      /* As column name is a string, we don't have to supply a buffer */
      res = col_privs->field[4]->val_str(&column_name);
      ulong priv = (ulong)col_privs->field[6]->val_int();
      DBUG_EXECUTE_IF("mysql_grant_table_init_out_of_memory",
                      DBUG_SET("+d,simulate_out_of_memory"););
      if (!(mem_check = new (*THR_MALLOC)
                GRANT_COLUMN(*res, fix_rights_for_column(priv)))) {
        /* Don't use this entry */
        col_privs->file->ha_index_end();

        DBUG_EXECUTE_IF("mysql_grant_table_init_out_of_memory",
                        DBUG_SET("-d,simulate_out_of_memory"););
        return true;
      }
      hash_columns.emplace(mem_check->column,
                           unique_ptr_destroy_only<GRANT_COLUMN>(mem_check));

      error = col_privs->file->ha_index_next(col_privs->record[0]);
      DBUG_ASSERT(col_privs->file->ht->db_type == DB_TYPE_NDBCLUSTER ||
                  error != HA_ERR_LOCK_DEADLOCK);
      DBUG_ASSERT(col_privs->file->ht->db_type == DB_TYPE_NDBCLUSTER ||
                  error != HA_ERR_LOCK_WAIT_TIMEOUT);
      DBUG_EXECUTE_IF("wl7158_grant_table_3", error = HA_ERR_LOCK_DEADLOCK;);
      if (error && error != HA_ERR_END_OF_FILE) {
        acl_print_ha_error(error);
        col_privs->file->ha_index_end();
        return true;
      }
    } while (!error && !key_cmp_if_same(col_privs, key, 0, key_prefix_len));
    col_privs->file->ha_index_end();
  }

  return false;
}

/**
  Build the lists of ACL_USERs which share name or have no name

  All accounts with same name will be chained so that they can be
  retrieved by a single lookup. These entries are sorted using
  ACL_compare to make sure that most specific account is picked up
  first. Anonymous user is added to each chain.
*/

void rebuild_cached_acl_users_for_name(void) {
  DBUG_TRACE;
  DBUG_PRINT("enter", ("acl_users size: %zu", acl_users->size()));

  DBUG_ASSERT(!current_thd || assert_acl_cache_write_lock(current_thd));

  if (name_to_userlist) {
    name_to_userlist->clear();
  } else {
    size_t size = sizeof(Name_to_userlist);
    myf_t flags = MYF(MY_WME | ME_FATALERROR);
    void *bytes = my_malloc(key_memory_acl_cache, size, flags);
    name_to_userlist = new (bytes) Name_to_userlist();
  }

  std::list<ACL_USER *> anons;

  /* first build each named list */
  for (ACL_USER *acl_user = acl_users->begin(); acl_user != acl_users->end();
       ++acl_user) {
    std::string name = acl_user->user ? acl_user->user : "";
    (*name_to_userlist)[name].push_back(acl_user);

    /* keep track of anonymous acl_users */
    if (!name.compare("")) anons.push_back(acl_user);
  }

  /* add the anonymous acl_users to each non-anon list */
  for (auto it = name_to_userlist->begin(); it != name_to_userlist->end();
       ++it) {
    std::string name = it->first;
    if (!name.compare("")) continue;

    auto *list = &it->second;
    for (auto it2 = anons.begin(); it2 != anons.end(); ++it2) {
      list->push_back(*it2);
    }

    list->sort(ACL_compare());
  }
}

/**
  Fetch the list of ACL_USERs which share name or have no name

  @param [in] name User entry to be searched

  @returns List of users that share same name
*/

Acl_user_ptr_list *cached_acl_users_for_name(const char *name) {
  DBUG_TRACE;
  DBUG_PRINT("enter", ("name: '%s'", name));

  DBUG_ASSERT(!current_thd || assert_acl_cache_read_lock(current_thd));

  std::string user_name = name ? name : "";

  auto it = name_to_userlist->find(user_name);
  if (it != name_to_userlist->end()) return &it->second;

  it = name_to_userlist->find("");
  if (it != name_to_userlist->end()) return &it->second;

  return nullptr;
}

/*
  Find first entry that matches the current user
*/

ACL_USER *find_acl_user(const char *host, const char *user, bool exact) {
  DBUG_TRACE;
  DBUG_PRINT("enter", ("host: '%s'  user: '%s'", host, user));

  DBUG_ASSERT(assert_acl_cache_read_lock(current_thd));

  if (likely(acl_users)) {
    Acl_user_ptr_list *list = cached_acl_users_for_name(user);
    if (!list) {
      return nullptr;
    }

    for (auto it = list->begin(); it != list->end(); ++it) {
      ACL_USER *acl_user = (*it);
      DBUG_PRINT("info",
                 ("strcmp('%s','%s'), compare_hostname('%s','%s'),", user,
                  acl_user->user ? acl_user->user : "", host,
                  acl_user->host.get_host() ? acl_user->host.get_host() : ""));
      if (acl_user->user || (user && !user[0])) {
        if (exact ? !my_strcasecmp(system_charset_info, host ? host : "",
                                   acl_user->host.get_host()
                                       ? acl_user->host.get_host()
                                       : "")
                  : acl_user->host.compare_hostname(host, host)) {
          return acl_user;
        }
      }
    }
  }
  return nullptr;
}

/*
  Find user in ACL

  SYNOPSIS
    is_acl_user()
    thd                  Handle to THD
    host                 host name
    user                 user name

  RETURN
   false  user not fond
   true   there are such user
*/

bool is_acl_user(THD *thd, const char *host, const char *user) {
  bool res = true;

  /* --skip-grants */
  if (!initialized) return res;

  Acl_cache_lock_guard acl_cache_lock(thd, Acl_cache_lock_mode::READ_MODE);
  if (!acl_cache_lock.lock(false)) return res;

  res = find_acl_user(host, user, true) != nullptr;
  return res;
}

/**
  Validate if a user can proxy as another user

  @param user              the logged in user (proxy user)
  @param host              the hostname part of the logged in userid
  @param ip                the ip of the logged in userid
  @param authenticated_as  the effective user a plugin is trying to
                           impersonate as (proxied user)
  @param [out] proxy_used  True if a proxy is found
  @return                  proxy user definition
    @retval NULL           proxy user definition not found or not applicable
    @retval non-null       the proxy user data
*/

ACL_PROXY_USER *acl_find_proxy_user(const char *user, const char *host,
                                    const char *ip, char *authenticated_as,
                                    bool *proxy_used) {
  /* if the proxied and proxy user are the same return OK */
  DBUG_TRACE;
  DBUG_PRINT("info", ("user=%s host=%s ip=%s authenticated_as=%s", user, host,
                      ip, authenticated_as));

  if (!strcmp(authenticated_as, user)) {
    DBUG_PRINT("info", ("user is the same as authenticated_as"));
    return nullptr;
  }

  bool find_any = check_proxy_users && !*authenticated_as;

  if (!find_any) *proxy_used = true;
  for (ACL_PROXY_USER *proxy = acl_proxy_users->begin();
       proxy != acl_proxy_users->end(); ++proxy) {
    if (proxy->matches(host, user, ip, authenticated_as, find_any)) {
      DBUG_PRINT("info", ("proxy matched=%s@%s", proxy->get_proxied_user(),
                          proxy->get_proxied_host()));
      if (!find_any) {
        DBUG_PRINT(
            "info",
            ("returning specific match as authenticated_as was specified"));
        *proxy_used = true;
        return proxy;
      } else {
        // we never use anonymous users when mapping
        // proxy users for internal plugins:
        if (strcmp(proxy->get_proxied_user() ? proxy->get_proxied_user() : "",
                   "")) {
          if (find_acl_user(proxy->get_proxied_host(),
                            proxy->get_proxied_user(), true)) {
            DBUG_PRINT("info",
                       ("setting proxy_used to true, as \
              find_all search matched real user=%s host=%s",
                        proxy->get_proxied_user(), proxy->get_proxied_host()));
            *proxy_used = true;
            strcpy(authenticated_as, proxy->get_proxied_user());
          } else {
            DBUG_PRINT("info", ("skipping match because ACL user \
              does not exist, looking for next match to map"));
          }
          if (*proxy_used) {
            DBUG_PRINT("info", ("returning matching user"));
            return proxy;
          }
        }
      }
    }
  }
  DBUG_PRINT("info", ("No matching users found, returning null"));
  return nullptr;
}

void clear_and_init_db_cache() { db_cache.clear(); }

/**
  Insert a new entry in db_cache

  @param [in] thd    Handle to THD object
  @param [in] entry  Entry to be inserted in db_cache
*/

static void insert_entry_in_db_cache(THD *thd, acl_entry *entry) {
  DBUG_TRACE;
  /* Either have WRITE lock or none at all */
  DBUG_ASSERT(assert_acl_cache_write_lock(thd) ||
              !assert_acl_cache_read_lock(thd));

  Acl_cache_lock_guard acl_cache_lock(thd, Acl_cache_lock_mode::WRITE_MODE);

  /*
    In following cases release memory and return
    1. Could not lock cache : This is ok because db_cache
       second level cache anyways.
    2. Someone already inserted a similar entry.
  */
  unique_ptr_my_free<acl_entry> entry_ptr(entry);
  if (!acl_cache_lock.lock(false)) return;
  db_cache.emplace(std::string(entry->key, entry->length),
                   std::move(entry_ptr));
}

/**
  Get privilege for a host, user, and db
  combination.

  @note db_cache is not used if db_is_pattern
  is set.

  @param thd   Thread handler
  @param host  Host name
  @param ip    Ip
  @param user  user name
  @param db    We look for the ACL of this database
  @param db_is_pattern true if @p db can be considered a pattern or false if not

  @return Database ACL
*/

ulong acl_get(THD *thd, const char *host, const char *ip, const char *user,
              const char *db, bool db_is_pattern) {
  ulong host_access = ~(ulong)0, db_access = 0;
  size_t key_length, copy_length;
  char key[ACL_KEY_LENGTH], *tmp_db, *end;
  acl_entry *entry;
  DBUG_TRACE;

  copy_length =
      (strlen(ip ? ip : "") + strlen(user ? user : "") + strlen(db ? db : "")) +
      2; /* Added 2 at the end to avoid
            buffer overflow at strmov()*/
  /*
    Make sure that my_stpcpy() operations do not result in buffer overflow.
  */
  if (copy_length >= ACL_KEY_LENGTH) return 0;
  Acl_cache_lock_guard acl_cache_lock(thd, Acl_cache_lock_mode::READ_MODE);
  if (!acl_cache_lock.lock(false)) return db_access;

  end = my_stpcpy(
      (tmp_db = my_stpcpy(my_stpcpy(key, ip ? ip : "") + 1, user) + 1), db);
  if (lower_case_table_names) {
    my_casedn_str(files_charset_info, tmp_db);
    db = tmp_db;
  }
  key_length = (size_t)(end - key);
  if (!db_is_pattern) {
    const auto it = db_cache.find(std::string(key, key_length));
    if (it != db_cache.end()) {
      db_access = it->second->access;
      DBUG_PRINT("exit", ("access: 0x%lx", db_access));
      return db_access;
    }
  }

  /*
    Check if there are some access rights for database and user
  */
  for (ACL_DB *acl_db = acl_dbs->begin(); acl_db != acl_dbs->end(); ++acl_db) {
    if (!acl_db->user || !strcmp(user, acl_db->user)) {
      if (acl_db->host.compare_hostname(host, ip)) {
        /*
          Do the usual string comparision if partial_revokes is ON,
          otherwise do the wildcard grant comparision
        */
        if (!acl_db->db ||
            (db &&
             (mysqld_partial_revokes()
                  ? (!strcmp(db, acl_db->db))
                  : (!wild_compare(db, strlen(db), acl_db->db,
                                   strlen(acl_db->db), db_is_pattern))))) {
          db_access = acl_db->access;
          if (acl_db->host.get_host()) goto exit;  // Fully specified. Take it
          break;                                   /* purecov: tested */
        }
      }
    }
  }
  if (!db_access) goto exit;  // Can't be better

exit:
  /* Save entry in cache for quick retrieval */
  if (!db_is_pattern &&
      (entry = (acl_entry *)my_malloc(
           key_memory_acl_cache, sizeof(acl_entry) + key_length, MYF(0)))) {
    entry->access = (db_access & host_access);
    entry->length = key_length;
    memcpy((uchar *)entry->key, key, key_length);
    acl_cache_lock.unlock();
    insert_entry_in_db_cache(thd, entry);
  }
  DBUG_PRINT("exit", ("access: 0x%lx", db_access & host_access));
  return db_access & host_access;
}

/*
  Check if there are any possible matching entries for this host

  NOTES
    All host names without wild cards are stored in a hash table,
    entries with wildcards are stored in a dynamic array
*/

static void init_check_host(void) {
  DBUG_TRACE;
  if (acl_wild_hosts != nullptr)
    acl_wild_hosts->clear();
  else
    acl_wild_hosts = new Prealloced_array<ACL_HOST_AND_IP, ACL_PREALLOC_SIZE>(
        key_memory_acl_mem);

  size_t acl_users_size = acl_users ? acl_users->size() : 0;

  acl_check_hosts = new collation_unordered_map<std::string, ACL_USER *>(
      system_charset_info, key_memory_acl_mem);
  if (acl_users_size && !allow_all_hosts) {
    for (ACL_USER *acl_user = acl_users->begin(); acl_user != acl_users->end();
         ++acl_user) {
      if (acl_user->host.get_host()) {
        if (acl_user->host.has_wildcard()) {  // Has wildcard
          ACL_HOST_AND_IP *acl = nullptr;
          for (acl = acl_wild_hosts->begin(); acl != acl_wild_hosts->end();
               ++acl) {  // Check if host already exists
            if (!my_strcasecmp(system_charset_info, acl_user->host.get_host(),
                               acl->get_host()))
              break;  // already stored
          }
          if (acl == acl_wild_hosts->end())  // If new
            acl_wild_hosts->push_back(acl_user->host);
        } else {
          // Will be ignored if there's already an entry.
          acl_check_hosts->emplace(acl_user->host.get_host(), acl_user);
        }
      }
    }
  }
  acl_wild_hosts->shrink_to_fit();
}

/*
  Rebuild lists used for checking of allowed hosts

  We need to rebuild 'acl_check_hosts' and 'acl_wild_hosts' after adding,
  dropping or renaming user, since they contain pointers to elements of
  'acl_user' array, which are invalidated by drop operation, and use
  ACL_USER::host::hostname as a key, which is changed by rename.
*/
void rebuild_check_host(void) {
  delete acl_wild_hosts;
  acl_wild_hosts = nullptr;
  delete acl_check_hosts;
  acl_check_hosts = nullptr;
  init_check_host();
}

/*
  Gets user credentials without authentication and resource limit checks. This
  function is used to initialized a new Security_context. It's a terrible
  anti-pattern that needs to go.

  SYNOPSIS
    acl_getroot()
      thd                Handle to THD
      sctx               Context which should be initialized
      user               user name
      host               host name
      ip                 IP
      db                 current data base name

  RETURN
    false  OK
    true   Error
*/

bool acl_getroot(THD *thd, Security_context *sctx, const char *user,
                 const char *host, const char *ip, const char *db) {
  int res = 1;
  ACL_USER *acl_user = nullptr;
  DBUG_TRACE;

  DBUG_PRINT("enter", ("Host: '%s', Ip: '%s', User: '%s', db: '%s'",
                       (host ? host : "(NULL)"), (ip ? ip : "(NULL)"), user,
                       (db ? db : "(NULL)")));
  sctx->set_user_ptr(user, user ? strlen(user) : 0);
  sctx->set_host_ptr(host, host ? strlen(host) : 0);
  sctx->set_ip_ptr(ip, ip ? strlen(ip) : 0);
  sctx->set_host_or_ip_ptr();

  if (!initialized) {
    /*
      here if mysqld's been started with --skip-grant-tables option.
    */
    sctx->skip_grants();
    return false;
  }

  sctx->set_master_access(0);
  sctx->cache_current_db_access(0);
  sctx->assign_priv_user("", 0);
  sctx->assign_priv_host("", 0);

  Acl_cache_lock_guard acl_cache_lock(thd, Acl_cache_lock_mode::READ_MODE);
  if (!acl_cache_lock.lock(false)) return true;

  /*
     Find acl entry in user database.
     This is specially tailored to suit the check we do for CALL of
     a stored procedure; user is set to what is actually a
     priv_user, which can be ''.
  */
  for (ACL_USER *acl_user_tmp = acl_users->begin();
       acl_user_tmp != acl_users->end(); ++acl_user_tmp) {
    if ((!acl_user_tmp->user && !user[0]) ||
        (acl_user_tmp->user && strcmp(user, acl_user_tmp->user) == 0)) {
      if (acl_user_tmp->host.compare_hostname(host, ip)) {
        acl_user = acl_user_tmp;
        res = 0;
        break;
      }
    }
  }

  if (acl_user) {
    sctx->clear_active_roles();
    List_of_auth_id_refs default_roles;
    Auth_id_ref authid = create_authid_from(acl_user);
    /* Needs Acl_cache_lock_guard in read mode */
    get_default_roles(authid, default_roles);
    List_of_auth_id_refs::iterator it = default_roles.begin();
    for (; it != default_roles.end(); ++it) {
      if (sctx->activate_role(it->first, it->second)) {
        sctx->clear_active_roles();
        break;
      }
    }

    if (sctx->get_active_roles()->size() == 0) {
      for (ACL_DB *acl_db = acl_dbs->begin(); acl_db != acl_dbs->end();
           ++acl_db) {
        if (!acl_db->user || (user && user[0] && !strcmp(user, acl_db->user))) {
          if (acl_db->host.compare_hostname(host, ip)) {
            /*
              Do the usual string comparision if partial_revokes is ON,
              otherwise do the wildcard grant comparision
            */
            if (!acl_db->db ||
                (db && (mysqld_partial_revokes()
                            ? (!strcmp(db, acl_db->db))
                            : (!wild_compare(db, strlen(db), acl_db->db,
                                             strlen(acl_db->db), false))))) {
              sctx->cache_current_db_access(acl_db->access);
              break;
            }
          }
        }  // end if
      }    // end for
      sctx->set_master_access(acl_user->access,
                              acl_restrictions->find_restrictions(acl_user));
    }  // end if
    sctx->assign_priv_user(user, user ? strlen(user) : 0);
    sctx->assign_priv_host(
        acl_user->host.get_host(),
        acl_user->host.get_host() ? strlen(acl_user->host.get_host()) : 0);

    sctx->set_password_expired(acl_user->password_expired);
    sctx->lock_account(acl_user->account_locked);
  }  // end if

  if (acl_user && sctx->get_active_roles()->size() > 0) {
    sctx->checkout_access_maps();
    ulong db_acl = db ? sctx->db_acl({db, strlen(db)}) : 0;
    sctx->cache_current_db_access(db_acl);
  }
  return res;
}

/**
  Convert scrambled password to binary form, according to scramble type,
  Binary form is stored in user.salt.

  @param acl_user The object where to store the salt

  Despite the name of the function it is used when loading ACLs from disk
  to store the password hash in the ACL_USER object.
  Note that it works only for native and "old" mysql authentication built-in
  plugins.

  Assumption : user's authentication plugin information is available.

  @return Password hash validation
    @retval false Hash is of suitable length
    @retval true Hash is of wrong length or format
*/

bool set_user_salt(ACL_USER *acl_user) {
  bool result = false;
  plugin_ref plugin = nullptr;

  plugin = my_plugin_lock_by_name(nullptr, acl_user->plugin,
                                  MYSQL_AUTHENTICATION_PLUGIN);
  if (plugin) {
    st_mysql_auth *auth = (st_mysql_auth *)plugin_decl(plugin)->info;

    for (int i = 0; i < NUM_CREDENTIALS && !result; ++i) {
      result = auth->set_salt(acl_user->credentials[i].m_auth_string.str,
                              acl_user->credentials[i].m_auth_string.length,
                              acl_user->credentials[i].m_salt,
                              &acl_user->credentials[i].m_salt_len);
    }
    plugin_unlock(nullptr, plugin);
  }
  return result;
}

/**
  Iterate over the user records and check for irregularities.
  Currently this includes :
   - checking if the plugin referenced is present.
   - if there's sha256 users and there's neither SSL nor RSA configured
*/
static void validate_user_plugin_records() {
  DBUG_TRACE;
  if (!validate_user_plugins) return;

  lock_plugin_data();
  for (ACL_USER *acl_user = acl_users->begin(); acl_user != acl_users->end();
       ++acl_user) {
    struct st_plugin_int *plugin;

    if (acl_user->plugin.length) {
      /* rule 1 : plugin does exit */
      if (!auth_plugin_is_built_in(acl_user->plugin.str)) {
        plugin =
            plugin_find_by_type(acl_user->plugin, MYSQL_AUTHENTICATION_PLUGIN);

        if (!plugin) {
          LogErr(WARNING_LEVEL, ER_AUTHCACHE_PLUGIN_MISSING,
                 (int)acl_user->plugin.length, acl_user->plugin.str,
                 acl_user->user,
                 static_cast<int>(acl_user->host.get_host_len()),
                 acl_user->host.get_host());
        }
      }
      if (Cached_authentication_plugins::compare_plugin(PLUGIN_SHA256_PASSWORD,
                                                        acl_user->plugin) &&
          sha256_rsa_auth_status() && !have_ssl()) {
        LogErr(WARNING_LEVEL, ER_AUTHCACHE_PLUGIN_CONFIG, acl_user->plugin.str,
               acl_user->user, static_cast<int>(acl_user->host.get_host_len()),
               acl_user->host.get_host(), "but neither SSL nor RSA keys are");
      }
    }
  }
  unlock_plugin_data();
}

/**
  Audit notification for flush

  @param [in] thd Handle to THD
*/

void notify_flush_event(THD *thd) {
  mysql_audit_notify(thd, AUDIT_EVENT(MYSQL_AUDIT_AUTHENTICATION_FLUSH), 0,
                     nullptr, nullptr, nullptr, false, nullptr, nullptr);
}

/**
  Initialize roles structures from role tables handle.

  This function is called by acl_reload and may fail to
  initialize role structures if handle to role_edges and/or
  default_roles are NUL

  @param [in] thd      Handle to THD object
  @param [in] tablelst Handle to Roles tables

  @returns status of cache update
    @retval false Success
    @retval true failure
*/
static bool reload_roles_cache(THD *thd, TABLE_LIST *tablelst) {
  DBUG_TRACE;
  DBUG_ASSERT(tablelst);
  sql_mode_t old_sql_mode = thd->variables.sql_mode;
  thd->variables.sql_mode &= ~MODE_PAD_CHAR_TO_FULL_LENGTH;

  /*
    Attempt to reload the role cache only if the role_edges and
    default_roles tables exist.
  */
  if ((tablelst[0].table) && (tablelst[1].table) &&
      populate_roles_caches(thd, tablelst)) {
    thd->variables.sql_mode = old_sql_mode;
    return true;
  }

  thd->variables.sql_mode = old_sql_mode;
  return false;
}

/*
  Initialize structures responsible for user/db-level privilege checking and
  load privilege information for them from tables in the 'mysql' database.

  SYNOPSIS
    acl_init()
      dont_read_acl_tables  true if we want to skip loading data from
                            privilege tables and disable privilege checking.

  NOTES
    This function is mostly responsible for preparatory steps, main work
    on initialization and grants loading is done in acl_reload().

  RETURN VALUES
    0   ok
    1   Could not initialize grant's
*/

bool acl_init(bool dont_read_acl_tables) {
  THD *thd;
  bool return_val;
  DBUG_TRACE;

  init_acl_cache();

  acl_cache_initialized = true;

  /*
    cache built-in authentication plugins,
    to avoid hash searches and a global mutex lock on every connect
  */
  g_cached_authentication_plugins = new Cached_authentication_plugins();
  unknown_accounts = new Map_with_rw_lock<Auth_id, uint>(0);
  if (!g_cached_authentication_plugins->is_valid()) return true;

  if (dont_read_acl_tables) {
    return false; /* purecov: tested */
  }

  /*
    To be able to run this from boot, we allocate a temporary THD
  */
  if (!(thd = new THD)) return true; /* purecov: inspected */
  thd->thread_stack = (char *)&thd;
  thd->store_globals();

  /*
    Check storage engine type for every ACL table and output warning
    message in case it's different from supported one (InnoDB). We
    still allow server to start-up if tables are in different SE
    since this is necessary to be able to perform privilege table
    upgrade without extra server restarts. Account management
    statements do their own checks and refuse to operate if privilege
    tables are using unsupported SE.
  */
  return_val = check_engine_type_for_acl_table(thd, false);

  /*
    Check all the ACL tables are intact and output warning message in
    case any of the ACL tables are corrupted.
  */
  check_acl_tables_intact(thd, false);

  /*
    It is safe to call acl_reload() since acl_* arrays and hashes which
    will be freed there are global static objects and thus are initialized
    by zeros at startup.
  */
  return_val |= acl_reload(thd, false);
  notify_flush_event(thd);
  /*
    Turn ON the system variable '@@partial_revokes' during server
    start in case there exist at least one restrictions instance.
    Don't log warning in case partial_revokes is already ON.
  */
  if (mysqld_partial_revokes() == false &&
      check_and_update_partial_revokes_sysvar(thd)) {
    LogErr(WARNING_LEVEL, ER_TURNING_ON_PARTIAL_REVOKES);
  }
  thd->release_resources();
  delete thd;

  return return_val;
}

void clean_user_cache() {
  if (name_to_userlist) name_to_userlist->clear();
  acl_users->clear();
}

/*
  Initialize structures responsible for user/db-level privilege checking
  and load information about grants from open privilege tables.

  SYNOPSIS
    acl_load()
      thd     Current thread
      tables  List containing open "mysql.host", "mysql.user",
              "mysql.db" and "mysql.proxies_priv", "mysql.global_grants"
              tables in that order.

  RETURN VALUES
    false  Success
    true   Error
*/

static bool acl_load(THD *thd, TABLE_LIST *tables) {
  TABLE *table;
  unique_ptr_destroy_only<RowIterator> iterator;
  bool return_val = true;
  bool check_no_resolve = specialflag & SPECIAL_NO_RESOLVE;
  char tmp_name[NAME_LEN + 1];
  sql_mode_t old_sql_mode = thd->variables.sql_mode;
  DBUG_TRACE;

  DBUG_EXECUTE_IF(
      "wl_9262_set_max_length_hostname",
      thd->security_context()->assign_priv_host("oh_my_gosh_this_is_a_long_"
                                                "hostname_look_at_it_it_has_60"
                                                "_char",
                                                60);
      thd->security_context()->assign_host("oh_my_gosh_this_is_a_long_"
                                           "hostname_look_at_it_it_has_60"
                                           "_char",
                                           60);
      thd->security_context()->set_host_or_ip_ptr(););

  thd->variables.sql_mode &= ~MODE_PAD_CHAR_TO_FULL_LENGTH;

  grant_version++; /* Privileges updated */

  clear_and_init_db_cache();  // Clear locked hostname cache
  init_acl_memory();          // Allocate the memory blocks in the MEM_ROOT

  if (read_user_table(thd, tables[0].table)) goto end;

  /*
    Prepare reading from the mysql.db table
  */
  iterator = init_table_iterator(thd, table = tables[1].table, nullptr,
                                 /*ignore_not_found_rows=*/false,
                                 /*count_examined_rows=*/false);
  if (iterator == nullptr) goto end;
  table->use_all_columns();
  acl_dbs->clear();
  int read_rec_errcode;
  while (!(read_rec_errcode = iterator->Read())) {
    /* Reading record in mysql.db */
    ACL_DB db;
    db.host.update_hostname(
        get_field(&global_acl_memory, table->field[MYSQL_DB_FIELD_HOST]));
    db.db = get_field(&global_acl_memory, table->field[MYSQL_DB_FIELD_DB]);
    if (!db.db) {
      LogErr(WARNING_LEVEL, ER_AUTHCACHE_DB_IGNORED_EMPTY_NAME);
      continue;
    }
    db.user = get_field(&global_acl_memory, table->field[MYSQL_DB_FIELD_USER]);
    if (check_no_resolve && hostname_requires_resolving(db.host.get_host()) &&
        strcmp(db.host.get_host(), "localhost") != 0) {
      LogErr(WARNING_LEVEL, ER_AUTHCACHE_DB_SKIPPED_NEEDS_RESOLVE, db.db,
             db.user ? db.user : "",
             db.host.get_host() ? db.host.get_host() : "");
    }
    db.access = get_access(table, 3, nullptr);
    db.access = fix_rights_for_db(db.access);
    if (lower_case_table_names) {
      /*
        convert db to lower case and give a warning if the db wasn't
        already in lower case
      */
      (void)my_stpcpy(tmp_name, db.db);
      my_casedn_str(files_charset_info, db.db);
      if (strcmp(db.db, tmp_name) != 0) {
        LogErr(WARNING_LEVEL, ER_AUTHCACHE_DB_ENTRY_LOWERCASED_REVOKE_WILL_FAIL,
               db.db, db.user ? db.user : "",
               db.host.get_host() ? db.host.get_host() : "");
      }
    }
    db.sort = get_sort(3, db.host.get_host(), db.db, db.user);
    if (table->s->fields <= 9) {  // Without grant
      if (db.access & CREATE_ACL)
        db.access |= REFERENCES_ACL | INDEX_ACL | ALTER_ACL;
    }
    acl_dbs->push_back(db);
  }  // END reading records from mysql.db tables

  iterator.reset();
  if (read_rec_errcode > 0) goto end;

  std::sort(acl_dbs->begin(), acl_dbs->end(), ACL_compare());
  acl_dbs->shrink_to_fit();

  /* Prepare to read records from the mysql.proxies_priv table */
  acl_proxy_users->clear();

  if (tables[2].table) {
    iterator = init_table_iterator(thd, table = tables[2].table, nullptr,
                                   /*ignore_not_found_rows=*/false,
                                   /*count_examined_rows=*/false);
    if (iterator == nullptr) goto end;
    table->use_all_columns();
    while (!(read_rec_errcode = iterator->Read())) {
      /* Reading record in mysql.proxies_priv */
      ACL_PROXY_USER proxy;
      proxy.init(table, &global_acl_memory);
      if (proxy.check_validity(check_no_resolve)) continue;
      if (acl_proxy_users->push_back(proxy)) {
        goto end;
      }
    }  // END reading records from the mysql.proxies_priv table

    iterator.reset();
    if (read_rec_errcode > 0) goto end;

    std::sort(acl_proxy_users->begin(), acl_proxy_users->end(), ACL_compare());
  } else {
    LogErr(WARNING_LEVEL, ER_AUTHCACHE_TABLE_PROXIES_PRIV_MISSING);
  }
  acl_proxy_users->shrink_to_fit();
  validate_user_plugin_records();
  init_check_host();

  /* Load dynamic privileges */
  if (tables[3].table) {
    if (populate_dynamic_privilege_caches(thd, &tables[3])) {
      return_val = true;
      goto end;
    }
  } else {
    LogErr(WARNING_LEVEL, ER_MISSING_GRANT_SYSTEM_TABLE);
  }

  initialized = true;
  return_val = false;

end:
  thd->variables.sql_mode = old_sql_mode;
  DBUG_EXECUTE_IF("induce_acl_load_failure", return_val = true;);
  return return_val;
}

/**
  Clear second level cache on account names.
*/

void free_name_to_userlist() {
  if (!name_to_userlist) return;

  name_to_userlist->~unordered_map();
  my_free(name_to_userlist);
  name_to_userlist = nullptr;
}

void acl_free(bool end /*= false*/) {
  free_name_to_userlist();
  delete acl_users;
  acl_users = nullptr;
  delete acl_dbs;
  acl_dbs = nullptr;
  delete acl_wild_hosts;
  acl_wild_hosts = nullptr;
  delete acl_proxy_users;
  acl_proxy_users = nullptr;
  delete acl_check_hosts;
  acl_check_hosts = nullptr;
  if (!end)
    clear_and_init_db_cache();
  else {
    shutdown_acl_cache();
    if (acl_cache_initialized == true) {
      db_cache.clear();
      delete g_cached_authentication_plugins;
      g_cached_authentication_plugins = nullptr;
      delete unknown_accounts;
      unknown_accounts = nullptr;
      acl_cache_initialized = false;
    }
  }
  free_root(&global_acl_memory, MYF(0));
}

bool check_engine_type_for_acl_table(THD *thd, bool mdl_locked) {
  TABLE_LIST tables[ACL_TABLES::LAST_ENTRY];
  uint flags = mdl_locked
                   ? MYSQL_OPEN_HAS_MDL_LOCK | MYSQL_LOCK_IGNORE_TIMEOUT |
                         MYSQL_OPEN_IGNORE_FLUSH
                   : MYSQL_LOCK_IGNORE_TIMEOUT;

  /*
    Open the following ACL tables to check their consistency.
    Although we don't read here from the tables being opened we still
    request a lock type MDL_SHARED_READ_ONLY for the sake of consistency
    with other code.
  */

  acl_tables_setup_for_read(tables);
  bool result = open_and_lock_tables(thd, tables, flags);

  if (!result) {
    check_engine_type_for_acl_table(tables, false);
    if (!mdl_locked)
      commit_and_close_mysql_tables(thd);
    else
      close_thread_tables(thd);
  }

  return result;
}

/*
  This internal handler implements downgrade from SL_ERROR to SL_WARNING
  for acl_init()/handle_reload_request().
*/
class Acl_ignore_error_handler : public Internal_error_handler {
 public:
  bool handle_condition(THD *, uint sql_errno, const char *,
                        Sql_condition::enum_severity_level *level,
                        const char *) override {
    switch (sql_errno) {
      case ER_CANNOT_LOAD_FROM_TABLE_V2:
      case ER_COL_COUNT_DOESNT_MATCH_CORRUPTED_V2:
      case ER_COL_COUNT_DOESNT_MATCH_PLEASE_UPDATE_V2:
        (*level) = Sql_condition::SL_WARNING;
        break;
      default:
        break;
    }
    return false;
  }
};

/**
  Helper function that checks the sanity of tables object present in
  the TABLE_LIST object. it logs a warning message when a table is
  missing

  @param thd        Handle of current thread.
  @param tables     A valid table list pointer

  @retval
    false       OK.
    true        Error.
*/
bool check_acl_tables_intact(THD *thd, TABLE_LIST *tables) {
  Acl_table_intact table_intact(thd, WARNING_LEVEL);
  bool result_acl = false;

  DBUG_ASSERT(tables);
  for (auto idx = 0; idx < ACL_TABLES::LAST_ENTRY; idx++) {
    if (tables[idx].table) {
      result_acl |= table_intact.check(tables[idx].table, (ACL_TABLES)idx);
    } else {
      LogErr(WARNING_LEVEL, ER_MISSING_ACL_SYSTEM_TABLE,
             tables[idx].table_name_length, tables[idx].table_name);
      result_acl |= true;
    }
  }
  /* say that we're still gonna give reading a try */
  if (result_acl)
    LogErr(INFORMATION_LEVEL, ER_ACL_WRONG_OR_MISSING_ACL_TABLES_LOG);

  return result_acl;
}

/**
  Opens the ACL tables and checks their sanity. This method reports error
  only if it is unable to open or lock tables. It is called in situations
  when server has to continue even if a corrupt table was found -
  For example - acl_init()

  @param thd        Handle of current thread.
  @param mdl_locked MDL is locked

  @retval
    false       OK.
    true        Unable to open the table(s).
*/
bool check_acl_tables_intact(THD *thd, bool mdl_locked) {
  TABLE_LIST tables[ACL_TABLES::LAST_ENTRY];
  Acl_ignore_error_handler acl_ignore_handler;
  uint flags = mdl_locked
                   ? MYSQL_OPEN_HAS_MDL_LOCK | MYSQL_LOCK_IGNORE_TIMEOUT |
                         MYSQL_OPEN_IGNORE_FLUSH
                   : MYSQL_LOCK_IGNORE_TIMEOUT;

  acl_tables_setup_for_read(tables);
  bool result_acl = open_and_lock_tables(thd, tables, flags);

  thd->push_internal_handler(&acl_ignore_handler);
  if (!result_acl) {
    check_acl_tables_intact(thd, tables);
    if (!mdl_locked)
      commit_and_close_mysql_tables(thd);
    else
      close_thread_tables(thd);
  }
  thd->pop_internal_handler();

  return result_acl;
}

/**
  Small helper function which allows to determine if error which caused
  failure to open and lock privilege tables should not be reported to error
  log (because this is expected or temporary condition).
*/

bool is_expected_or_transient_error(THD *thd) {
  return !thd->get_stmt_da()->is_error() ||  // Interrupted/no error condition.
         thd->get_stmt_da()->mysql_errno() == ER_TABLE_NOT_LOCKED ||
         thd->get_stmt_da()->mysql_errno() == ER_LOCK_DEADLOCK;
}

/*
  Forget current user/db-level privileges and read new privileges
  from the privilege tables.

  SYNOPSIS
    acl_reload()
      thd  Current thread

  NOTE
    All tables of calling thread which were open and locked by LOCK TABLES
    statement will be unlocked and closed.
    This function is also used for initialization of structures responsible
    for user/db-level privilege checking.

  RETURN VALUE
    false  Success
    true   Failure
*/

bool acl_reload(THD *thd, bool mdl_locked) {
  MEM_ROOT old_mem;
  bool return_val = true;
  uint flags = mdl_locked
                   ? MYSQL_OPEN_HAS_MDL_LOCK | MYSQL_LOCK_IGNORE_TIMEOUT |
                         MYSQL_OPEN_IGNORE_FLUSH
                   : MYSQL_LOCK_IGNORE_TIMEOUT;
  Prealloced_array<ACL_USER, ACL_PREALLOC_SIZE> *old_acl_users = nullptr;
  Prealloced_array<ACL_DB, ACL_PREALLOC_SIZE> *old_acl_dbs = nullptr;
  Prealloced_array<ACL_PROXY_USER, ACL_PREALLOC_SIZE> *old_acl_proxy_users =
      nullptr;
  Granted_roles_graph *old_granted_roles = nullptr;
  Default_roles *old_default_roles = nullptr;
  Role_index_map *old_authid_to_vertex = nullptr;
  Acl_cache_lock_guard acl_cache_lock(thd, Acl_cache_lock_mode::WRITE_MODE);
  User_to_dynamic_privileges_map *old_dyn_priv_map;
  unique_ptr<Acl_restrictions> old_acl_restrictions = nullptr;
  DBUG_TRACE;

  // Interchange the global role cache ptrs with the local role cache ptrs.
  auto swap_role_cache = [&]() {
    std::swap(old_granted_roles, g_granted_roles);
    std::swap(old_default_roles, g_default_roles);
    std::swap(old_authid_to_vertex, g_authid_to_vertex);
  };
  // Delete the memory pointed by the local role cache ptrs.
  auto delete_old_role_cache = [&]() {
    delete old_granted_roles;
    delete old_default_roles;
    delete old_authid_to_vertex;
  };

  /*
    To avoid deadlocks we should obtain table locks before obtaining
    acl_cache->lock mutex.
  */
  TABLE_LIST tables[6] = {
      TABLE_LIST("mysql", "user", TL_READ, MDL_SHARED_READ_ONLY),
      /*
        For a TABLE_LIST element that is inited with a lock type TL_READ
        the type MDL_SHARED_READ_ONLY of MDL is requested for.
        Acquiring strong MDL lock allows to avoid deadlock and timeout errors
        from SE level.
      */
      TABLE_LIST("mysql", "db", TL_READ, MDL_SHARED_READ_ONLY),

      TABLE_LIST("mysql", "proxies_priv", TL_READ, MDL_SHARED_READ_ONLY),

      TABLE_LIST("mysql", "global_grants", TL_READ, MDL_SHARED_READ_ONLY),

      TABLE_LIST("mysql", "role_edges", TL_READ, MDL_SHARED_READ_ONLY),

      TABLE_LIST("mysql", "default_roles", TL_READ, MDL_SHARED_READ_ONLY)};

  tables[0].next_local = tables[0].next_global = tables + 1;
  tables[1].next_local = tables[1].next_global = tables + 2;
  tables[2].next_local = tables[2].next_global = tables + 3;
  tables[3].next_local = tables[3].next_global = tables + 4;
  tables[4].next_local = tables[4].next_global = tables + 5;

  tables[0].open_type = tables[1].open_type = tables[2].open_type =
      tables[3].open_type = tables[4].open_type = tables[5].open_type =
          OT_BASE_ONLY;
  tables[3].open_strategy = tables[4].open_strategy = tables[5].open_strategy =
      TABLE_LIST::OPEN_IF_EXISTS;

  if (open_and_lock_tables(thd, tables, flags)) {
    /*
      Execution might have been interrupted; only print the error message
      if a user error condition has been raised. Also do not print expected/
      transient errors about tables not being locked (occurs when user does
      FLUSH PRIVILEGES under LOCK TABLES) and MDL deadlocks. These errors
      can't occurr at start-up and will be reported to user anyway.
    */
    if (!is_expected_or_transient_error(thd)) {
      LogErr(ERROR_LEVEL, ER_AUTHCACHE_CANT_OPEN_AND_LOCK_PRIVILEGE_TABLES,
             thd->get_stmt_da()->message_text());
    }
    goto end;
  }

  if (!acl_cache_lock.lock()) goto end;

  old_acl_users = acl_users;
  old_acl_dbs = acl_dbs;
  old_acl_proxy_users = acl_proxy_users;
  old_acl_restrictions = move(acl_restrictions);
  swap_role_cache();
  roles_init();

  acl_users =
      new Prealloced_array<ACL_USER, ACL_PREALLOC_SIZE>(key_memory_acl_mem);
  acl_dbs = new Prealloced_array<ACL_DB, ACL_PREALLOC_SIZE>(key_memory_acl_mem);
  acl_proxy_users = new Prealloced_array<ACL_PROXY_USER, ACL_PREALLOC_SIZE>(
      key_memory_acl_mem);
  acl_restrictions = make_unique<Acl_restrictions>();

  // acl_load() overwrites global_acl_memory, so we need to free it.
  // However, we can't do that immediately, because acl_load() might fail,
  // and then we'd need to keep it.
  old_mem = move(global_acl_memory);
  delete acl_wild_hosts;
  acl_wild_hosts = nullptr;
  delete acl_check_hosts;
  acl_check_hosts = nullptr;
  old_dyn_priv_map =
      swap_dynamic_privileges_map(new User_to_dynamic_privileges_map());

  /*
    Revert to the old acl caches, if either loading of acl cache or role
    cache failed. We do this because roles caches maintain the shallow
    copies of the ACL_USER(s).
  */
  if ((return_val = acl_load(thd, tables)) ||
      (return_val = reload_roles_cache(
           thd, (tables + 4)))) {  // Error. Revert to old list
    DBUG_PRINT("error", ("Reverting to old privileges"));
    acl_free(); /* purecov: inspected */
    acl_users = old_acl_users;
    acl_dbs = old_acl_dbs;
    acl_proxy_users = old_acl_proxy_users;
    global_acl_memory = move(old_mem);
    acl_restrictions = move(old_acl_restrictions);
    // Revert to the old role caches
    swap_role_cache();
    // Old caches must be pointing to the global role caches right now
    delete_old_role_cache();

    init_check_host();
    delete swap_dynamic_privileges_map(old_dyn_priv_map);
    if (!old_dyn_priv_map) dynamic_privileges_init();
    if (acl_users) rebuild_cached_acl_users_for_name();
  } else {
    delete old_acl_users;
    delete old_acl_dbs;
    delete old_acl_proxy_users;
    delete old_dyn_priv_map;
    // Delete the old role caches
    delete_old_role_cache();
    free_root(&old_mem, MYF(0));
  }

end:
  if (!mdl_locked)
    commit_and_close_mysql_tables(thd);
  else
    close_thread_tables(thd);
  get_global_acl_cache()->increase_version();
  DEBUG_SYNC(thd, "after_acl_reload");
  return return_val;
}

void acl_insert_proxy_user(ACL_PROXY_USER *new_value) {
  DBUG_TRACE;
  DBUG_ASSERT(assert_acl_cache_write_lock(current_thd));
  acl_proxy_users->push_back(*new_value);
  std::sort(acl_proxy_users->begin(), acl_proxy_users->end(), ACL_compare());
}

struct Free_grant_table {
  void operator()(GRANT_TABLE *grant_table) const {
    grant_table->~GRANT_TABLE();
  }
};

/* Free grant array if possible */

void grant_free(void) {
  DBUG_TRACE;
  column_priv_hash.reset();
  proc_priv_hash.reset();
  func_priv_hash.reset();
  free_root(&memex, MYF(0));
}

/**
  @brief Initialize structures responsible for table/column-level privilege
   checking and load information for them from tables in the 'mysql' database.

  @param skip_grant_tables  true if the command line option
    --skip-grant-tables is specified, else false.

  @return Error status
    @retval false OK
    @retval true  Could not initialize grant subsystem.
*/

bool grant_init(bool skip_grant_tables) {
  THD *thd;
  bool return_val;
  DBUG_TRACE;

  if (skip_grant_tables) return false;

  if (!(thd = new THD)) return true; /* purecov: deadcode */
  thd->thread_stack = (char *)&thd;
  thd->store_globals();

  return_val = grant_reload(thd, false);

  if (return_val && thd->get_stmt_da()->is_error())
    LogErr(ERROR_LEVEL, ER_AUTHCACHE_CANT_INIT_GRANT_SUBSYSTEM,
           thd->get_stmt_da()->message_text());

  if (opt_mandatory_roles.length > 0) {
    return_val |= check_authorization_id_string(thd, opt_mandatory_roles);
  }

  thd->release_resources();
  delete thd;

  return return_val;
}

/**
  @brief Helper function to grant_reload_procs_priv

  Reads the procs_priv table into memory hash.

  @param p_table A pointer to the procs_priv table structure.

  @see grant_reload
  @see grant_reload_procs_priv

  @return Error state
    @retval true An error occurred
    @retval false Success
*/

static bool grant_load_procs_priv(TABLE *p_table) {
  MEM_ROOT *memex_ptr;
  bool return_val = true;
  int error;
  bool check_no_resolve = specialflag & SPECIAL_NO_RESOLVE;
  MEM_ROOT **save_mem_root_ptr = THR_MALLOC;
  DBUG_TRACE;
  proc_priv_hash.reset(
      new malloc_unordered_multimap<string,
                                    unique_ptr_destroy_only<GRANT_NAME>>(
          key_memory_acl_memex));
  func_priv_hash.reset(
      new malloc_unordered_multimap<string,
                                    unique_ptr_destroy_only<GRANT_NAME>>(
          key_memory_acl_memex));
  error = p_table->file->ha_index_init(0, true);
  DBUG_EXECUTE_IF("wl7158_grant_load_proc_1", p_table->file->ha_index_end();
                  error = HA_ERR_LOCK_DEADLOCK;);
  if (error) {
    acl_print_ha_error(error);
    return true;
  }
  p_table->use_all_columns();

  error = p_table->file->ha_index_first(p_table->record[0]);
  DBUG_ASSERT(p_table->file->ht->db_type == DB_TYPE_NDBCLUSTER ||
              error != HA_ERR_LOCK_DEADLOCK);
  DBUG_ASSERT(p_table->file->ht->db_type == DB_TYPE_NDBCLUSTER ||
              error != HA_ERR_LOCK_WAIT_TIMEOUT);
  DBUG_EXECUTE_IF("wl7158_grant_load_proc_2", error = HA_ERR_LOCK_DEADLOCK;);

  if (error) {
    if (error == HA_ERR_END_OF_FILE)
      return_val = false;  // Return Ok.
    else
      acl_print_ha_error(error);
  } else {
    memex_ptr = &memex;
    THR_MALLOC = &memex_ptr;
    do {
      GRANT_NAME *mem_check;
      malloc_unordered_multimap<string, unique_ptr_destroy_only<GRANT_NAME>>
          *hash;
      if (!(mem_check = new (memex_ptr) GRANT_NAME(p_table, true))) {
        /* This could only happen if we are out memory */
        goto end_unlock;
      }

      if (check_no_resolve) {
        if (hostname_requires_resolving(mem_check->host.get_host())) {
          LogErr(WARNING_LEVEL, ER_AUTHCACHE_PROCS_PRIV_SKIPPED_NEEDS_RESOLVE,
                 mem_check->tname, mem_check->user,
                 mem_check->host.get_host() ? mem_check->host.get_host() : "");
        }
      }
      const enum_sp_type sp_type = to_sp_type(p_table->field[4]->val_int());
      if (sp_type == enum_sp_type::PROCEDURE) {
        hash = proc_priv_hash.get();
      } else if (sp_type == enum_sp_type::FUNCTION) {
        hash = func_priv_hash.get();
      } else {
        LogErr(WARNING_LEVEL,
               ER_AUTHCACHE_PROCS_PRIV_ENTRY_IGNORED_BAD_ROUTINE_TYPE,
               mem_check->tname);
        destroy(mem_check);
        goto next_record;
      }

      mem_check->privs = fix_rights_for_procedure(mem_check->privs);
      if (!mem_check->ok()) {
        destroy(mem_check);
      } else {
        hash->emplace(mem_check->hash_key,
                      unique_ptr_destroy_only<GRANT_NAME>(mem_check));
      }
    next_record:
      error = p_table->file->ha_index_next(p_table->record[0]);
      DBUG_ASSERT(p_table->file->ht->db_type == DB_TYPE_NDBCLUSTER ||
                  error != HA_ERR_LOCK_DEADLOCK);
      DBUG_ASSERT(p_table->file->ht->db_type == DB_TYPE_NDBCLUSTER ||
                  error != HA_ERR_LOCK_WAIT_TIMEOUT);
      DBUG_EXECUTE_IF("wl7158_grant_load_proc_3",
                      error = HA_ERR_LOCK_DEADLOCK;);
      if (error) {
        if (error == HA_ERR_END_OF_FILE)
          return_val = false;
        else
          acl_print_ha_error(error);
        goto end_unlock;
      }
    } while (true);
  }

end_unlock:
  p_table->file->ha_index_end();
  THR_MALLOC = save_mem_root_ptr;
  return return_val;
}

/**
  @brief Initialize structures responsible for table/column-level privilege
    checking and load information about grants from open privilege tables.

  @param thd Current thread
  @param tables List containing open "mysql.tables_priv" and
    "mysql.columns_priv" tables.

  @see grant_reload

  @return Error state
    @retval false Success
    @retval true Error
*/

static bool grant_load(THD *thd, TABLE_LIST *tables) {
  bool return_val = true;
  int error;
  TABLE *t_table = nullptr, *c_table = nullptr;
  bool check_no_resolve = specialflag & SPECIAL_NO_RESOLVE;
  sql_mode_t old_sql_mode = thd->variables.sql_mode;
  DBUG_TRACE;

  thd->variables.sql_mode &= ~MODE_PAD_CHAR_TO_FULL_LENGTH;

  column_priv_hash.reset(
      new malloc_unordered_multimap<string,
                                    unique_ptr_destroy_only<GRANT_TABLE>>(
          key_memory_acl_memex));

  t_table = tables[0].table;
  c_table = tables[1].table;
  error = t_table->file->ha_index_init(0, true);
  DBUG_EXECUTE_IF("wl7158_grant_load_1", t_table->file->ha_index_end();
                  error = HA_ERR_LOCK_DEADLOCK;);
  if (error) {
    acl_print_ha_error(error);
    goto end_index_init;
  }
  t_table->use_all_columns();
  c_table->use_all_columns();

  error = t_table->file->ha_index_first(t_table->record[0]);
  DBUG_ASSERT(t_table->file->ht->db_type == DB_TYPE_NDBCLUSTER ||
              error != HA_ERR_LOCK_DEADLOCK);
  DBUG_ASSERT(t_table->file->ht->db_type == DB_TYPE_NDBCLUSTER ||
              error != HA_ERR_LOCK_WAIT_TIMEOUT);
  DBUG_EXECUTE_IF("wl7158_grant_load_2", error = HA_ERR_LOCK_DEADLOCK;);
  if (error) {
    if (error == HA_ERR_END_OF_FILE)
      return_val = false;  // Return Ok.
    else
      acl_print_ha_error(error);
  } else {
    Swap_mem_root_guard guard(thd, &memex);
    do {
      GRANT_TABLE *mem_check = new (thd->mem_root) GRANT_TABLE(t_table);

      if (!mem_check) {
        /* This could only happen if we are out memory */
        goto end_unlock;
      }

      if (mem_check->init(c_table)) {
        destroy(mem_check);
        goto end_unlock;
      }

      if (check_no_resolve) {
        if (hostname_requires_resolving(mem_check->host.get_host()) &&
            strcmp(mem_check->host.get_host(), "localhost") != 0) {
          LogErr(WARNING_LEVEL, ER_AUTHCACHE_TABLES_PRIV_SKIPPED_NEEDS_RESOLVE,
                 mem_check->tname, mem_check->user ? mem_check->user : "",
                 mem_check->host.get_host() ? mem_check->host.get_host() : "");
        }
      }

      if (!mem_check->ok()) {
        destroy(mem_check);
      } else {
        column_priv_hash->emplace(
            mem_check->hash_key,
            unique_ptr_destroy_only<GRANT_TABLE>(mem_check));
      }
      error = t_table->file->ha_index_next(t_table->record[0]);
      DBUG_ASSERT(t_table->file->ht->db_type == DB_TYPE_NDBCLUSTER ||
                  error != HA_ERR_LOCK_DEADLOCK);
      DBUG_ASSERT(t_table->file->ht->db_type == DB_TYPE_NDBCLUSTER ||
                  error != HA_ERR_LOCK_WAIT_TIMEOUT);
      DBUG_EXECUTE_IF("wl7158_grant_load_3", error = HA_ERR_LOCK_DEADLOCK;);
      if (error) {
        if (error != HA_ERR_END_OF_FILE)
          acl_print_ha_error(error);
        else
          return_val = false;
        goto end_unlock;
      }

    } while (true);
  }

end_unlock:
  t_table->file->ha_index_end();
end_index_init:
  thd->variables.sql_mode = old_sql_mode;
  return return_val;
}

/**
  @brief Helper function to grant_reload. Reloads procs_priv table is it
    exists.

  @param table A pointer to the table list.

  @see grant_reload

  @return Error state
    @retval false Success
    @retval true An error has occurred.
*/

static bool grant_reload_procs_priv(TABLE_LIST *table) {
  DBUG_TRACE;

  /* Save a copy of the current hash if we need to undo the grant load */
  unique_ptr<
      malloc_unordered_multimap<string, unique_ptr_destroy_only<GRANT_NAME>>>
      old_proc_priv_hash(move(proc_priv_hash));
  unique_ptr<
      malloc_unordered_multimap<string, unique_ptr_destroy_only<GRANT_NAME>>>
      old_func_priv_hash(move(func_priv_hash));
  bool return_val = false;

  if ((return_val = grant_load_procs_priv(table->table))) {
    /* Error; Reverting to old hash */
    DBUG_PRINT("error", ("Reverting to old privileges"));
    proc_priv_hash = move(old_proc_priv_hash);
    func_priv_hash = move(old_func_priv_hash);
  }

  return return_val;
}

/**
  @brief Reload information about table and column level privileges if
  possible

  @param thd        Current thread
  @param mdl_locked MDL lock status - affects open/close table operations

  Locked tables are checked by acl_reload() and doesn't have to be checked
  in this call.
  This function is also used for initialization of structures responsible
  for table/column-level privilege checking.

  @return Error state
    @retval false Success
    @retval true  Error
*/

bool grant_reload(THD *thd, bool mdl_locked) {
  MEM_ROOT old_mem;
  bool return_val = true;
  uint flags = mdl_locked
                   ? MYSQL_OPEN_HAS_MDL_LOCK | MYSQL_LOCK_IGNORE_TIMEOUT |
                         MYSQL_OPEN_IGNORE_FLUSH
                   : MYSQL_LOCK_IGNORE_TIMEOUT;
  Acl_cache_lock_guard acl_cache_lock(thd, Acl_cache_lock_mode::WRITE_MODE);

  DBUG_TRACE;

  /* Don't do anything if running with --skip-grant-tables */
  if (!initialized) return false;

  TABLE_LIST tables[3] = {

      /*
        Acquiring strong MDL lock allows to avoid deadlock and timeout errors
        from SE level.
      */
      TABLE_LIST("mysql", "tables_priv", TL_READ, MDL_SHARED_READ_ONLY),

      TABLE_LIST("mysql", "columns_priv", TL_READ, MDL_SHARED_READ_ONLY),

      TABLE_LIST("mysql", "procs_priv", TL_READ, MDL_SHARED_READ_ONLY)};

  tables[0].next_local = tables[0].next_global = tables + 1;
  tables[1].next_local = tables[1].next_global = tables + 2;
  tables[0].open_type = tables[1].open_type = tables[2].open_type =
      OT_BASE_ONLY;

  if (open_and_lock_tables(thd, tables, flags)) {
    if (!is_expected_or_transient_error(thd)) {
      LogErr(ERROR_LEVEL, ER_AUTHCACHE_CANT_OPEN_AND_LOCK_PRIVILEGE_TABLES,
             thd->get_stmt_da()->message_text());
    }
    goto end;
  }

  if (!acl_cache_lock.lock()) goto end;

  {
    unique_ptr<
        malloc_unordered_multimap<string, unique_ptr_destroy_only<GRANT_TABLE>>>
        old_column_priv_hash(move(column_priv_hash));

    /*
      Create a new memory pool but save the current memory pool to make an
      undo opertion possible in case of failure.
    */
    old_mem = move(memex);
    init_sql_alloc(key_memory_acl_memex, &memex, ACL_ALLOC_BLOCK_SIZE, 0);
    /*
      tables[2].table i.e. procs_priv can be null if we are working with
      pre 4.1 privilage tables
    */
    if ((return_val = (grant_load(thd, tables) ||
                       grant_reload_procs_priv(
                           &tables[2])))) {  // Error. Revert to old hash
      DBUG_PRINT("error", ("Reverting to old privileges"));
      column_priv_hash = move(old_column_priv_hash); /* purecov: deadcode */
      free_root(&memex, MYF(0));
      memex = move(old_mem); /* purecov: deadcode */
    } else {                 // Reload successful
      old_column_priv_hash.reset();
      free_root(&old_mem, MYF(0));
      grant_version++;
      get_global_acl_cache()->increase_version();
    }
  }

end:
  if (!mdl_locked)
    commit_and_close_mysql_tables(thd);
  else
    close_thread_tables(thd);
  return return_val;
}

void acl_update_user(const char *user, const char *host, enum SSL_type ssl_type,
                     const char *ssl_cipher, const char *x509_issuer,
                     const char *x509_subject, USER_RESOURCES *mqh,
                     ulong privileges, const LEX_CSTRING &plugin,
                     const LEX_CSTRING &auth, const std::string &second_auth,
                     const MYSQL_TIME &password_change_time,
                     const LEX_ALTER &password_life, Restrictions &restrictions,
                     acl_table::Pod_user_what_to_update &what_to_update,
                     uint failed_login_attempts, int password_lock_time) {
  DBUG_TRACE;
  DBUG_ASSERT(assert_acl_cache_write_lock(current_thd));
  for (ACL_USER *acl_user = acl_users->begin(); acl_user != acl_users->end();
       ++acl_user) {
    if ((!acl_user->user && !user[0]) ||
        (acl_user->user && !strcmp(user, acl_user->user))) {
      if ((!acl_user->host.get_host() && !host[0]) ||
          (acl_user->host.get_host() &&
           !my_strcasecmp(system_charset_info, host,
                          acl_user->host.get_host()))) {
        if (plugin.length > 0) {
          acl_user->plugin.str = plugin.str;
          acl_user->plugin.length = plugin.length;
          optimize_plugin_compare_by_pointer(&acl_user->plugin);
          if (!auth_plugin_is_built_in(acl_user->plugin.str))
            acl_user->plugin.str =
                strmake_root(&global_acl_memory, plugin.str, plugin.length);
          /* Update auth string only when specified in ALTER/GRANT */
          if (auth.str) {
            if (auth.length == 0)
              acl_user->credentials[PRIMARY_CRED].m_auth_string = EMPTY_CSTR;
            else
              acl_user->credentials[PRIMARY_CRED].m_auth_string.str =
                  strmake_root(&global_acl_memory, auth.str, auth.length);
            acl_user->credentials[PRIMARY_CRED].m_auth_string.length =
                auth.length;
            set_user_salt(acl_user);
            if (password_change_time.time_type != MYSQL_TIMESTAMP_ERROR)
              acl_user->password_last_changed = password_change_time;
          }

          if (what_to_update.m_what & USER_ATTRIBUTES) {
            if (what_to_update.m_user_attributes &
                acl_table::USER_ATTRIBUTE_RETAIN_PASSWORD) {
              acl_user->credentials[SECOND_CRED].m_auth_string.str =
                  strmake_root(&global_acl_memory, second_auth.c_str(),
                               second_auth.length());
              acl_user->credentials[SECOND_CRED].m_auth_string.length =
                  second_auth.length();
            }
            if (what_to_update.m_user_attributes &
                acl_table::USER_ATTRIBUTE_DISCARD_PASSWORD) {
              acl_user->credentials[SECOND_CRED].m_auth_string = EMPTY_CSTR;
            }
            if (what_to_update.m_user_attributes &
                (acl_table::USER_ATTRIBUTE_FAILED_LOGIN_ATTEMPTS |
                 acl_table::USER_ATTRIBUTE_PASSWORD_LOCK_TIME)) {
              acl_user->password_locked_state.set_parameters(
                  password_lock_time, failed_login_attempts);
            }
            set_user_salt(acl_user);
          }
        }
        DBUG_PRINT("info",
                   ("Updates global privilege for %s@%s to %lu", acl_user->user,
                    acl_user->host.get_host(), privileges));
        acl_user->access = privileges;
        if (what_to_update.m_what & USER_ATTRIBUTES &&
            (what_to_update.m_user_attributes &
             acl_table::USER_ATTRIBUTE_RESTRICTIONS))
          acl_restrictions->upsert_restrictions(acl_user, restrictions);

        if (mqh->specified_limits & USER_RESOURCES::QUERIES_PER_HOUR)
          acl_user->user_resource.questions = mqh->questions;
        if (mqh->specified_limits & USER_RESOURCES::UPDATES_PER_HOUR)
          acl_user->user_resource.updates = mqh->updates;
        if (mqh->specified_limits & USER_RESOURCES::CONNECTIONS_PER_HOUR)
          acl_user->user_resource.conn_per_hour = mqh->conn_per_hour;
        if (mqh->specified_limits & USER_RESOURCES::USER_CONNECTIONS)
          acl_user->user_resource.user_conn = mqh->user_conn;
        if (ssl_type != SSL_TYPE_NOT_SPECIFIED) {
          acl_user->ssl_type = ssl_type;
          acl_user->ssl_cipher =
              (ssl_cipher ? strdup_root(&global_acl_memory, ssl_cipher)
                          : nullptr);
          acl_user->x509_issuer =
              (x509_issuer ? strdup_root(&global_acl_memory, x509_issuer)
                           : nullptr);
          acl_user->x509_subject =
              (x509_subject ? strdup_root(&global_acl_memory, x509_subject)
                            : nullptr);
        }
        /* update details related to password lifetime, password expiry */
        if (password_life.update_password_expired_column ||
            what_to_update.m_what & PLUGIN_ATTR)
          acl_user->password_expired =
              password_life.update_password_expired_column;
        if (!password_life.update_password_expired_column &&
            password_life.update_password_expired_fields) {
          if (!password_life.use_default_password_lifetime) {
            acl_user->password_lifetime = password_life.expire_after_days;
            acl_user->use_default_password_lifetime = false;
          } else
            acl_user->use_default_password_lifetime = true;
        }

        if (password_life.update_account_locked_column) {
          acl_user->account_locked = password_life.account_locked;

          /* reset the runtime locked state if there is account locking */
          if (!acl_user->account_locked &&
              acl_user->password_locked_state.is_active())
            acl_user->password_locked_state.set_parameters(
                acl_user->password_locked_state.get_password_lock_time_days(),
                acl_user->password_locked_state.get_failed_login_attempts());
        }

        /* Update role graph  */
        string authid_role = create_authid_str_from(acl_user);
        Role_index_map::iterator it = g_authid_to_vertex->find(authid_role);
        if (it != g_authid_to_vertex->end()) {
          boost::property_map<Granted_roles_graph,
                              boost::vertex_acl_user_t>::type user_pacl_user;
          user_pacl_user =
              boost::get(boost::vertex_acl_user_t(), *g_granted_roles);
          boost::put(user_pacl_user, it->second, *acl_user);
        }

        /* update password history */
        if (password_life.update_password_history) {
          acl_user->use_default_password_history =
              password_life.use_default_password_history;
          acl_user->password_history_length =
              password_life.use_default_password_history
                  ? 0
                  : password_life.password_history_length;
        }
        /* update password history */
        if (password_life.update_password_reuse_interval) {
          acl_user->use_default_password_reuse_interval =
              password_life.use_default_password_reuse_interval;
          acl_user->password_reuse_interval =
              password_life.use_default_password_reuse_interval
                  ? 0
                  : password_life.password_reuse_interval;
        }
        /* update current password field value */
        if (password_life.update_password_require_current !=
            Lex_acl_attrib_udyn::UNCHANGED) {
          acl_user->password_require_current =
              password_life.update_password_require_current;
        }

        /* search complete: */
        break;
      }
    }
  }
}

void acl_users_add_one(const char *user, const char *host,
                       enum SSL_type ssl_type, const char *ssl_cipher,
                       const char *x509_issuer, const char *x509_subject,
                       USER_RESOURCES *mqh, ulong privileges,
                       const LEX_CSTRING &plugin, const LEX_CSTRING &auth,
                       const LEX_CSTRING &second_auth,
                       const MYSQL_TIME &password_change_time,
                       const LEX_ALTER &password_life, bool add_role_vertex,
                       Restrictions &restrictions, uint failed_login_attempts,
                       int password_lock_time,
                       THD *thd MY_ATTRIBUTE((unused))) {
  DBUG_TRACE;
  ACL_USER acl_user;

  DBUG_ASSERT(assert_acl_cache_write_lock(thd));
  /*
  All accounts can authenticate per default. This will change when
  we add a new field to the user table.

  Currently this flag is only set to false when authentication is attempted
  using an unknown user name.
  */
  acl_user.can_authenticate = true;

  acl_user.set_user(&global_acl_memory, user);
  acl_user.set_host(&global_acl_memory, host);
  DBUG_ASSERT(plugin.str);
  if (plugin.str[0]) {
    acl_user.plugin = plugin;
    optimize_plugin_compare_by_pointer(&acl_user.plugin);
    if (!auth_plugin_is_built_in(acl_user.plugin.str))
      acl_user.plugin.str =
          strmake_root(&global_acl_memory, plugin.str, plugin.length);
    acl_user.credentials[PRIMARY_CRED].m_auth_string.str =
        auth.str ? strmake_root(&global_acl_memory, auth.str, auth.length) : "";
    acl_user.credentials[PRIMARY_CRED].m_auth_string.length =
        auth.str ? auth.length : 0;
    if (second_auth.length) {
      acl_user.credentials[SECOND_CRED].m_auth_string.str =
          strmake_root(&global_acl_memory, second_auth.str, second_auth.length);
      acl_user.credentials[SECOND_CRED].m_auth_string.length =
          second_auth.length;
    } else {
      acl_user.credentials[SECOND_CRED].m_auth_string = EMPTY_CSTR;
    }
    optimize_plugin_compare_by_pointer(&acl_user.plugin);
  }

  acl_user.access = privileges;
  acl_user.user_resource = *mqh;
  acl_user.sort = get_sort(2, acl_user.host.get_host(), acl_user.user);
  // acl_user.hostname_length=(uint) strlen(host);
  acl_user.ssl_type =
      (ssl_type != SSL_TYPE_NOT_SPECIFIED ? ssl_type : SSL_TYPE_NONE);
  acl_user.ssl_cipher =
      ssl_cipher ? strdup_root(&global_acl_memory, ssl_cipher) : nullptr;
  acl_user.x509_issuer =
      x509_issuer ? strdup_root(&global_acl_memory, x509_issuer) : nullptr;
  acl_user.x509_subject =
      x509_subject ? strdup_root(&global_acl_memory, x509_subject) : nullptr;
  /* update details related to password lifetime, password expiry, history */
  acl_user.password_expired = password_life.update_password_expired_column;
  acl_user.password_lifetime = password_life.expire_after_days;
  acl_user.use_default_password_lifetime =
      password_life.use_default_password_lifetime;
  acl_user.password_last_changed = password_change_time;
  acl_user.account_locked = password_life.account_locked;
  acl_user.password_history_length =
      password_life.use_default_password_history
          ? 0
          : password_life.password_history_length;
  acl_user.use_default_password_history =
      password_life.use_default_password_history;
  acl_user.password_reuse_interval =
      password_life.use_default_password_reuse_interval
          ? 0
          : password_life.password_reuse_interval;
  acl_user.use_default_password_reuse_interval =
      password_life.use_default_password_reuse_interval;

  /*
  Assign the password_require_current field value to the ACL USER.
  if it was not specified then assign the default value
  */
  if (password_life.update_password_require_current ==
      Lex_acl_attrib_udyn::UNCHANGED) {
    acl_user.password_require_current = Lex_acl_attrib_udyn::DEFAULT;
  } else {
    acl_user.password_require_current =
        password_life.update_password_require_current;
  }
  acl_restrictions->upsert_restrictions(&acl_user, restrictions);
  set_user_salt(&acl_user);
  /* New user is not a role by default. */
  acl_user.is_role = false;

  acl_user.password_locked_state.set_parameters(password_lock_time,
                                                failed_login_attempts);
  acl_users->push_back(acl_user);
  if (acl_user.host.check_allow_all_hosts())
    allow_all_hosts = true;  // Anyone can connect /* purecov: tested */

  if (add_role_vertex) {
    /*
      Add vertex to role graph. ACL_USER object is copied with a shallow copy
    */
    create_role_vertex(&acl_user);
  }
}

void acl_insert_user(THD *thd MY_ATTRIBUTE((unused)), const char *user,
                     const char *host, enum SSL_type ssl_type,
                     const char *ssl_cipher, const char *x509_issuer,
                     const char *x509_subject, USER_RESOURCES *mqh,
                     ulong privileges, const LEX_CSTRING &plugin,
                     const LEX_CSTRING &auth,
                     const MYSQL_TIME &password_change_time,
                     const LEX_ALTER &password_life, Restrictions &restrictions,
                     uint failed_login_attempts, int password_lock_time) {
  DBUG_TRACE;
  acl_users_add_one(user, host, ssl_type, ssl_cipher, x509_issuer, x509_subject,
                    mqh, privileges, plugin, auth, EMPTY_CSTR,
                    password_change_time, password_life, true, restrictions,
                    failed_login_attempts, password_lock_time, thd);
  std::sort(acl_users->begin(), acl_users->end(), ACL_compare());
  rebuild_cached_acl_users_for_name();
  /* Rebuild 'acl_check_hosts' since 'acl_users' has been modified */
  rebuild_check_host();
  /* reparse mandatory roles variable */
  opt_mandatory_roles_cache = false;
}

void acl_update_proxy_user(ACL_PROXY_USER *new_value, bool is_revoke) {
  DBUG_TRACE;
  DBUG_ASSERT(assert_acl_cache_write_lock(current_thd));
  for (ACL_PROXY_USER *acl_user = acl_proxy_users->begin();
       acl_user != acl_proxy_users->end(); ++acl_user) {
    if (acl_user->pk_equals(new_value)) {
      if (is_revoke) {
        DBUG_PRINT("info", ("delting ACL_PROXY_USER"));
        acl_proxy_users->erase(acl_user);
      } else {
        DBUG_PRINT("info", ("updating ACL_PROXY_USER"));
        acl_user->set_data(new_value);
      }
      break;
    }
  }
}

void acl_update_db(const char *user, const char *host, const char *db,
                   ulong privileges) {
  DBUG_ASSERT(assert_acl_cache_write_lock(current_thd));

  for (ACL_DB *acl_db = acl_dbs->begin(); acl_db < acl_dbs->end();) {
    if ((!acl_db->user && !user[0]) ||
        (acl_db->user && !strcmp(user, acl_db->user))) {
      if ((!acl_db->host.get_host() && !host[0]) ||
          (acl_db->host.get_host() && !strcmp(host, acl_db->host.get_host()))) {
        if ((!acl_db->db && !db[0]) ||
            (acl_db->db && !strcmp(db, acl_db->db))) {
          if (privileges)
            acl_db->access = privileges;
          else {
            acl_db = acl_dbs->erase(acl_db);
            // Don't increment loop variable.
            continue;
          }
        }
      }
    }
    ++acl_db;
  }
}

/*
  Insert a user/db/host combination into the global acl_cache

  SYNOPSIS
    acl_insert_db()
    user                User name
    host                Host name
    db                  Database name
    privileges          Bitmap of privileges

  NOTES
    Acl caches must be locked
*/

void acl_insert_db(const char *user, const char *host, const char *db,
                   ulong privileges) {
  ACL_DB acl_db;
  DBUG_ASSERT(assert_acl_cache_write_lock(current_thd));
  acl_db.set_user(&global_acl_memory, user);
  acl_db.set_host(&global_acl_memory, host);
  acl_db.db = strdup_root(&global_acl_memory, db);
  acl_db.access = privileges;
  acl_db.sort = get_sort(3, acl_db.host.get_host(), acl_db.db, acl_db.user);
  acl_dbs->push_back(acl_db);
  std::sort(acl_dbs->begin(), acl_dbs->end(), ACL_compare());
}

void get_mqh(THD *thd, const char *user, const char *host, USER_CONN *uc) {
  ACL_USER *acl_user;
  Acl_cache_lock_guard acl_cache_lock(thd, Acl_cache_lock_mode::READ_MODE);

  if (initialized && acl_cache_lock.lock(false) &&
      (acl_user = find_acl_user(host, user, false)))
    uc->user_resources = acl_user->user_resource;
  else
    memset(&uc->user_resources, 0, sizeof(uc->user_resources));
}

/**
  Update the security context when updating the user

  Helper function.
  Update only if the security context is pointing to the same user and
  the user is not a proxied user for a different proxy user.
  And return true if the update happens (i.e. we're operating on the
  user account of the current user).
  Normalize the names for a safe compare.

  @param sctx           The security context to update
  @param acl_user_ptr   User account being updated
  @param expired        new value of the expiration flag
  @return               did the update happen ?
 */
bool update_sctx_cache(Security_context *sctx, ACL_USER *acl_user_ptr,
                       bool expired) {
  const char *acl_host = acl_user_ptr->host.get_host();
  const char *acl_user = acl_user_ptr->user;
  const char *sctx_user = sctx->priv_user().str;
  const char *sctx_host = sctx->priv_host().str;

  /* If the user is connected as a proxied user, verify against proxy user */
  if (sctx->proxy_user().str && *sctx->proxy_user().str != '\0') {
    sctx_user = sctx->user().str;
  }

  if (!acl_host) acl_host = "";
  if (!acl_user) acl_user = "";
  if (!sctx_host) sctx_host = "";
  if (!sctx_user) sctx_user = "";

  if (!strcmp(acl_user, sctx_user) && !strcmp(acl_host, sctx_host)) {
    sctx->set_password_expired(expired);
    return true;
  }

  return false;
}

struct Acl_hash_entry {
  uint64 version;
  uchar *key;
  unsigned key_length;
  Acl_map *map;
};

const uchar *hash_key(const uchar *el, size_t *length) {
  const Acl_hash_entry *entry = reinterpret_cast<const Acl_hash_entry *>(el);
  *length = entry->key_length;
  return entry->key;
}

/**
  Allocate a new cache key based on active roles, current user and
  global cache version

  @param [out] out_key The resulting key
  @param [out] key_len Key length
  @param version Global Acl_cache version
  @param uid The authorization ID of the current user
  @param active_roles The active roles of the current user

  @return Success state
    @retval true OK
    @retval false Fatal error occurred.
*/

bool create_acl_cache_hash_key(uchar **out_key, unsigned *key_len,
                               uint64 version, const Auth_id_ref &uid,
                               const List_of_auth_id_refs &active_roles) {
  List_of_auth_id_refs::const_iterator it = active_roles.begin();
  uint32 active_roles_size = 0;
  for (; it != active_roles.end(); ++it) {
    active_roles_size += it->first.length + it->second.length + 2;
  }
  auto auth_id(uid);
  *key_len = auth_id.first.length + auth_id.second.length + 2 + sizeof(uint64) +
             active_roles_size;
  *out_key =
      (uchar *)my_malloc(key_memory_acl_map_cache, *key_len, MYF(MY_WME));
  if (out_key == nullptr) return false;
  auth_id.first.str = auth_id.first.str ? auth_id.first.str : "";
  auth_id.second.str = auth_id.second.str ? auth_id.second.str : "";
  memcpy(*out_key, auth_id.first.str, auth_id.first.length);
  *(*out_key + uid.first.length) = '@';
  memcpy(*out_key + auth_id.first.length + 1, auth_id.second.str,
         auth_id.second.length);
  uint offset = auth_id.first.length + auth_id.second.length + 1;
  /* Separator between version and role */
  *(*out_key + offset) = '`';
  ++offset;
  memcpy(*out_key + offset, reinterpret_cast<void *>(&version), sizeof(uint64));
  it = active_roles.begin();
  offset += sizeof(uint64);

  for (; it != active_roles.end(); ++it) {
    memcpy(*out_key + offset, it->first.str, it->first.length);
    *(*out_key + offset + it->first.length) = '@';
    memcpy(*out_key + offset + it->first.length + 1, it->second.str,
           it->second.length);
    offset += it->first.length + it->second.length + 1;
    /* Separator between roles */
    *(*out_key + offset) = '`';
    ++offset;
  }
  DBUG_ASSERT(((offset - *key_len) == 0));
  return true;
}

Acl_cache::Acl_cache() : m_role_graph_version(0L) {
  const char *category = "sql";
  int count;
  count = static_cast<int>(array_elements(all_acl_cache_mutexes));
  mysql_mutex_register(category, all_acl_cache_mutexes, count);
  lf_hash_init(&m_cache, sizeof(Acl_hash_entry), LF_HASH_UNIQUE,
               0, /* key offset */
               0, /* key length not used */
               hash_key, &my_charset_bin);
  mysql_mutex_init(key_LOCK_acl_cache_flush, &m_cache_flush_mutex,
                   MY_MUTEX_INIT_SLOW);
}

Acl_cache::~Acl_cache() {
  mysql_mutex_destroy(&m_cache_flush_mutex);
  lf_hash_destroy(&m_cache);
}

Acl_map::Acl_map(Security_context *sctx, uint64 ver)
    : m_reference_count(0), m_version(ver), m_restrictions(nullptr) {
  DBUG_TRACE;
  Acl_cache_lock_guard acl_cache_lock(current_thd,
                                      Acl_cache_lock_mode::READ_MODE);
  if (!acl_cache_lock.lock(false)) {
    DBUG_PRINT("error", ("Acl_map could not be constructed for user %s@%s => "
                         "Could not lock Acl caches.",
                         sctx->priv_user().str, sctx->priv_host().str));
    return;
  }
  m_global_acl = 0;
  ACL_USER *acl_user =
      find_acl_user(sctx->priv_host().str, sctx->priv_user().str, true);
  if (acl_user == nullptr) {
    DBUG_PRINT("error", ("Acl_map could not be constructed for user %s@%s => "
                         "No such user",
                         sctx->priv_user().str, sctx->priv_host().str));
    return;
  }
  List_of_granted_roles granted_roles;
  get_privilege_access_maps(
      acl_user, sctx->get_active_roles(), &m_global_acl, &m_db_acls,
      &m_db_wild_acls, &m_table_acls, &m_sp_acls, &m_func_acls, &granted_roles,
      &m_with_admin_acls, &m_dynamic_privileges, m_restrictions);
}

Acl_map::~Acl_map() {
  // Db_access_map is automatically destroyed and cleaned up.
}

Acl_map::Acl_map(const Acl_map &&map) : m_restrictions(nullptr) {
  operator=(map);
}

Acl_map &Acl_map::operator=(Acl_map &&map) {
  m_db_acls = move(map.m_db_acls);
  m_global_acl = map.m_global_acl;
  m_reference_count = map.m_reference_count.load();
  m_table_acls = move(map.m_table_acls);
  m_sp_acls = move(map.m_sp_acls);
  m_func_acls = move(map.m_func_acls);
  m_with_admin_acls = move(map.m_with_admin_acls);
  m_version = map.m_version;
  m_restrictions = map.m_restrictions;
  map.m_reference_count = 0;
  return *this;
}

Acl_map &Acl_map::operator=(const Acl_map &) { return *this; }

ulong Acl_map::global_acl() { return m_global_acl; }

Db_access_map *Acl_map::db_acls() { return &m_db_acls; }

Db_access_map *Acl_map::db_wild_acls() { return &m_db_wild_acls; }

Table_access_map *Acl_map::table_acls() { return &m_table_acls; }

Grant_acl_set *Acl_map::grant_acls() { return &m_with_admin_acls; }

SP_access_map *Acl_map::sp_acls() { return &m_sp_acls; }

SP_access_map *Acl_map::func_acls() { return &m_func_acls; }

Dynamic_privileges *Acl_map::dynamic_privileges() {
  return &m_dynamic_privileges;
}

Restrictions &Acl_map::restrictions() { return m_restrictions; }

void Acl_map::increase_reference_count() { ++m_reference_count; }

void Acl_map::decrease_reference_count() { --m_reference_count; }

void Acl_cache::increase_version() {
  DBUG_TRACE;
  ++m_role_graph_version;
  flush_cache();
}

uint64 Acl_cache::version() { return m_role_graph_version.load(); }

int32 Acl_cache::size() { return m_cache.count.load(); }

/**
  Finds an Acl_map entry in the Acl_cache and increase its reference count.
  If no Acl_map is located, a new one is created with reference count one.
  The Acl_map is returned to the caller.

  @param sctx The target Security_context
  @param uid The target authid
  @param active_roles A list of active roles

  @return A pointer to an Acl_map
    @retval !NULL Success
    @retval NULL A fatal OOM error happened.
*/

Acl_map *Acl_cache::checkout_acl_map(Security_context *sctx, Auth_id_ref &uid,
                                     List_of_auth_id_refs &active_roles) {
  DBUG_TRACE;
  // CREATE KEY
  uchar *key;  // allocated by create_hash_key and released by
               // Acl_cache::flush_cache
  unsigned key_len;
  uint64 version = m_role_graph_version.load();
  if (!create_acl_cache_hash_key(&key, &key_len, version, uid, active_roles)) {
    /* OOM happened */
    active_roles.clear();
    return nullptr;
  }
  LF_PINS *pins = lf_hash_get_pins(&m_cache);
  Acl_hash_entry *entry =
      (Acl_hash_entry *)lf_hash_search(&m_cache, pins, key, key_len);
  if (entry == nullptr || entry == MY_LF_ERRPTR) {
    lf_hash_search_unpin(pins);
    Acl_map *map = create_acl_map(version, sctx);  // deleted in cache_flusher
    Acl_hash_entry new_entry;
    new_entry.version = version;
    new_entry.map = map;
    new_entry.key = key;
    new_entry.key_length = key_len;
    int rc =
        lf_hash_insert(&m_cache, pins, &new_entry);  // shallow copy of entry
    if (rc != 0) {
      /* There was a duplicate; throw away the allocated memory */
      lf_hash_put_pins(pins);
      my_free(key);
      delete map;
      DBUG_PRINT("info", ("Someone else checked out the cache key"));
      /* Potentially dangerous to dive here? */
      return checkout_acl_map(sctx, uid, active_roles);
    }
    map->increase_reference_count();
    lf_hash_put_pins(pins);
    DBUG_PRINT("info", ("Checked out new privilege map. Key= %s", key));
    return map;
  }
  Acl_map *map = entry->map;
  map->increase_reference_count();
  lf_hash_search_unpin(pins);
  lf_hash_put_pins(pins);
  my_free(key);
  DBUG_PRINT("info", ("Checked out old privilege map. Key= %s", key));
  return map;
}

void Acl_cache::return_acl_map(Acl_map *map) {
  map->decrease_reference_count();
}

/**
  This global is protected by the Acl_cache::m_cache_flush_mutex and used when
  iterating the Acl_map hash in Acl_cache::flush_cache
  @see Acl_cache::flush_cache
*/
uint64 l_cache_flusher_global_version;

/**
  Utility function for removing all items from the hash.
  @param ptr A pointer to a Acl_hash_entry
  @return Always 0 with the intention that this causes the hash_search
  function to iterate every single element in the hash.
*/
static int cache_flusher(const uchar *ptr) {
  DBUG_TRACE;
  const Acl_hash_entry *entry = reinterpret_cast<const Acl_hash_entry *>(ptr);
  if (entry != nullptr) {
    if (entry->map->reference_count() == 0 &&
        entry->map->version() < l_cache_flusher_global_version)
      return 1;
  }
  return 0;
}

void Acl_cache::flush_cache() {
  DBUG_TRACE;
  LF_PINS *pins = lf_hash_get_pins(&m_cache);
  Acl_hash_entry *entry = nullptr;
  mysql_mutex_lock(&m_cache_flush_mutex);
  l_cache_flusher_global_version = version();
  do {
    entry = static_cast<Acl_hash_entry *>(
        lf_hash_random_match(&m_cache, pins, &cache_flusher, 0));
    if (entry &&
        !lf_hash_delete(&m_cache, pins, entry->key, entry->key_length)) {
      // Hash element is removed from cache; safe to delete
      my_free(entry->key);
      delete entry->map;
    }
    lf_hash_search_unpin(pins);
  } while (entry != nullptr);
  lf_hash_put_pins(pins);
  mysql_mutex_unlock(&m_cache_flush_mutex);
}

Acl_map *Acl_cache::create_acl_map(uint64 version, Security_context *sctx) {
  Acl_map *map = new Acl_map(sctx, version);
  return map;
}

void *Acl_map::operator new(size_t size) {
  return my_malloc(key_memory_acl_map_cache, size, MYF(0));
}

void Acl_map::operator delete(void *p) { my_free(p); }

void init_acl_cache() {
  g_acl_cache = new Acl_cache();
  g_mandatory_roles = new std::vector<Role_id>;
  opt_mandatory_roles_cache = false;
}

/**
  Shutdown the global Acl_cache system which was only initialized if the
  rwlocks were initialized.
  @see acl_init()
*/

void shutdown_acl_cache() {
  if (!acl_cache_initialized) return;

  /* This should clean up all remaining Acl_cache items */
  g_acl_cache->increase_version();
  DBUG_ASSERT(g_acl_cache->size() == 0);
  delete g_acl_cache;
  g_acl_cache = nullptr;
  roles_delete();
  dynamic_privileges_delete();
  delete g_mandatory_roles;
}

/* Constants used by Acl_cache_lock_guard */
static const ulong ACL_CACHE_LOCK_TIMEOUT = 3600UL;
static const MDL_key ACL_CACHE_KEY(MDL_key::ACL_CACHE, "", "");

/**
  Internal_error_handler subclass to suppress ER_LOCK_DEADLOCK,
  ER_LOCK_WAIT_TIMEOUT, ER_QUERY_INTERRUPTED and ER_QUERY_TIMEOUT.
  Instead, we will use Acl_cache_lock_guard::lock()
  to raise ER_CANNOT_LOCK_USER_MANAGEMENT_CACHES error.
*/
class Acl_cache_error_handler : public Internal_error_handler {
 public:
  /**
    Handle an error condition

    @param [in] thd           THD handle
    @param [in] sql_errno     Error raised by MDL subsystem
    @param [in] sqlstate      SQL state. Unused.
    @param [in] level         Severity level. Unused.
    @param [in] msg           Message string. Unused.
  */

  bool handle_condition(THD *thd MY_ATTRIBUTE((unused)), uint sql_errno,
                        const char *sqlstate MY_ATTRIBUTE((unused)),
                        Sql_condition::enum_severity_level *level
                            MY_ATTRIBUTE((unused)),
                        const char *msg MY_ATTRIBUTE((unused))) override {
    return (sql_errno == ER_LOCK_DEADLOCK ||
            sql_errno == ER_LOCK_WAIT_TIMEOUT ||
            sql_errno == ER_QUERY_INTERRUPTED || sql_errno == ER_QUERY_TIMEOUT);
  }
};

/*
  MDL_release_locks_visitor subclass to release MDL for ACL_CACHE.
*/
class Release_acl_cache_locks : public MDL_release_locks_visitor {
 public:
  /**
    Lock releaser.
    Check details of given key and see it is of type ACL_CACHE
    and if key name it matches with m_partition. If so, release it.

    @param [in] ticket      MDL Ticket returned by MDL subsystem

    @returns Whether ticket matches our criteria or not
      @retval true  Ticket matches
      @retval false Ticket does not match
  */

  bool release(MDL_ticket *ticket) override {
    return ticket->get_key()->mdl_namespace() == MDL_key::ACL_CACHE;
  }
};

/**
  Acl_cache_lock_guard constructor.

  @param [in] thd             THD Handle.
  @param [in] mode            Lock mode

*/

Acl_cache_lock_guard::Acl_cache_lock_guard(THD *thd, Acl_cache_lock_mode mode)
    : m_thd(thd), m_mode(mode), m_locked(false) {
  DBUG_ASSERT(thd);
}

/**
  Explicitly take lock on Acl_cache_lock_cache object.
  If cache was already locked, just return.

  @param [in] raise_error  Whether to raise error if we fail to acquire lock

  @returns status of lock
    @retval true Lock was acquired/already acquired.
    @retval false There was some problem acquiring lock.
*/

bool Acl_cache_lock_guard::lock(bool raise_error) /* = true */
{
  DBUG_ASSERT(!m_locked);

  if (already_locked()) return true;

  /* If we do not have MDL, we should not be holding LOCK_open */
  mysql_mutex_assert_not_owner(&LOCK_open);

  MDL_request lock_request;
  MDL_REQUEST_INIT_BY_KEY(
      &lock_request, &ACL_CACHE_KEY,
      m_mode == Acl_cache_lock_mode::READ_MODE ? MDL_SHARED : MDL_EXCLUSIVE,
      MDL_EXPLICIT);
  Acl_cache_error_handler handler;
  m_thd->push_internal_handler(&handler);
  m_locked =
      !m_thd->mdl_context.acquire_lock(&lock_request, ACL_CACHE_LOCK_TIMEOUT);
  m_thd->pop_internal_handler();

  if (!m_locked && raise_error)
    my_error(ER_CANNOT_LOCK_USER_MANAGEMENT_CACHES, MYF(0));

  return m_locked;
}

/**
  Explicitly unlock all acquired locks.
*/

void Acl_cache_lock_guard::unlock() {
  /*
    It is possible that we did not take any lock. E.g.
    1. Function 1 : Take shared lock on ACL caches
    2. Function 1 : Take Lock_open
    3. Call Function 2
    4. Function 2 : Try to acquire shared lock on ACL
    caches again

    In such cases, at 4, we do not actually take
    MDL because it will be in conflict with LOCK_open

    If unlock() is called as part of destructor or
    directly in Function 2 above, we should
    not release any locks because we never acquired
    any in the first place.
  */
  if (m_locked) {
    Release_acl_cache_locks lock_visitor;
    m_thd->mdl_context.release_locks(&lock_visitor);
    m_locked = false;
  }
}

/**
  Check whether lock is already obtained or not.

  @returns lock status
    @retval true  Lock has already been taken.
    @retval false No lock is taken with this Acl_cache_lock_guard object
*/

bool Acl_cache_lock_guard::already_locked() {
  return m_thd->mdl_context.owns_equal_or_stronger_lock(
      MDL_key::ACL_CACHE, "", "",
      m_mode == Acl_cache_lock_mode::READ_MODE ? MDL_SHARED : MDL_EXCLUSIVE);
}

/**
  Assert that thread owns MDL_SHARED on partition specific to the thread

  @param [in] thd    Thread for which lock is to be checked

  @returns thread owns required lock or not
    @retval true    Thread owns lock
    @retval false   Thread does not own lock
*/

bool assert_acl_cache_read_lock(THD *thd) {
  return thd->mdl_context.owns_equal_or_stronger_lock(MDL_key::ACL_CACHE, "",
                                                      "", MDL_SHARED);
}

/**
  Assert that thread owns MDL_EXCLUSIVE on all partitions

  @param [in] thd    Thread for which lock is to be checked

  @returns thread owns required lock or not
    @retval true    Thread owns lock
    @retval false   Thread does not own lock
*/

bool assert_acl_cache_write_lock(THD *thd) {
  return thd->mdl_context.owns_equal_or_stronger_lock(MDL_key::ACL_CACHE, "",
                                                      "", MDL_EXCLUSIVE);
}

/** Global sysvar: the number of old passwords to check in the history. */
uint32 global_password_history = 0;
/** Global sysvar: the number of days before a password can be reused. */
uint32 global_password_reuse_interval = 0;

/**
  Reload all ACL caches

  We call this in two cases:
  1. FLUSH PRIVILEGES
  2. ACL DDL rollback

  @param [in] thd              THD handle
  @param [in] mdl_locked       MDL locks are taken
  @returns Status of reloading ACL caches
    @retval false Success
    @retval true Error
*/

bool reload_acl_caches(THD *thd, bool mdl_locked) {
  DBUG_TRACE;
  bool retval = true;
  bool save_mdl_locked = mdl_locked;
  uint flags = MYSQL_LOCK_IGNORE_TIMEOUT;

  DBUG_EXECUTE_IF("wl14084_simulate_flush_privileges_timeout", flags = 0;);
  DEBUG_SYNC(thd, "wl14084_flush_privileges_before_table_locks");
  /*
    If mdl_locked is false, it implies we are here as a part
    of FLUSH PRIVILEGES. In such situation, it is useful to
    acquire and keep MDLs till the end of the function so that
    a concurrent ACL DDL does not interfere with cache reload
    operation.

    If mdl_locked is true, it would mean we are in process of
    reverting ACL DDL. This means we already have required
    MDLs and thus, no need to acquire MDLs.
  */
  if (!mdl_locked) {
    TABLE_LIST tables[ACL_TABLES::LAST_ENTRY];
    acl_tables_setup_for_read(tables);
    /*
      Ideally, we can just call lock_table_names() here because all we want
      is to obtain MDL on ACL tables. However, if FLUSH PRIVILEGES is called
      under LOCK TABLES, we will hit an assertion that checks that
      lock_table_names() is not called under LOCK TABLES. The only exception
      to this rule RENAME TABLE. Hence, we call open_and_lock_tables()
      instead and make sure that proper cleanup is done in case we encounter
      an error.
    */
    bool result = open_and_lock_tables(thd, tables, flags);
    if (!result)
      close_thread_tables(thd);
    else {
      commit_and_close_mysql_tables(thd);
      return result;
    }
    mdl_locked = true;
    DEBUG_SYNC(thd, "wl14084_flush_privileges_after_table_locks");
  }

  if (check_engine_type_for_acl_table(thd, mdl_locked) ||
      check_acl_tables_intact(thd, mdl_locked) || acl_reload(thd, mdl_locked) ||
      grant_reload(thd, mdl_locked)) {
    goto end;
  }
  // If there exists at least a partial revoke then update the sys variable
  check_and_update_partial_revokes_sysvar(thd);
  retval = false;
  DBUG_EXECUTE_IF("wl14084_trigger_acl_ddl_timeout", sleep(2););

end:
  /*
    When reload_acl_caches() is called with mdl_locked = true,
    it implies that caller has all required MDLs in place and
    thus, reload_acl_caches() need not go through process of
    obtained any MDLs.

    If mdl_locked = false when function is called, it means
    we would have acquired required MDLs to make sure that
    reload operations do not have compete for this resources
    with other threads. In such situation, release MDLs before
    returning to caller.

    In addition, since we pass mdl_locked = true to functions that
    reload caches, we would also have to commit the transaction.
  */
  if (!save_mdl_locked) {
    close_thread_tables(thd);
    commit_and_close_mysql_tables(thd);
  }
  return retval;
}

/**
  Determine sort order for two user accounts

  @param [in] a First user account's sort value
  @param [in] b Secound user account's sort value

  @returns Whether a comes before b or not
*/
bool ACL_compare::operator()(const ACL_ACCESS &a, const ACL_ACCESS &b) {
  return a.sort > b.sort;
}

/**
  Determine sort order for two user accounts

  @param [in] a First user account's sort value
  @param [in] b Secound user account's sort value

  @returns Whether a comes before b or not
*/
bool ACL_compare::operator()(const ACL_ACCESS *a, const ACL_ACCESS *b) {
  return a->sort > b->sort;
}

/**
  Construstor
*/
Acl_restrictions::Acl_restrictions() : m_restrictions_map(key_memory_acl_mem) {}

/**
  Remove the Restrictions of the ACL_USER.

  @param [in] acl_user The ACL_USER for whom to remove the Restrictions
*/
void Acl_restrictions::remove_restrictions(const ACL_USER *acl_user) {
  DBUG_ASSERT(assert_acl_cache_write_lock(current_thd));
  const Auth_id auth_id(acl_user);
  auto itr = m_restrictions_map.find(auth_id.auth_str());
  if (itr != m_restrictions_map.end()) m_restrictions_map.erase(itr);
}

/**
  Update, insert or remove the Restrictions for the ACL_USER.

  If ACL_USER has a Restrictions
   - If specified Restrictions is not empty then update ACL_USER's
  Restrictions
   - Otherwise clear the ACL_USER's restriction
  Else if there no Restrictions for the ACL_USER then insert the specified
    Restrictions.

  @param [in] acl_user The ACL_USER for whom to alter the Restrictions
  @param [in] restrictions Restrictions to be inserted for the ACL_USER
*/
void Acl_restrictions::upsert_restrictions(const ACL_USER *acl_user,
                                           const Restrictions &restrictions) {
  DBUG_ASSERT(assert_acl_cache_write_lock(current_thd));
  const Auth_id auth_id(acl_user);
  const std::string auth_str = auth_id.auth_str();
  auto restrictions_itr = m_restrictions_map.find(auth_str);
  if (restrictions_itr != m_restrictions_map.end()) {
    if (restrictions.is_empty()) {
      /* Empty restrictions means we want to remove that from global cache */
      m_restrictions_map.erase(restrictions_itr);
    } else {
      /* If there exists restrictions then update that in the global cache */
      restrictions_itr->second = restrictions;
    }
  } else if (!restrictions.is_empty()) {
    /* Insert non-empty restrictions object in the global cache */
    m_restrictions_map.emplace(auth_str, restrictions);
  }
}

/**
  Find the Restrictions of the ACL_USER.

  @param [in]  acl_user The ACL_USER for whom to find the Restrictions

  @returns valid Restrictions if found otherwise empty Restrictions
*/
Restrictions Acl_restrictions::find_restrictions(
    const ACL_USER *acl_user) const {
  DBUG_ASSERT(assert_acl_cache_read_lock(current_thd));
  const Auth_id auth_id(acl_user);
  auto restrictions_itr = m_restrictions_map.find(auth_id.auth_str());
  if (restrictions_itr != m_restrictions_map.end())
    return restrictions_itr->second;
  else
    return Restrictions(nullptr);
}

/**
  @returns the number of Restrictions present. It is not thread safe method.
*/
size_t Acl_restrictions::size() const { return m_restrictions_map.size(); }

/**
  Method to check if there exists at least one partial revokes in the cache.
  If the cache is not initialized at the time of the method call then it
  returns no partial revokes exists.

  @param [in] thd THD handle

  @retval  true  Partial revokes exists
  @retval  false Otherwise
*/
bool is_partial_revoke_exists(THD *thd) {
  bool partial_revoke = false;
  DBUG_ASSERT(thd);
  Acl_cache_lock_guard acl_cache_lock(thd, Acl_cache_lock_mode::READ_MODE);
  // In case of failure assume that partial revokes exists to be on safe side.
  if (!acl_cache_lock.lock(false)) {
    return true;
  }
  /*
    Check the restrictions only if server has initialized the acl caches
    (i.e. Server is not started with --skip-grant-tables=1 option).
  */
  if (acl_restrictions) partial_revoke = (acl_restrictions->size() > 0);
  return partial_revoke;
}

bool is_acl_inited() { return acl_cache_initialized; }<|MERGE_RESOLUTION|>--- conflicted
+++ resolved
@@ -482,21 +482,11 @@
   if (check_no_resolve &&
       (hostname_requires_resolving(host.get_host()) ||
        hostname_requires_resolving(proxied_host.get_host())) &&
-<<<<<<< HEAD
-      strcmp(host.get_host() ? host.get_host() : "", "localhost") != 0) {
+      strcmp(host.get_host(), "localhost") != 0) {
     LogErr(WARNING_LEVEL, ER_AUTHCACHE_PROXIES_PRIV_SKIPPED_NEEDS_RESOLVE,
            proxied_user ? proxied_user : "",
            proxied_host.get_host() ? proxied_host.get_host() : "",
            user ? user : "", host.get_host() ? host.get_host() : "");
-=======
-      strcmp(host.get_host(), "localhost") != 0) {
-    sql_print_warning("'proxies_priv' entry '%s@%s %s@%s' "
-                      "ignored in --skip-name-resolve mode.",
-                      proxied_user ? proxied_user : "",
-                      proxied_host.get_host() ? proxied_host.get_host() : "",
-                      user ? user : "",
-                      host.get_host() ? host.get_host() : "");
->>>>>>> 344f004e
   }
   return false;
 }
