--- conflicted
+++ resolved
@@ -48,21 +48,15 @@
 #include "sql_table.h"      // write_bin_log
 #include "system_variables.h"
 #include "table.h"          // TABLE, FOREIGN_KEY_INFO
-<<<<<<< HEAD
-#include "sql_audit.h"      // mysql_audit_table_access_notify
+#include "thr_lock.h"
+#include "transaction_info.h"
 
 #include "dd/dd.h"
 #include "dd/dictionary.h"
 #include "dd/cache/dictionary_client.h"// dd::cache::Dictionary_client
-#include "dd/dd_table.h"    // dd::recreate_table
-#include "dd/types/abstract_table.h" // dd::enum_table_type
 #include "dd/dd_schema.h"   // dd::Schema_MDL_locker
 #include "dd/sdi.h"         // dd::store_sdi
 #include "transaction.h"    // trans_commit_stmt()
-=======
-#include "thr_lock.h"
-#include "transaction_info.h"
->>>>>>> 5541490f
 
 
 /**
