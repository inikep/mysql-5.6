/* Copyright (c) 2000, 2016, Oracle and/or its affiliates. All rights reserved.

   This program is free software; you can redistribute it and/or modify
   it under the terms of the GNU General Public License as published by
   the Free Software Foundation; version 2 of the License.

   This program is distributed in the hope that it will be useful,
   but WITHOUT ANY WARRANTY; without even the implied warranty of
   MERCHANTABILITY or FITNESS FOR A PARTICULAR PURPOSE.  See the
   GNU General Public License for more details.

   You should have received a copy of the GNU General Public License
   along with this program; if not, write to the Free Software
   Foundation, Inc., 51 Franklin St, Fifth Floor, Boston, MA 02110-1301  USA */

/**
  @file sql/mysqld.cc
  MySQL server daemon.
*/

/**
  @mainpage Welcome

  Welcome to the MySQL source code documentation.

  The order chosen to present the content is to start with low level components,
  and build upon previous sections, so that code is presented in a logical order.

  For some sections, a full article (Doxygen 'page') presents the component in detail.

  For other sections, only links are provided, as a starting point into the component.

  For the user manual, see http://dev.mysql.com/doc/refman/5.8/en/

  For the internals manual, see https://dev.mysql.com/doc/internals/en/index.html
*/

/**
  @page PAGE_GET_STARTED Getting Started

  @section start_source Build from source

  See https://dev.mysql.com/doc/refman/5.8/en/source-installation.html

  @section start_coding_guidelines Coding guidelines

  See http://dev.mysql.com/doc/internals/en/coding-guidelines.html

  @section start_debug Debugging

  The easiest way to install a server, and attach a debugger to it,
  is to start the mysql-test-run (MTR) tool with debugging options

  @verbatim
  cd mysql-test
  ./mtr --ddd main.parser
  @endverbatim

  The following functions are good candidates for breakpoints:
  - #my_message_sql
  - #dispatch_command

  Replace 'main.parser' with another test script, or write your own, to debug a specific area.
*/

/**
  @page PAGE_INFRASTRUCTURE Infrastructure

  @section infra_basic Basic classes and templates

  @subsection infra_basic_container Container

  See #DYNAMIC_ARRAY, #LIST, #I_P_List, #HASH, #LF_HASH.

  @subsection infra_basic_syncho Synchonization

  See #native_mutex_t, #native_rw_lock_t, #native_cond_t.

  @subsection infra_basic_fileio File IO

  See #my_open, #my_dir.

  @section infra_server_blocks Server building blocs

  @subsection infra_server_blocks_vio Virtual Input Output

  See #Vio, #vio_init.

  @section deployment Deployment

  @subsection deploy_install Installation

  See #opt_initialize, #bootstrap::run_bootstrap_thread.

  @subsection deploy_startup Startup

  See #mysqld_main.

  @subsection deploy_shutdown Shutdown

  See #handle_fatal_signal, #signal_hand.

  @subsection deploy_upgrade Upgrade

  See #Mysql::Tools::Upgrade::Program.

*/

/**
  @page PAGE_PROTOCOL Client/Server Protocol

  See #Protocol.

*/

/**
  @page PAGE_SQL_EXECUTION SQL Query Execution

  @section sql_query_exec_parsing SQL Parsing

  The parser processes SQL strings and builds a tree representation of them.

  See @ref GROUP_PARSER.

  @subpage PAGE_SQL_Optimizer

  @subpage stored_programs

  @section sql_query_exec_prepared Prepared statements

  See #mysql_stmt_prepare

  @section func_stored_proc Stored procedures

  See #sp_head, #sp_instr.

  @section sql_query_exec_sql_functions SQL Functions

  See #Item_func

  @section sql_query_exec_error_handling Error handling

  See #my_message, #my_error

*/

/**
  @page PAGE_STORAGE Data Storage

  @section storage_innodb Innodb

  See #ha_innobase.

*/


/**
  @page PAGE_REPLICATION Replication

  @subpage PAGE_RPL_FIELD_METADATA

*/

/**
  @page PAGE_TXN Transactions

  See #trans_begin, #trans_commit, #trans_rollback.
*/

/**
  @page PAGE_SECURITY Security

  See #check_access.

*/


/**
  @page PAGE_MONITORING Monitoring

  @subpage PAGE_PFS
*/

/**
  @page PAGE_EXTENDING Extending MySQL

  @section extending_plugin Plugins

  See #Sql_cmd_install_plugin, #Sql_cmd_uninstall_plugin.

  @section extending_udf User Defined Functions

  See #add_udf, #del_udf.
*/


/**
  @page PAGE_CLIENT_TOOLS Client tools

  See mysqldump.cc mysql.cc
*/


/**
  @page PAGE_SQL_Optimizer SQL Optimizer

  The task of query optimizer is to determine the most efficient means for
  executing queries. The query optimizer consists of the following
  sub-modules:

  - @ref Query_Resolver
  - @ref Query_Optimizer
  - @ref Query_Planner
  - @ref Query_Executor

  @subpage PAGE_OPT_TRACE

  Additional articles about the query optimizer:

  - @ref PAGE_OPT_TRACE
  - @ref AGGREGATE_CHECKS
*/

#include "mysqld.h"
#include "mysqld_embedded.h"
#include "mysqld_daemon.h"

#include "errmsg.h"                     // init_client_errs
#include "keycache.h"                   // KEY_CACHE
#include "my_bitmap.h"                  // MY_BITMAP
#include "my_default.h"                 // print_defaults
#include "my_stacktrace.h"              // my_set_exception_pointers
#include "my_timer.h"                   // my_timer_initialize
#include "mysys_err.h"                  // EXIT_OUT_OF_MEMORY
#include "sql_common.h"                 // mysql_client_plugin_init

#include "auth_common.h"                // grant_init
#include "binlog.h"                     // mysql_bin_log
#include "bootstrap.h"                  // bootstrap
#include "connection_acceptor.h"        // Connection_acceptor
#include "connection_handler_impl.h"    // Per_thread_connection_handler
#include "connection_handler_manager.h" // Connection_handler_manager
#include "current_thd.h"                // current_thd
#include "debug_sync.h"                 // debug_sync_end
#include "des_key_file.h"               // load_des_key_file
#include "events.h"                     // Events
#include "event_data_objects.h"         // init_scheduler_psi_keys
#include "hostname.h"                   // hostname_cache_init
#include "init.h"                       // unireg_init
#include "item_cmpfunc.h"               // Arg_comparator
#include "item_strfunc.h"               // Item_func_uuid
#include "keycaches.h"                  // get_or_create_key_cache
#include "log.h"                        // sql_print_error
#include "log_event.h"                  // Rows_log_event
#include "mysqld_thd_manager.h"         // Global_THD_manager
#include "options_mysqld.h"             // OPT_THREAD_CACHE_SIZE
#include "opt_costconstantcache.h"      // delete_optimizer_cost_module
#include "parse_file.h"                 // File_parser_dummy_hook
#include "psi_memory_key.h"             // key_memory_MYSQL_RELAY_LOG_index
#include "replication.h"                // thd_enter_cond
#include "rpl_filter.h"                 // Rpl_filter
#include "rpl_gtid_persist.h"           // Gtid_table_persistor
#include "rpl_handler.h"                // RUN_HOOK
#include "rpl_injector.h"               // injector
#include "rpl_master.h"                 // max_binlog_dump_events
#include "rpl_msr.h"                    // Multisource_info
#include "rpl_rli.h"                    // Relay_log_info
#include "rpl_slave.h"                  // slave_load_tmpdir
#include "socket_connection.h"          // stmt_info_new_packet
#include "sp_head.h"                    // init_sp_psi_keys
#include "sql_audit.h"                  // mysql_audit_general
#include "sql_authentication.h"         // init_rsa_keys
#include "sql_cache.h"                  // Query_cache
#include "sql_callback.h"               // MUSQL_CALLBACK
#include "sql_class.h"                  // THD
#include "sql_db.h"                     // my_dboptions_cache_init
#include "sql_initialize.h"             // opt_initialize_insecure
#include "sql_locale.h"                 // MY_LOCALE
#include "sql_manager.h"                // start_handle_manager
#include "sql_parse.h"                  // check_stack_overrun
#include "sql_plugin.h"                 // opt_plugin_dir
#include "sql_reload.h"                 // reload_acl_and_cache
#include "sql_table.h"                  // execute_ddl_log_recovery
#include "sql_test.h"                   // mysql_print_status
#include "sql_time.h"                   // Date_time_format
#include "sys_vars.h"                   // fixup_enforce_gtid_consistency_...
#include "sys_vars_shared.h"            // intern_find_sys_var
#include "table_cache.h"                // table_cache_manager
#include "tc_log.h"                     // tc_log
#include "tztime.h"                     // Time_zone

#include "../storage/myisam/ha_myisam.h"    // HA_RECOVER_OFF
#include "partitioning/partition_handler.h" // partitioning_init
#include "mysql/psi/mysql_file.h"

#ifdef WITH_PERFSCHEMA_STORAGE_ENGINE
#include "../storage/perfschema/pfs_server.h"
#include <pfs_idle_provider.h>
#endif /* WITH_PERFSCHEMA_STORAGE_ENGINE */

#ifdef _WIN32
#include "named_pipe.h"
#include "named_pipe_connection.h"
#include "shared_memory_connection.h"
#include "nt_servc.h"
#endif

#include <vector>
#include <algorithm>
#include <functional>
#include <list>
#include <set>
#include <string>

#include <fenv.h>
#include <signal.h>
#ifdef HAVE_SYS_WAIT_H
#include <sys/wait.h>
#endif
#ifdef HAVE_PWD_H
#include <pwd.h>
#endif
#ifdef HAVE_GRP_H
#include <grp.h>
#endif
#ifdef HAVE_SYS_RESOURCE_H
#include <sys/resource.h>
#endif
#ifdef _WIN32
#include <crtdbg.h>
#include <process.h>
#endif

#ifndef EMBEDDED_LIBRARY
#include "srv_session.h"
#endif

#include "dd/dd.h"                      // dd::shutdown
#include "dd/dd_kill_immunizer.h"       // dd::DD_kill_immunizer

using std::min;
using std::max;
using std::vector;

#define mysqld_charset &my_charset_latin1

#if defined(HAVE_SOLARIS_LARGE_PAGES) && defined(__GNUC__)
extern "C" int getpagesizes(size_t *, int);
extern "C" int memcntl(caddr_t, size_t, int, caddr_t, int, int);
#endif

#ifdef HAVE_FPU_CONTROL_H
# include <fpu_control.h>
#elif defined(__i386__)
# define fpu_control_t unsigned int
# define _FPU_EXTENDED 0x300
# define _FPU_DOUBLE 0x200
# if defined(__GNUC__) || defined(__SUNPRO_CC)
#  define _FPU_GETCW(cw) asm volatile ("fnstcw %0" : "=m" (*&cw))
#  define _FPU_SETCW(cw) asm volatile ("fldcw %0" : : "m" (*&cw))
# else
#  define _FPU_GETCW(cw) (cw= 0)
#  define _FPU_SETCW(cw)
# endif
#endif

inline void setup_fpu()
{
#ifdef HAVE_FEDISABLEEXCEPT
  fedisableexcept(FE_ALL_EXCEPT);
#endif

  /* Set FPU rounding mode to "round-to-nearest" */
  fesetround(FE_TONEAREST);

  /*
    x86 (32-bit) requires FPU precision to be explicitly set to 64 bit
    (double precision) for portable results of floating point operations.
    However, there is no need to do so if compiler is using SSE2 for floating
    point, double values will be stored and processed in 64 bits anyway.
  */
#if defined(__i386__) && !defined(__SSE2_MATH__)
#if defined(_WIN32)
#if !defined(_WIN64)
  _control87(_PC_53, MCW_PC);
#endif /* !_WIN64 */
#else /* !_WIN32 */
  fpu_control_t cw;
  _FPU_GETCW(cw);
  cw= (cw & ~_FPU_EXTENDED) | _FPU_DOUBLE;
  _FPU_SETCW(cw);
#endif /* _WIN32 && */
#endif /* __i386__ */

}

#ifndef EMBEDDED_LIBRARY
extern "C" void handle_fatal_signal(int sig);
#endif

/* Constants */

#include <welcome_copyright_notice.h> // ORACLE_WELCOME_COPYRIGHT_NOTICE

const char *show_comp_option_name[]= {"YES", "NO", "DISABLED"};

static const char *tc_heuristic_recover_names[]=
{
  "OFF", "COMMIT", "ROLLBACK", NullS
};
static TYPELIB tc_heuristic_recover_typelib=
{
  array_elements(tc_heuristic_recover_names)-1,"",
  tc_heuristic_recover_names, NULL
};

const char *first_keyword= "first", *binary_keyword= "BINARY";
const char *my_localhost= "localhost";

bool opt_large_files= sizeof(my_off_t) > 4;
static my_bool opt_autocommit; ///< for --autocommit command-line option

/*
  Used with --help for detailed option
*/
my_bool opt_help= 0, opt_verbose= 0;

arg_cmp_func Arg_comparator::comparator_matrix[5][2] =
{{&Arg_comparator::compare_string,     &Arg_comparator::compare_e_string},
 {&Arg_comparator::compare_real,       &Arg_comparator::compare_e_real},
 {&Arg_comparator::compare_int_signed, &Arg_comparator::compare_e_int},
 {&Arg_comparator::compare_row,        &Arg_comparator::compare_e_row},
 {&Arg_comparator::compare_decimal,    &Arg_comparator::compare_e_decimal}};

PSI_file_key key_file_binlog_cache;
PSI_file_key key_file_binlog_index_cache;

#ifdef HAVE_PSI_INTERFACE
#ifndef EMBEDDED_LIBRARY
static PSI_mutex_key key_LOCK_status;
static PSI_mutex_key key_LOCK_manager;
static PSI_mutex_key key_LOCK_crypt;
static PSI_mutex_key key_LOCK_user_conn;
static PSI_mutex_key key_LOCK_global_system_variables;
static PSI_mutex_key key_LOCK_prepared_stmt_count;
static PSI_mutex_key key_LOCK_sql_slave_skip_counter;
static PSI_mutex_key key_LOCK_slave_net_timeout;
static PSI_mutex_key key_LOCK_uuid_generator;
#ifdef HAVE_OPENSSL
static PSI_mutex_key key_LOCK_des_key_file;
#endif /* HAVE_OPENSSL */
static PSI_mutex_key key_LOCK_error_messages;
static PSI_mutex_key key_LOCK_default_password_lifetime;
static PSI_mutex_key key_LOCK_sql_rand;
static PSI_mutex_key key_LOCK_log_throttle_qni;
static PSI_mutex_key key_LOCK_reset_gtid_table;
static PSI_mutex_key key_LOCK_offline_mode;
static PSI_mutex_key key_LOCK_compress_gtid_table;
#endif // !EMBEDDED_LIBRARY
static PSI_mutex_key key_BINLOG_LOCK_commit;
static PSI_mutex_key key_BINLOG_LOCK_commit_queue;
static PSI_mutex_key key_BINLOG_LOCK_done;
static PSI_mutex_key key_BINLOG_LOCK_flush_queue;
static PSI_mutex_key key_BINLOG_LOCK_index;
static PSI_mutex_key key_BINLOG_LOCK_log;
static PSI_mutex_key key_BINLOG_LOCK_binlog_end_pos;
static PSI_mutex_key key_BINLOG_LOCK_sync;
static PSI_mutex_key key_BINLOG_LOCK_sync_queue;
static PSI_mutex_key key_BINLOG_LOCK_xids;
static PSI_rwlock_key key_rwlock_global_sid_lock;
static PSI_rwlock_key key_rwlock_gtid_mode_lock;
#ifndef EMBEDDED_LIBRARY
static PSI_rwlock_key key_rwlock_LOCK_system_variables_hash;
static PSI_rwlock_key key_rwlock_LOCK_sys_init_connect;
static PSI_rwlock_key key_rwlock_LOCK_sys_init_slave;
#endif // !EMBEDDED_LIBRARY
static PSI_cond_key key_BINLOG_COND_done;
static PSI_cond_key key_BINLOG_update_cond;
static PSI_cond_key key_BINLOG_prep_xids_cond;
#ifndef EMBEDDED_LIBRARY
static PSI_cond_key key_COND_manager;
static PSI_cond_key key_COND_compress_gtid_table;
static PSI_thread_key key_thread_signal_hand;
static PSI_thread_key key_thread_main;
static PSI_file_key key_file_casetest;
static PSI_file_key key_file_pid;
#if defined(_WIN32)
static PSI_thread_key key_thread_handle_con_namedpipes;
static PSI_thread_key key_thread_handle_con_sharedmem;
static PSI_thread_key key_thread_handle_con_sockets;
static PSI_mutex_key key_LOCK_handler_count;
static PSI_cond_key key_COND_handler_count;
static PSI_thread_key key_thread_handle_shutdown;
#else
static PSI_mutex_key key_LOCK_socket_listener_active;
static PSI_cond_key key_COND_socket_listener_active;
static PSI_mutex_key key_LOCK_start_signal_handler;
static PSI_cond_key key_COND_start_signal_handler;
#endif // _WIN32
static PSI_mutex_key key_LOCK_server_started;
static PSI_cond_key key_COND_server_started;
#endif // !EMBEDDED_LIBRARY
#endif /* HAVE_PSI_INTERFACE */

/**
  Statement instrumentation key for replication.
*/
#ifdef HAVE_PSI_STATEMENT_INTERFACE
PSI_statement_info stmt_info_rpl;
#endif

/* the default log output is log tables */
static bool lower_case_table_names_used= 0;
#if !defined(_WIN32) && !defined(EMBEDDED_LIBRARY)
static bool socket_listener_active= false;
static int pipe_write_fd= -1;
static my_bool opt_daemonize= 0;
#endif
static my_bool opt_debugging= 0, opt_external_locking= 0, opt_console= 0;
static my_bool opt_short_log_format= 0;
static char *mysqld_user, *mysqld_chroot;
static char *default_character_set_name;
static char *character_set_filesystem_name;
static char *lc_messages;
static char *lc_time_names_name;
char *my_bind_addr_str;
static char *default_collation_name;
char *default_storage_engine;
char *default_tmp_storage_engine;
/**
   Use to mark which engine should be choosen to create internal
   temp table
 */
ulong internal_tmp_disk_storage_engine;
static char compiled_default_collation_name[]= MYSQL_DEFAULT_COLLATION_NAME;
static bool binlog_format_used= false;

LEX_STRING opt_init_connect, opt_init_slave;

/* Global variables */

bool opt_bin_log, opt_ignore_builtin_innodb= 0;
bool opt_general_log, opt_slow_log, opt_general_log_raw;
ulonglong log_output_options;
my_bool opt_log_queries_not_using_indexes= 0;
ulong opt_log_throttle_queries_not_using_indexes= 0;
bool opt_disable_networking=0, opt_skip_show_db=0;
bool opt_skip_name_resolve=0;
my_bool opt_character_set_client_handshake= 1;
bool server_id_supplied = false;
bool opt_endinfo, using_udf_functions;
my_bool locked_in_memory;
bool opt_using_transactions;
int32 volatile connection_events_loop_aborted_flag;
static enum_server_operational_state server_operational_state= SERVER_BOOTING;
ulong log_warnings;
bool  opt_log_syslog_enable;
char *opt_log_syslog_tag= NULL;
#ifndef _WIN32
bool  opt_log_syslog_include_pid;
char *opt_log_syslog_facility;

#else
/*
  Thread handle of shutdown event handler thread.
  It is used as argument during thread join.
*/
my_thread_handle shutdown_thr_handle;
#endif
uint host_cache_size;
ulong log_error_verbosity= 3; // have a non-zero value during early start-up

#if MYSQL_VERSION_ID >= 50801
#error "show_compatibility_56 is to be removed in MySQL 5.8"
#else
/*
  Default value TRUE for the EMBEDDED_LIBRARY,
  default value from Sys_show_compatibility_56 otherwise.
*/
my_bool show_compatibility_56= TRUE;
#endif /* MYSQL_VERSION_ID >= 50800 */

#if defined(_WIN32) && !defined(EMBEDDED_LIBRARY)
ulong slow_start_timeout;
#endif

my_bool opt_initialize= 0;
my_bool opt_skip_slave_start = 0; ///< If set, slave is not autostarted
my_bool opt_reckless_slave = 0;
my_bool opt_enable_named_pipe= 0;
my_bool opt_local_infile, opt_slave_compressed_protocol;
my_bool opt_safe_user_create = 0;
my_bool opt_show_slave_auth_info;
my_bool opt_log_slave_updates= 0;
char *opt_slave_skip_errors;
my_bool opt_slave_allow_batching= 0;

/**
  compatibility option:
    - index usage hints (USE INDEX without a FOR clause) behave as in 5.0
*/
my_bool old_mode;

/*
  Legacy global handlerton. These will be removed (please do not add more).
*/
handlerton *heap_hton;
handlerton *myisam_hton;
handlerton *innodb_hton;

char *opt_disabled_storage_engines;
uint opt_server_id_bits= 0;
ulong opt_server_id_mask= 0;
my_bool read_only= 0, opt_readonly= 0;
my_bool super_read_only= 0, opt_super_readonly= 0;
my_bool opt_require_secure_transport= 0;
my_bool use_temp_pool, relay_log_purge;
my_bool relay_log_recovery;
my_bool opt_allow_suspicious_udfs;
my_bool opt_secure_auth= 0;
char* opt_secure_file_priv;
my_bool opt_log_slow_admin_statements= 0;
my_bool opt_log_slow_slave_statements= 0;
my_bool lower_case_file_system= 0;
my_bool opt_large_pages= 0;
my_bool opt_super_large_pages= 0;
my_bool opt_myisam_use_mmap= 0;
my_bool offline_mode= 0;
my_bool opt_log_builtin_as_identified_by_password= 0;
uint   opt_large_page_size= 0;
uint default_password_lifetime= 0;

mysql_mutex_t LOCK_default_password_lifetime;

#if defined(ENABLED_DEBUG_SYNC)
MYSQL_PLUGIN_IMPORT uint    opt_debug_sync_timeout= 0;
#endif /* defined(ENABLED_DEBUG_SYNC) */
my_bool opt_old_style_user_limits= 0, trust_function_creators= 0;
my_bool check_proxy_users= 0, mysql_native_password_proxy_users= 0, sha256_password_proxy_users= 0;
/*
  True if there is at least one per-hour limit for some user, so we should
  check them before each query (and possibly reset counters when hour is
  changed). False otherwise.
*/
volatile bool mqh_used = 0;
my_bool opt_noacl= 0;
my_bool sp_automatic_privileges= 1;

ulong opt_binlog_rows_event_max_size;
const char *binlog_checksum_default= "NONE";
ulong binlog_checksum_options;
my_bool opt_master_verify_checksum= 0;
my_bool opt_slave_sql_verify_checksum= 1;
const char *binlog_format_names[]= {"MIXED", "STATEMENT", "ROW", NullS};
my_bool binlog_gtid_simple_recovery;
ulong binlog_error_action;
const char *binlog_error_action_list[]= {"IGNORE_ERROR", "ABORT_SERVER", NullS};
uint32 gtid_executed_compression_period= 0;
my_bool opt_log_unsafe_statements;

#ifdef HAVE_INITGROUPS
volatile sig_atomic_t calling_initgroups= 0; /**< Used in SIGSEGV handler. */
#endif
const char *timestamp_type_names[]= {"UTC", "SYSTEM", NullS};
ulong opt_log_timestamps;
uint mysqld_port, test_flags, select_errors, dropping_tables, ha_open_options;
uint mysqld_port_timeout;
ulong delay_key_write_options;
uint protocol_version;
uint lower_case_table_names;
long tc_heuristic_recover;
ulong back_log, connect_timeout, server_id;
ulong table_cache_size;
ulong table_cache_instances;
ulong table_cache_size_per_instance;
ulong schema_def_size;
ulong stored_program_def_size;
ulong table_def_size;
ulong tablespace_def_size;
ulong what_to_log;
ulong slow_launch_time;
Atomic_int32 slave_open_temp_tables;
ulong open_files_limit, max_binlog_size, max_relay_log_size;
ulong slave_trans_retries;
uint  slave_net_timeout;
ulong slave_exec_mode_options;
ulonglong slave_type_conversions_options;
ulong opt_mts_slave_parallel_workers;
ulonglong opt_mts_pending_jobs_size_max;
ulonglong slave_rows_search_algorithms_options;

#ifdef HAVE_REPLICATION
my_bool opt_slave_preserve_commit_order;
#endif

#ifndef DBUG_OFF
uint slave_rows_last_search_algorithm_used;
#endif
ulong mts_parallel_option;
ulong binlog_cache_size=0;
ulonglong  max_binlog_cache_size=0;
ulong slave_max_allowed_packet= 0;
ulong binlog_stmt_cache_size=0;
int32 opt_binlog_max_flush_queue_time= 0;
ulong opt_binlog_group_commit_sync_delay= 0;
ulong opt_binlog_group_commit_sync_no_delay_count= 0;
ulonglong  max_binlog_stmt_cache_size=0;
ulong query_cache_size=0;
ulong refresh_version;  /* Increments on each reload */
std::atomic<query_id_t> atomic_global_query_id { 1 };
ulong aborted_threads;
ulong delayed_insert_timeout, delayed_insert_limit, delayed_queue_size;
ulong delayed_insert_threads, delayed_insert_writes, delayed_rows_in_use;
ulong delayed_insert_errors,flush_time;
ulong specialflag=0;
ulong binlog_cache_use= 0, binlog_cache_disk_use= 0;
ulong binlog_stmt_cache_use= 0, binlog_stmt_cache_disk_use= 0;
ulong max_connections, max_connect_errors;
ulong rpl_stop_slave_timeout= LONG_TIMEOUT;
my_bool log_bin_use_v1_row_events= 0;
bool thread_cache_size_specified= false;
bool host_cache_size_specified= false;
bool table_definition_cache_specified= false;
ulong locked_account_connection_count= 0;

/**
  Limit of the total number of prepared statements in the server.
  Is necessary to protect the server against out-of-memory attacks.
*/
ulong max_prepared_stmt_count;
/**
  Current total number of prepared statements in the server. This number
  is exact, and therefore may not be equal to the difference between
  `com_stmt_prepare' and `com_stmt_close' (global status variables), as
  the latter ones account for all registered attempts to prepare
  a statement (including unsuccessful ones).  Prepared statements are
  currently connection-local: if the same SQL query text is prepared in
  two different connections, this counts as two distinct prepared
  statements.
*/
ulong prepared_stmt_count=0;
ulong current_pid;
uint sync_binlog_period= 0, sync_relaylog_period= 0,
     sync_relayloginfo_period= 0, sync_masterinfo_period= 0,
     opt_mts_checkpoint_period, opt_mts_checkpoint_group;
ulong expire_logs_days = 0;
/**
  Soft upper limit for number of sp_head objects that can be stored
  in the sp_cache for one connection.
*/
ulong stored_program_cache_size= 0;
/**
  Compatibility option to prevent auto upgrade of old temporals
  during certain ALTER TABLE operations.
*/
my_bool avoid_temporal_upgrade;

const double log_10[] = {
  1e000, 1e001, 1e002, 1e003, 1e004, 1e005, 1e006, 1e007, 1e008, 1e009,
  1e010, 1e011, 1e012, 1e013, 1e014, 1e015, 1e016, 1e017, 1e018, 1e019,
  1e020, 1e021, 1e022, 1e023, 1e024, 1e025, 1e026, 1e027, 1e028, 1e029,
  1e030, 1e031, 1e032, 1e033, 1e034, 1e035, 1e036, 1e037, 1e038, 1e039,
  1e040, 1e041, 1e042, 1e043, 1e044, 1e045, 1e046, 1e047, 1e048, 1e049,
  1e050, 1e051, 1e052, 1e053, 1e054, 1e055, 1e056, 1e057, 1e058, 1e059,
  1e060, 1e061, 1e062, 1e063, 1e064, 1e065, 1e066, 1e067, 1e068, 1e069,
  1e070, 1e071, 1e072, 1e073, 1e074, 1e075, 1e076, 1e077, 1e078, 1e079,
  1e080, 1e081, 1e082, 1e083, 1e084, 1e085, 1e086, 1e087, 1e088, 1e089,
  1e090, 1e091, 1e092, 1e093, 1e094, 1e095, 1e096, 1e097, 1e098, 1e099,
  1e100, 1e101, 1e102, 1e103, 1e104, 1e105, 1e106, 1e107, 1e108, 1e109,
  1e110, 1e111, 1e112, 1e113, 1e114, 1e115, 1e116, 1e117, 1e118, 1e119,
  1e120, 1e121, 1e122, 1e123, 1e124, 1e125, 1e126, 1e127, 1e128, 1e129,
  1e130, 1e131, 1e132, 1e133, 1e134, 1e135, 1e136, 1e137, 1e138, 1e139,
  1e140, 1e141, 1e142, 1e143, 1e144, 1e145, 1e146, 1e147, 1e148, 1e149,
  1e150, 1e151, 1e152, 1e153, 1e154, 1e155, 1e156, 1e157, 1e158, 1e159,
  1e160, 1e161, 1e162, 1e163, 1e164, 1e165, 1e166, 1e167, 1e168, 1e169,
  1e170, 1e171, 1e172, 1e173, 1e174, 1e175, 1e176, 1e177, 1e178, 1e179,
  1e180, 1e181, 1e182, 1e183, 1e184, 1e185, 1e186, 1e187, 1e188, 1e189,
  1e190, 1e191, 1e192, 1e193, 1e194, 1e195, 1e196, 1e197, 1e198, 1e199,
  1e200, 1e201, 1e202, 1e203, 1e204, 1e205, 1e206, 1e207, 1e208, 1e209,
  1e210, 1e211, 1e212, 1e213, 1e214, 1e215, 1e216, 1e217, 1e218, 1e219,
  1e220, 1e221, 1e222, 1e223, 1e224, 1e225, 1e226, 1e227, 1e228, 1e229,
  1e230, 1e231, 1e232, 1e233, 1e234, 1e235, 1e236, 1e237, 1e238, 1e239,
  1e240, 1e241, 1e242, 1e243, 1e244, 1e245, 1e246, 1e247, 1e248, 1e249,
  1e250, 1e251, 1e252, 1e253, 1e254, 1e255, 1e256, 1e257, 1e258, 1e259,
  1e260, 1e261, 1e262, 1e263, 1e264, 1e265, 1e266, 1e267, 1e268, 1e269,
  1e270, 1e271, 1e272, 1e273, 1e274, 1e275, 1e276, 1e277, 1e278, 1e279,
  1e280, 1e281, 1e282, 1e283, 1e284, 1e285, 1e286, 1e287, 1e288, 1e289,
  1e290, 1e291, 1e292, 1e293, 1e294, 1e295, 1e296, 1e297, 1e298, 1e299,
  1e300, 1e301, 1e302, 1e303, 1e304, 1e305, 1e306, 1e307, 1e308
};

time_t server_start_time, flush_status_time;

char server_uuid[UUID_LENGTH+1];
const char *server_uuid_ptr;
char mysql_home[FN_REFLEN], pidfile_name[FN_REFLEN], system_time_zone[30];
char default_logfile_name[FN_REFLEN];
char *default_tz_name;
static char errorlog_filename_buff[FN_REFLEN];
const char *log_error_dest;
char glob_hostname[FN_REFLEN];
char mysql_real_data_home[FN_REFLEN],
     lc_messages_dir[FN_REFLEN], reg_ext[FN_EXTLEN],
     mysql_charsets_dir[FN_REFLEN],
     *opt_init_file, *opt_tc_log_file;
char *lc_messages_dir_ptr;
char mysql_unpacked_real_data_home[FN_REFLEN];
size_t mysql_unpacked_real_data_home_len;
size_t mysql_real_data_home_len, mysql_data_home_len= 1;
uint reg_ext_length;
const Key_map key_map_empty(0);
Key_map key_map_full(0);                        // Will be initialized later
char logname_path[FN_REFLEN];
char slow_logname_path[FN_REFLEN];
char secure_file_real_path[FN_REFLEN];

Date_time_format global_date_format, global_datetime_format, global_time_format;
Time_zone *default_tz;

char *mysql_data_home= const_cast<char*>(".");
const char *mysql_real_data_home_ptr= mysql_real_data_home;
char server_version[SERVER_VERSION_LENGTH];
char *mysqld_unix_port, *opt_mysql_tmpdir;

/** name of reference on left expression in rewritten IN subquery */
const char *in_left_expr_name= "<left expr>";
/** name of additional condition */
const char *in_additional_cond= "<IN COND>";
const char *in_having_cond= "<IN HAVING>";

my_decimal decimal_zero;
#ifndef EMBEDDED_LIBRARY
/** Number of connection errors from internal server errors. */
ulong connection_errors_internal= 0;
/** Number of errors when reading the peer address. */
ulong connection_errors_peer_addr= 0;
#endif

/* classes for comparation parsing/processing */
Eq_creator eq_creator;
Ne_creator ne_creator;
Equal_creator equal_creator;
Gt_creator gt_creator;
Lt_creator lt_creator;
Ge_creator ge_creator;
Le_creator le_creator;

Rpl_filter* rpl_filter;
Rpl_filter* binlog_filter;

struct System_variables global_system_variables;
struct System_variables max_system_variables;
struct System_status_var global_status_var;

MY_TMPDIR mysql_tmpdir_list;
MY_BITMAP temp_pool;

CHARSET_INFO *system_charset_info, *files_charset_info ;
CHARSET_INFO *national_charset_info, *table_alias_charset;
CHARSET_INFO *character_set_filesystem;

MY_LOCALE *my_default_lc_messages;
MY_LOCALE *my_default_lc_time_names;

SHOW_COMP_OPTION have_ssl, have_symlink, have_dlopen, have_query_cache;
SHOW_COMP_OPTION have_geometry, have_rtree_keys;
SHOW_COMP_OPTION have_crypt, have_compress;
SHOW_COMP_OPTION have_profiling;
SHOW_COMP_OPTION have_statement_timeout= SHOW_OPTION_DISABLED;

/* Thread specific variables */

thread_local_key_t THR_MALLOC;
bool THR_MALLOC_initialized= false;

mysql_mutex_t
  LOCK_status, LOCK_uuid_generator,
  LOCK_crypt,
  LOCK_global_system_variables,
  LOCK_user_conn,
  LOCK_error_messages;
mysql_mutex_t LOCK_sql_rand;

/**
  The below lock protects access to two global server variables:
  max_prepared_stmt_count and prepared_stmt_count. These variables
  set the limit and hold the current total number of prepared statements
  in the server, respectively. As PREPARE/DEALLOCATE rate in a loaded
  server may be fairly high, we need a dedicated lock.
*/
mysql_mutex_t LOCK_prepared_stmt_count;

/*
 The below two locks are introudced as guards (second mutex) for
  the global variables sql_slave_skip_counter and slave_net_timeout
  respectively. See fix_slave_skip_counter/fix_slave_net_timeout
  for more details
*/
mysql_mutex_t LOCK_sql_slave_skip_counter;
mysql_mutex_t LOCK_slave_net_timeout;
mysql_mutex_t LOCK_log_throttle_qni;
mysql_mutex_t LOCK_offline_mode;
#ifdef HAVE_OPENSSL
mysql_mutex_t LOCK_des_key_file;
#endif
mysql_rwlock_t LOCK_sys_init_connect, LOCK_sys_init_slave;
mysql_rwlock_t LOCK_system_variables_hash;
my_thread_handle signal_thread_id;
my_thread_attr_t connection_attrib;
mysql_mutex_t LOCK_server_started;
mysql_cond_t COND_server_started;
mysql_mutex_t LOCK_reset_gtid_table;
mysql_mutex_t LOCK_compress_gtid_table;
mysql_cond_t COND_compress_gtid_table;
#if !defined (EMBEDDED_LIBRARY) && !defined(_WIN32)
mysql_mutex_t LOCK_socket_listener_active;
mysql_cond_t COND_socket_listener_active;
mysql_mutex_t LOCK_start_signal_handler;
mysql_cond_t COND_start_signal_handler;
#endif

bool mysqld_server_started= false;

/* replication parameters, if master_host is not NULL, we are a slave */
uint report_port= 0;
ulong master_retry_count=0;
char *master_info_file;
char *relay_log_info_file, *report_user, *report_password, *report_host;
char *opt_relay_logname = 0, *opt_relaylog_index_name=0;
char *opt_general_logname, *opt_slow_logname, *opt_bin_logname;

/* Static variables */

static volatile sig_atomic_t kill_in_progress;


static my_bool opt_myisam_log;
static int cleanup_done;
static ulong opt_specialflag;
static char *opt_update_logname;
char *opt_binlog_index_name;
char *mysql_home_ptr, *pidfile_name_ptr;
char *default_auth_plugin;
/** Initial command line arguments (count), after load_defaults().*/
int defaults_argc;
/**
  Initial command line arguments (arguments), after load_defaults().
  This memory is allocated by @c load_defaults() and should be freed
  using @c free_defaults().
  Do not modify defaults_argc / defaults_argv,
  use remaining_argc / remaining_argv instead to parse the command
  line arguments in multiple steps.
*/
char **defaults_argv;
/** Remaining command line arguments (count), filtered by handle_options().*/
int remaining_argc;
/** Remaining command line arguments (arguments), filtered by handle_options().*/
char **remaining_argv;

int orig_argc;
char **orig_argv;

#ifndef EMBEDDED_LIBRARY
static Connection_acceptor<Mysqld_socket_listener> *mysqld_socket_acceptor= NULL;
#ifdef _WIN32
Connection_acceptor<Named_pipe_listener> *named_pipe_acceptor= NULL;
Connection_acceptor<Shared_mem_listener> *shared_mem_acceptor= NULL;
#endif
#endif

Checkable_rwlock *global_sid_lock= NULL;
Sid_map *global_sid_map= NULL;
Gtid_state *gtid_state= NULL;
Gtid_table_persistor *gtid_table_persistor= NULL;


void set_remaining_args(int argc, char **argv)
{
  remaining_argc= argc;
  remaining_argv= argv;
}
/* 
  Multiple threads of execution use the random state maintained in global
  sql_rand to generate random numbers. sql_rnd_with_mutex use mutex
  LOCK_sql_rand to protect sql_rand across multiple instantiations that use
  sql_rand to generate random numbers.
 */
ulong sql_rnd_with_mutex()
{
  mysql_mutex_lock(&LOCK_sql_rand);
  ulong tmp=(ulong) (my_rnd(&sql_rand) * 0xffffffff); /* make all bits random */
  mysql_mutex_unlock(&LOCK_sql_rand);
  return tmp;
}

struct System_status_var* get_thd_status_var(THD *thd)
{
  return & thd->status_var;
}

C_MODE_START

static void option_error_reporter(enum loglevel level, const char *format, ...)
  __attribute__((format(printf, 2, 3)));

static void option_error_reporter(enum loglevel level, const char *format, ...)
{
  va_list args;
  va_start(args, format);

  /*
    Don't print warnings for --loose options during initialize.
  */
  if (level == ERROR_LEVEL || !opt_initialize ||
      (log_error_verbosity > 1))
  {
    error_log_print(level, format, args);
  }
  va_end(args);
}

/**
  Character set and collation error reporter that prints to sql error log.
  @param level          log message level
  @param format         log message format string

  This routine is used to print character set and collation
  warnings and errors inside an already running mysqld server,
  e.g. when a character set or collation is requested for the very first time
  and its initialization does not go well for some reasons.
*/
static void charset_error_reporter(enum loglevel level,
                                   const char *format, ...)
  __attribute__((format(printf, 2, 3)));

static void charset_error_reporter(enum loglevel level,
                                   const char *format, ...)
{
  va_list args;
  va_start(args, format);
  error_log_print(level, format, args);
  va_end(args);
}
C_MODE_END

struct rand_struct sql_rand; ///< used by sql_class.cc:THD::THD()

#ifndef EMBEDDED_LIBRARY
struct passwd *user_info= NULL;
#ifndef _WIN32
static my_thread_t main_thread_id;
#endif // !_WIN32
#endif // !EMBEDDED_LIBRARY

/* OS specific variables */

#ifdef _WIN32
static bool windows_service= false;
static bool use_opt_args;
static int opt_argc;
static char **opt_argv;

#if !defined(EMBEDDED_LIBRARY)
static mysql_mutex_t LOCK_handler_count;
static mysql_cond_t COND_handler_count;
static HANDLE hEventShutdown;
char *shared_memory_base_name= default_shared_memory_base_name;
my_bool opt_enable_shared_memory;
static char shutdown_event_name[40];
static   NTService  Service;        ///< Service object for WinNT
#endif /* EMBEDDED_LIBRARY */
#endif /* _WIN32 */

#ifndef EMBEDDED_LIBRARY
bool mysqld_embedded=0;
#else
bool mysqld_embedded=1;
static ulong max_allowed_packet;
static ulong net_buffer_length;
#endif

static bool dynamic_plugins_are_initialized= false;

#ifndef DBUG_OFF
static const char* default_dbug_option;
#endif
ulong query_cache_min_res_unit= QUERY_CACHE_MIN_RESULT_DATA_SIZE;
Query_cache query_cache;

my_bool opt_use_ssl= 1;
char *opt_ssl_ca= NULL, *opt_ssl_capath= NULL, *opt_ssl_cert= NULL,
     *opt_ssl_cipher= NULL, *opt_ssl_key= NULL, *opt_ssl_crl= NULL,
     *opt_ssl_crlpath= NULL, *opt_tls_version= NULL;

#ifdef HAVE_OPENSSL
char *des_key_file;
#ifndef EMBEDDED_LIBRARY
struct st_VioSSLFd *ssl_acceptor_fd;
SSL *ssl_acceptor;
#endif
#endif /* HAVE_OPENSSL */

/* Function declarations */

static int mysql_init_variables(void);
static int get_options(int *argc_ptr, char ***argv_ptr);
static void add_terminator(vector<my_option> *options);
extern "C" my_bool mysqld_get_one_option(int, const struct my_option *, char *);
static void set_server_version(void);
static int init_thread_environment();
static char *get_relative_path(const char *path);
static int fix_paths(void);
static int test_if_case_insensitive(const char *dir_name);
static void end_ssl();

#ifndef EMBEDDED_LIBRARY
extern "C" void *signal_hand(void *arg);
static bool pid_file_created= false;
static void usage(void);
static void clean_up_mutexes(void);
static void create_pid_file();
static void mysqld_exit(int exit_code) __attribute__((noreturn));
static void delete_pid_file(myf flags);
#ifdef HAVE_PSI_INTERFACE
static void init_server_psi_keys();
#endif
#endif // !EMBEDDED_LIBRARY


/**
  Notify any waiters that the server components have been initialized.
  Used by the signal handler thread and by Cluster.

  @see signal_hand
*/

void server_components_initialized()
{
  mysql_mutex_lock(&LOCK_server_started);
  mysqld_server_started= true;
  mysql_cond_broadcast(&COND_server_started);
  mysql_mutex_unlock(&LOCK_server_started);
}


#ifndef EMBEDDED_LIBRARY
/**
  Block and wait until server components have been initialized.
*/

static void server_components_init_wait()
{
  mysql_mutex_lock(&LOCK_server_started);
  while (!mysqld_server_started)
    mysql_cond_wait(&COND_server_started, &LOCK_server_started);
  mysql_mutex_unlock(&LOCK_server_started);
}


/****************************************************************************
** Code to end mysqld
****************************************************************************/

/**
  This class implements callback function used by close_connections()
  to set KILL_CONNECTION flag on all thds in thd list.
  If m_kill_dump_thread_flag is not set it kills all other threads
  except dump threads. If this flag is set, it kills dump threads.
*/
class Set_kill_conn : public Do_THD_Impl
{
private:
  int m_dump_thread_count;
  bool m_kill_dump_threads_flag;
public:
  Set_kill_conn()
    : m_dump_thread_count(0),
      m_kill_dump_threads_flag(false)
  {}

  void set_dump_thread_flag()
  {
    m_kill_dump_threads_flag= true;
  }

  int get_dump_thread_count() const
  {
    return m_dump_thread_count;
  }

  virtual void operator()(THD *killing_thd)
  {
    DBUG_PRINT("quit",("Informing thread %u that it's time to die",
                       killing_thd->thread_id()));
    if (!m_kill_dump_threads_flag)
    {
      // We skip slave threads & scheduler on this first loop through.
      if (killing_thd->slave_thread)
        return;

      if (killing_thd->get_command() == COM_BINLOG_DUMP ||
          killing_thd->get_command() == COM_BINLOG_DUMP_GTID)
      {
        ++m_dump_thread_count;
        return;
      }
      DBUG_EXECUTE_IF("Check_dump_thread_is_alive",
                      {
                        DBUG_ASSERT(killing_thd->get_command() != COM_BINLOG_DUMP &&
                                    killing_thd->get_command() != COM_BINLOG_DUMP_GTID);
                      };);
    }
    mysql_mutex_lock(&killing_thd->LOCK_thd_data);

    if (killing_thd->kill_immunizer)
    {
      /*
        If killing_thd is in kill immune mode (i.e. operation on new DD tables
        is in progress) then just save state_to_set with THD::kill_immunizer
        object.

        While exiting kill immune mode, awake() is called again with the killed
        state saved in THD::kill_immunizer object.
      */
      killing_thd->kill_immunizer->save_killed_state(THD::KILL_CONNECTION);
    }
    else
    {
      killing_thd->killed= THD::KILL_CONNECTION;

      MYSQL_CALLBACK(Connection_handler_manager::event_functions,
                     post_kill_notification, (killing_thd));
    }

    if (killing_thd->is_killable &&
        killing_thd->kill_immunizer == NULL)
    {
      mysql_mutex_lock(&killing_thd->LOCK_current_cond);
      if (killing_thd->current_cond)
      {
        mysql_mutex_lock(killing_thd->current_mutex);
        mysql_cond_broadcast(killing_thd->current_cond);
        mysql_mutex_unlock(killing_thd->current_mutex);
      }
      mysql_mutex_unlock(&killing_thd->LOCK_current_cond);
    }
    mysql_mutex_unlock(&killing_thd->LOCK_thd_data);
  }
};

/**
  This class implements callback function used by close_connections()
  to close vio connection for all thds in thd list
*/
class Call_close_conn : public Do_THD_Impl
{
public:
  Call_close_conn(bool server_shutdown) : is_server_shutdown(server_shutdown)
  {}

  virtual void operator()(THD *closing_thd)
  {
    if (closing_thd->get_protocol()->connection_alive())
    {
      LEX_CSTRING main_sctx_user= closing_thd->m_main_security_ctx.user();
      sql_print_warning(ER_DEFAULT(ER_FORCING_CLOSE),my_progname,
                        closing_thd->thread_id(),
                        (main_sctx_user.length ? main_sctx_user.str : ""));
      close_connection(closing_thd, 0, is_server_shutdown);
    }
  }
private:
  bool is_server_shutdown;
};

static void close_connections(void)
{
  DBUG_ENTER("close_connections");
  (void) RUN_HOOK(server_state, before_server_shutdown, (NULL));

  Per_thread_connection_handler::kill_blocked_pthreads();

  uint dump_thread_count= 0;
  uint dump_thread_kill_retries= 8;

  // Close listeners.
  if (mysqld_socket_acceptor != NULL)
    mysqld_socket_acceptor->close_listener();
#ifdef _WIN32
  if (named_pipe_acceptor != NULL)
    named_pipe_acceptor->close_listener();

  if (shared_mem_acceptor != NULL)
    shared_mem_acceptor->close_listener();
#endif

  /*
    First signal all threads that it's time to die
    This will give the threads some time to gracefully abort their
    statements and inform their clients that the server is about to die.
  */

  Global_THD_manager *thd_manager= Global_THD_manager::get_instance();
  sql_print_information("Giving %d client threads a chance to die gracefully",
                        static_cast<int>(thd_manager->get_thd_count()));

  Set_kill_conn set_kill_conn;
  thd_manager->do_for_all_thd(&set_kill_conn);
  sql_print_information("Shutting down slave threads");
  end_slave();

  if (set_kill_conn.get_dump_thread_count())
  {
    /*
      Replication dump thread should be terminated after the clients are
      terminated. Wait for few more seconds for other sessions to end.
     */
    while (thd_manager->get_thd_count() > dump_thread_count &&
           dump_thread_kill_retries)
    {
      sleep(1);
      dump_thread_kill_retries--;
    }
    set_kill_conn.set_dump_thread_flag();
    thd_manager->do_for_all_thd(&set_kill_conn);
  }
  if (thd_manager->get_thd_count() > 0)
    sleep(2);         // Give threads time to die

  /*
    Force remaining threads to die by closing the connection to the client
    This will ensure that threads that are waiting for a command from the
    client on a blocking read call are aborted.
  */

  sql_print_information("Forcefully disconnecting %d remaining clients",
                        static_cast<int>(thd_manager->get_thd_count()));

  Call_close_conn call_close_conn(true);
  thd_manager->do_for_all_thd(&call_close_conn);

  /*
    All threads have now been aborted. Stop event scheduler thread
    after aborting all client connections, otherwise user may
    start/stop event scheduler after Events::deinit() deallocates
    scheduler object(static member in Events class)
  */
  Events::deinit();
  DBUG_PRINT("quit",("Waiting for threads to die (count=%u)",
                     thd_manager->get_thd_count()));
  thd_manager->wait_till_no_thd();
  /*
    Connection threads might take a little while to go down after removing from
    global thread list. Give it some time.
  */
  Connection_handler_manager::wait_till_no_connection();

  delete_slave_info_objects();
  DBUG_PRINT("quit",("close_connections thread"));

  (void) RUN_HOOK(server_state, after_server_shutdown, (NULL));

  DBUG_VOID_RETURN;
}


void kill_mysql(void)
{
  DBUG_ENTER("kill_mysql");

#if defined(_WIN32)
  {
    if (!SetEvent(hEventShutdown))
    {
      DBUG_PRINT("error",("Got error: %ld from SetEvent",GetLastError()));
    }
    /*
      or:
      HANDLE hEvent=OpenEvent(0, FALSE, "MySqlShutdown");
      SetEvent(hEventShutdown);
      CloseHandle(hEvent);
    */
  }
#else
  if (pthread_kill(signal_thread_id.thread, SIGTERM))
  {
    DBUG_PRINT("error",("Got error %d from pthread_kill",errno)); /* purecov: inspected */
  }
#endif
  DBUG_PRINT("quit",("After pthread_kill"));
  DBUG_VOID_RETURN;
}
#endif // !EMBEDDED_LIBRARY

static void unireg_abort(int exit_code)
{
  DBUG_ENTER("unireg_abort");

  // At this point it does not make sense to buffer more messages.
  // Just flush what we have and write directly to stderr.
  flush_error_log_messages();

#ifndef EMBEDDED_LIBRARY
  if (opt_help)
    usage();
  if (exit_code)
    sql_print_error("Aborting\n");

  mysql_audit_notify(MYSQL_AUDIT_SERVER_SHUTDOWN_SHUTDOWN,
                     MYSQL_AUDIT_SERVER_SHUTDOWN_REASON_ABORT, exit_code);
#ifndef _WIN32
  if (signal_thread_id.thread != 0)
  {
    // Make sure the signal thread isn't blocked when we are trying to exit.
    server_components_initialized();

    pthread_kill(signal_thread_id.thread, SIGTERM);
    my_thread_join(&signal_thread_id, NULL);
  }
  signal_thread_id.thread= 0;

  if (opt_daemonize)
  {
    mysqld::runtime::signal_parent(pipe_write_fd,0);
  }
#endif
#endif // !EMBEDDED_LIBRARY

  clean_up(!opt_help && (exit_code ||
           !opt_initialize)); /* purecov: inspected */
  DBUG_PRINT("quit",("done with cleanup in unireg_abort"));
#ifndef EMBEDDED_LIBRARY
  mysqld_exit(exit_code);
#else
  my_end(opt_endinfo ? MY_CHECK_ERROR | MY_GIVE_INFO : 0);
  exit(exit_code);
  DBUG_VOID_RETURN;
#endif
}

#ifndef EMBEDDED_LIBRARY
static void mysqld_exit(int exit_code)
{
  DBUG_ASSERT(exit_code >= MYSQLD_SUCCESS_EXIT
              && exit_code <= MYSQLD_FAILURE_EXIT);
  mysql_audit_finalize();
#ifndef EMBEDDED_LIBRARY
  Srv_session::module_deinit();
#endif
  delete_optimizer_cost_module();
  clean_up_mutexes();
  my_end(opt_endinfo ? MY_CHECK_ERROR | MY_GIVE_INFO : 0);
  destroy_error_log();
#ifdef WITH_PERFSCHEMA_STORAGE_ENGINE
  shutdown_performance_schema();
#endif
#if defined(_WIN32)
  if (Service.IsNT() && windows_service)
  {
    Service.Stop();
  }
  else
  {
    Service.SetShutdownEvent(0);
    if (hEventShutdown)
      CloseHandle(hEventShutdown);
  }
#endif
  exit(exit_code); /* purecov: inspected */
}

#endif /* !EMBEDDED_LIBRARY */

/**
   GTID cleanup destroys objects and reset their pointer.
   Function is reentrant.
*/
void gtid_server_cleanup()
{
  if (gtid_state != NULL)
  {
    delete gtid_state;
    gtid_state= NULL;
  }
  if (global_sid_map != NULL)
  {
    delete global_sid_map;
    global_sid_map= NULL;
  }
  if (global_sid_lock != NULL)
  {
    delete global_sid_lock;
    global_sid_lock= NULL;
  }
  if (gtid_table_persistor != NULL)
  {
    delete gtid_table_persistor;
    gtid_table_persistor= NULL;
  }
  if (gtid_mode_lock)
  {
    delete gtid_mode_lock;
    gtid_mode_lock= NULL;
  }
}

/**
   GTID initialization.

   @return true if allocation does not succeed
           false if OK
*/
bool gtid_server_init()
{
  bool res=
    (!(global_sid_lock= new Checkable_rwlock(
#ifdef HAVE_PSI_INTERFACE
                                             key_rwlock_global_sid_lock
#endif
                                            )) ||
     !(gtid_mode_lock= new Checkable_rwlock(
#ifdef HAVE_PSI_INTERFACE
                                            key_rwlock_gtid_mode_lock
#endif
                                           )) ||
     !(global_sid_map= new Sid_map(global_sid_lock)) ||
     !(gtid_state= new Gtid_state(global_sid_lock, global_sid_map))||
     !(gtid_table_persistor= new Gtid_table_persistor()));
  if (res)
  {
    gtid_server_cleanup();
  }
  return res;
}

#ifndef EMBEDDED_LIBRARY
// Free connection acceptors
static void free_connection_acceptors()
{
  delete mysqld_socket_acceptor;
  mysqld_socket_acceptor= NULL;

#ifdef _WIN32
  delete named_pipe_acceptor;
  named_pipe_acceptor= NULL;
  delete shared_mem_acceptor;
  shared_mem_acceptor= NULL;
#endif
}
#endif


void clean_up(bool print_message)
{
  DBUG_PRINT("exit",("clean_up"));
  if (cleanup_done++)
    return; /* purecov: inspected */

  ha_pre_dd_shutdown();
  dd::shutdown();

  stop_handle_manager();
  release_ddl_log();

  memcached_shutdown();

  /*
    make sure that handlers finish up
    what they have that is dependent on the binlog
  */
  if ((opt_help == 0) || (opt_verbose > 0))
    sql_print_information("Binlog end");
  ha_binlog_end(current_thd);

  injector::free_instance();
  mysql_bin_log.cleanup();
  gtid_server_cleanup();

#ifdef HAVE_REPLICATION
  if (use_slave_mask)
    bitmap_free(&slave_error_mask);
#endif
  my_tz_free();
  ignore_db_dirs_free();
  servers_free(1);
#ifndef NO_EMBEDDED_ACCESS_CHECKS
  acl_free(1);
  grant_free();
#endif
  query_cache.destroy(NULL);
  hostname_cache_free();
  item_func_sleep_free();
  lex_free();       /* Free some memory */
  item_create_cleanup();
  if (!opt_noacl)
  {
    udf_free();
  }
  table_def_start_shutdown();
  plugin_shutdown();
  delete_optimizer_cost_module();
  ha_end();
  if (tc_log)
  {
    tc_log->close();
    tc_log= NULL;
  }
  delegates_destroy();
  transaction_cache_free();
  table_def_free();
  mdl_destroy();
  key_caches.delete_elements();
  multi_keycache_free();
  free_status_vars();
  query_logger.cleanup();
  my_free_open_file_info();
  if (defaults_argv)
    free_defaults(defaults_argv);
  free_tmpdir(&mysql_tmpdir_list);
  my_free(opt_bin_logname);
  bitmap_free(&temp_pool);
  free_max_user_conn();
#ifdef HAVE_REPLICATION
  end_slave_list();
#endif
  delete binlog_filter;
  delete rpl_filter;
  end_ssl();
  vio_end();
  my_regex_end();
#if defined(ENABLED_DEBUG_SYNC)
  /* End the debug sync facility. See debug_sync.cc. */
  debug_sync_end();
#endif /* defined(ENABLED_DEBUG_SYNC) */

#ifndef EMBEDDED_LIBRARY
  delete_pid_file(MYF(0));
#endif

  if (print_message && my_default_lc_messages && server_start_time)
    sql_print_information(ER_DEFAULT(ER_SHUTDOWN_COMPLETE),my_progname);
  cleanup_errmsgs();

#ifndef EMBEDDED_LIBRARY
  free_connection_acceptors();
  Connection_handler_manager::destroy_instance();
#endif

  mysql_client_plugin_deinit();
  finish_client_errs();
  deinit_errmessage(); // finish server errs
  DBUG_PRINT("quit", ("Error messages freed"));

  free_charsets();
  sys_var_end();
  Global_THD_manager::destroy_instance();

  my_free(const_cast<char*>(log_bin_basename));
  my_free(const_cast<char*>(log_bin_index));
#ifndef EMBEDDED_LIBRARY
  my_free(const_cast<char*>(relay_log_basename));
  my_free(const_cast<char*>(relay_log_index));
#endif
  free_list(opt_early_plugin_load_list_ptr);
  free_list(opt_plugin_load_list_ptr);

  if (THR_THD_initialized)
  {
    THR_THD_initialized= false;
    (void) my_delete_thread_local_key(THR_THD);
  }

  if (THR_MALLOC_initialized)
  {
    THR_MALLOC_initialized= false;
    (void) my_delete_thread_local_key(THR_MALLOC);
  }

  if (have_statement_timeout == SHOW_OPTION_YES)
    my_timer_deinitialize();

  have_statement_timeout= SHOW_OPTION_DISABLED;

  log_syslog_exit();

  /*
    The following lines may never be executed as the main thread may have
    killed us
  */
  DBUG_PRINT("quit", ("done with cleanup"));
} /* clean_up */


#ifndef EMBEDDED_LIBRARY

static void clean_up_mutexes()
{
  mysql_mutex_destroy(&LOCK_log_throttle_qni);
  mysql_mutex_destroy(&LOCK_status);
  mysql_mutex_destroy(&LOCK_manager);
  mysql_mutex_destroy(&LOCK_crypt);
  mysql_mutex_destroy(&LOCK_user_conn);
#ifdef HAVE_OPENSSL
  mysql_mutex_destroy(&LOCK_des_key_file);
#endif
  mysql_rwlock_destroy(&LOCK_sys_init_connect);
  mysql_rwlock_destroy(&LOCK_sys_init_slave);
  mysql_mutex_destroy(&LOCK_global_system_variables);
  mysql_rwlock_destroy(&LOCK_system_variables_hash);
  mysql_mutex_destroy(&LOCK_uuid_generator);
  mysql_mutex_destroy(&LOCK_sql_rand);
  mysql_mutex_destroy(&LOCK_prepared_stmt_count);
  mysql_mutex_destroy(&LOCK_sql_slave_skip_counter);
  mysql_mutex_destroy(&LOCK_slave_net_timeout);
  mysql_mutex_destroy(&LOCK_error_messages);
  mysql_mutex_destroy(&LOCK_offline_mode);
  mysql_mutex_destroy(&LOCK_default_password_lifetime);
  mysql_cond_destroy(&COND_manager);
#ifdef _WIN32
  mysql_cond_destroy(&COND_handler_count);
  mysql_mutex_destroy(&LOCK_handler_count);
#endif
#ifndef _WIN32
  mysql_cond_destroy(&COND_socket_listener_active);
  mysql_mutex_destroy(&LOCK_socket_listener_active);
  mysql_cond_destroy(&COND_start_signal_handler);
  mysql_mutex_destroy(&LOCK_start_signal_handler);
#endif
}


/****************************************************************************
** Init IP and UNIX socket
****************************************************************************/

static void set_ports()
{
  char  *env;
  if (!mysqld_port && !opt_disable_networking)
  {         // Get port if not from commandline
    mysqld_port= MYSQL_PORT;

    /*
      if builder specifically requested a default port, use that
      (even if it coincides with our factory default).
      only if they didn't do we check /etc/services (and, failing
      on that, fall back to the factory default of 3306).
      either default can be overridden by the environment variable
      MYSQL_TCP_PORT, which in turn can be overridden with command
      line options.
    */

#if MYSQL_PORT_DEFAULT == 0
    struct  servent *serv_ptr;
    if ((serv_ptr= getservbyname("mysql", "tcp")))
      mysqld_port= ntohs((u_short) serv_ptr->s_port); /* purecov: inspected */
#endif
    if ((env = getenv("MYSQL_TCP_PORT")))
      mysqld_port= (uint) atoi(env);    /* purecov: inspected */
  }
  if (!mysqld_unix_port)
  {
#ifdef _WIN32
    mysqld_unix_port= (char*) MYSQL_NAMEDPIPE;
#else
    mysqld_unix_port= (char*) MYSQL_UNIX_ADDR;
#endif
    if ((env = getenv("MYSQL_UNIX_PORT")))
      mysqld_unix_port= env;      /* purecov: inspected */
  }
}


#if !defined(_WIN32)
/* Change to run as another user if started with --user */

static struct passwd *check_user(const char *user)
{
  struct passwd *tmp_user_info;
  uid_t user_id= geteuid();

  // Don't bother if we aren't superuser
  if (user_id)
  {
    if (user)
    {
      /* Don't give a warning, if real user is same as given with --user */
      tmp_user_info= getpwnam(user);
      if ((!tmp_user_info || user_id != tmp_user_info->pw_uid))
        sql_print_warning(
                    "One can only use the --user switch if running as root\n");
    }
    return NULL;
  }
  if (!user)
  {
    if (!opt_initialize && !opt_help)
    {
      sql_print_error("Fatal error: Please read \"Security\" section of the manual to find out how to run mysqld as root!\n");
      unireg_abort(MYSQLD_ABORT_EXIT);
    }
    return NULL;
  }
  /* purecov: begin tested */
  if (!strcmp(user,"root"))
    return NULL;                        // Avoid problem with dynamic libraries

  if (!(tmp_user_info= getpwnam(user)))
  {
    // Allow a numeric uid to be used
    const char *pos;
    for (pos= user; my_isdigit(mysqld_charset,*pos); pos++) ;
    if (*pos)                                   // Not numeric id
      goto err;
    if (!(tmp_user_info= getpwuid(atoi(user))))
      goto err;
  }
  return tmp_user_info;
  /* purecov: end */

err:
  sql_print_error("Fatal error: Can't change to run as user '%s' ;  Please check that the user exists!\n",user);
  unireg_abort(MYSQLD_ABORT_EXIT);

#ifdef PR_SET_DUMPABLE
  if (test_flags & TEST_CORE_ON_SIGNAL)
  {
    /* inform kernel that process is dumpable */
    (void) prctl(PR_SET_DUMPABLE, 1);
  }
#endif

  return NULL;
}

static void set_user(const char *user, struct passwd *user_info_arg)
{
  /* purecov: begin tested */
  DBUG_ASSERT(user_info_arg != 0);
#ifdef HAVE_INITGROUPS
  /*
    We can get a SIGSEGV when calling initgroups() on some systems when NSS
    is configured to use LDAP and the server is statically linked.  We set
    calling_initgroups as a flag to the SIGSEGV handler that is then used to
    output a specific message to help the user resolve this problem.
  */
  calling_initgroups= 1;
  initgroups((char*) user, user_info_arg->pw_gid);
  calling_initgroups= 0;
#endif
  if (setgid(user_info_arg->pw_gid) == -1)
  {
    sql_print_error("setgid: %s", strerror(errno));
    unireg_abort(MYSQLD_ABORT_EXIT);
  }
  if (setuid(user_info_arg->pw_uid) == -1)
  {
    sql_print_error("setuid: %s", strerror(errno));
    unireg_abort(MYSQLD_ABORT_EXIT);
  }
  /* purecov: end */
}


static void set_effective_user(struct passwd *user_info_arg)
{
  DBUG_ASSERT(user_info_arg != 0);
  if (setregid((gid_t)-1, user_info_arg->pw_gid) == -1)
  {
    sql_print_error("setregid: %s", strerror(errno));
    unireg_abort(MYSQLD_ABORT_EXIT);
  }
  if (setreuid((uid_t)-1, user_info_arg->pw_uid) == -1)
  {
    sql_print_error("setreuid: %s", strerror(errno));
    unireg_abort(MYSQLD_ABORT_EXIT);
  }
}


/** Change root user if started with @c --chroot . */
static void set_root(const char *path)
{
  if (chroot(path) == -1)
  {
    sql_print_error("chroot: %s", strerror(errno));
    unireg_abort(MYSQLD_ABORT_EXIT);
  }
  my_setwd("/", MYF(0));
}
#endif // !_WIN32


static bool network_init(void)
{
  if (opt_initialize)
    return false;

  set_ports();

#ifdef HAVE_SYS_UN_H
  std::string const unix_sock_name(mysqld_unix_port ? mysqld_unix_port : "");
#else
  std::string const unix_sock_name("");
#endif

  if (!opt_disable_networking || unix_sock_name != "")
  {
    std::string const bind_addr_str(my_bind_addr_str ? my_bind_addr_str : "");

    Mysqld_socket_listener *mysqld_socket_listener=
      new (std::nothrow) Mysqld_socket_listener(bind_addr_str,
                                                mysqld_port, back_log,
                                                mysqld_port_timeout,
                                                unix_sock_name);
    if (mysqld_socket_listener == NULL)
      return true;

    mysqld_socket_acceptor=
      new (std::nothrow) Connection_acceptor<Mysqld_socket_listener>(mysqld_socket_listener);
    if (mysqld_socket_acceptor == NULL)
    {
      delete mysqld_socket_listener;
      mysqld_socket_listener= NULL;
      return true;
    }

    if (mysqld_socket_acceptor->init_connection_acceptor())
      return true; // mysqld_socket_acceptor would be freed in unireg_abort.

    if (report_port == 0)
      report_port= mysqld_port;

    if (!opt_disable_networking)
      DBUG_ASSERT(report_port != 0);
  }
#ifdef _WIN32
  // Create named pipe
  if (opt_enable_named_pipe)
  {
    std::string pipe_name= mysqld_unix_port ? mysqld_unix_port : "";

    Named_pipe_listener *named_pipe_listener=
      new (std::nothrow) Named_pipe_listener(&pipe_name);
    if (named_pipe_listener == NULL)
      return true;

    named_pipe_acceptor=
      new (std::nothrow) Connection_acceptor<Named_pipe_listener>(named_pipe_listener);
    if (named_pipe_acceptor == NULL)
    {
      delete named_pipe_listener;
      named_pipe_listener= NULL;
      return true;
    }

    if (named_pipe_acceptor->init_connection_acceptor())
      return true; // named_pipe_acceptor would be freed in unireg_abort.
  }

  // Setup shared_memory acceptor
  if (opt_enable_shared_memory)
  {
    std::string shared_mem_base_name= shared_memory_base_name ? shared_memory_base_name : "";

    Shared_mem_listener *shared_mem_listener=
      new (std::nothrow) Shared_mem_listener(&shared_mem_base_name);
    if (shared_mem_listener == NULL)
      return true;

    shared_mem_acceptor=
      new (std::nothrow) Connection_acceptor<Shared_mem_listener>(shared_mem_listener);
    if (shared_mem_acceptor == NULL)
    {
      delete shared_mem_listener;
      shared_mem_listener= NULL;
      return true;
    }

    if (shared_mem_acceptor->init_connection_acceptor())
      return true; // shared_mem_acceptor would be freed in unireg_abort.
  }
#endif // _WIN32
  return false;
}

#ifdef _WIN32
static uint handler_count= 0;


static inline void decrement_handler_count()
{
  mysql_mutex_lock(&LOCK_handler_count);
  handler_count--;
  mysql_cond_signal(&COND_handler_count);
  mysql_mutex_unlock(&LOCK_handler_count);
}


extern "C" void *socket_conn_event_handler(void *arg)
{
  my_thread_init();

  Connection_acceptor<Mysqld_socket_listener> *conn_acceptor=
    static_cast<Connection_acceptor<Mysqld_socket_listener>*>(arg);
  conn_acceptor->connection_event_loop();

  decrement_handler_count();
  my_thread_end();
  return 0;
}


extern "C" void *named_pipe_conn_event_handler(void *arg)
{
  my_thread_init();

  Connection_acceptor<Named_pipe_listener> *conn_acceptor=
    static_cast<Connection_acceptor<Named_pipe_listener>*>(arg);
  conn_acceptor->connection_event_loop();

  decrement_handler_count();
  my_thread_end();
  return 0;
}


extern "C" void *shared_mem_conn_event_handler(void *arg)
{
  my_thread_init();

  Connection_acceptor<Shared_mem_listener> *conn_acceptor=
    static_cast<Connection_acceptor<Shared_mem_listener>*>(arg);
  conn_acceptor->connection_event_loop();

  decrement_handler_count();
  my_thread_end();
  return 0;
}


void setup_conn_event_handler_threads()
{
  my_thread_handle hThread;

  DBUG_ENTER("handle_connections_methods");

  if ((!have_tcpip || opt_disable_networking) &&
      !opt_enable_shared_memory && !opt_enable_named_pipe)
  {
    sql_print_error("TCP/IP, --shared-memory, or --named-pipe should be configured on NT OS");
    unireg_abort(MYSQLD_ABORT_EXIT);        // Will not return
  }

  mysql_mutex_lock(&LOCK_handler_count);
  handler_count=0;

  if (opt_enable_named_pipe)
  {
    int error= mysql_thread_create(key_thread_handle_con_namedpipes,
                                   &hThread, &connection_attrib,
                                   named_pipe_conn_event_handler,
                                   named_pipe_acceptor);
    if (!error)
      handler_count++;
    else
      sql_print_warning("Can't create thread to handle named pipes"
                        " (errno= %d)", error);
  }

  if (have_tcpip && !opt_disable_networking)
  {
    int error= mysql_thread_create(key_thread_handle_con_sockets,
                                   &hThread, &connection_attrib,
                                   socket_conn_event_handler,
                                   mysqld_socket_acceptor);
    if (!error)
      handler_count++;
    else
      sql_print_warning("Can't create thread to handle TCP/IP (errno= %d)",
                        error);
  }

  if (opt_enable_shared_memory)
  {
    int error= mysql_thread_create(key_thread_handle_con_sharedmem,
                                   &hThread, &connection_attrib,
                                   shared_mem_conn_event_handler,
                                   shared_mem_acceptor);
    if (!error)
      handler_count++;
    else
      sql_print_warning("Can't create thread to handle shared memory"
                        " (errno= %d)", error);
  }

  // Block until all connection listener threads have exited.
  while (handler_count > 0)
    mysql_cond_wait(&COND_handler_count, &LOCK_handler_count);
  mysql_mutex_unlock(&LOCK_handler_count);
  DBUG_VOID_RETURN;
}


/*
  On Windows, we use native SetConsoleCtrlHandler for handle events like Ctrl-C
  with graceful shutdown.
  Also, we do not use signal(), but SetUnhandledExceptionFilter instead - as it
  provides possibility to pass the exception to just-in-time debugger, collect
  dumps and potentially also the exception and thread context used to output
  callstack.
*/

static BOOL WINAPI console_event_handler( DWORD type )
{
  DBUG_ENTER("console_event_handler");
  if(type == CTRL_C_EVENT)
  {
     /*
       Do not shutdown before startup is finished and shutdown
       thread is initialized. Otherwise there is a race condition
       between main thread doing initialization and CTRL-C thread doing
       cleanup, which can result into crash.
     */
     if(hEventShutdown)
       kill_mysql();
     else
       sql_print_warning("CTRL-C ignored during startup");
     DBUG_RETURN(TRUE);
  }
  DBUG_RETURN(FALSE);
}


#ifdef DEBUG_UNHANDLED_EXCEPTION_FILTER
#define DEBUGGER_ATTACH_TIMEOUT 120
/*
  Wait for debugger to attach and break into debugger. If debugger is not attached,
  resume after timeout.
*/
static void wait_for_debugger(int timeout_sec)
{
   if(!IsDebuggerPresent())
   {
     int i;
     printf("Waiting for debugger to attach, pid=%u\n",GetCurrentProcessId());
     fflush(stdout);
     for(i= 0; i < timeout_sec; i++)
     {
       Sleep(1000);
       if(IsDebuggerPresent())
       {
         /* Break into debugger */
         __debugbreak();
         return;
       }
     }
     printf("pid=%u, debugger not attached after %d seconds, resuming\n",GetCurrentProcessId(),
       timeout_sec);
     fflush(stdout);
   }
}
#endif /* DEBUG_UNHANDLED_EXCEPTION_FILTER */

LONG WINAPI my_unhandler_exception_filter(EXCEPTION_POINTERS *ex_pointers)
{
   static BOOL first_time= TRUE;
   if(!first_time)
   {
     /*
       This routine can be called twice, typically
       when detaching in JIT debugger.
       Return EXCEPTION_EXECUTE_HANDLER to terminate process.
     */
     return EXCEPTION_EXECUTE_HANDLER;
   }
   first_time= FALSE;
#ifdef DEBUG_UNHANDLED_EXCEPTION_FILTER
   /*
    Unfortunately there is no clean way to debug unhandled exception filters,
    as debugger does not stop there(also documented in MSDN)
    To overcome, one could put a MessageBox, but this will not work in service.
    Better solution is to print error message and sleep some minutes
    until debugger is attached
  */
  wait_for_debugger(DEBUGGER_ATTACH_TIMEOUT);
#endif /* DEBUG_UNHANDLED_EXCEPTION_FILTER */
  __try
  {
    my_set_exception_pointers(ex_pointers);
    handle_fatal_signal(ex_pointers->ExceptionRecord->ExceptionCode);
  }
  __except(EXCEPTION_EXECUTE_HANDLER)
  {
    DWORD written;
    const char msg[] = "Got exception in exception handler!\n";
    WriteFile(GetStdHandle(STD_OUTPUT_HANDLE),msg, sizeof(msg)-1,
      &written,NULL);
  }
  /*
    Return EXCEPTION_CONTINUE_SEARCH to give JIT debugger
    (drwtsn32 or vsjitdebugger) possibility to attach,
    if JIT debugger is configured.
    Windows Error reporting might generate a dump here.
  */
  return EXCEPTION_CONTINUE_SEARCH;
}


void my_init_signals()
{
  if(opt_console)
    SetConsoleCtrlHandler(console_event_handler,TRUE);

    /* Avoid MessageBox()es*/
  _CrtSetReportMode(_CRT_WARN, _CRTDBG_MODE_FILE);
  _CrtSetReportFile(_CRT_WARN, _CRTDBG_FILE_STDERR);
  _CrtSetReportMode(_CRT_ERROR, _CRTDBG_MODE_FILE);
  _CrtSetReportFile(_CRT_ERROR, _CRTDBG_FILE_STDERR);
  _CrtSetReportMode(_CRT_ASSERT, _CRTDBG_MODE_FILE);
  _CrtSetReportFile(_CRT_ASSERT, _CRTDBG_FILE_STDERR);

   /*
     Do not use SEM_NOGPFAULTERRORBOX in the following SetErrorMode (),
     because it would prevent JIT debugger and Windows error reporting
     from working. We need WER or JIT-debugging, since our own unhandled
     exception filter is not guaranteed to work in all situation
     (like heap corruption or stack overflow)
   */
  SetErrorMode(SetErrorMode(0) | SEM_FAILCRITICALERRORS
                               | SEM_NOOPENFILEERRORBOX);
  SetUnhandledExceptionFilter(my_unhandler_exception_filter);
}

#else // !_WIN32

extern "C" {
static void empty_signal_handler(int sig __attribute__((unused)))
{ }
}


void my_init_signals()
{
  DBUG_ENTER("my_init_signals");
  struct sigaction sa;
  (void) sigemptyset(&sa.sa_mask);

  if (!(test_flags & TEST_NO_STACKTRACE) || (test_flags & TEST_CORE_ON_SIGNAL))
  {
#ifdef HAVE_STACKTRACE
    my_init_stacktrace();
#endif

    if (test_flags & TEST_CORE_ON_SIGNAL)
    {
      // Change limits so that we will get a core file.
      struct rlimit rl;
      rl.rlim_cur= rl.rlim_max= RLIM_INFINITY;
      if (setrlimit(RLIMIT_CORE, &rl))
        sql_print_warning("setrlimit could not change the size of core files to"
                          " 'infinity';  We may not be able to generate a"
                          " core file on signals");
    }

    /*
      SA_RESETHAND resets handler action to default when entering handler.
      SA_NODEFER allows receiving the same signal during handler.
      E.g. SIGABRT during our signal handler will dump core (default action).
    */
    sa.sa_flags= SA_RESETHAND | SA_NODEFER;
    sa.sa_handler= handle_fatal_signal;
    // Treat all these as fatal and handle them.
    (void) sigaction(SIGSEGV, &sa, NULL);
    (void) sigaction(SIGABRT, &sa, NULL);
    (void) sigaction(SIGBUS, &sa, NULL);
    (void) sigaction(SIGILL, &sa, NULL);
    (void) sigaction(SIGFPE, &sa, NULL);
  }

  // Ignore SIGPIPE and SIGALRM
  sa.sa_flags= 0;
  sa.sa_handler= SIG_IGN;
  (void) sigaction(SIGPIPE, &sa, NULL);
  (void) sigaction(SIGALRM, &sa, NULL);

  // SIGUSR1 is used to interrupt the socket listener.
  sa.sa_handler= empty_signal_handler;
  (void) sigaction(SIGUSR1, &sa, NULL);

  // Fix signals if ignored by parents (can happen on Mac OS X).
  sa.sa_handler= SIG_DFL;
  (void) sigaction(SIGTERM, &sa, NULL);
  (void) sigaction(SIGHUP, &sa, NULL);

  sigset_t set;
  (void) sigemptyset(&set);
  /*
    Block SIGQUIT, SIGHUP and SIGTERM.
    The signal handler thread does sigwait() on these.
  */
  (void) sigaddset(&set, SIGQUIT);
  (void) sigaddset(&set, SIGHUP);
  (void) sigaddset(&set, SIGTERM);
  (void) sigaddset(&set, SIGTSTP);
  /*
    Block SIGINT unless debugging to prevent Ctrl+C from causing
    unclean shutdown of the server.
  */
  if (!(test_flags & TEST_SIGINT))
    (void) sigaddset(&set, SIGINT);
  pthread_sigmask(SIG_SETMASK, &set, NULL);
  DBUG_VOID_RETURN;
}


static void start_signal_handler()
{
  int error;
  my_thread_attr_t thr_attr;
  DBUG_ENTER("start_signal_handler");

  (void) my_thread_attr_init(&thr_attr);
  (void) pthread_attr_setscope(&thr_attr, PTHREAD_SCOPE_SYSTEM);
  (void) my_thread_attr_setdetachstate(&thr_attr, MY_THREAD_CREATE_JOINABLE);

  size_t guardize= 0;
  (void) pthread_attr_getguardsize(&thr_attr, &guardize);
#if defined(__ia64__) || defined(__ia64)
  /*
    Peculiar things with ia64 platforms - it seems we only have half the
    stack size in reality, so we have to double it here
  */
  guardize= my_thread_stack_size;
#endif
  (void) my_thread_attr_setstacksize(&thr_attr, my_thread_stack_size + guardize);

  /*
    Set main_thread_id so that SIGTERM/SIGQUIT/SIGKILL can interrupt
    the socket listener successfully.
  */
  main_thread_id= my_thread_self();

  mysql_mutex_lock(&LOCK_start_signal_handler);
  if ((error=
       mysql_thread_create(key_thread_signal_hand,
                           &signal_thread_id, &thr_attr, signal_hand, 0)))
  {
    sql_print_error("Can't create interrupt-thread (error %d, errno: %d)",
                    error, errno);
    flush_error_log_messages();
    exit(MYSQLD_ABORT_EXIT);
  }
  mysql_cond_wait(&COND_start_signal_handler, &LOCK_start_signal_handler);
  mysql_mutex_unlock(&LOCK_start_signal_handler);

  (void) my_thread_attr_destroy(&thr_attr);
  DBUG_VOID_RETURN;
}


/** This thread handles SIGTERM, SIGQUIT and SIGHUP signals. */
/* ARGSUSED */
extern "C" void *signal_hand(void *arg __attribute__((unused)))
{
  my_thread_init();

  sigset_t set;
  (void) sigemptyset(&set);
  (void) sigaddset(&set, SIGTERM);
  (void) sigaddset(&set, SIGQUIT);
  (void) sigaddset(&set, SIGHUP);

  /*
    Signal to start_signal_handler that we are ready.
    This works by waiting for start_signal_handler to free mutex,
    after which we signal it that we are ready.
  */
  mysql_mutex_lock(&LOCK_start_signal_handler);
  mysql_cond_broadcast(&COND_start_signal_handler);
  mysql_mutex_unlock(&LOCK_start_signal_handler);

  /*
    Wait until that all server components have been successfully initialized.
    This step is mandatory since signal processing can be done safely only when
    all server components have been initialized.
  */
  server_components_init_wait();

  for (;;)
  {
    int sig;
    while (sigwait(&set, &sig) == EINTR)
    {}
    if (cleanup_done)
    {
      my_thread_end();
      my_thread_exit(0);      // Safety
      return NULL;            // Avoid compiler warnings
    }
    switch (sig) {
    case SIGTERM:
    case SIGQUIT:
      // Switch to the file log message processing.
      query_logger.set_handlers((log_output_options != LOG_NONE) ?
                                LOG_FILE : LOG_NONE);
      DBUG_PRINT("info", ("Got signal: %d  connection_events_loop_aborted: %d",
                 sig, connection_events_loop_aborted()));
      if (!connection_events_loop_aborted())
      {
        // Mark abort for threads.
        set_connection_events_loop_aborted(true);
#ifdef HAVE_PSI_THREAD_INTERFACE
        // Delete the instrumentation for the signal thread.
        PSI_THREAD_CALL(delete_current_thread)();
#endif
        /*
          Kill the socket listener.
          The main thread will then set socket_listener_active= false,
          and wait for us to finish all the cleanup below.
        */
        mysql_mutex_lock(&LOCK_socket_listener_active);
        while (socket_listener_active)
        {
          DBUG_PRINT("info",("Killing socket listener"));
          if (pthread_kill(main_thread_id, SIGUSR1))
          {
            DBUG_ASSERT(false);
            break;
          }
          mysql_cond_wait(&COND_socket_listener_active,
                          &LOCK_socket_listener_active);
        }
        mysql_mutex_unlock(&LOCK_socket_listener_active);

        close_connections();
      }
      my_thread_end();
      my_thread_exit(0);
      return NULL;  // Avoid compiler warnings
      break;
    case SIGHUP:
      if (!connection_events_loop_aborted())
      {
        int not_used;
        mysql_print_status();   // Print some debug info
        reload_acl_and_cache(NULL,
                             (REFRESH_LOG | REFRESH_TABLES | REFRESH_FAST |
                              REFRESH_GRANT | REFRESH_THREADS | REFRESH_HOSTS),
                             NULL, &not_used); // Flush logs
        // Reenable query logs after the options were reloaded.
        query_logger.set_handlers(log_output_options);
      }
      break;
    default:
      break;          /* purecov: tested */
    }
  }
  return NULL;        /* purecov: deadcode */
}

#endif // !_WIN32
#endif // !EMBEDDED_LIBRARY


#if defined(HAVE_BACKTRACE) && defined(HAVE_ABI_CXA_DEMANGLE)
#include <cxxabi.h>
extern "C" char *my_demangle(const char *mangled_name, int *status)
{
  return abi::__cxa_demangle(mangled_name, NULL, NULL, status);
}
#endif


/**
  All global error messages are sent here where the first one is stored
  for the client.
*/
/* ARGSUSED */
extern "C" void my_message_sql(uint error, const char *str, myf MyFlags);

void my_message_sql(uint error, const char *str, myf MyFlags)
{
  THD *thd= current_thd;
  DBUG_ENTER("my_message_sql");
  DBUG_PRINT("error", ("error: %u  message: '%s'", error, str));

  DBUG_ASSERT(str != NULL);
  /*
    An error should have a valid error number (!= 0), so it can be caught
    in stored procedures by SQL exception handlers.
    Calling my_error() with error == 0 is a bug.
    Remaining known places to fix:
    - storage/myisam/mi_create.c, my_printf_error()
    TODO:
    DBUG_ASSERT(error != 0);
  */

  if (error == 0)
  {
    /* At least, prevent new abuse ... */
    DBUG_ASSERT(strncmp(str, "MyISAM table", 12) == 0);
    error= ER_UNKNOWN_ERROR;
  }

#ifndef EMBEDDED_LIBRARY
  mysql_audit_general(thd, MYSQL_AUDIT_GENERAL_ERROR, error, str);
#endif

  if (thd)
  {
    if (MyFlags & ME_FATALERROR)
      thd->is_fatal_error= 1;
    (void) thd->raise_condition(error,
                                NULL,
                                Sql_condition::SL_ERROR,
                                str);
  }

  /* When simulating OOM, skip writing to error log to avoid mtr errors */
  DBUG_EXECUTE_IF("simulate_out_of_memory", DBUG_VOID_RETURN;);

  if (!thd || MyFlags & ME_ERRORLOG)
    sql_print_error("%s: %s",my_progname,str); /* purecov: inspected */
  DBUG_VOID_RETURN;
}


#ifndef EMBEDDED_LIBRARY
extern "C" void *my_str_malloc_mysqld(size_t size);
extern "C" void my_str_free_mysqld(void *ptr);
extern "C" void *my_str_realloc_mysqld(void *ptr, size_t size);

void *my_str_malloc_mysqld(size_t size)
{
  return my_malloc(key_memory_my_str_malloc,
                   size, MYF(MY_FAE));
}


void my_str_free_mysqld(void *ptr)
{
  my_free(ptr);
}

void *my_str_realloc_mysqld(void *ptr, size_t size)
{
  return my_realloc(key_memory_my_str_malloc,
                    ptr, size, MYF(MY_FAE));
}
#endif // !EMBEDDED_LIBRARY

const char *load_default_groups[]= {
#ifdef WITH_NDBCLUSTER_STORAGE_ENGINE
"mysql_cluster",
#endif
"mysqld","server", MYSQL_BASE_VERSION, 0, 0};

#if defined(_WIN32) && !defined(EMBEDDED_LIBRARY)
static const int load_default_groups_sz=
sizeof(load_default_groups)/sizeof(load_default_groups[0]);
#endif

#ifndef EMBEDDED_LIBRARY
/**
  This function is used to check for stack overrun for pathological
  cases of regular expressions and 'like' expressions.
  The call to current_thd is quite expensive, so we try to avoid it
  for the normal cases.
  The size of each stack frame for the wildcmp() routines is ~128 bytes,
  so checking *every* recursive call is not necessary.
 */
extern "C" {
static int check_enough_stack_size(int recurse_level)
{
  uchar stack_top;
  if (recurse_level % 16 != 0)
    return 0;

  THD *my_thd= current_thd;
  if (my_thd != NULL)
    return check_stack_overrun(my_thd, STACK_MIN_SIZE * 2, &stack_top);
  return 0;
}
} // extern "C"
#endif


/**
  Initialize one of the global date/time format variables.

  @param format_type    What kind of format should be supported
  @param [in,out] format Format variable to initialize

  @retval
    0 ok
  @retval
    1 error
*/

static bool init_global_datetime_format(timestamp_type format_type,
                                        Date_time_format *format)
{
  /*
    Get command line option
    format->format.str is already set by my_getopt
  */
  format->format.length= strlen(format->format.str);

  if (parse_date_time_format(format_type, format))
  {
    sql_print_error("Wrong date/time format specifier: %s",
                    format->format.str);
    return true;
  }
  return false;
}

SHOW_VAR com_status_vars[]= {
  {"admin_commands",       (char*) offsetof(System_status_var, com_other),                                          SHOW_LONG_STATUS, SHOW_SCOPE_ALL},
  {"assign_to_keycache",   (char*) offsetof(System_status_var, com_stat[(uint) SQLCOM_ASSIGN_TO_KEYCACHE]),         SHOW_LONG_STATUS, SHOW_SCOPE_ALL},
  {"alter_db",             (char*) offsetof(System_status_var, com_stat[(uint) SQLCOM_ALTER_DB]),                   SHOW_LONG_STATUS, SHOW_SCOPE_ALL},
  {"alter_event",          (char*) offsetof(System_status_var, com_stat[(uint) SQLCOM_ALTER_EVENT]),                SHOW_LONG_STATUS, SHOW_SCOPE_ALL},
  {"alter_function",       (char*) offsetof(System_status_var, com_stat[(uint) SQLCOM_ALTER_FUNCTION]),             SHOW_LONG_STATUS, SHOW_SCOPE_ALL},
  {"alter_instance",       (char*) offsetof(System_status_var, com_stat[(uint) SQLCOM_ALTER_INSTANCE]),             SHOW_LONG_STATUS, SHOW_SCOPE_ALL},
  {"alter_procedure",      (char*) offsetof(System_status_var, com_stat[(uint) SQLCOM_ALTER_PROCEDURE]),            SHOW_LONG_STATUS, SHOW_SCOPE_ALL},
  {"alter_server",         (char*) offsetof(System_status_var, com_stat[(uint) SQLCOM_ALTER_SERVER]),               SHOW_LONG_STATUS, SHOW_SCOPE_ALL},
  {"alter_table",          (char*) offsetof(System_status_var, com_stat[(uint) SQLCOM_ALTER_TABLE]),                SHOW_LONG_STATUS, SHOW_SCOPE_ALL},
  {"alter_tablespace",     (char*) offsetof(System_status_var, com_stat[(uint) SQLCOM_ALTER_TABLESPACE]),           SHOW_LONG_STATUS, SHOW_SCOPE_ALL},
  {"alter_user",           (char*) offsetof(System_status_var, com_stat[(uint) SQLCOM_ALTER_USER]),                 SHOW_LONG_STATUS, SHOW_SCOPE_ALL},
  {"analyze",              (char*) offsetof(System_status_var, com_stat[(uint) SQLCOM_ANALYZE]),                    SHOW_LONG_STATUS, SHOW_SCOPE_ALL},
  {"begin",                (char*) offsetof(System_status_var, com_stat[(uint) SQLCOM_BEGIN]),                      SHOW_LONG_STATUS, SHOW_SCOPE_ALL},
  {"binlog",               (char*) offsetof(System_status_var, com_stat[(uint) SQLCOM_BINLOG_BASE64_EVENT]),        SHOW_LONG_STATUS, SHOW_SCOPE_ALL},
  {"call_procedure",       (char*) offsetof(System_status_var, com_stat[(uint) SQLCOM_CALL]),                       SHOW_LONG_STATUS, SHOW_SCOPE_ALL},
  {"change_db",            (char*) offsetof(System_status_var, com_stat[(uint) SQLCOM_CHANGE_DB]),                  SHOW_LONG_STATUS, SHOW_SCOPE_ALL},
  {"change_master",        (char*) offsetof(System_status_var, com_stat[(uint) SQLCOM_CHANGE_MASTER]),              SHOW_LONG_STATUS, SHOW_SCOPE_ALL},
  {"change_repl_filter",   (char*) offsetof(System_status_var, com_stat[(uint) SQLCOM_CHANGE_REPLICATION_FILTER]),  SHOW_LONG_STATUS, SHOW_SCOPE_ALL},
  {"check",                (char*) offsetof(System_status_var, com_stat[(uint) SQLCOM_CHECK]),                      SHOW_LONG_STATUS, SHOW_SCOPE_ALL},
  {"checksum",             (char*) offsetof(System_status_var, com_stat[(uint) SQLCOM_CHECKSUM]),                   SHOW_LONG_STATUS, SHOW_SCOPE_ALL},
  {"commit",               (char*) offsetof(System_status_var, com_stat[(uint) SQLCOM_COMMIT]),                     SHOW_LONG_STATUS, SHOW_SCOPE_ALL},
  {"create_db",            (char*) offsetof(System_status_var, com_stat[(uint) SQLCOM_CREATE_DB]),                  SHOW_LONG_STATUS, SHOW_SCOPE_ALL},
  {"create_event",         (char*) offsetof(System_status_var, com_stat[(uint) SQLCOM_CREATE_EVENT]),               SHOW_LONG_STATUS, SHOW_SCOPE_ALL},
  {"create_function",      (char*) offsetof(System_status_var, com_stat[(uint) SQLCOM_CREATE_SPFUNCTION]),          SHOW_LONG_STATUS, SHOW_SCOPE_ALL},
  {"create_index",         (char*) offsetof(System_status_var, com_stat[(uint) SQLCOM_CREATE_INDEX]),               SHOW_LONG_STATUS, SHOW_SCOPE_ALL},
  {"create_procedure",     (char*) offsetof(System_status_var, com_stat[(uint) SQLCOM_CREATE_PROCEDURE]),           SHOW_LONG_STATUS, SHOW_SCOPE_ALL},
  {"create_server",        (char*) offsetof(System_status_var, com_stat[(uint) SQLCOM_CREATE_SERVER]),              SHOW_LONG_STATUS, SHOW_SCOPE_ALL},
  {"create_table",         (char*) offsetof(System_status_var, com_stat[(uint) SQLCOM_CREATE_TABLE]),               SHOW_LONG_STATUS, SHOW_SCOPE_ALL},
  {"create_trigger",       (char*) offsetof(System_status_var, com_stat[(uint) SQLCOM_CREATE_TRIGGER]),             SHOW_LONG_STATUS, SHOW_SCOPE_ALL},
  {"create_udf",           (char*) offsetof(System_status_var, com_stat[(uint) SQLCOM_CREATE_FUNCTION]),            SHOW_LONG_STATUS, SHOW_SCOPE_ALL},
  {"create_user",          (char*) offsetof(System_status_var, com_stat[(uint) SQLCOM_CREATE_USER]),                SHOW_LONG_STATUS, SHOW_SCOPE_ALL},
  {"create_view",          (char*) offsetof(System_status_var, com_stat[(uint) SQLCOM_CREATE_VIEW]),                SHOW_LONG_STATUS, SHOW_SCOPE_ALL},
  {"dealloc_sql",          (char*) offsetof(System_status_var, com_stat[(uint) SQLCOM_DEALLOCATE_PREPARE]),         SHOW_LONG_STATUS, SHOW_SCOPE_ALL},
  {"delete",               (char*) offsetof(System_status_var, com_stat[(uint) SQLCOM_DELETE]),                     SHOW_LONG_STATUS, SHOW_SCOPE_ALL},
  {"delete_multi",         (char*) offsetof(System_status_var, com_stat[(uint) SQLCOM_DELETE_MULTI]),               SHOW_LONG_STATUS, SHOW_SCOPE_ALL},
  {"do",                   (char*) offsetof(System_status_var, com_stat[(uint) SQLCOM_DO]),                         SHOW_LONG_STATUS, SHOW_SCOPE_ALL},
  {"drop_db",              (char*) offsetof(System_status_var, com_stat[(uint) SQLCOM_DROP_DB]),                    SHOW_LONG_STATUS, SHOW_SCOPE_ALL},
  {"drop_event",           (char*) offsetof(System_status_var, com_stat[(uint) SQLCOM_DROP_EVENT]),                 SHOW_LONG_STATUS, SHOW_SCOPE_ALL},
  {"drop_function",        (char*) offsetof(System_status_var, com_stat[(uint) SQLCOM_DROP_FUNCTION]),              SHOW_LONG_STATUS, SHOW_SCOPE_ALL},
  {"drop_index",           (char*) offsetof(System_status_var, com_stat[(uint) SQLCOM_DROP_INDEX]),                 SHOW_LONG_STATUS, SHOW_SCOPE_ALL},
  {"drop_procedure",       (char*) offsetof(System_status_var, com_stat[(uint) SQLCOM_DROP_PROCEDURE]),             SHOW_LONG_STATUS, SHOW_SCOPE_ALL},
  {"drop_server",          (char*) offsetof(System_status_var, com_stat[(uint) SQLCOM_DROP_SERVER]),                SHOW_LONG_STATUS, SHOW_SCOPE_ALL},
  {"drop_table",           (char*) offsetof(System_status_var, com_stat[(uint) SQLCOM_DROP_TABLE]),                 SHOW_LONG_STATUS, SHOW_SCOPE_ALL},
  {"drop_trigger",         (char*) offsetof(System_status_var, com_stat[(uint) SQLCOM_DROP_TRIGGER]),               SHOW_LONG_STATUS, SHOW_SCOPE_ALL},
  {"drop_user",            (char*) offsetof(System_status_var, com_stat[(uint) SQLCOM_DROP_USER]),                  SHOW_LONG_STATUS, SHOW_SCOPE_ALL},
  {"drop_view",            (char*) offsetof(System_status_var, com_stat[(uint) SQLCOM_DROP_VIEW]),                  SHOW_LONG_STATUS, SHOW_SCOPE_ALL},
  {"empty_query",          (char*) offsetof(System_status_var, com_stat[(uint) SQLCOM_EMPTY_QUERY]),                SHOW_LONG_STATUS, SHOW_SCOPE_ALL},
  {"execute_sql",          (char*) offsetof(System_status_var, com_stat[(uint) SQLCOM_EXECUTE]),                    SHOW_LONG_STATUS, SHOW_SCOPE_ALL},
  {"explain_other",        (char*) offsetof(System_status_var, com_stat[(uint) SQLCOM_EXPLAIN_OTHER]),              SHOW_LONG_STATUS, SHOW_SCOPE_ALL},
  {"flush",                (char*) offsetof(System_status_var, com_stat[(uint) SQLCOM_FLUSH]),                      SHOW_LONG_STATUS, SHOW_SCOPE_ALL},
  {"get_diagnostics",      (char*) offsetof(System_status_var, com_stat[(uint) SQLCOM_GET_DIAGNOSTICS]),            SHOW_LONG_STATUS, SHOW_SCOPE_ALL},
  {"grant",                (char*) offsetof(System_status_var, com_stat[(uint) SQLCOM_GRANT]),                      SHOW_LONG_STATUS, SHOW_SCOPE_ALL},
  {"ha_close",             (char*) offsetof(System_status_var, com_stat[(uint) SQLCOM_HA_CLOSE]),                   SHOW_LONG_STATUS, SHOW_SCOPE_ALL},
  {"ha_open",              (char*) offsetof(System_status_var, com_stat[(uint) SQLCOM_HA_OPEN]),                    SHOW_LONG_STATUS, SHOW_SCOPE_ALL},
  {"ha_read",              (char*) offsetof(System_status_var, com_stat[(uint) SQLCOM_HA_READ]),                    SHOW_LONG_STATUS, SHOW_SCOPE_ALL},
  {"help",                 (char*) offsetof(System_status_var, com_stat[(uint) SQLCOM_HELP]),                       SHOW_LONG_STATUS, SHOW_SCOPE_ALL},
  {"insert",               (char*) offsetof(System_status_var, com_stat[(uint) SQLCOM_INSERT]),                     SHOW_LONG_STATUS, SHOW_SCOPE_ALL},
  {"insert_select",        (char*) offsetof(System_status_var, com_stat[(uint) SQLCOM_INSERT_SELECT]),              SHOW_LONG_STATUS, SHOW_SCOPE_ALL},
  {"install_plugin",       (char*) offsetof(System_status_var, com_stat[(uint) SQLCOM_INSTALL_PLUGIN]),             SHOW_LONG_STATUS, SHOW_SCOPE_ALL},
  {"kill",                 (char*) offsetof(System_status_var, com_stat[(uint) SQLCOM_KILL]),                       SHOW_LONG_STATUS, SHOW_SCOPE_ALL},
  {"load",                 (char*) offsetof(System_status_var, com_stat[(uint) SQLCOM_LOAD]),                       SHOW_LONG_STATUS, SHOW_SCOPE_ALL},
  {"lock_tables",          (char*) offsetof(System_status_var, com_stat[(uint) SQLCOM_LOCK_TABLES]),                SHOW_LONG_STATUS, SHOW_SCOPE_ALL},
  {"optimize",             (char*) offsetof(System_status_var, com_stat[(uint) SQLCOM_OPTIMIZE]),                   SHOW_LONG_STATUS, SHOW_SCOPE_ALL},
  {"preload_keys",         (char*) offsetof(System_status_var, com_stat[(uint) SQLCOM_PRELOAD_KEYS]),               SHOW_LONG_STATUS, SHOW_SCOPE_ALL},
  {"prepare_sql",          (char*) offsetof(System_status_var, com_stat[(uint) SQLCOM_PREPARE]),                    SHOW_LONG_STATUS, SHOW_SCOPE_ALL},
  {"purge",                (char*) offsetof(System_status_var, com_stat[(uint) SQLCOM_PURGE]),                      SHOW_LONG_STATUS, SHOW_SCOPE_ALL},
  {"purge_before_date",    (char*) offsetof(System_status_var, com_stat[(uint) SQLCOM_PURGE_BEFORE]),               SHOW_LONG_STATUS, SHOW_SCOPE_ALL},
  {"release_savepoint",    (char*) offsetof(System_status_var, com_stat[(uint) SQLCOM_RELEASE_SAVEPOINT]),          SHOW_LONG_STATUS, SHOW_SCOPE_ALL},
  {"rename_table",         (char*) offsetof(System_status_var, com_stat[(uint) SQLCOM_RENAME_TABLE]),               SHOW_LONG_STATUS, SHOW_SCOPE_ALL},
  {"rename_user",          (char*) offsetof(System_status_var, com_stat[(uint) SQLCOM_RENAME_USER]),                SHOW_LONG_STATUS, SHOW_SCOPE_ALL},
  {"repair",               (char*) offsetof(System_status_var, com_stat[(uint) SQLCOM_REPAIR]),                     SHOW_LONG_STATUS, SHOW_SCOPE_ALL},
  {"replace",              (char*) offsetof(System_status_var, com_stat[(uint) SQLCOM_REPLACE]),                    SHOW_LONG_STATUS, SHOW_SCOPE_ALL},
  {"replace_select",       (char*) offsetof(System_status_var, com_stat[(uint) SQLCOM_REPLACE_SELECT]),             SHOW_LONG_STATUS, SHOW_SCOPE_ALL},
  {"reset",                (char*) offsetof(System_status_var, com_stat[(uint) SQLCOM_RESET]),                      SHOW_LONG_STATUS, SHOW_SCOPE_ALL},
  {"resignal",             (char*) offsetof(System_status_var, com_stat[(uint) SQLCOM_RESIGNAL]),                   SHOW_LONG_STATUS, SHOW_SCOPE_ALL},
  {"revoke",               (char*) offsetof(System_status_var, com_stat[(uint) SQLCOM_REVOKE]),                     SHOW_LONG_STATUS, SHOW_SCOPE_ALL},
  {"revoke_all",           (char*) offsetof(System_status_var, com_stat[(uint) SQLCOM_REVOKE_ALL]),                 SHOW_LONG_STATUS, SHOW_SCOPE_ALL},
  {"rollback",             (char*) offsetof(System_status_var, com_stat[(uint) SQLCOM_ROLLBACK]),                   SHOW_LONG_STATUS, SHOW_SCOPE_ALL},
  {"rollback_to_savepoint",(char*) offsetof(System_status_var, com_stat[(uint) SQLCOM_ROLLBACK_TO_SAVEPOINT]),      SHOW_LONG_STATUS, SHOW_SCOPE_ALL},
  {"savepoint",            (char*) offsetof(System_status_var, com_stat[(uint) SQLCOM_SAVEPOINT]),                  SHOW_LONG_STATUS, SHOW_SCOPE_ALL},
  {"select",               (char*) offsetof(System_status_var, com_stat[(uint) SQLCOM_SELECT]),                     SHOW_LONG_STATUS, SHOW_SCOPE_ALL},
  {"set_option",           (char*) offsetof(System_status_var, com_stat[(uint) SQLCOM_SET_OPTION]),                 SHOW_LONG_STATUS, SHOW_SCOPE_ALL},
  {"set_password",         (char*) offsetof(System_status_var, com_stat[(uint) SQLCOM_SET_PASSWORD]),               SHOW_LONG_STATUS, SHOW_SCOPE_ALL},
  {"signal",               (char*) offsetof(System_status_var, com_stat[(uint) SQLCOM_SIGNAL]),                     SHOW_LONG_STATUS, SHOW_SCOPE_ALL},
  {"show_binlog_events",   (char*) offsetof(System_status_var, com_stat[(uint) SQLCOM_SHOW_BINLOG_EVENTS]),         SHOW_LONG_STATUS, SHOW_SCOPE_ALL},
  {"show_binlogs",         (char*) offsetof(System_status_var, com_stat[(uint) SQLCOM_SHOW_BINLOGS]),               SHOW_LONG_STATUS, SHOW_SCOPE_ALL},
  {"show_charsets",        (char*) offsetof(System_status_var, com_stat[(uint) SQLCOM_SHOW_CHARSETS]),              SHOW_LONG_STATUS, SHOW_SCOPE_ALL},
  {"show_collations",      (char*) offsetof(System_status_var, com_stat[(uint) SQLCOM_SHOW_COLLATIONS]),            SHOW_LONG_STATUS, SHOW_SCOPE_ALL},
  {"show_create_db",       (char*) offsetof(System_status_var, com_stat[(uint) SQLCOM_SHOW_CREATE_DB]),             SHOW_LONG_STATUS, SHOW_SCOPE_ALL},
  {"show_create_event",    (char*) offsetof(System_status_var, com_stat[(uint) SQLCOM_SHOW_CREATE_EVENT]),          SHOW_LONG_STATUS, SHOW_SCOPE_ALL},
  {"show_create_func",     (char*) offsetof(System_status_var, com_stat[(uint) SQLCOM_SHOW_CREATE_FUNC]),           SHOW_LONG_STATUS, SHOW_SCOPE_ALL},
  {"show_create_proc",     (char*) offsetof(System_status_var, com_stat[(uint) SQLCOM_SHOW_CREATE_PROC]),           SHOW_LONG_STATUS, SHOW_SCOPE_ALL},
  {"show_create_table",    (char*) offsetof(System_status_var, com_stat[(uint) SQLCOM_SHOW_CREATE]),                SHOW_LONG_STATUS, SHOW_SCOPE_ALL},
  {"show_create_trigger",  (char*) offsetof(System_status_var, com_stat[(uint) SQLCOM_SHOW_CREATE_TRIGGER]),        SHOW_LONG_STATUS, SHOW_SCOPE_ALL},
  {"show_databases",       (char*) offsetof(System_status_var, com_stat[(uint) SQLCOM_SHOW_DATABASES]),             SHOW_LONG_STATUS, SHOW_SCOPE_ALL},
  {"show_engine_logs",     (char*) offsetof(System_status_var, com_stat[(uint) SQLCOM_SHOW_ENGINE_LOGS]),           SHOW_LONG_STATUS, SHOW_SCOPE_ALL},
  {"show_engine_mutex",    (char*) offsetof(System_status_var, com_stat[(uint) SQLCOM_SHOW_ENGINE_MUTEX]),          SHOW_LONG_STATUS, SHOW_SCOPE_ALL},
  {"show_engine_status",   (char*) offsetof(System_status_var, com_stat[(uint) SQLCOM_SHOW_ENGINE_STATUS]),         SHOW_LONG_STATUS, SHOW_SCOPE_ALL},
  {"show_events",          (char*) offsetof(System_status_var, com_stat[(uint) SQLCOM_SHOW_EVENTS]),                SHOW_LONG_STATUS, SHOW_SCOPE_ALL},
  {"show_errors",          (char*) offsetof(System_status_var, com_stat[(uint) SQLCOM_SHOW_ERRORS]),                SHOW_LONG_STATUS, SHOW_SCOPE_ALL},
  {"show_fields",          (char*) offsetof(System_status_var, com_stat[(uint) SQLCOM_SHOW_FIELDS]),                SHOW_LONG_STATUS, SHOW_SCOPE_ALL},
  {"show_function_code",   (char*) offsetof(System_status_var, com_stat[(uint) SQLCOM_SHOW_FUNC_CODE]),             SHOW_LONG_STATUS, SHOW_SCOPE_ALL},
  {"show_function_status", (char*) offsetof(System_status_var, com_stat[(uint) SQLCOM_SHOW_STATUS_FUNC]),           SHOW_LONG_STATUS, SHOW_SCOPE_ALL},
  {"show_grants",          (char*) offsetof(System_status_var, com_stat[(uint) SQLCOM_SHOW_GRANTS]),                SHOW_LONG_STATUS, SHOW_SCOPE_ALL},
  {"show_keys",            (char*) offsetof(System_status_var, com_stat[(uint) SQLCOM_SHOW_KEYS]),                  SHOW_LONG_STATUS, SHOW_SCOPE_ALL},
  {"show_master_status",   (char*) offsetof(System_status_var, com_stat[(uint) SQLCOM_SHOW_MASTER_STAT]),           SHOW_LONG_STATUS, SHOW_SCOPE_ALL},
  {"show_open_tables",     (char*) offsetof(System_status_var, com_stat[(uint) SQLCOM_SHOW_OPEN_TABLES]),           SHOW_LONG_STATUS, SHOW_SCOPE_ALL},
  {"show_plugins",         (char*) offsetof(System_status_var, com_stat[(uint) SQLCOM_SHOW_PLUGINS]),               SHOW_LONG_STATUS, SHOW_SCOPE_ALL},
  {"show_privileges",      (char*) offsetof(System_status_var, com_stat[(uint) SQLCOM_SHOW_PRIVILEGES]),            SHOW_LONG_STATUS, SHOW_SCOPE_ALL},
  {"show_procedure_code",  (char*) offsetof(System_status_var, com_stat[(uint) SQLCOM_SHOW_PROC_CODE]),             SHOW_LONG_STATUS, SHOW_SCOPE_ALL},
  {"show_procedure_status",(char*) offsetof(System_status_var, com_stat[(uint) SQLCOM_SHOW_STATUS_PROC]),           SHOW_LONG_STATUS, SHOW_SCOPE_ALL},
  {"show_processlist",     (char*) offsetof(System_status_var, com_stat[(uint) SQLCOM_SHOW_PROCESSLIST]),           SHOW_LONG_STATUS, SHOW_SCOPE_ALL},
  {"show_profile",         (char*) offsetof(System_status_var, com_stat[(uint) SQLCOM_SHOW_PROFILE]),               SHOW_LONG_STATUS, SHOW_SCOPE_ALL},
  {"show_profiles",        (char*) offsetof(System_status_var, com_stat[(uint) SQLCOM_SHOW_PROFILES]),              SHOW_LONG_STATUS, SHOW_SCOPE_ALL},
  {"show_relaylog_events", (char*) offsetof(System_status_var, com_stat[(uint) SQLCOM_SHOW_RELAYLOG_EVENTS]),       SHOW_LONG_STATUS, SHOW_SCOPE_ALL},
  {"show_slave_hosts",     (char*) offsetof(System_status_var, com_stat[(uint) SQLCOM_SHOW_SLAVE_HOSTS]),           SHOW_LONG_STATUS, SHOW_SCOPE_ALL},
  {"show_slave_status",    (char*) offsetof(System_status_var, com_stat[(uint) SQLCOM_SHOW_SLAVE_STAT]),            SHOW_LONG_STATUS, SHOW_SCOPE_ALL},
  {"show_status",          (char*) offsetof(System_status_var, com_stat[(uint) SQLCOM_SHOW_STATUS]),                SHOW_LONG_STATUS, SHOW_SCOPE_ALL},
  {"show_storage_engines", (char*) offsetof(System_status_var, com_stat[(uint) SQLCOM_SHOW_STORAGE_ENGINES]),       SHOW_LONG_STATUS, SHOW_SCOPE_ALL},
  {"show_table_status",    (char*) offsetof(System_status_var, com_stat[(uint) SQLCOM_SHOW_TABLE_STATUS]),          SHOW_LONG_STATUS, SHOW_SCOPE_ALL},
  {"show_tables",          (char*) offsetof(System_status_var, com_stat[(uint) SQLCOM_SHOW_TABLES]),                SHOW_LONG_STATUS, SHOW_SCOPE_ALL},
  {"show_triggers",        (char*) offsetof(System_status_var, com_stat[(uint) SQLCOM_SHOW_TRIGGERS]),              SHOW_LONG_STATUS, SHOW_SCOPE_ALL},
  {"show_variables",       (char*) offsetof(System_status_var, com_stat[(uint) SQLCOM_SHOW_VARIABLES]),             SHOW_LONG_STATUS, SHOW_SCOPE_ALL},
  {"show_warnings",        (char*) offsetof(System_status_var, com_stat[(uint) SQLCOM_SHOW_WARNS]),                 SHOW_LONG_STATUS, SHOW_SCOPE_ALL},
  {"show_create_user",     (char*) offsetof(System_status_var, com_stat[(uint) SQLCOM_SHOW_CREATE_USER]),           SHOW_LONG_STATUS, SHOW_SCOPE_ALL},
  {"shutdown",             (char*) offsetof(System_status_var, com_stat[(uint) SQLCOM_SHUTDOWN]),                   SHOW_LONG_STATUS, SHOW_SCOPE_ALL},
  {"slave_start",          (char*) offsetof(System_status_var, com_stat[(uint) SQLCOM_SLAVE_START]),                SHOW_LONG_STATUS, SHOW_SCOPE_ALL},
  {"slave_stop",           (char*) offsetof(System_status_var, com_stat[(uint) SQLCOM_SLAVE_STOP]),                 SHOW_LONG_STATUS, SHOW_SCOPE_ALL},
  {"group_replication_start", (char*) offsetof(System_status_var, com_stat[(uint) SQLCOM_START_GROUP_REPLICATION]), SHOW_LONG_STATUS, SHOW_SCOPE_ALL},
  {"group_replication_stop",  (char*) offsetof(System_status_var, com_stat[(uint) SQLCOM_STOP_GROUP_REPLICATION]),  SHOW_LONG_STATUS, SHOW_SCOPE_ALL},
  {"stmt_execute",         (char*) offsetof(System_status_var, com_stmt_execute),                                   SHOW_LONG_STATUS, SHOW_SCOPE_ALL},
  {"stmt_close",           (char*) offsetof(System_status_var, com_stmt_close),                                     SHOW_LONG_STATUS, SHOW_SCOPE_ALL},
  {"stmt_fetch",           (char*) offsetof(System_status_var, com_stmt_fetch),                                     SHOW_LONG_STATUS, SHOW_SCOPE_ALL},
  {"stmt_prepare",         (char*) offsetof(System_status_var, com_stmt_prepare),                                   SHOW_LONG_STATUS, SHOW_SCOPE_ALL},
  {"stmt_reset",           (char*) offsetof(System_status_var, com_stmt_reset),                                     SHOW_LONG_STATUS, SHOW_SCOPE_ALL},
  {"stmt_send_long_data",  (char*) offsetof(System_status_var, com_stmt_send_long_data),                            SHOW_LONG_STATUS, SHOW_SCOPE_ALL},
  {"truncate",             (char*) offsetof(System_status_var, com_stat[(uint) SQLCOM_TRUNCATE]),                   SHOW_LONG_STATUS, SHOW_SCOPE_ALL},
  {"uninstall_plugin",     (char*) offsetof(System_status_var, com_stat[(uint) SQLCOM_UNINSTALL_PLUGIN]),           SHOW_LONG_STATUS, SHOW_SCOPE_ALL},
  {"unlock_tables",        (char*) offsetof(System_status_var, com_stat[(uint) SQLCOM_UNLOCK_TABLES]),              SHOW_LONG_STATUS, SHOW_SCOPE_ALL},
  {"update",               (char*) offsetof(System_status_var, com_stat[(uint) SQLCOM_UPDATE]),                     SHOW_LONG_STATUS, SHOW_SCOPE_ALL},
  {"update_multi",         (char*) offsetof(System_status_var, com_stat[(uint) SQLCOM_UPDATE_MULTI]),               SHOW_LONG_STATUS, SHOW_SCOPE_ALL},
  {"xa_commit",            (char*) offsetof(System_status_var, com_stat[(uint) SQLCOM_XA_COMMIT]),                  SHOW_LONG_STATUS, SHOW_SCOPE_ALL},
  {"xa_end",               (char*) offsetof(System_status_var, com_stat[(uint) SQLCOM_XA_END]),                     SHOW_LONG_STATUS, SHOW_SCOPE_ALL},
  {"xa_prepare",           (char*) offsetof(System_status_var, com_stat[(uint) SQLCOM_XA_PREPARE]),                 SHOW_LONG_STATUS, SHOW_SCOPE_ALL},
  {"xa_recover",           (char*) offsetof(System_status_var, com_stat[(uint) SQLCOM_XA_RECOVER]),                 SHOW_LONG_STATUS, SHOW_SCOPE_ALL},
  {"xa_rollback",          (char*) offsetof(System_status_var, com_stat[(uint) SQLCOM_XA_ROLLBACK]),                SHOW_LONG_STATUS, SHOW_SCOPE_ALL},
  {"xa_start",             (char*) offsetof(System_status_var, com_stat[(uint) SQLCOM_XA_START]),                   SHOW_LONG_STATUS, SHOW_SCOPE_ALL},
  {NullS, NullS, SHOW_LONG, SHOW_SCOPE_ALL}
};


#ifndef EMBEDDED_LIBRARY
LEX_CSTRING sql_statement_names[(uint) SQLCOM_END + 1];

static void init_sql_statement_names()
{
  static LEX_CSTRING empty= { C_STRING_WITH_LEN("") };

  char *first_com= (char*) offsetof(System_status_var, com_stat[0]);
  char *last_com= (char*) offsetof(System_status_var, com_stat[(uint) SQLCOM_END]);
  int record_size= (char*) offsetof(System_status_var, com_stat[1])
                   - (char*) offsetof(System_status_var, com_stat[0]);
  char *ptr;
  uint i;
  uint com_index;

  for (i= 0; i < ((uint) SQLCOM_END + 1); i++)
    sql_statement_names[i]= empty;

  SHOW_VAR *var= &com_status_vars[0];
  while (var->name != NULL)
  {
    ptr= var->value;
    if ((first_com <= ptr) && (ptr <= last_com))
    {
      com_index= ((int)(ptr - first_com))/record_size;
      DBUG_ASSERT(com_index < (uint) SQLCOM_END);
      sql_statement_names[com_index].str= var->name;
      /* TODO: Change SHOW_VAR::name to a LEX_STRING, to avoid strlen() */
      sql_statement_names[com_index].length= strlen(var->name);
    }
    var++;
  }

  DBUG_ASSERT(strcmp(sql_statement_names[(uint) SQLCOM_SELECT].str, "select") == 0);
  DBUG_ASSERT(strcmp(sql_statement_names[(uint) SQLCOM_SIGNAL].str, "signal") == 0);

  sql_statement_names[(uint) SQLCOM_END].str= "error";
}
#endif // !EMBEDDED_LIBRARY

#ifdef HAVE_PSI_STATEMENT_INTERFACE
PSI_statement_info sql_statement_info[(uint) SQLCOM_END + 1];
PSI_statement_info com_statement_info[(uint) COM_END + 1];

/**
  Initialize the command names array.
  Since we do not want to maintain a separate array,
  this is populated from data mined in com_status_vars,
  which already has one name for each command.
*/
static void init_sql_statement_info()
{
  uint i;

  for (i= 0; i < ((uint) SQLCOM_END + 1); i++)
  {
    sql_statement_info[i].m_name= sql_statement_names[i].str;
    sql_statement_info[i].m_flags= 0;
  }

  /* "statement/sql/error" represents broken queries (syntax error). */
  sql_statement_info[(uint) SQLCOM_END].m_name= "error";
  sql_statement_info[(uint) SQLCOM_END].m_flags= 0;
}

static void init_com_statement_info()
{
  uint index;

  for (index= 0; index < (uint) COM_END + 1; index++)
  {
    com_statement_info[index].m_name= command_name[index].str;
    com_statement_info[index].m_flags= 0;
  }

  /* "statement/abstract/query" can mutate into "statement/sql/..." */
  com_statement_info[(uint) COM_QUERY].m_flags= PSI_FLAG_MUTABLE;
}
#endif

/**
  Create a replication file name or base for file names.

  @param     key Instrumentation key used to track allocations
  @param[in] opt Value of option, or NULL
  @param[in] def Default value if option value is not set.
  @param[in] ext Extension to use for the path

  @returns Pointer to string containing the full file path, or NULL if
  it was not possible to create the path.
 */
static inline const char *
rpl_make_log_name(PSI_memory_key key,
                  const char *opt,
                  const char *def,
                  const char *ext)
{
  DBUG_ENTER("rpl_make_log_name");
  DBUG_PRINT("enter", ("opt: %s, def: %s, ext: %s", opt, def, ext));
  char buff[FN_REFLEN];
  /*
    opt[0] needs to be checked to make sure opt name is not an empty
    string, incase it is an empty string default name will be considered
  */
  const char *base= (opt && opt[0]) ? opt : def;
  unsigned int options=
    MY_REPLACE_EXT | MY_UNPACK_FILENAME | MY_SAFE_PATH;

  /* mysql_real_data_home_ptr may be null if no value of datadir has been
     specified through command-line or througha cnf file. If that is the 
     case we make mysql_real_data_home_ptr point to mysql_real_data_home
     which, in that case holds the default path for data-dir.
  */

  DBUG_EXECUTE_IF("emulate_empty_datadir_param",
                  {
                    mysql_real_data_home_ptr= NULL;
                  };
                 );

  if(mysql_real_data_home_ptr == NULL)
    mysql_real_data_home_ptr= mysql_real_data_home;

  if (fn_format(buff, base, mysql_real_data_home_ptr, ext, options))
    DBUG_RETURN(my_strdup(key, buff, MYF(0)));
  else
    DBUG_RETURN(NULL);
}


int init_common_variables()
{
  umask(((~my_umask) & 0666));
  my_decimal_set_zero(&decimal_zero); // set decimal_zero constant;
  tzset();      // Set tzname

  max_system_variables.pseudo_thread_id= (my_thread_id) ~0;
  server_start_time= flush_status_time= my_time(0);

  rpl_filter= new Rpl_filter;
  binlog_filter= new Rpl_filter;
  if (!rpl_filter || !binlog_filter)
  {
    sql_print_error("Could not allocate replication and binlog filters: %s",
                    strerror(errno));
    return 1;
  }

  if (init_thread_environment() ||
      mysql_init_variables())
    return 1;

  ignore_db_dirs_init();

  {
    struct tm tm_tmp;
    localtime_r(&server_start_time,&tm_tmp);
#ifdef _WIN32
    strmake(system_time_zone, _tzname[tm_tmp.tm_isdst != 0 ? 1 : 0],
            sizeof(system_time_zone) - 1);
#else
    strmake(system_time_zone, tzname[tm_tmp.tm_isdst != 0 ? 1 : 0],
            sizeof(system_time_zone)-1);
#endif

 }

  /*
    We set SYSTEM time zone as reasonable default and
    also for failure of my_tz_init() and bootstrap mode.
    If user explicitly set time zone with --default-time-zone
    option we will change this value in my_tz_init().
  */
  global_system_variables.time_zone= my_tz_SYSTEM;

#ifdef HAVE_PSI_INTERFACE
  /*
    Complete the mysql_bin_log initialization.
    Instrumentation keys are known only after the performance schema initialization,
    and can not be set in the MYSQL_BIN_LOG constructor (called before main()).
  */
  mysql_bin_log.set_psi_keys(key_BINLOG_LOCK_index,
                             key_BINLOG_LOCK_commit,
                             key_BINLOG_LOCK_commit_queue,
                             key_BINLOG_LOCK_done,
                             key_BINLOG_LOCK_flush_queue,
                             key_BINLOG_LOCK_log,
                             key_BINLOG_LOCK_binlog_end_pos,
                             key_BINLOG_LOCK_sync,
                             key_BINLOG_LOCK_sync_queue,
                             key_BINLOG_LOCK_xids,
                             key_BINLOG_COND_done,
                             key_BINLOG_update_cond,
                             key_BINLOG_prep_xids_cond,
                             key_file_binlog,
                             key_file_binlog_index,
                             key_file_binlog_cache,
                             key_file_binlog_index_cache);
#endif

  /*
    Init mutexes for the global MYSQL_BIN_LOG objects.
    As safe_mutex depends on what MY_INIT() does, we can't init the mutexes of
    global MYSQL_BIN_LOGs in their constructors, because then they would be
    inited before MY_INIT(). So we do it here.
  */
  mysql_bin_log.init_pthread_objects();

  /* TODO: remove this when my_time_t is 64 bit compatible */
  if (!IS_TIME_T_VALID_FOR_TIMESTAMP(server_start_time))
  {
    sql_print_error("This MySQL server doesn't support dates later then 2038");
    return 1;
  }

  if (gethostname(glob_hostname,sizeof(glob_hostname)) < 0)
  {
    strmake(glob_hostname, STRING_WITH_LEN("localhost"));
    sql_print_warning("gethostname failed, using '%s' as hostname",
                      glob_hostname);
    strmake(default_logfile_name, STRING_WITH_LEN("mysql"));
  }
  else
    strmake(default_logfile_name, glob_hostname,
      sizeof(default_logfile_name)-5);

  strmake(pidfile_name, default_logfile_name, sizeof(pidfile_name)-5);
  my_stpcpy(fn_ext(pidfile_name),".pid");    // Add proper extension


  /*
    The default-storage-engine entry in my_long_options should have a
    non-null default value. It was earlier intialized as
    (longlong)"MyISAM" in my_long_options but this triggered a
    compiler error in the Sun Studio 12 compiler. As a work-around we
    set the def_value member to 0 in my_long_options and initialize it
    to the correct value here.

    From MySQL 5.5 onwards, the default storage engine is InnoDB
    (except in the embedded server, where the default continues to
    be MyISAM)
  */
#ifdef EMBEDDED_LIBRARY
  default_storage_engine= const_cast<char *>("MyISAM");
#else
  default_storage_engine= const_cast<char *>("InnoDB");
#endif
  default_tmp_storage_engine= default_storage_engine;


  /*
    Add server status variables to the dynamic list of
    status variables that is shown by SHOW STATUS.
    Later, in plugin_register_builtin_and_init_core_se(),
    plugin_register_dynamic_and_init_all() and
    mysql_install_plugin(), new entries could be added
    to that list.
  */
  if (add_status_vars(status_vars))
    return 1; // an error was already reported

#ifndef DBUG_OFF
  /*
    We have few debug-only commands in com_status_vars, only visible in debug
    builds. for simplicity we enable the assert only in debug builds

    There are 8 Com_ variables which don't have corresponding SQLCOM_ values:
    (TODO strictly speaking they shouldn't be here, should not have Com_ prefix
    that is. Perhaps Stmt_ ? Comstmt_ ? Prepstmt_ ?)

      Com_admin_commands       => com_other
      Com_stmt_close           => com_stmt_close
      Com_stmt_execute         => com_stmt_execute
      Com_stmt_fetch           => com_stmt_fetch
      Com_stmt_prepare         => com_stmt_prepare
      Com_stmt_reprepare       => com_stmt_reprepare
      Com_stmt_reset           => com_stmt_reset
      Com_stmt_send_long_data  => com_stmt_send_long_data

    With this correction the number of Com_ variables (number of elements in
    the array, excluding the last element - terminator) must match the number
    of SQLCOM_ constants.
  */
  compile_time_assert(sizeof(com_status_vars)/sizeof(com_status_vars[0]) - 1 ==
                     SQLCOM_END + 7);
#endif

  if (get_options(&remaining_argc, &remaining_argv))
    return 1;

  update_parser_max_mem_size();

  if (log_syslog_init())
    opt_log_syslog_enable= 0;

  if (set_default_auth_plugin(default_auth_plugin, strlen(default_auth_plugin)))
  {
    sql_print_error("Can't start server: "
		    "Invalid value for --default-authentication-plugin");
    return 1;
  }
  set_server_version();

  log_warnings= log_error_verbosity - 1; // backward compatibility

  sql_print_information("%s (mysqld %s) starting as process %lu ...",
                        my_progname, server_version, (ulong) getpid());


#ifndef EMBEDDED_LIBRARY
  if (opt_help && !opt_verbose)
    unireg_abort(MYSQLD_SUCCESS_EXIT);
#endif /*!EMBEDDED_LIBRARY*/

  DBUG_PRINT("info",("%s  Ver %s for %s on %s\n",my_progname,
         server_version, SYSTEM_TYPE,MACHINE_TYPE));

#ifdef HAVE_LINUX_LARGE_PAGES
  /* Initialize large page size */
  if (opt_large_pages && (opt_large_page_size= my_get_large_page_size()))
  {
      DBUG_PRINT("info", ("Large page set, large_page_size = %d",
                 opt_large_page_size));
      my_use_large_pages= 1;
      my_large_page_size= opt_large_page_size;
  }
  else
  {
    opt_large_pages= 0;
    /*
       Either not configured to use large pages or Linux haven't
       been compiled with large page support
    */
  }
#endif /* HAVE_LINUX_LARGE_PAGES */
#ifdef HAVE_SOLARIS_LARGE_PAGES
#define LARGE_PAGESIZE (4*1024*1024)  /* 4MB */
#define SUPER_LARGE_PAGESIZE (256*1024*1024)  /* 256MB */
  if (opt_large_pages)
  {
  /*
    tell the kernel that we want to use 4/256MB page for heap storage
    and also for the stack. We use 4 MByte as default and if the
    super-large-page is set we increase it to 256 MByte. 256 MByte
    is for server installations with GBytes of RAM memory where
    the MySQL Server will have page caches and other memory regions
    measured in a number of GBytes.
    We use as big pages as possible which isn't bigger than the above
    desired page sizes.
  */
   int nelem;
   size_t max_desired_page_size;
   if (opt_super_large_pages)
     max_desired_page_size= SUPER_LARGE_PAGESIZE;
   else
     max_desired_page_size= LARGE_PAGESIZE;
   nelem = getpagesizes(NULL, 0);
   if (nelem > 0)
   {
     size_t *pagesize = (size_t *) malloc(sizeof(size_t) * nelem);
     if (pagesize != NULL && getpagesizes(pagesize, nelem) > 0)
     {
       size_t max_page_size= 0;
       for (int i= 0; i < nelem; i++)
       {
         if (pagesize[i] > max_page_size &&
             pagesize[i] <= max_desired_page_size)
            max_page_size= pagesize[i];
       }
       free(pagesize);
       if (max_page_size > 0)
       {
         struct memcntl_mha mpss;

         mpss.mha_cmd= MHA_MAPSIZE_BSSBRK;
         mpss.mha_pagesize= max_page_size;
         mpss.mha_flags= 0;
         memcntl(NULL, 0, MC_HAT_ADVISE, (caddr_t)&mpss, 0, 0);
         mpss.mha_cmd= MHA_MAPSIZE_STACK;
         memcntl(NULL, 0, MC_HAT_ADVISE, (caddr_t)&mpss, 0, 0);
       }
     }
   }
  }
#endif /* HAVE_SOLARIS_LARGE_PAGES */

  longlong default_value;
  sys_var *var;
#ifndef EMBEDDED_LIBRARY
  /* Calculate and update default value for thread_cache_size. */
  if ((default_value= 8 + max_connections / 100) > 100)
    default_value= 100;
  var= intern_find_sys_var(STRING_WITH_LEN("thread_cache_size"));
  var->update_default(default_value);
#endif

  /* Calculate and update default value for host_cache_size. */
  if ((default_value= 128 + max_connections) > 628 &&
      (default_value= 628 + ((max_connections - 500) / 20)) > 2000)
    default_value= 2000;
  var= intern_find_sys_var(STRING_WITH_LEN("host_cache_size"));
  var->update_default(default_value);

#ifndef EMBEDDED_LIBRARY
  /* Fix thread_cache_size. */
  if (!thread_cache_size_specified &&
      (Per_thread_connection_handler::max_blocked_pthreads=
       8 + max_connections / 100) > 100)
    Per_thread_connection_handler::max_blocked_pthreads= 100;
#endif // !EMBEDDED_LIBRARY

  /* Fix host_cache_size. */
  if (!host_cache_size_specified &&
      (host_cache_size= 128 + max_connections) > 628 &&
      (host_cache_size= 628 + ((max_connections - 500) / 20)) > 2000)
    host_cache_size= 2000;

  /* Fix back_log */
  if (back_log == 0 && (back_log= 50 + max_connections / 5) > 900)
    back_log= 900;

  unireg_init(opt_specialflag); /* Set up extern variabels */
  if (!(my_default_lc_messages=
        my_locale_by_name(NULL, lc_messages)))
  {
    sql_print_error("Unknown locale: '%s'", lc_messages);
    return 1;
  }
  global_system_variables.lc_messages= my_default_lc_messages;
  if (init_errmessage())  /* Read error messages from file */
    return 1;
  init_client_errs();
  mysql_client_plugin_init();
  if (item_create_init())
    return 1;
  item_init();
#ifndef EMBEDDED_LIBRARY
  my_regex_init(&my_charset_latin1, check_enough_stack_size);
  my_string_stack_guard= check_enough_stack_size;
#else
  my_regex_init(&my_charset_latin1, NULL);
#endif
  /*
    Process a comma-separated character set list and choose
    the first available character set. This is mostly for
    test purposes, to be able to start "mysqld" even if
    the requested character set is not available (see bug#18743).
  */
  for (;;)
  {
    char *next_character_set_name= strchr(default_character_set_name, ',');
    if (next_character_set_name)
      *next_character_set_name++= '\0';
    if (!(default_charset_info=
          get_charset_by_csname(default_character_set_name,
                                MY_CS_PRIMARY, MYF(MY_WME))))
    {
      if (next_character_set_name)
      {
        default_character_set_name= next_character_set_name;
        default_collation_name= 0;          // Ignore collation
      }
      else
        return 1;                           // Eof of the list
    }
    else
      break;
  }

  if (default_collation_name)
  {
    CHARSET_INFO *default_collation;
    default_collation= get_charset_by_name(default_collation_name, MYF(0));
    if (!default_collation)
    {
      sql_print_error(ER_DEFAULT(ER_UNKNOWN_COLLATION), default_collation_name);
      return 1;
    }
    if (!my_charset_same(default_charset_info, default_collation))
    {
      sql_print_error(ER_DEFAULT(ER_COLLATION_CHARSET_MISMATCH),
          default_collation_name,
          default_charset_info->csname);
      return 1;
    }
    default_charset_info= default_collation;
  }
  /* Set collactions that depends on the default collation */
  global_system_variables.collation_server=  default_charset_info;
  global_system_variables.collation_database=  default_charset_info;

  if (is_supported_parser_charset(default_charset_info))
  {
    global_system_variables.collation_connection= default_charset_info;
    global_system_variables.character_set_results= default_charset_info;
    global_system_variables.character_set_client= default_charset_info;
  }
  else
  {
    sql_print_information("'%s' can not be used as client character set. "
                          "'%s' will be used as default client character set.",
                          default_charset_info->csname,
                          my_charset_latin1.csname);
    global_system_variables.collation_connection= &my_charset_latin1;
    global_system_variables.character_set_results= &my_charset_latin1;
    global_system_variables.character_set_client= &my_charset_latin1;
  }

  if (!(character_set_filesystem=
        get_charset_by_csname(character_set_filesystem_name,
                              MY_CS_PRIMARY, MYF(MY_WME))))
    return 1;
  global_system_variables.character_set_filesystem= character_set_filesystem;

  if (lex_init())
  {
    sql_print_error("Out of memory");
    return 1;
  }

  if (!(my_default_lc_time_names=
        my_locale_by_name(NULL, lc_time_names_name)))
  {
    sql_print_error("Unknown locale: '%s'", lc_time_names_name);
    return 1;
  }
  global_system_variables.lc_time_names= my_default_lc_time_names;

  /* check log options and issue warnings if needed */
  if (opt_general_log && opt_general_logname && !(log_output_options & LOG_FILE) &&
      !(log_output_options & LOG_NONE))
    sql_print_warning("Although a path was specified for the "
                      "--general-log-file option, log tables are used. "
                      "To enable logging to files use the --log-output=file option.");

  if (opt_slow_log && opt_slow_logname && !(log_output_options & LOG_FILE)
      && !(log_output_options & LOG_NONE))
    sql_print_warning("Although a path was specified for the "
                      "--slow-query-log-file option, log tables are used. "
                      "To enable logging to files use the --log-output=file option.");

#define FIX_LOG_VAR(VAR, ALT)                                   \
  if (!VAR || !*VAR)                                            \
    VAR= ALT;

  FIX_LOG_VAR(opt_general_logname,
              make_query_log_name(logname_path, QUERY_LOG_GENERAL));
  FIX_LOG_VAR(opt_slow_logname,
              make_query_log_name(slow_logname_path, QUERY_LOG_SLOW));

#if defined(ENABLED_DEBUG_SYNC)
  /* Initialize the debug sync facility. See debug_sync.cc. */
  if (debug_sync_init())
    return 1; /* purecov: tested */
#endif /* defined(ENABLED_DEBUG_SYNC) */

#if defined(__linux__)
  if (use_temp_pool && bitmap_init(&temp_pool,0,1024,1))
    return 1;
#else
  use_temp_pool= 0;
#endif

  if (ignore_db_dirs_process_additions())
  {
    sql_print_error("An error occurred while storing ignore_db_dirs to a hash.");
    return 1;
  }

  /* create the data directory if requested */
  if (unlikely(opt_initialize) &&
      initialize_create_data_directory(mysql_real_data_home))
      return 1;

  /*
    Ensure that lower_case_table_names is set on system where we have case
    insensitive names.  If this is not done the users MyISAM tables will
    get corrupted if accesses with names of different case.
  */
  DBUG_PRINT("info", ("lower_case_table_names: %d", lower_case_table_names));
  lower_case_file_system= test_if_case_insensitive(mysql_real_data_home);
  if (!lower_case_table_names && lower_case_file_system == 1)
  {
    if (lower_case_table_names_used)
    {
      sql_print_error("The server option 'lower_case_table_names' is "
                      "configured to use case sensitive table names but the "
                      "data directory is on a case-insensitive file system "
                      "which is an unsupported combination. Please consider "
                      "either using a case sensitive file system for your data "
                      "directory or switching to a case-insensitive table name "
                      "mode.");
      return 1;
    }
    else
    {
      sql_print_warning("Setting lower_case_table_names=2 because file system for %s is case insensitive", mysql_real_data_home);
      lower_case_table_names= 2;
    }
  }
  else if (lower_case_table_names == 2 &&
           !(lower_case_file_system=
             (test_if_case_insensitive(mysql_real_data_home) == 1)))
  {
    sql_print_warning("lower_case_table_names was set to 2, even though your "
                        "the file system '%s' is case sensitive.  Now setting "
                        "lower_case_table_names to 0 to avoid future problems.",
      mysql_real_data_home);
    lower_case_table_names= 0;
  }
  else
  {
    lower_case_file_system=
      (test_if_case_insensitive(mysql_real_data_home) == 1);
  }

  /* Reset table_alias_charset, now that lower_case_table_names is set. */
  table_alias_charset= (lower_case_table_names ?
      &my_charset_utf8_tolower_ci :
      &my_charset_bin);

  /*
    Build do_table and ignore_table rules to hush
    after the resetting of table_alias_charset
  */
  if (rpl_filter->build_do_table_hash() ||
      rpl_filter->build_ignore_table_hash())
  {
    sql_print_error("An error occurred while building do_table"
                    "and ignore_table rules to hush.");
    return 1;
  }

  return 0;
}


static int init_thread_environment()
{
  mysql_mutex_init(key_LOCK_status, &LOCK_status, MY_MUTEX_INIT_FAST);
  mysql_mutex_init(key_LOCK_manager,
                   &LOCK_manager, MY_MUTEX_INIT_FAST);
  mysql_mutex_init(key_LOCK_crypt, &LOCK_crypt, MY_MUTEX_INIT_FAST);
  mysql_mutex_init(key_LOCK_user_conn, &LOCK_user_conn, MY_MUTEX_INIT_FAST);
  mysql_mutex_init(key_LOCK_global_system_variables,
                   &LOCK_global_system_variables, MY_MUTEX_INIT_FAST);
  mysql_rwlock_init(key_rwlock_LOCK_system_variables_hash,
                    &LOCK_system_variables_hash);
  mysql_mutex_init(key_LOCK_prepared_stmt_count,
                   &LOCK_prepared_stmt_count, MY_MUTEX_INIT_FAST);
  mysql_mutex_init(key_LOCK_sql_slave_skip_counter,
                   &LOCK_sql_slave_skip_counter, MY_MUTEX_INIT_FAST);
  mysql_mutex_init(key_LOCK_slave_net_timeout,
                   &LOCK_slave_net_timeout, MY_MUTEX_INIT_FAST);
  mysql_mutex_init(key_LOCK_error_messages,
                   &LOCK_error_messages, MY_MUTEX_INIT_FAST);
  mysql_mutex_init(key_LOCK_uuid_generator,
                   &LOCK_uuid_generator, MY_MUTEX_INIT_FAST);
  mysql_mutex_init(key_LOCK_sql_rand,
                   &LOCK_sql_rand, MY_MUTEX_INIT_FAST);
  mysql_mutex_init(key_LOCK_log_throttle_qni,
                   &LOCK_log_throttle_qni, MY_MUTEX_INIT_FAST);
  mysql_mutex_init(key_LOCK_offline_mode,
                   &LOCK_offline_mode, MY_MUTEX_INIT_FAST);
  mysql_mutex_init(key_LOCK_default_password_lifetime,
                   &LOCK_default_password_lifetime, MY_MUTEX_INIT_FAST);
#ifdef HAVE_OPENSSL
  mysql_mutex_init(key_LOCK_des_key_file,
                   &LOCK_des_key_file, MY_MUTEX_INIT_FAST);
#endif
  mysql_rwlock_init(key_rwlock_LOCK_sys_init_connect, &LOCK_sys_init_connect);
  mysql_rwlock_init(key_rwlock_LOCK_sys_init_slave, &LOCK_sys_init_slave);
  mysql_cond_init(key_COND_manager, &COND_manager);
  mysql_mutex_init(key_LOCK_server_started,
                   &LOCK_server_started, MY_MUTEX_INIT_FAST);
  mysql_cond_init(key_COND_server_started, &COND_server_started);
  mysql_mutex_init(key_LOCK_reset_gtid_table,
                   &LOCK_reset_gtid_table, MY_MUTEX_INIT_FAST);
  mysql_mutex_init(key_LOCK_compress_gtid_table,
                   &LOCK_compress_gtid_table, MY_MUTEX_INIT_FAST);
  mysql_cond_init(key_COND_compress_gtid_table,
                  &COND_compress_gtid_table);
#ifndef EMBEDDED_LIBRARY
  Events::init_mutexes();
#if defined(_WIN32)
  mysql_mutex_init(key_LOCK_handler_count,
                   &LOCK_handler_count, MY_MUTEX_INIT_FAST);
  mysql_cond_init(key_COND_handler_count, &COND_handler_count);
#else
  mysql_mutex_init(key_LOCK_socket_listener_active,
                   &LOCK_socket_listener_active, MY_MUTEX_INIT_FAST);
  mysql_cond_init(key_COND_socket_listener_active,
                  &COND_socket_listener_active);
  mysql_mutex_init(key_LOCK_start_signal_handler,
                   &LOCK_start_signal_handler, MY_MUTEX_INIT_FAST);
  mysql_cond_init(key_COND_start_signal_handler,
                  &COND_start_signal_handler);
#endif // _WIN32
#endif // !EMBEDDED_LIBRARY
  /* Parameter for threads created for connections */
  (void) my_thread_attr_init(&connection_attrib);
  my_thread_attr_setdetachstate(&connection_attrib, MY_THREAD_CREATE_DETACHED);
#ifndef _WIN32
  pthread_attr_setscope(&connection_attrib, PTHREAD_SCOPE_SYSTEM);
#endif

  DBUG_ASSERT(! THR_THD_initialized);
  DBUG_ASSERT(! THR_MALLOC_initialized);
  if (my_create_thread_local_key(&THR_THD,NULL) ||
      my_create_thread_local_key(&THR_MALLOC,NULL))
  {
    sql_print_error("Can't create thread-keys");
    return 1;
  }
  THR_THD_initialized= true;
  THR_MALLOC_initialized= true;
  return 0;
}

#ifndef EMBEDDED_LIBRARY
static ssl_artifacts_status auto_detect_ssl()
{
  MY_STAT cert_stat, cert_key, ca_stat;
  uint result= 1;
  ssl_artifacts_status ret_status= SSL_ARTIFACTS_VIA_OPTIONS;

  if ((!opt_ssl_cert || !opt_ssl_cert[0]) &&
      (!opt_ssl_key || !opt_ssl_key[0]) &&
      (!opt_ssl_ca || !opt_ssl_ca[0]) &&
      (!opt_ssl_capath || !opt_ssl_capath[0]) &&
      (!opt_ssl_crl || !opt_ssl_crl[0]) &&
      (!opt_ssl_crlpath || !opt_ssl_crlpath[0]))
  {
    result= result << (my_stat(DEFAULT_SSL_SERVER_CERT, &cert_stat, MYF(0)) ? 1 : 0)
                   << (my_stat(DEFAULT_SSL_SERVER_KEY, &cert_key, MYF(0)) ? 1 : 0)
                   << (my_stat(DEFAULT_SSL_CA_CERT, &ca_stat, MYF(0)) ? 1 : 0);

    switch(result)
    {
      case 8:
        opt_ssl_ca= (char *)DEFAULT_SSL_CA_CERT;
        opt_ssl_cert= (char *)DEFAULT_SSL_SERVER_CERT;
        opt_ssl_key= (char *)DEFAULT_SSL_SERVER_KEY;
        ret_status= SSL_ARTIFACTS_AUTO_DETECTED;
        break;
      case 4:
      case 2:
        ret_status= SSL_ARTIFACT_TRACES_FOUND;
        break;
      default:
        ret_status= SSL_ARTIFACTS_NOT_FOUND;
        break;
    };
  }

  return ret_status;
}

static int warn_one(const char *file_name)
{
  FILE *fp;
  char *issuer= NULL;
  char *subject= NULL;

  if (!(fp= my_fopen(file_name, O_RDONLY | O_BINARY, MYF(MY_WME))))
  {
    sql_print_error("Error opening CA certificate file");
    return 1;
  }

  X509 *ca_cert= PEM_read_X509(fp, 0, 0, 0);

  if (!ca_cert)
  {
    /* We are not interested in anything other than X509 certificates */
    my_fclose(fp, MYF(MY_WME));
    return 0;
  }

  issuer= X509_NAME_oneline(X509_get_issuer_name(ca_cert), 0, 0);
  subject= X509_NAME_oneline(X509_get_subject_name(ca_cert), 0, 0);

  if (!strcmp(issuer, subject))
  {
    sql_print_warning("CA certificate %s is self signed.", file_name);
  }

  OPENSSL_free(issuer);
  OPENSSL_free(subject);
  X509_free(ca_cert);
  my_fclose(fp, MYF(MY_WME));
  return 0;

}

static int warn_self_signed_ca()
{
  int ret_val= 0;
  if (opt_ssl_ca && opt_ssl_ca[0])
  {
    if (warn_one(opt_ssl_ca))
      return 1;
  }
#ifndef HAVE_YASSL
  if (opt_ssl_capath && opt_ssl_capath[0])
  {
    /* We have ssl-capath. So search all files in the dir */
    MY_DIR *ca_dir;
    uint file_count;
    DYNAMIC_STRING file_path;
    char dir_separator[FN_REFLEN];
    size_t dir_path_length;

    init_dynamic_string(&file_path, opt_ssl_capath, FN_REFLEN, FN_REFLEN);
    dir_separator[0]= FN_LIBCHAR;
    dir_separator[1]= 0;
    dynstr_append(&file_path, dir_separator);
    dir_path_length= file_path.length;

    if (!(ca_dir= my_dir(opt_ssl_capath,MY_WANT_STAT|MY_DONT_SORT|MY_WME)))
    {
      sql_print_error("Error accessing directory pointed by --ssl-capath");
      return 1;
    }

    for (file_count = 0; file_count < ca_dir->number_off_files; file_count++)
    {
      if (!MY_S_ISDIR(ca_dir->dir_entry[file_count].mystat->st_mode))
      {
        file_path.length= dir_path_length;
        dynstr_append(&file_path, ca_dir->dir_entry[file_count].name);
        if ((ret_val= warn_one(file_path.str)))
          break;
      }
    }
    my_dirend(ca_dir);
    dynstr_free(&file_path);

    ca_dir= 0;
    memset(&file_path, 0, sizeof(file_path));
  }
#endif /* HAVE_YASSL */
  return ret_val;
}

#endif /* EMBEDDED_LIBRARY */

int init_ssl()
{
#ifdef HAVE_OPENSSL
#ifndef HAVE_YASSL
  CRYPTO_malloc_init();
#endif
  ssl_start();
#ifndef EMBEDDED_LIBRARY

  if (opt_use_ssl)
  {
    ssl_artifacts_status auto_detection_status= auto_detect_ssl();
    if (auto_detection_status == SSL_ARTIFACTS_AUTO_DETECTED)
      sql_print_information("Found %s, %s and %s in data directory. "
                            "Trying to enable SSL support using them.",
                            DEFAULT_SSL_CA_CERT, DEFAULT_SSL_SERVER_CERT,
                            DEFAULT_SSL_SERVER_KEY);
#ifndef HAVE_YASSL
    if (do_auto_cert_generation(auto_detection_status) == false)
      return 1;
#endif

    enum enum_ssl_init_error error= SSL_INITERR_NOERROR;
    long ssl_ctx_flags= process_tls_version(opt_tls_version);
    /* having ssl_acceptor_fd != 0 signals the use of SSL */
    ssl_acceptor_fd= new_VioSSLAcceptorFd(opt_ssl_key, opt_ssl_cert,
					  opt_ssl_ca, opt_ssl_capath,
					  opt_ssl_cipher, &error,
                                          opt_ssl_crl, opt_ssl_crlpath, ssl_ctx_flags);
    DBUG_PRINT("info",("ssl_acceptor_fd: 0x%lx", (long) ssl_acceptor_fd));
    ERR_remove_state(0);
    if (!ssl_acceptor_fd)
    {
      /*
        No real need for opt_use_ssl to be enabled in bootstrap mode,
        but we want the SSL materal generation and/or validation (if supplied).
        So we keep it on.

        For yaSSL (since it can't auto-generate the certs from inside the
        server) we need to hush the warning if in bootstrap mode, as in
        that mode the server won't be listening for connections and thus
        the lack of SSL material makes no real difference.
        However if the user specified any of the --ssl options we keep the
        warning as it's showing problems with the values supplied.

        For openssl, we don't hush the option since it would indicate a failure
        in auto-generation, bad key material explicitly specified or
        auto-generation disabled explcitly while SSL is still on.
      */
#ifdef HAVE_YASSL
      if (!opt_initialize || SSL_ARTIFACTS_NOT_FOUND != auto_detection_status)
#endif
      {
        sql_print_warning("Failed to set up SSL because of the"
                          " following SSL library error: %s",
                          sslGetErrString(error));
      }
      opt_use_ssl = 0;
      have_ssl= SHOW_OPTION_DISABLED;
    }
    else
    {
      /* Check if CA certificate is self signed */
      if (warn_self_signed_ca())
        return 1;
      /* create one SSL that we can use to read information from */
      if (!(ssl_acceptor= SSL_new(ssl_acceptor_fd->ssl_context)))
        return 1;
    }
  }
  else
  {
    have_ssl= SHOW_OPTION_DISABLED;
  }
#else
  have_ssl= SHOW_OPTION_DISABLED;
#endif /* ! EMBEDDED_LIBRARY */
  if (des_key_file)
    load_des_key_file(des_key_file);
#ifndef HAVE_YASSL
  if (init_rsa_keys())
    return 1;
#endif
#endif /* HAVE_OPENSSL */
  return 0;
}


static void end_ssl()
{
#ifdef HAVE_OPENSSL
#ifndef EMBEDDED_LIBRARY
  if (ssl_acceptor_fd)
  {
    if (ssl_acceptor)
      SSL_free(ssl_acceptor);
    free_vio_ssl_acceptor_fd(ssl_acceptor_fd);
    ssl_acceptor_fd= 0;
  }
#endif /* ! EMBEDDED_LIBRARY */
#ifndef HAVE_YASSL
  deinit_rsa_keys();
#endif
#endif /* HAVE_OPENSSL */
}

/**
  Generate a UUID and save it into server_uuid variable.

  @return Retur 0 or 1 if an error occurred.
 */
static int generate_server_uuid()
{
  THD *thd;
  Item_func_uuid *func_uuid;
  String uuid;

  /*
    To be able to run this from boot, we allocate a temporary THD
   */
  if (!(thd=new THD))
  {
    sql_print_error("Failed to generate a server UUID because it is failed"
                    " to allocate the THD.");
    return 1;
  }

  thd->thread_stack= (char*) &thd;
  thd->store_globals();

  /*
    Initialize the variables which are used during "uuid generator
    initialization" with values that should normally differ between
    mysqlds on the same host. This avoids that another mysqld started
    at the same time on the same host get the same "server_uuid".
  */
  sql_print_information("Salting uuid generator variables, current_pid: %lu, "
                        "server_start_time: %lu, bytes_sent: %llu, ",
                        current_pid,
                        (ulong)server_start_time, thd->status_var.bytes_sent);

  const time_t save_server_start_time= server_start_time;
  server_start_time+= ((ulonglong)current_pid << 48) + current_pid;
  thd->status_var.bytes_sent= (ulonglong)thd;

  lex_start(thd);
  func_uuid= new (thd->mem_root) Item_func_uuid();
  func_uuid->fixed= 1;
  func_uuid->val_str(&uuid);

  sql_print_information("Generated uuid: '%s', "
                        "server_start_time: %lu, bytes_sent: %llu",
                        uuid.c_ptr(),
                        (ulong)server_start_time, thd->status_var.bytes_sent);
  // Restore global variables used for salting
  server_start_time = save_server_start_time;

  delete thd;

  strncpy(server_uuid, uuid.c_ptr(), UUID_LENGTH);
  DBUG_EXECUTE_IF("server_uuid_deterministic",
                  strncpy(server_uuid, "00000000-1111-0000-1111-000000000000", UUID_LENGTH););
  server_uuid[UUID_LENGTH]= '\0';
  return 0;
}

/**
  Save all options which was auto-generated by server-self into the given file.

  @param fname The name of the file in which the auto-generated options will b
  e saved.

  @return Return 0 or 1 if an error occurred.
 */
static int flush_auto_options(const char* fname)
{
  File fd;
  IO_CACHE io_cache;
  int result= 0;

  if ((fd= my_open(fname, O_CREAT|O_RDWR, MYF(MY_WME))) < 0)
  {
    sql_print_error("Failed to create file(file: '%s', errno %d)", fname, my_errno());
    return 1;
  }

  if (init_io_cache(&io_cache, fd, IO_SIZE*2, WRITE_CACHE, 0L, 0, MYF(MY_WME)))
  {
    sql_print_error("Failed to create a cache on (file: %s', errno %d)", fname, my_errno());
    my_close(fd, MYF(MY_WME));
    return 1;
  }

  my_b_seek(&io_cache, 0L);
  my_b_printf(&io_cache, "%s\n", "[auto]");
  my_b_printf(&io_cache, "server-uuid=%s\n", server_uuid);

  if (flush_io_cache(&io_cache) || my_sync(fd, MYF(MY_WME)))
    result= 1;

  my_close(fd, MYF(MY_WME));
  end_io_cache(&io_cache);
  return result;
}

/**
  File 'auto.cnf' resides in the data directory to hold values of options that
  server evaluates itself and that needs to be durable to sustain the server
  restart. There is only a section ['auto'] in the file. All these options are
  in the section. Only one option exists now, it is server_uuid.
  Note, the user may not supply any literal value to these auto-options, and
  only allowed to trigger (re)evaluation.
  For instance, 'server_uuid' value will be evaluated and stored if there is
  no corresponding line in the file.
  Because of the specifics of the auto-options, they need a seperate storage.
  Meanwhile, it is the 'auto.cnf' that has the same structure as 'my.cnf'.

  @todo consider to implement sql-query-able persistent storage by WL#5279.
  @return Return 0 or 1 if an error occurred.
 */
<<<<<<< HEAD
int init_server_auto_options()
=======
static int init_server_auto_options(bool read_uuid)
>>>>>>> cc492073
{
  bool flush= false;
  char fname[FN_REFLEN];
  char *name= (char *)"auto";
  const char *groups[]= {"auto", NULL};
  char *uuid= 0;
  my_option auto_options[]= {
    {"server-uuid", 0, "", &uuid, &uuid,
      0, GET_STR, REQUIRED_ARG, 0, 0, 0, 0, 0, 0},
    {0, 0, 0, 0, 0, 0, GET_NO_ARG, NO_ARG, 0, 0, 0, 0, 0, 0}
  };

  DBUG_ENTER("init_server_auto_options");

  if (NULL == fn_format(fname, "auto.cnf", mysql_data_home, "",
                        MY_UNPACK_FILENAME | MY_SAFE_PATH))
    DBUG_RETURN(1);

  /* load_defaults require argv[0] is not null */
  char **argv= &name;
  int argc= 1;
  if (!check_file_permissions(fname))
  {
    /*
      Found a world writable file hence removing it as it is dangerous to write
      a new UUID into the same file.
     */
    my_delete(fname,MYF(MY_WME));
    sql_print_warning("World-writable config file '%s' has been removed.\n",
                      fname);
  }

  /* load all options in 'auto.cnf'. */
  if (my_load_defaults(fname, groups, &argc, &argv, NULL))
    DBUG_RETURN(1);

  /*
    Record the origial pointer allocated by my_load_defaults for free,
    because argv will be changed by handle_options
   */
  char **old_argv= argv;
  if (handle_options(&argc, &argv, auto_options, mysqld_get_one_option))
    DBUG_RETURN(1);

  DBUG_PRINT("info", ("uuid=%p=%s server_uuid=%s", uuid, uuid, server_uuid));
  if (uuid)
  {
    if (!binary_log::Uuid::is_valid(uuid, binary_log::Uuid::TEXT_LENGTH))
    {
      sql_print_error("The server_uuid stored in auto.cnf file is not a valid UUID.");
      goto err;
    }
    strcpy(server_uuid, uuid);
  }
  else if (!read_uuid) {
    DBUG_PRINT("info", ("generating server_uuid"));
    flush= TRUE;
    /* server_uuid will be set in the function */
    if (generate_server_uuid())
      goto err;
    DBUG_PRINT("info", ("generated server_uuid=%s", server_uuid));
    sql_print_warning("No existing UUID has been found, so we assume that this"
                      " is the first time that this server has been started."
                      " Generating a new UUID: %s.",
                      server_uuid);
  }
  /*
    The uuid has been copied to server_uuid, so the memory allocated by
    my_load_defaults can be freed now.
   */
  free_defaults(old_argv);

  if (flush)
    DBUG_RETURN(flush_auto_options(fname));
  DBUG_RETURN(0);
err:
  free_defaults(argv);
  DBUG_RETURN(1);
}


static bool
initialize_storage_engine(char *se_name, const char *se_kind,
                          plugin_ref *dest_plugin)
{
  LEX_STRING name= { se_name, strlen(se_name) };
  plugin_ref plugin;
  handlerton *hton;
  if ((plugin= ha_resolve_by_name(0, &name, FALSE)))
    hton= plugin_data<handlerton*>(plugin);
  else
  {
    sql_print_error("Unknown/unsupported storage engine: %s", se_name);
    return true;
  }
  if (!ha_storage_engine_is_enabled(hton))
  {
    if (!opt_initialize)
    {
      sql_print_error("Default%s storage engine (%s) is not available",
                      se_kind, se_name);
      return true;
    }
    DBUG_ASSERT(*dest_plugin);
  }
  else
  {
    /*
      Need to unlock as global_system_variables.table_plugin
      was acquired during plugin_register_builtin_and_init_core_se()
    */
    plugin_unlock(0, *dest_plugin);
    *dest_plugin= plugin;
  }
  return false;
}


static void init_server_query_cache()
{
  ulong set_cache_size;

  query_cache.set_min_res_unit(query_cache_min_res_unit);
  query_cache.init();
	
  set_cache_size= query_cache.resize(NULL, query_cache_size);
  if (set_cache_size != query_cache_size)
  {
    sql_print_warning(ER_DEFAULT(ER_WARN_QC_RESIZE), query_cache_size,
                      set_cache_size);
    query_cache_size= set_cache_size;
  }
}


int init_server_components()
{
  DBUG_ENTER("init_server_components");
  /*
    We need to call each of these following functions to ensure that
    all things are initialized so that unireg_abort() doesn't fail
  */
  mdl_init();
  partitioning_init();
  if (table_def_init() | hostname_cache_init(host_cache_size))
    unireg_abort(MYSQLD_ABORT_EXIT);

  /*
    Timers not needed if only starting with --help.
  */
  if (!opt_help)
  {
    if (my_timer_initialize())
      sql_print_error("Failed to initialize timer component (errno %d).", errno);
    else
      have_statement_timeout= SHOW_OPTION_YES;
  }

  init_server_query_cache();

  randominit(&sql_rand,(ulong) server_start_time,(ulong) server_start_time/2);
  setup_fpu();
#ifdef HAVE_REPLICATION
  init_slave_list();
#endif

  /* Setup logs */

  /*
    Enable old-fashioned error log, except when the user has requested
    help information. Since the implementation of plugin server
    variables the help output is now written much later.

    log_error_dest can be:
    disabled_my_option     --log-error was not used or --log-error=
    ""                     --log-error without arguments (no '=')
    filename               --log-error=filename
  */
#ifdef _WIN32
  /*
    Enable the error log file only if console option is not specified
    and --help is not used.
  */
  bool log_errors_to_file= !opt_help && !opt_console;
#else
  /*
    Enable the error log file only if --log-error=filename or --log-error
    was used. Logging to file is disabled by default unlike on Windows.
  */
  bool log_errors_to_file= !opt_help && (log_error_dest != disabled_my_option);
#endif

  if (log_errors_to_file)
  {
    // Construct filename if no filename was given by the user.
    if (!log_error_dest[0] || log_error_dest == disabled_my_option)
      fn_format(errorlog_filename_buff, pidfile_name, mysql_data_home, ".err",
                MY_REPLACE_EXT); /* replace '.<domain>' by '.err', bug#4997 */
    else
      fn_format(errorlog_filename_buff, log_error_dest, mysql_data_home, ".err",
                MY_UNPACK_FILENAME);
    /*
      log_error_dest may have been set to disabled_my_option or "" if no
      argument was passed, but we need to show the real name in SHOW VARIABLES.
    */
    log_error_dest= errorlog_filename_buff;

    if (open_error_log(errorlog_filename_buff))
    {
      sql_print_error("Could not open %s file for error logging: %s.",
                      log_error_dest, strerror(errno));
      unireg_abort(MYSQLD_ABORT_EXIT);
    }
#ifdef _WIN32
    FreeConsole();        // Remove window
#endif
  }
  else
  {
    // We are logging to stderr and SHOW VARIABLES should reflect that.
    log_error_dest= "stderr";
    // Flush messages buffered so far.
    flush_error_log_messages();
  }

  enter_cond_hook= thd_enter_cond;
  exit_cond_hook= thd_exit_cond;
  is_killed_hook= (int(*)(const void*))thd_killed;

  if (transaction_cache_init())
  {
    sql_print_error("Out of memory");
    unireg_abort(MYSQLD_ABORT_EXIT);
  }

  /*
    initialize delegates for extension observers, errors have already
    been reported in the function
  */
  if (delegates_init())
    unireg_abort(MYSQLD_ABORT_EXIT);

  /* need to configure logging before initializing storage engines */
  if (opt_log_slave_updates && !opt_bin_log)
  {
    sql_print_warning("You need to use --log-bin to make "
                    "--log-slave-updates work.");
  }
  if (binlog_format_used && !opt_bin_log)
    sql_print_warning("You need to use --log-bin to make "
                      "--binlog-format work.");

  /* Check that we have not let the format to unspecified at this point */
  DBUG_ASSERT((uint)global_system_variables.binlog_format <=
              array_elements(binlog_format_names)-1);

#ifdef HAVE_REPLICATION
  if (opt_log_slave_updates && replicate_same_server_id)
  {
    if (opt_bin_log)
    {
      sql_print_error("using --replicate-same-server-id in conjunction with \
--log-slave-updates is impossible, it would lead to infinite loops in this \
server.");
      unireg_abort(MYSQLD_ABORT_EXIT);
    }
    else
      sql_print_warning("using --replicate-same-server-id in conjunction with \
--log-slave-updates would lead to infinite loops in this server. However this \
will be ignored as the --log-bin option is not defined.");
  }
#endif

  opt_server_id_mask = ~ulong(0);
#ifdef HAVE_REPLICATION
  opt_server_id_mask = (opt_server_id_bits == 32)?
    ~ ulong(0) : (1 << opt_server_id_bits) -1;
  if (server_id != (server_id & opt_server_id_mask))
  {
    sql_print_error("server-id configured is too large to represent with"
                    "server-id-bits configured.");
    unireg_abort(MYSQLD_ABORT_EXIT);
  }
#endif

  if (opt_bin_log)
  {
    /* Reports an error and aborts, if the --log-bin's path
       is a directory.*/
    if (opt_bin_logname &&
        opt_bin_logname[strlen(opt_bin_logname) - 1] == FN_LIBCHAR)
    {
      sql_print_error("Path '%s' is a directory name, please specify \
a file name for --log-bin option", opt_bin_logname);
      unireg_abort(MYSQLD_ABORT_EXIT);
    }

    /* Reports an error and aborts, if the --log-bin-index's path
       is a directory.*/
    if (opt_binlog_index_name &&
        opt_binlog_index_name[strlen(opt_binlog_index_name) - 1]
        == FN_LIBCHAR)
    {
      sql_print_error("Path '%s' is a directory name, please specify \
a file name for --log-bin-index option", opt_binlog_index_name);
      unireg_abort(MYSQLD_ABORT_EXIT);
    }

    char buf[FN_REFLEN];
    const char *ln;
    ln= mysql_bin_log.generate_name(opt_bin_logname, "-bin", buf);
    if (!opt_bin_logname && !opt_binlog_index_name)
    {
      /*
        User didn't give us info to name the binlog index file.
        Picking `hostname`-bin.index like did in 4.x, causes replication to
        fail if the hostname is changed later. So, we would like to instead
        require a name. But as we don't want to break many existing setups, we
        only give warning, not error.
      */
      sql_print_warning("No argument was provided to --log-bin, and "
                        "--log-bin-index was not used; so replication "
                        "may break when this MySQL server acts as a "
                        "master and has his hostname changed!! Please "
                        "use '--log-bin=%s' to avoid this problem.", ln);
    }
    if (ln == buf)
    {
      my_free(opt_bin_logname);
      opt_bin_logname=my_strdup(key_memory_opt_bin_logname,
                                buf, MYF(0));
    }

    /*
      Skip opening the index file if we start with --help. This is necessary
      to avoid creating the file in an otherwise empty datadir, which will
      cause a succeeding 'mysqld --initialize' to fail.
    */
    if (!opt_help && mysql_bin_log.open_index_file(opt_binlog_index_name, ln, TRUE))
    {
      unireg_abort(MYSQLD_ABORT_EXIT);
    }
  }

  if (opt_bin_log)
  {
    /*
      opt_bin_logname[0] needs to be checked to make sure opt binlog name is
      not an empty string, incase it is an empty string default file
      extension will be passed
     */
    log_bin_basename=
      rpl_make_log_name(key_memory_MYSQL_BIN_LOG_basename,
                        opt_bin_logname, default_logfile_name,
                        (opt_bin_logname && opt_bin_logname[0]) ? "" : "-bin");
    log_bin_index=
      rpl_make_log_name(key_memory_MYSQL_BIN_LOG_index,
                        opt_binlog_index_name, log_bin_basename, ".index");
    if (log_bin_basename == NULL || log_bin_index == NULL)
    {
      sql_print_error("Unable to create replication path names:"
                      " out of memory or path names too long"
                      " (path name exceeds " STRINGIFY_ARG(FN_REFLEN)
                      " or file name exceeds " STRINGIFY_ARG(FN_LEN) ").");
      unireg_abort(MYSQLD_ABORT_EXIT);
    }
  }

#ifndef EMBEDDED_LIBRARY
  DBUG_PRINT("debug",
             ("opt_bin_logname: %s, opt_relay_logname: %s, pidfile_name: %s",
              opt_bin_logname, opt_relay_logname, pidfile_name));
  if (opt_relay_logname)
  {
    /*
      opt_relay_logname[0] needs to be checked to make sure opt relaylog name is
      not an empty string, incase it is an empty string default file
      extension will be passed
     */
    relay_log_basename=
      rpl_make_log_name(key_memory_MYSQL_RELAY_LOG_basename,
                        opt_relay_logname, default_logfile_name,
                        (opt_relay_logname && opt_relay_logname[0]) ? "" : "-relay-bin");

    if (relay_log_basename != NULL)
      relay_log_index=
        rpl_make_log_name(key_memory_MYSQL_RELAY_LOG_index,
                          opt_relaylog_index_name, relay_log_basename, ".index");

    if (relay_log_basename == NULL || relay_log_index == NULL)
    {
      sql_print_error("Unable to create replication path names:"
                      " out of memory or path names too long"
                      " (path name exceeds " STRINGIFY_ARG(FN_REFLEN)
                      " or file name exceeds " STRINGIFY_ARG(FN_LEN) ").");
      unireg_abort(MYSQLD_ABORT_EXIT);
    }
  }
#endif /* !EMBEDDED_LIBRARY */

  /* call ha_init_key_cache() on all key caches to init them */
  process_key_caches(&ha_init_key_cache);

  /* Allow storage engine to give real error messages */
  if (ha_init_errors())
    DBUG_RETURN(1);

  if (opt_ignore_builtin_innodb)
    sql_print_warning("ignore-builtin-innodb is ignored "
                      "and will be removed in future releases.");
  if (gtid_server_init())
  {
    sql_print_error("Failed to initialize GTID structures.");
    unireg_abort(MYSQLD_ABORT_EXIT);
  }

  /*
    Set tc_log to point to TC_LOG_DUMMY early in order to allow plugin_init()
    to commit attachable transaction after reading from mysql.plugin table.
    If necessary tc_log will be adjusted to point to correct TC_LOG instance
    later.
  */
  tc_log= &tc_log_dummy;

  /*Load early plugins */
  if (plugin_register_early_plugins(&remaining_argc, remaining_argv,
                                    opt_help ?
                                      PLUGIN_INIT_SKIP_INITIALIZATION : 0))
  {
    sql_print_error("Failed to initialize early plugins.");
    unireg_abort(1);
  }

  /* Load builtin plugins, initialize MyISAM, CSV and InnoDB */
  if (plugin_register_builtin_and_init_core_se(&remaining_argc,
                                               remaining_argv))
  {
    sql_print_error("Failed to initialize builtin plugins.");
    unireg_abort(1);
  }

  /* Initialize DD, plugin_register_dynamic_and_init_all() needs it */
  if (!opt_help && dd::init(opt_initialize))
  {
    sql_print_error("Data Dictionary initialization failed.");
    unireg_abort(1);
  }

  /*
    Skip reading the plugin table when starting with --help in order
    to also skip initializing InnoDB. This provides a simpler and more
    uniform handling of various startup use cases, e.g. when the data
    directory does not exist, exists but is empty, exists with InnoDB
    system tablespaces present etc.
  */
  if (plugin_register_dynamic_and_init_all(&remaining_argc, remaining_argv,
                  (opt_noacl ? PLUGIN_INIT_SKIP_PLUGIN_TABLE : 0) |
                  (opt_help ? (PLUGIN_INIT_SKIP_INITIALIZATION |
                               PLUGIN_INIT_SKIP_PLUGIN_TABLE) : 0)))
  {
    sql_print_error("Failed to initialize dynamic plugins.");
    unireg_abort(MYSQLD_ABORT_EXIT);
  }
  dynamic_plugins_are_initialized= true;  /* Don't separate from init function */

  Session_tracker session_track_system_variables_check;
  LEX_STRING var_list;
  char *tmp_str;
  size_t len= strlen(global_system_variables.track_sysvars_ptr);
  tmp_str= (char *)my_malloc(PSI_NOT_INSTRUMENTED, len*sizeof(char)+2,
                             MYF(MY_WME));
  strcpy(tmp_str,global_system_variables.track_sysvars_ptr);
  var_list.length= len;
  var_list.str= tmp_str;
  if (session_track_system_variables_check.server_boot_verify(system_charset_info,
	                                                      var_list))
  {
    sql_print_error("The variable session_track_system_variables either has "
	            "duplicate values or invalid values.");
    if (tmp_str)
      my_free(tmp_str);
    unireg_abort(MYSQLD_ABORT_EXIT);
  }
  if (tmp_str)
    my_free(tmp_str);
  /* we do want to exit if there are any other unknown options */
  if (remaining_argc > 1)
  {
    int ho_error;
    struct my_option no_opts[]=
    {
      {0, 0, 0, 0, 0, 0, GET_NO_ARG, NO_ARG, 0, 0, 0, 0, 0, 0}
    };
    /*
      We need to eat any 'loose' arguments first before we conclude
      that there are unprocessed options.
    */
    my_getopt_skip_unknown= 0;

    if ((ho_error= handle_options(&remaining_argc, &remaining_argv, no_opts,
                                  mysqld_get_one_option)))
      unireg_abort(MYSQLD_ABORT_EXIT);
    /* Add back the program name handle_options removes */
    remaining_argc++;
    remaining_argv--;
    my_getopt_skip_unknown= TRUE;

    if (remaining_argc > 1)
    {
      sql_print_error("Too many arguments (first extra is '%s').",
                      remaining_argv[1]);
      sql_print_information("Use --verbose --help to get a list "
                            "of available options!");
      unireg_abort(MYSQLD_ABORT_EXIT);

    }
  }

  if (opt_help)
    unireg_abort(MYSQLD_SUCCESS_EXIT);

  /* if the errmsg.sys is not loaded, terminate to maintain behaviour */
  if (!my_default_lc_messages->errmsgs->is_loaded())
  {
    sql_print_error("Unable to read errmsg.sys file");
    unireg_abort(MYSQLD_ABORT_EXIT);
  }

  /* We have to initialize the storage engines before CSV logging */
  if (ha_init())
  {
    sql_print_error("Can't init databases");
    unireg_abort(MYSQLD_ABORT_EXIT);
  }

  if (opt_initialize)
    log_output_options= LOG_FILE;

  /*
    Issue a warning if there were specified additional options to the
    log-output along with NONE. Probably this wasn't what user wanted.
  */
  if ((log_output_options & LOG_NONE) && (log_output_options & ~LOG_NONE))
    sql_print_warning("There were other values specified to "
                      "log-output besides NONE. Disabling slow "
                      "and general logs anyway.");

  if (log_output_options & LOG_TABLE)
  {
    /* Fall back to log files if the csv engine is not loaded. */
    LEX_CSTRING csv_name={C_STRING_WITH_LEN("csv")};
    if (!plugin_is_ready(csv_name, MYSQL_STORAGE_ENGINE_PLUGIN))
    {
      sql_print_error("CSV engine is not present, falling back to the "
                      "log files");
      log_output_options= (log_output_options & ~LOG_TABLE) | LOG_FILE;
    }
  }

  query_logger.set_handlers(log_output_options);

  // Open slow log file if enabled.
  if (opt_slow_log && query_logger.reopen_log_file(QUERY_LOG_SLOW))
    opt_slow_log= false;

  // Open general log file if enabled.
  if (opt_general_log && query_logger.reopen_log_file(QUERY_LOG_GENERAL))
    opt_general_log= false;

  /*
    Set the default storage engines
  */
  if (initialize_storage_engine(default_storage_engine, "",
                                &global_system_variables.table_plugin))
    unireg_abort(MYSQLD_ABORT_EXIT);
  if (initialize_storage_engine(default_tmp_storage_engine, " temp",
                                &global_system_variables.temp_table_plugin))
    unireg_abort(MYSQLD_ABORT_EXIT);

  if (!opt_initialize && !opt_noacl)
  {
    std::string disabled_se_str(opt_disabled_storage_engines);
    ha_set_normalized_disabled_se_str(disabled_se_str);

    // Log warning if default_storage_engine is a disabled storage engine.
    handlerton *default_se_handle=
      plugin_data<handlerton*>(global_system_variables.table_plugin);
    if (ha_is_storage_engine_disabled(default_se_handle))
      sql_print_warning("default_storage_engine is set to a "
                        "disabled storage engine %s.", default_storage_engine);

    // Log warning if default_tmp_storage_engine is a disabled storage engine.
    handlerton *default_tmp_se_handle=
      plugin_data<handlerton*>(global_system_variables.temp_table_plugin);
    if (ha_is_storage_engine_disabled(default_tmp_se_handle))
      sql_print_warning("default_tmp_storage_engine is set to a "
                        "disabled storage engine %s.",
                        default_tmp_storage_engine);

  }

  if (total_ha_2pc > 1 || (1 == total_ha_2pc && opt_bin_log))
  {
    if (opt_bin_log)
      tc_log= &mysql_bin_log;
    else
      tc_log= &tc_log_mmap;
  }

  if (tc_log->open(opt_bin_log ? opt_bin_logname : opt_tc_log_file))
  {
    sql_print_error("Can't init tc log");
    unireg_abort(MYSQLD_ABORT_EXIT);
  }
  (void)RUN_HOOK(server_state, before_recovery, (NULL));

  if (ha_recover(0))
  {
    unireg_abort(MYSQLD_ABORT_EXIT);
  }

  /// @todo: this looks suspicious, revisit this /sven
  enum_gtid_mode gtid_mode= get_gtid_mode(GTID_MODE_LOCK_NONE);

  if (gtid_mode == GTID_MODE_ON &&
      _gtid_consistency_mode != GTID_CONSISTENCY_MODE_ON)
  {
    sql_print_error("GTID_MODE = ON requires ENFORCE_GTID_CONSISTENCY = ON.");
    unireg_abort(MYSQLD_ABORT_EXIT);
  }

  if (opt_bin_log)
  {
    /*
      Configures what object is used by the current log to store processed
      gtid(s). This is necessary in the MYSQL_BIN_LOG::MYSQL_BIN_LOG to
      corretly compute the set of previous gtids.
    */
    DBUG_ASSERT(!mysql_bin_log.is_relay_log);
    mysql_mutex_t *log_lock= mysql_bin_log.get_log_lock();
    mysql_mutex_lock(log_lock);

    if (mysql_bin_log.open_binlog(opt_bin_logname, 0,
                                  max_binlog_size, false,
                                  true/*need_lock_index=true*/,
                                  true/*need_sid_lock=true*/,
                                  NULL))
    {
      mysql_mutex_unlock(log_lock);
      unireg_abort(MYSQLD_ABORT_EXIT);
    }
    mysql_mutex_unlock(log_lock);
  }

#ifdef HAVE_REPLICATION
  if (opt_bin_log && expire_logs_days)
  {
    time_t purge_time= server_start_time - expire_logs_days*24*60*60;
    if (purge_time >= 0)
      mysql_bin_log.purge_logs_before_date(purge_time, true);
  }
#endif

  if (opt_myisam_log)
    (void) mi_log(1);

#if defined(HAVE_MLOCKALL) && defined(MCL_CURRENT) && !defined(EMBEDDED_LIBRARY)
  if (locked_in_memory && !getuid())
  {
    if (setreuid((uid_t)-1, 0) == -1)
    {                        // this should never happen
      sql_print_error("setreuid: %s", strerror(errno));
      unireg_abort(MYSQLD_ABORT_EXIT);
    }
    if (mlockall(MCL_CURRENT))
    {
      sql_print_warning("Failed to lock memory. Errno: %d\n",errno); /* purecov: inspected */
      locked_in_memory= 0;
    }
#ifndef _WIN32
    if (user_info)
      set_user(mysqld_user, user_info);
#endif
  }
  else
#endif
    locked_in_memory=0;

  /* Initialize the optimizer cost module */
  init_optimizer_cost_module(true);
  ft_init_stopwords();

  init_max_user_conn();
  init_update_queries();

  DBUG_RETURN(0);
}


#ifndef EMBEDDED_LIBRARY
#ifdef _WIN32

extern "C" void *handle_shutdown(void *arg)
{
  MSG msg;
  my_thread_init();
  /* This call should create the message queue for this thread. */
  PeekMessage(&msg, NULL, 1, 65534,PM_NOREMOVE);
  if (WaitForSingleObject(hEventShutdown,INFINITE)==WAIT_OBJECT_0)
  {
    sql_print_information(ER_DEFAULT(ER_NORMAL_SHUTDOWN), my_progname);
    set_connection_events_loop_aborted(true);
    close_connections();
    my_thread_end();
    my_thread_exit(0);
  }
  return 0;
}


static void create_shutdown_thread()
{
  hEventShutdown=CreateEvent(0, FALSE, FALSE, shutdown_event_name);
  my_thread_attr_t thr_attr;
  DBUG_ENTER("create_shutdown_thread");

  my_thread_attr_init(&thr_attr);

  if (my_thread_create(&shutdown_thr_handle, &thr_attr, handle_shutdown, 0))
    sql_print_warning("Can't create thread to handle shutdown requests"
                      " (errno= %d)", errno);
  my_thread_attr_destroy(&thr_attr);
  // On "Stop Service" we have to do regular shutdown
  Service.SetShutdownEvent(hEventShutdown);
}
#endif /* _WIN32 */

#ifndef DBUG_OFF
/*
  Debugging helper function to keep the locale database
  (see sql_locale.cc) and max_month_name_length and
  max_day_name_length variable values in consistent state.
*/
static void test_lc_time_sz()
{
  DBUG_ENTER("test_lc_time_sz");
  for (MY_LOCALE **loc= my_locales; *loc; loc++)
  {
    size_t max_month_len= 0;
    size_t max_day_len = 0;
    for (const char **month= (*loc)->month_names->type_names; *month; month++)
    {
      set_if_bigger(max_month_len,
                    my_numchars_mb(&my_charset_utf8_general_ci,
                                   *month, *month + strlen(*month)));
    }
    for (const char **day= (*loc)->day_names->type_names; *day; day++)
    {
      set_if_bigger(max_day_len,
                    my_numchars_mb(&my_charset_utf8_general_ci,
                                   *day, *day + strlen(*day)));
    }
    if ((*loc)->max_month_name_length != max_month_len ||
        (*loc)->max_day_name_length != max_day_len)
    {
      DBUG_PRINT("Wrong max day name(or month name) length for locale:",
                 ("%s", (*loc)->name));
      DBUG_ASSERT(0);
    }
  }
  DBUG_VOID_RETURN;
}
#endif//DBUG_OFF

/*
  @brief : Set opt_super_readonly to user supplied value before
           enabling communication channels to accept user connections
*/

static void set_super_read_only_post_init()
{
  opt_super_readonly= super_read_only;
}

#ifdef _WIN32
int win_main(int argc, char **argv)
#else
int mysqld_main(int argc, char **argv)
#endif
{
  /*
    Perform basic thread library and malloc initialization,
    to be able to read defaults files and parse options.
  */
  my_progname= argv[0];

#ifndef _WIN32
#ifdef WITH_PERFSCHEMA_STORAGE_ENGINE
  pre_initialize_performance_schema();
#endif /*WITH_PERFSCHEMA_STORAGE_ENGINE */
  // For windows, my_init() is called from the win specific mysqld_main
  if (my_init())                 // init my_sys library & pthreads
  {
    sql_print_error("my_init() failed.");
    flush_error_log_messages();
    return 1;
  }
#endif /* _WIN32 */

  orig_argc= argc;
  orig_argv= argv;
  my_getopt_use_args_separator= TRUE;
  if (load_defaults(MYSQL_CONFIG_NAME, load_default_groups, &argc, &argv))
  {
    flush_error_log_messages();
    return 1;
  }
  my_getopt_use_args_separator= FALSE;
  defaults_argc= argc;
  defaults_argv= argv;
  remaining_argc= argc;
  remaining_argv= argv;

  /* Must be initialized early for comparison of options name */
  system_charset_info= &my_charset_utf8_general_ci;

  /* Write mysys error messages to the error log. */
  local_message_hook= error_log_print;

  int ho_error;

#ifdef WITH_PERFSCHEMA_STORAGE_ENGINE
  /*
    Initialize the array of performance schema instrument configurations.
  */
  init_pfs_instrument_array();
#endif /* WITH_PERFSCHEMA_STORAGE_ENGINE */

  ho_error= handle_early_options();

#if !defined(_WIN32) && !defined(EMBEDDED_LIBRARY)

  if (opt_initialize && opt_daemonize)
  {
    fprintf(stderr, "Initialize and daemon options are incompatible.\n");
    exit(MYSQLD_ABORT_EXIT);
  }

  if (opt_daemonize && (isatty(STDOUT_FILENO) || isatty(STDERR_FILENO)))
  {
    fprintf(stderr, "Please set appopriate redirections for "
                    "standard output and/or standard error in daemon mode.\n");
    exit(MYSQLD_ABORT_EXIT);
  }

  if (opt_daemonize)
  {
    if (chdir("/") < 0)
    {
      fprintf(stderr, "Cannot change to root director: %s\n",
                      strerror(errno));
      exit(MYSQLD_ABORT_EXIT);
    }

    if ((pipe_write_fd= mysqld::runtime::mysqld_daemonize()) < 0)
    {
      fprintf(stderr, "mysqld_daemonize failed \n");
      exit(MYSQLD_ABORT_EXIT);
    }
  }
#endif

  init_sql_statement_names();
  sys_var_init();
  ulong requested_open_files;
  adjust_related_options(&requested_open_files);

#ifdef WITH_PERFSCHEMA_STORAGE_ENGINE
  if (ho_error == 0)
  {
    if (!opt_help && !opt_initialize)
    {
      int pfs_rc;
      /* Add sizing hints from the server sizing parameters. */
      pfs_param.m_hints.m_table_definition_cache= table_def_size;
      pfs_param.m_hints.m_table_open_cache= table_cache_size;
      pfs_param.m_hints.m_max_connections= max_connections;
      pfs_param.m_hints.m_open_files_limit= requested_open_files;
      pfs_param.m_hints.m_max_prepared_stmt_count= max_prepared_stmt_count;

      pfs_rc= initialize_performance_schema(& pfs_param,
                                            & psi_thread_hook,
                                            & psi_mutex_hook,
                                            & psi_rwlock_hook,
                                            & psi_cond_hook,
                                            & psi_file_hook,
                                            & psi_socket_hook,
                                            & psi_table_hook,
                                            & psi_mdl_hook,
                                            & psi_idle_hook,
                                            & psi_stage_hook,
                                            & psi_statement_hook,
                                            & psi_transaction_hook,
                                            & psi_memory_hook);
      if ((pfs_rc != 0) && pfs_param.m_enabled)
      {
        pfs_param.m_enabled= false;
        sql_print_warning("Performance schema disabled (reason: init failed).");
      }
    }
  }
#else
  /*
    Other provider of the instrumentation interface should
    initialize PSI_hook here:
    - HAVE_PSI_INTERFACE is for the instrumentation interface
    - WITH_PERFSCHEMA_STORAGE_ENGINE is for one implementation
      of the interface,
    but there could be alternate implementations, which is why
    these two defines are kept separate.
  */
#endif /* WITH_PERFSCHEMA_STORAGE_ENGINE */

#ifdef HAVE_PSI_INTERFACE
  /*
    Obtain the current performance schema instrumentation interface,
    if available.
  */

  if (psi_thread_hook != NULL)
  {
    PSI_thread_service_t *service;
    service= (PSI_thread_service_t*) psi_thread_hook->get_interface(PSI_CURRENT_THREAD_VERSION);
    if (service != NULL)
    {
      set_psi_thread_service(service);
    }
  }

  if (psi_mutex_hook != NULL)
  {
    PSI_mutex_service_t *service;
    service= (PSI_mutex_service_t*) psi_mutex_hook->get_interface(PSI_CURRENT_MUTEX_VERSION);
    if (service != NULL)
    {
      set_psi_mutex_service(service);
    }
  }

  if (psi_rwlock_hook != NULL)
  {
    PSI_rwlock_service_t *service;
    service= (PSI_rwlock_service_t*) psi_rwlock_hook->get_interface(PSI_CURRENT_RWLOCK_VERSION);
    if (service != NULL)
    {
      set_psi_rwlock_service(service);
    }
  }

  if (psi_cond_hook != NULL)
  {
    PSI_cond_service_t *service;
    service= (PSI_cond_service_t*) psi_cond_hook->get_interface(PSI_CURRENT_COND_VERSION);
    if (service != NULL)
    {
      set_psi_cond_service(service);
    }
  }

  if (psi_file_hook != NULL)
  {
    PSI_file_service_t *service;
    service= (PSI_file_service_t*) psi_file_hook->get_interface(PSI_CURRENT_FILE_VERSION);
    if (service != NULL)
    {
      set_psi_file_service(service);
    }
  }

  if (psi_socket_hook != NULL)
  {
    PSI_socket_service_t *service;
    service= (PSI_socket_service_t*) psi_socket_hook->get_interface(PSI_CURRENT_SOCKET_VERSION);
    if (service != NULL)
    {
      set_psi_socket_service(service);
    }
  }

  if (psi_table_hook != NULL)
  {
    PSI_table_service_t *service;
    service= (PSI_table_service_t*) psi_table_hook->get_interface(PSI_CURRENT_TABLE_VERSION);
    if (service != NULL)
    {
      set_psi_table_service(service);
    }
  }

  if (psi_mdl_hook != NULL)
  {
    PSI_mdl_service_t *service;
    service= (PSI_mdl_service_t*) psi_mdl_hook->get_interface(PSI_CURRENT_MDL_VERSION);
    if (service != NULL)
    {
      set_psi_mdl_service(service);
    }
  }

  if (psi_idle_hook != NULL)
  {
    PSI_idle_service_t *service;
    service= (PSI_idle_service_t*) psi_idle_hook->get_interface(PSI_CURRENT_IDLE_VERSION);
    if (service != NULL)
    {
      set_psi_idle_service(service);
    }
  }

  if (psi_stage_hook != NULL)
  {
    PSI_stage_service_t *service;
    service= (PSI_stage_service_t*) psi_stage_hook->get_interface(PSI_CURRENT_STAGE_VERSION);
    if (service != NULL)
    {
      set_psi_stage_service(service);
    }
  }

  if (psi_statement_hook != NULL)
  {
    PSI_statement_service_t *service;
    service= (PSI_statement_service_t*) psi_statement_hook->get_interface(PSI_CURRENT_STATEMENT_VERSION);
    if (service != NULL)
    {
      set_psi_statement_service(service);
    }
  }

  if (psi_transaction_hook != NULL)
  {
    PSI_transaction_service_t *service;
    service= (PSI_transaction_service_t*) psi_transaction_hook->get_interface(PSI_CURRENT_TRANSACTION_VERSION);
    if (service != NULL)
    {
      set_psi_transaction_service(service);
    }
  }

  if (psi_memory_hook != NULL)
  {
    PSI_memory_service_t *service;
    service= (PSI_memory_service_t*) psi_memory_hook->get_interface(PSI_CURRENT_MEMORY_VERSION);
    if (service != NULL)
    {
      set_psi_memory_service(service);
    }
  }

  /*
    Now that we have parsed the command line arguments, and have initialized
    the performance schema itself, the next step is to register all the
    server instruments.
  */
  init_server_psi_keys();
  /* Instrument the main thread */
  PSI_thread *psi= PSI_THREAD_CALL(new_thread)(key_thread_main, NULL, 0);
  PSI_THREAD_CALL(set_thread_os_id)(psi);
  PSI_THREAD_CALL(set_thread)(psi);

  /*
    Now that some instrumentation is in place,
    recreate objects which were initialised early,
    so that they are instrumented as well.
  */
  my_thread_global_reinit();
#endif /* HAVE_PSI_INTERFACE */

  init_error_log();

  /* Initialize audit interface globals. Audit plugins are inited later. */
  mysql_audit_initialize();

#ifndef EMBEDDED_LIBRARY
  Srv_session::module_init();
#endif

  /*
    Perform basic query log initialization. Should be called after
    MY_INIT, as it initializes mutexes.
  */
  query_logger.init();

  if (ho_error)
  {
    /*
      Parsing command line option failed,
      Since we don't have a workable remaining_argc/remaining_argv
      to continue the server initialization, this is as far as this
      code can go.
      This is the best effort to log meaningful messages:
      - messages will be printed to stderr, which is not redirected yet,
      - messages will be printed in the NT event log, for windows.
    */
    flush_error_log_messages();
    /*
      Not enough initializations for unireg_abort()
      Using exit() for windows.
    */
    exit (MYSQLD_ABORT_EXIT);
  }

  if (init_common_variables())
    unireg_abort(MYSQLD_ABORT_EXIT);        // Will do exit

  my_init_signals();

  size_t guardize= 0;
#ifndef _WIN32
  int retval= pthread_attr_getguardsize(&connection_attrib, &guardize);
  DBUG_ASSERT(retval == 0);
  if (retval != 0)
    guardize= my_thread_stack_size;
#endif

#if defined(__ia64__) || defined(__ia64)
  /*
    Peculiar things with ia64 platforms - it seems we only have half the
    stack size in reality, so we have to double it here
  */
  guardize= my_thread_stack_size;
#endif

  my_thread_attr_setstacksize(&connection_attrib,
                            my_thread_stack_size + guardize);

  {
    /* Retrieve used stack size;  Needed for checking stack overflows */
    size_t stack_size= 0;
    my_thread_attr_getstacksize(&connection_attrib, &stack_size);

    /* We must check if stack_size = 0 as Solaris 2.9 can return 0 here */
    if (stack_size && stack_size < (my_thread_stack_size + guardize))
    {
      sql_print_warning("Asked for %lu thread stack, but got %ld",
                        my_thread_stack_size + guardize, (long) stack_size);
#if defined(__ia64__) || defined(__ia64)
      my_thread_stack_size= stack_size / 2;
#else
      my_thread_stack_size= static_cast<ulong>(stack_size - guardize);
#endif
    }
  }

#ifndef DBUG_OFF
  test_lc_time_sz();
  srand(static_cast<uint>(time(NULL)));
#endif

  /*
    We have enough space for fiddling with the argv, continue
  */
  if (my_setwd(mysql_real_data_home,MYF(MY_WME)) && !opt_help)
  {
    sql_print_error("failed to set datadir to %s", mysql_real_data_home);
    unireg_abort(MYSQLD_ABORT_EXIT);        /* purecov: inspected */
  }

#ifndef _WIN32
  if ((user_info= check_user(mysqld_user)))
  {
#if HAVE_CHOWN
    if (unlikely(opt_initialize))
    {
      /* need to change the owner of the freshly created data directory */
      MY_STAT stat;
      char errbuf[MYSYS_STRERROR_SIZE];
      bool must_chown= true;

      /* fetch the directory's owner */
      if (!my_stat(mysql_real_data_home, &stat, MYF(0)))
      {
        sql_print_information("Can't read data directory's stats (%d): %s."
                              "Assuming that it's not owned by the same user/group",
                              my_errno(),
                              my_strerror(errbuf, sizeof(errbuf), my_errno()));
      }
      /* Don't change it if it's already the same as SElinux stops this */
      else if(stat.st_uid == user_info->pw_uid &&
              stat.st_gid == user_info->pw_gid)
        must_chown= false;

      if (must_chown &&
          chown(mysql_real_data_home, user_info->pw_uid, user_info->pw_gid)
         )
      {
        sql_print_error("Can't change data directory owner to %s", mysqld_user);
        unireg_abort(1);
      }
    }
#endif


#if defined(HAVE_MLOCKALL) && defined(MCL_CURRENT)
    if (locked_in_memory) // getuid() == 0 here
      set_effective_user(user_info);
    else
#endif
      set_user(mysqld_user, user_info);
  }
#endif // !_WIN32

  //If the binlog is enabled, one needs to provide a server-id
  if (opt_bin_log && !(server_id_supplied) )
  {
    sql_print_error("You have enabled the binary log, but you haven't provided "
                    "the mandatory server-id. Please refer to the proper "
                    "server start-up parameters documentation");
    unireg_abort(MYSQLD_ABORT_EXIT);
  }

  /* 
   The subsequent calls may take a long time : e.g. innodb log read.
   Thus set the long running service control manager timeout
  */
#if defined(_WIN32)
  Service.SetSlowStarting(slow_start_timeout);
#endif

  /*
    Read UUID if exist, we need it to recover TDE tablespaces.
   */
  if (init_server_auto_options(true))
  {
    sql_print_error("Initialization of the server's UUID failed because it could"
                    " not be read from the auto.cnf file. If this is a new"
                    " server, the initialization failed because it was not"
                    " possible to generate a new UUID.");
    unireg_abort(MYSQLD_ABORT_EXIT);
  }

  if (init_server_components())
    unireg_abort(MYSQLD_ABORT_EXIT);

  /*
    Each server should have one UUID. We will create it automatically, if it
    does not exist.
   */
  if (init_server_auto_options(false))
  {
    sql_print_error("Initialization of the server's UUID failed because it could"
                    " not be read from the auto.cnf file. If this is a new"
                    " server, the initialization failed because it was not"
                    " possible to generate a new UUID.");
    unireg_abort(MYSQLD_ABORT_EXIT);
  }

  /*
    Add server_uuid to the sid_map.  This must be done after
    server_uuid has been initialized in init_server_auto_options and
    after the binary log (and sid_map file) has been initialized in
    init_server_components().

    No error message is needed: init_sid_map() prints a message.

    Strictly speaking, this is not currently needed when
    opt_bin_log==0, since the variables that gtid_state->init
    initializes are not currently used in that case.  But we call it
    regardless to avoid possible future bugs if gtid_state ever
    needs to do anything else.
  */
  global_sid_lock->rdlock();
  int gtid_ret= gtid_state->init();
  global_sid_lock->unlock();

  if (gtid_ret)
    unireg_abort(MYSQLD_ABORT_EXIT);

  // Initialize executed_gtids from mysql.gtid_executed table.
  if (gtid_state->read_gtid_executed_from_table() == -1)
    unireg_abort(1);

  if (opt_bin_log)
  {
    /*
      Initialize GLOBAL.GTID_EXECUTED and GLOBAL.GTID_PURGED from
      gtid_executed table and binlog files during server startup.
    */
    Gtid_set *executed_gtids=
      const_cast<Gtid_set *>(gtid_state->get_executed_gtids());
    Gtid_set *lost_gtids=
      const_cast<Gtid_set *>(gtid_state->get_lost_gtids());
    Gtid_set *gtids_only_in_table=
      const_cast<Gtid_set *>(gtid_state->get_gtids_only_in_table());
    Gtid_set *previous_gtids_logged=
      const_cast<Gtid_set *>(gtid_state->get_previous_gtids_logged());

    Gtid_set purged_gtids_from_binlog(global_sid_map, global_sid_lock);
    Gtid_set gtids_in_binlog(global_sid_map, global_sid_lock);
    Gtid_set gtids_in_binlog_not_in_table(global_sid_map, global_sid_lock);

    if (mysql_bin_log.init_gtid_sets(&gtids_in_binlog,
                                     &purged_gtids_from_binlog,
                                     opt_master_verify_checksum,
                                     true/*true=need lock*/,
                                     NULL/*trx_parser*/,
                                     NULL/*gtid_partial_trx*/,
                                     true/*is_server_starting*/))
      unireg_abort(MYSQLD_ABORT_EXIT);

    global_sid_lock->wrlock();

    purged_gtids_from_binlog.dbug_print("purged_gtids_from_binlog");
    gtids_in_binlog.dbug_print("gtids_in_binlog");

    if (!gtids_in_binlog.is_empty() &&
        !gtids_in_binlog.is_subset(executed_gtids))
    {
      gtids_in_binlog_not_in_table.add_gtid_set(&gtids_in_binlog);
      if (!executed_gtids->is_empty())
        gtids_in_binlog_not_in_table.remove_gtid_set(executed_gtids);
      /*
        Save unsaved GTIDs into gtid_executed table, in the following
        four cases:
          1. the upgrade case.
          2. the case that a slave is provisioned from a backup of
             the master and the slave is cleaned by RESET MASTER
             and RESET SLAVE before this.
          3. the case that no binlog rotation happened from the
             last RESET MASTER on the server before it crashes.
          4. The set of GTIDs of the last binlog is not saved into the
             gtid_executed table if server crashes, so we save it into
             gtid_executed table and executed_gtids during recovery
             from the crash.
      */
      if (gtid_state->save(&gtids_in_binlog_not_in_table) == -1)
      {
        global_sid_lock->unlock();
        unireg_abort(MYSQLD_ABORT_EXIT);
      }
      executed_gtids->add_gtid_set(&gtids_in_binlog_not_in_table);
    }

    /* gtids_only_in_table= executed_gtids - gtids_in_binlog */
    if (gtids_only_in_table->add_gtid_set(executed_gtids) !=
        RETURN_STATUS_OK)
    {
      global_sid_lock->unlock();
      unireg_abort(MYSQLD_ABORT_EXIT);
    }
    gtids_only_in_table->remove_gtid_set(&gtids_in_binlog);
    /*
      lost_gtids = executed_gtids -
                   (gtids_in_binlog - purged_gtids_from_binlog)
                 = gtids_only_in_table + purged_gtids_from_binlog;
    */
    DBUG_ASSERT(lost_gtids->is_empty());
    if (lost_gtids->add_gtid_set(gtids_only_in_table) != RETURN_STATUS_OK ||
        lost_gtids->add_gtid_set(&purged_gtids_from_binlog) !=
        RETURN_STATUS_OK)
    {
      global_sid_lock->unlock();
      unireg_abort(MYSQLD_ABORT_EXIT);
    }

    /* Prepare previous_gtids_logged for next binlog */
    if (previous_gtids_logged->add_gtid_set(&gtids_in_binlog) !=
        RETURN_STATUS_OK)
    {
      global_sid_lock->unlock();
      unireg_abort(MYSQLD_ABORT_EXIT);
    }

    /*
      Write the previous set of gtids at this point because during
      the creation of the binary log this is not done as we cannot
      move the init_gtid_sets() to a place before openning the binary
      log. This requires some investigation.

      /Alfranio
    */
    Previous_gtids_log_event prev_gtids_ev(&gtids_in_binlog);

    global_sid_lock->unlock();

    (prev_gtids_ev.common_footer)->checksum_alg=
      static_cast<enum_binlog_checksum_alg>(binlog_checksum_options);

    if (prev_gtids_ev.write(mysql_bin_log.get_log_file()))
      unireg_abort(MYSQLD_ABORT_EXIT);
    mysql_bin_log.add_bytes_written(
      prev_gtids_ev.common_header->data_written);

    if (flush_io_cache(mysql_bin_log.get_log_file()) ||
        mysql_file_sync(mysql_bin_log.get_log_file()->file, MYF(MY_WME)))
      unireg_abort(MYSQLD_ABORT_EXIT);
    mysql_bin_log.update_binlog_end_pos();

    (void) RUN_HOOK(server_state, after_engine_recovery, (NULL));
  }


  if (init_ssl())
    unireg_abort(MYSQLD_ABORT_EXIT);
  if (network_init())
    unireg_abort(MYSQLD_ABORT_EXIT);

#ifdef _WIN32
#ifndef EMBEDDED_LIBRARY
  if (opt_require_secure_transport &&
      !opt_enable_shared_memory && !opt_use_ssl &&
      !opt_initialize)
  {
    sql_print_error("Server is started with --require-secure-transport=ON "
                    "but no secure transports (SSL or Shared Memory) are "
                    "configured.");
    unireg_abort(MYSQLD_ABORT_EXIT);
  }
#endif

#endif

  /*
   Initialize my_str_malloc(), my_str_realloc() and my_str_free()
  */
  my_str_malloc= &my_str_malloc_mysqld;
  my_str_free= &my_str_free_mysqld;
  my_str_realloc= &my_str_realloc_mysqld;

  error_handler_hook= my_message_sql;

  /* Save pid of this process in a file */
  if (!opt_initialize)
    create_pid_file();


  /* Read the optimizer cost model configuration tables */
  if (!opt_initialize)
    reload_optimizer_cost_constants();

  if (mysql_rm_tmp_tables() || acl_init(opt_noacl) ||
      my_tz_init((THD *)0, default_tz_name, opt_initialize) ||
      grant_init(opt_noacl))
  {
    set_connection_events_loop_aborted(true);

    delete_pid_file(MYF(MY_WME));

    unireg_abort(MYSQLD_ABORT_EXIT);
  }

  if (!opt_initialize)
    servers_init(0);

  if (!opt_noacl)
  {
    udf_init();
  }

  init_status_vars();
  /* If running with --initialize, do not start replication. */
  if (opt_initialize)
    opt_skip_slave_start= 1;

  check_binlog_cache_size(NULL);
  check_binlog_stmt_cache_size(NULL);

  binlog_unsafe_map_init();

  /* If running with --initialize, do not start replication. */
  if (!opt_initialize)
  {
    // Make @@slave_skip_errors show the nice human-readable value.
    set_slave_skip_errors(&opt_slave_skip_errors);

    /*
      init_slave() must be called after the thread keys are created.
    */
    if (server_id != 0)
      init_slave(); /* Ignoring errors while configuring replication. */
  }

#ifdef WITH_PERFSCHEMA_STORAGE_ENGINE
  initialize_performance_schema_acl(opt_initialize);
  /*
    Do not check the structure of the performance schema tables
    during bootstrap:
    - the tables are not supposed to exist yet, bootstrap will create them
    - a check would print spurious error messages
  */
  if (!opt_initialize)
    check_performance_schema();
#endif

  initialize_information_schema_acl();

  execute_ddl_log_recovery();
  (void) RUN_HOOK(server_state, after_recovery, (NULL));

  if (Events::init(opt_noacl || opt_initialize))
    unireg_abort(MYSQLD_ABORT_EXIT);

#ifndef _WIN32
  //  Start signal handler thread.
  start_signal_handler();
#endif

  if (opt_initialize)
  {
    // Make sure we can process SIGHUP during bootstrap.
    server_components_initialized();

    int error= bootstrap::run_bootstrap_thread(mysql_stdin, NULL,
                                          SYSTEM_THREAD_SERVER_INITIALIZE);
    unireg_abort(error ? MYSQLD_ABORT_EXIT : MYSQLD_SUCCESS_EXIT);
  }
  if (opt_init_file && *opt_init_file)
  {
    if (read_init_file(opt_init_file))
      unireg_abort(MYSQLD_ABORT_EXIT);
  }

  /*
    Event must be invoked after error_handler_hook is assigned to
    my_message_sql, otherwise my_message will not cause the event to abort.
  */
  if (mysql_audit_notify(AUDIT_EVENT(MYSQL_AUDIT_SERVER_STARTUP_STARTUP),
                         (const char **) argv, argc))
    unireg_abort(MYSQLD_ABORT_EXIT);

#ifdef _WIN32
  create_shutdown_thread();
#endif
  start_handle_manager();

  create_compress_gtid_table_thread();

  sql_print_information(ER_DEFAULT(ER_STARTUP),
                        my_progname,
                        server_version,
#ifdef HAVE_SYS_UN_H
                        (opt_initialize ? (char*) "" : mysqld_unix_port),
#else
                        (char*) "",
#endif
                         mysqld_port,
                         MYSQL_COMPILATION_COMMENT);
#if defined(_WIN32)
  Service.SetRunning();
#endif

  server_components_initialized();

#ifdef WITH_NDBCLUSTER_STORAGE_ENGINE
  /* engine specific hook, to be made generic */
  if (ndb_wait_setup_func && ndb_wait_setup_func(opt_ndb_wait_setup))
  {
    sql_print_warning("NDB : Tables not available after %lu seconds."
                      "  Consider increasing --ndb-wait-setup value",
                      opt_ndb_wait_setup);
  }
#endif

  /*
    Set opt_super_readonly here because if opt_super_readonly is set
    in get_option, it will create problem while setting up event scheduler.
  */
  set_super_read_only_post_init();

  (void) RUN_HOOK(server_state, before_handle_connection, (NULL));

  DBUG_PRINT("info", ("Block, listening for incoming connections"));

  (void)MYSQL_SET_STAGE(0 ,__FILE__, __LINE__);

  server_operational_state= SERVER_OPERATING;
#if defined(_WIN32)
  setup_conn_event_handler_threads();
#else
  mysql_mutex_lock(&LOCK_socket_listener_active);
  // Make it possible for the signal handler to kill the listener.
  socket_listener_active= true;
  mysql_mutex_unlock(&LOCK_socket_listener_active);

  if (opt_daemonize)
    mysqld::runtime::signal_parent(pipe_write_fd,1);

  mysqld_socket_acceptor->connection_event_loop();
#endif /* _WIN32 */
  server_operational_state= SERVER_SHUTTING_DOWN;

  DBUG_PRINT("info", ("No longer listening for incoming connections"));

  mysql_audit_notify(MYSQL_AUDIT_SERVER_SHUTDOWN_SHUTDOWN,
                     MYSQL_AUDIT_SERVER_SHUTDOWN_REASON_SHUTDOWN,
                     MYSQLD_SUCCESS_EXIT);

  terminate_compress_gtid_table_thread();
  /*
    Save set of GTIDs of the last binlog into gtid_executed table
    on server shutdown.
  */
  if (opt_bin_log)
    if (gtid_state->save_gtids_of_last_binlog_into_table(false))
      sql_print_warning("Failed to save the set of Global Transaction "
                        "Identifiers of the last binary log into the "
                        "mysql.gtid_executed table while the server was "
                        "shutting down. The next server restart will make "
                        "another attempt to save Global Transaction "
                        "Identifiers into the table.");

#ifndef _WIN32
  mysql_mutex_lock(&LOCK_socket_listener_active);
  // Notify the signal handler that we have stopped listening for connections.
  socket_listener_active= false;
  mysql_cond_broadcast(&COND_socket_listener_active);
  mysql_mutex_unlock(&LOCK_socket_listener_active);
#endif // !_WIN32

#ifdef HAVE_PSI_THREAD_INTERFACE
  /*
    Disable the main thread instrumentation,
    to avoid recording events during the shutdown.
  */
  PSI_THREAD_CALL(delete_current_thread)();
#endif

  DBUG_PRINT("info", ("Waiting for shutdown proceed"));
  int ret= 0;
#ifdef _WIN32
  if (shutdown_thr_handle.handle)
    ret= my_thread_join(&shutdown_thr_handle, NULL);
  shutdown_thr_handle.handle= NULL;
  if (0 != ret)
    sql_print_warning("Could not join shutdown thread. error:%d", ret);
#else
  if (signal_thread_id.thread != 0)
    ret= my_thread_join(&signal_thread_id, NULL);
  signal_thread_id.thread= 0;
  if (0 != ret)
    sql_print_warning("Could not join signal_thread. error:%d", ret);
#endif

  clean_up(1);
  mysqld_exit(MYSQLD_SUCCESS_EXIT);
}


/****************************************************************************
  Main and thread entry function for Win32
  (all this is needed only to run mysqld as a service on WinNT)
****************************************************************************/

#if defined(_WIN32)
int mysql_service(void *p)
{
  if (my_thread_init())
  {
    flush_error_log_messages();
    return 1;
  }

  if (use_opt_args)
    win_main(opt_argc, opt_argv);
  else
    win_main(Service.my_argc, Service.my_argv);

  my_thread_end();
  return 0;
}


/* Quote string if it contains space, else copy */

static char *add_quoted_string(char *to, const char *from, char *to_end)
{
  uint length= (uint) (to_end-to);

  if (!strchr(from, ' '))
    return strmake(to, from, length-1);
  return strxnmov(to, length-1, "\"", from, "\"", NullS);
}


/**
  Handle basic handling of services, like installation and removal.

  @param argv             Pointer to argument list
  @param servicename    Internal name of service
  @param displayname    Display name of service (in taskbar ?)
  @param file_path    Path to this program
  @param startup_option Startup option to mysqld

  @retval
    0   option handled
  @retval
    1   Could not handle option
*/

static bool
default_service_handling(char **argv,
       const char *servicename,
       const char *displayname,
       const char *file_path,
       const char *extra_opt,
       const char *account_name)
{
  char path_and_service[FN_REFLEN+FN_REFLEN+32], *pos, *end;
  const char *opt_delim;
  end= path_and_service + sizeof(path_and_service)-3;

  /* We have to quote filename if it contains spaces */
  pos= add_quoted_string(path_and_service, file_path, end);
  if (extra_opt && *extra_opt)
  {
    /*
     Add option after file_path. There will be zero or one extra option.  It's
     assumed to be --defaults-file=file but isn't checked.  The variable (not
     the option name) should be quoted if it contains a string.
    */
    *pos++= ' ';
    if (opt_delim= strchr(extra_opt, '='))
    {
      size_t length= ++opt_delim - extra_opt;
      pos= my_stpnmov(pos, extra_opt, length);
    }
    else
      opt_delim= extra_opt;

    pos= add_quoted_string(pos, opt_delim, end);
  }
  /* We must have servicename last */
  *pos++= ' ';
  (void) add_quoted_string(pos, servicename, end);

  if (Service.got_service_option(argv, "install"))
  {
    Service.Install(1, servicename, displayname, path_and_service,
                    account_name);
    return 0;
  }
  if (Service.got_service_option(argv, "install-manual"))
  {
    Service.Install(0, servicename, displayname, path_and_service,
                    account_name);
    return 0;
  }
  if (Service.got_service_option(argv, "remove"))
  {
    Service.Remove(servicename);
    return 0;
  }
  return 1;
}


int mysqld_main(int argc, char **argv)
{
  /*
    When several instances are running on the same machine, we
    need to have an  unique  named  hEventShudown  through the
    application PID e.g.: MySQLShutdown1890; MySQLShutdown2342
  */
  int10_to_str((int) GetCurrentProcessId(),my_stpcpy(shutdown_event_name,
                                                  "MySQLShutdown"), 10);

  /* Must be initialized early for comparison of service name */
  system_charset_info= &my_charset_utf8_general_ci;

#ifdef WITH_PERFSCHEMA_STORAGE_ENGINE
  pre_initialize_performance_schema();
#endif /*WITH_PERFSCHEMA_STORAGE_ENGINE */

  if (my_init())
  {
    sql_print_error("my_init() failed.");
    flush_error_log_messages();
    return 1;
  }

  if (Service.GetOS())  /* true NT family */
  {
    char file_path[FN_REFLEN];
    my_path(file_path, argv[0], "");          /* Find name in path */
    fn_format(file_path,argv[0],file_path,"",
              MY_REPLACE_DIR | MY_UNPACK_FILENAME | MY_RESOLVE_SYMLINKS);

    if (argc == 2)
    {
      if (!default_service_handling(argv, MYSQL_SERVICENAME, MYSQL_SERVICENAME,
                                    file_path, "", NULL))
        return 0;
      if (Service.IsService(argv[1]))        /* Start an optional service */
      {
        /*
          Only add the service name to the groups read from the config file
          if it's not "MySQL". (The default service name should be 'mysqld'
          but we started a bad tradition by calling it MySQL from the start
          and we are now stuck with it.
        */
        if (my_strcasecmp(system_charset_info, argv[1],"mysql"))
          load_default_groups[load_default_groups_sz-2]= argv[1];
        windows_service= true;
        Service.Init(argv[1], mysql_service);
        return 0;
      }
    }
    else if (argc == 3) /* install or remove any optional service */
    {
      if (!default_service_handling(argv, argv[2], argv[2], file_path, "",
                                    NULL))
        return 0;
      if (Service.IsService(argv[2]))
      {
        /*
          mysqld was started as
          mysqld --defaults-file=my_path\my.ini service-name
        */
        use_opt_args=1;
        opt_argc= 2;        // Skip service-name
        opt_argv=argv;
        windows_service= true;
        if (my_strcasecmp(system_charset_info, argv[2],"mysql"))
          load_default_groups[load_default_groups_sz-2]= argv[2];
        Service.Init(argv[2], mysql_service);
        return 0;
      }
    }
    else if (argc == 4 || argc == 5)
    {
      /*
        This may seem strange, because we handle --local-service while
        preserving 4.1's behavior of allowing any one other argument that is
        passed to the service on startup. (The assumption is that this is
        --defaults-file=file, but that was not enforced in 4.1, so we don't
        enforce it here.)
      */
      const char *extra_opt= NullS;
      const char *account_name = NullS;
      int index;
      for (index = 3; index < argc; index++)
      {
        if (!strcmp(argv[index], "--local-service"))
          account_name= "NT AUTHORITY\\LocalService";
        else
          extra_opt= argv[index];
      }

      if (argc == 4 || account_name)
        if (!default_service_handling(argv, argv[2], argv[2], file_path,
                                      extra_opt, account_name))
          return 0;
    }
    else if (argc == 1 && Service.IsService(MYSQL_SERVICENAME))
    {
      /* start the default service */
      windows_service= true;
      Service.Init(MYSQL_SERVICENAME, mysql_service);
      return 0;
    }
  }
  /* Start as standalone server */
  Service.my_argc=argc;
  Service.my_argv=argv;
  mysql_service(NULL);
  return 0;
}
#endif // _WIN32
#endif // !EMBEDDED_LIBRARY


bool read_init_file(char *file_name)
{
  MYSQL_FILE *file;
  DBUG_ENTER("read_init_file");
  DBUG_PRINT("enter",("name: %s",file_name));

  sql_print_information("Execution of init_file \'%s\' started.", file_name);

  if (!(file= mysql_file_fopen(key_file_init, file_name,
                               O_RDONLY, MYF(MY_WME))))
    DBUG_RETURN(TRUE);
  (void) bootstrap::run_bootstrap_thread(file, NULL, SYSTEM_THREAD_INIT_FILE);
  mysql_file_fclose(file, MYF(MY_WME));

  sql_print_information("Execution of init_file \'%s\' ended.", file_name);

  DBUG_RETURN(FALSE);
}


/****************************************************************************
  Handle start options
******************************************************************************/

/**
  Process command line options flagged as 'early'.
  Some components needs to be initialized as early as possible,
  because the rest of the server initialization depends on them.
  Options that needs to be parsed early includes:
  - the performance schema, when compiled in,
  - options related to the help,
  - options related to the bootstrap
  The performance schema needs to be initialized as early as possible,
  before to-be-instrumented objects of the server are initialized.
*/
int handle_early_options()
{
  int ho_error;
  vector<my_option> all_early_options;
  all_early_options.reserve(100);

  my_getopt_register_get_addr(NULL);
  /* Skip unknown options so that they may be processed later */
  my_getopt_skip_unknown= TRUE;

  /* Add the system variables parsed early */
  sys_var_add_options(&all_early_options, sys_var::PARSE_EARLY);

  /* Add the command line options parsed early */
  for (my_option *opt= my_long_early_options;
       opt->name != NULL;
       opt++)
    all_early_options.push_back(*opt);

  add_terminator(&all_early_options);

  my_getopt_error_reporter= option_error_reporter;
  my_charset_error_reporter= charset_error_reporter;

  ho_error= handle_options(&remaining_argc, &remaining_argv,
                           &all_early_options[0], mysqld_get_one_option);
  if (ho_error == 0)
  {
    /* Add back the program name handle_options removes */
    remaining_argc++;
    remaining_argv--;

    if (opt_initialize_insecure)
      opt_initialize= TRUE;
  }

  // Swap with an empty vector, i.e. delete elements and free allocated space.
  vector<my_option>().swap(all_early_options);

  return ho_error;
}

/**
  Adjust @c open_files_limit.
  Computation is  based on:
  - @c max_connections,
  - @c table_cache_size,
  - the platform max open file limit.
*/
static void adjust_open_files_limit(ulong *requested_open_files)
{
  ulong limit_1;
  ulong limit_2;
  ulong limit_3;
  ulong request_open_files;
  ulong effective_open_files;

  /* MyISAM requires two file handles per table. */
  limit_1= 10 + max_connections + table_cache_size * 2;

  /*
    We are trying to allocate no less than max_connections*5 file
    handles (i.e. we are trying to set the limit so that they will
    be available).
  */
  limit_2= max_connections * 5;

  /* Try to allocate no less than 5000 by default. */
  limit_3= open_files_limit ? open_files_limit : 5000;

  request_open_files= max<ulong>(max<ulong>(limit_1, limit_2), limit_3);

  /* Notice: my_set_max_open_files() may return more than requested. */
  effective_open_files= my_set_max_open_files(request_open_files);

  if (effective_open_files < request_open_files)
  {
    if (open_files_limit == 0)
    {
      sql_print_warning("Changed limits: max_open_files: %lu (requested %lu)",
                        effective_open_files, request_open_files);
    }
    else
    {
      sql_print_warning("Could not increase number of max_open_files to "
                        "more than %lu (request: %lu)",
                        effective_open_files, request_open_files);
    }
  }

  open_files_limit= effective_open_files;
  if (requested_open_files)
    *requested_open_files= min<ulong>(effective_open_files, request_open_files);
}

static void adjust_max_connections(ulong requested_open_files)
{
  ulong limit;

  limit= requested_open_files - 10 - TABLE_OPEN_CACHE_MIN * 2;

  if (limit < max_connections)
  {
    sql_print_warning("Changed limits: max_connections: %lu (requested %lu)",
                      limit, max_connections);

    // This can be done unprotected since it is only called on startup.
    max_connections= limit;
  }
}

static void adjust_table_cache_size(ulong requested_open_files)
{
  ulong limit;

  limit= max<ulong>((requested_open_files - 10 - max_connections) / 2,
                    TABLE_OPEN_CACHE_MIN);

  if (limit < table_cache_size)
  {
    sql_print_warning("Changed limits: table_open_cache: %lu (requested %lu)",
                      limit, table_cache_size);

    table_cache_size= limit;
  }

  table_cache_size_per_instance= table_cache_size / table_cache_instances;
}

static void adjust_table_def_size()
{
  ulong default_value;
  sys_var *var;

  default_value= min<ulong> (400 + table_cache_size / 2, 2000);
  var= intern_find_sys_var(STRING_WITH_LEN("table_definition_cache"));
  DBUG_ASSERT(var != NULL);
  var->update_default(default_value);

  if (! table_definition_cache_specified)
    table_def_size= default_value;
}

void adjust_related_options(ulong *requested_open_files)
{
  /*
    In bootstrap, disable grant tables (about to be created)
  */
  if (opt_initialize)
    opt_noacl= 1;

  /* The order is critical here, because of dependencies. */
  adjust_open_files_limit(requested_open_files);
  adjust_max_connections(*requested_open_files);
  adjust_table_cache_size(*requested_open_files);
  adjust_table_def_size();
}

vector<my_option> all_options;

struct my_option my_long_early_options[]=
{
#if !defined(_WIN32) && !defined(EMBEDDED_LIBRARY)
  {"daemonize", 0, "Run mysqld as sysv daemon", &opt_daemonize,
    &opt_daemonize, 0, GET_BOOL, NO_ARG, 0, 0, 0, 0, 0,0},
#endif
  {"skip-grant-tables", 0,
   "Start without grant tables. This gives all users FULL ACCESS to all tables.",
   &opt_noacl, &opt_noacl, 0, GET_BOOL, NO_ARG, 0, 0, 0, 0, 0,
   0},
  {"help", '?', "Display this help and exit.",
   &opt_help, &opt_help, 0, GET_BOOL, NO_ARG, 0, 0, 0, 0,
   0, 0},
  {"verbose", 'v', "Used with --help option for detailed help.",
   &opt_verbose, &opt_verbose, 0, GET_BOOL, NO_ARG, 0, 0, 0, 0, 0, 0},
  {"version", 'V', "Output version information and exit.", 0, 0, 0, GET_NO_ARG,
   NO_ARG, 0, 0, 0, 0, 0, 0},
  {"initialize", 0, "Create the default database and exit."
   " Create a super user with a random expired password and store it into the log.",
   &opt_initialize, &opt_initialize, 0, GET_BOOL, NO_ARG, 0, 0, 0, 0, 0, 0},
  {"initialize-insecure", 0, "Create the default database and exit."
   " Create a super user with empty password.",
   &opt_initialize_insecure, &opt_initialize_insecure, 0, GET_BOOL, NO_ARG,
   0, 0, 0, 0, 0, 0},
  { 0, 0, 0, 0, 0, 0, GET_NO_ARG, NO_ARG, 0, 0, 0, 0, 0, 0 }
};

/**
  System variables are automatically command-line options (few
  exceptions are documented in sys_var.h), so don't need
  to be listed here.
*/

struct my_option my_long_options[]=
{
#ifdef HAVE_REPLICATION
  {"abort-slave-event-count", 0,
   "Option used by mysql-test for debugging and testing of replication.",
   &abort_slave_event_count,  &abort_slave_event_count,
   0, GET_INT, REQUIRED_ARG, 0, 0, 0, 0, 0, 0},
#endif /* HAVE_REPLICATION */
  {"allow-suspicious-udfs", 0,
   "Allows use of UDFs consisting of only one symbol xxx() "
   "without corresponding xxx_init() or xxx_deinit(). That also means "
   "that one can load any function from any library, for example exit() "
   "from libc.so",
   &opt_allow_suspicious_udfs, &opt_allow_suspicious_udfs,
   0, GET_BOOL, NO_ARG, 0, 0, 0, 0, 0, 0},
  {"ansi", 'a', "Use ANSI SQL syntax instead of MySQL syntax. This mode "
   "will also set transaction isolation level 'serializable'.", 0, 0, 0,
   GET_NO_ARG, NO_ARG, 0, 0, 0, 0, 0, 0},
  /*
    Because Sys_var_bit does not support command-line options, we need to
    explicitely add one for --autocommit
  */
  {"autocommit", 0, "Set default value for autocommit (0 or 1)",
   &opt_autocommit, &opt_autocommit, 0,
   GET_BOOL, OPT_ARG, 1, 0, 0, 0, 0, NULL},
  {"binlog-do-db", OPT_BINLOG_DO_DB,
   "Tells the master it should log updates for the specified database, "
   "and exclude all others not explicitly mentioned.",
   0, 0, 0, GET_STR, REQUIRED_ARG, 0, 0, 0, 0, 0, 0},
  {"binlog-ignore-db", OPT_BINLOG_IGNORE_DB,
   "Tells the master that updates to the given database should not be logged to the binary log.",
   0, 0, 0, GET_STR, REQUIRED_ARG, 0, 0, 0, 0, 0, 0},
  {"binlog-row-event-max-size", 0,
   "The maximum size of a row-based binary log event in bytes. Rows will be "
   "grouped into events smaller than this size if possible. "
   "The value has to be a multiple of 256.",
   &opt_binlog_rows_event_max_size, &opt_binlog_rows_event_max_size,
   0, GET_ULONG, REQUIRED_ARG,
   /* def_value */ 8192, /* min_value */  256, /* max_value */ ULONG_MAX,
   /* sub_size */     0, /* block_size */ 256,
   /* app_type */ 0
  },
  {"character-set-client-handshake", 0,
   "Don't ignore client side character set value sent during handshake.",
   &opt_character_set_client_handshake,
   &opt_character_set_client_handshake,
    0, GET_BOOL, NO_ARG, 1, 0, 0, 0, 0, 0},
  {"character-set-filesystem", 0,
   "Set the filesystem character set.",
   &character_set_filesystem_name,
   &character_set_filesystem_name,
   0, GET_STR, REQUIRED_ARG, 0, 0, 0, 0, 0, 0 },
  {"character-set-server", 'C', "Set the default character set.",
   &default_character_set_name, &default_character_set_name,
   0, GET_STR, REQUIRED_ARG, 0, 0, 0, 0, 0, 0 },
  {"chroot", 'r', "Chroot mysqld daemon during startup.",
   &mysqld_chroot, &mysqld_chroot, 0, GET_STR, REQUIRED_ARG,
   0, 0, 0, 0, 0, 0},
  {"collation-server", 0, "Set the default collation.",
   &default_collation_name, &default_collation_name,
   0, GET_STR, REQUIRED_ARG, 0, 0, 0, 0, 0, 0 },
  {"console", OPT_CONSOLE, "Write error output on screen; don't remove the console window on windows.",
   &opt_console, &opt_console, 0, GET_BOOL, NO_ARG, 0, 0, 0,
   0, 0, 0},
  {"core-file", OPT_WANT_CORE, "Write core on errors.", 0, 0, 0, GET_NO_ARG,
   NO_ARG, 0, 0, 0, 0, 0, 0},
  /* default-storage-engine should have "MyISAM" as def_value. Instead
     of initializing it here it is done in init_common_variables() due
     to a compiler bug in Sun Studio compiler. */
  {"default-storage-engine", 0, "The default storage engine for new tables",
   &default_storage_engine, 0, 0, GET_STR, REQUIRED_ARG,
   0, 0, 0, 0, 0, 0 },
  {"default-tmp-storage-engine", 0, 
    "The default storage engine for new explict temporary tables",
   &default_tmp_storage_engine, 0, 0, GET_STR, REQUIRED_ARG,
   0, 0, 0, 0, 0, 0 },
  {"default-time-zone", 0, "Set the default time zone.",
   &default_tz_name, &default_tz_name,
   0, GET_STR, REQUIRED_ARG, 0, 0, 0, 0, 0, 0 },
#ifdef HAVE_OPENSSL
  {"des-key-file", 0,
   "Load keys for des_encrypt() and des_encrypt from given file.",
   &des_key_file, &des_key_file, 0, GET_STR, REQUIRED_ARG,
   0, 0, 0, 0, 0, 0},
#endif /* HAVE_OPENSSL */
#ifdef HAVE_REPLICATION
  {"disconnect-slave-event-count", 0,
   "Option used by mysql-test for debugging and testing of replication.",
   &disconnect_slave_event_count, &disconnect_slave_event_count,
   0, GET_INT, REQUIRED_ARG, 0, 0, 0, 0, 0, 0},
#endif /* HAVE_REPLICATION */
  {"exit-info", 'T', "Used for debugging. Use at your own risk.", 0, 0, 0,
   GET_LONG, OPT_ARG, 0, 0, 0, 0, 0, 0},

  {"external-locking", 0, "Use system (external) locking (disabled by "
   "default).  With this option enabled you can run myisamchk to test "
   "(not repair) tables while the MySQL server is running. Disable with "
   "--skip-external-locking.", &opt_external_locking, &opt_external_locking,
   0, GET_BOOL, NO_ARG, 0, 0, 0, 0, 0, 0},
  /* We must always support the next option to make scripts like mysqltest
     easier to do */
  {"gdb", 0,
   "Set up signals usable for debugging.",
   &opt_debugging, &opt_debugging,
   0, GET_BOOL, NO_ARG, 0, 0, 0, 0, 0, 0},
#if defined(HAVE_LINUX_LARGE_PAGES) || defined (HAVE_SOLARIS_LARGE_PAGES)
  {"super-large-pages", 0, "Enable support for super large pages.",
   &opt_super_large_pages, &opt_super_large_pages, 0,
   GET_BOOL, OPT_ARG, 0, 0, 1, 0, 1, 0},
#endif
  {"ignore-db-dir", OPT_IGNORE_DB_DIRECTORY,
   "Specifies a directory to add to the ignore list when collecting "
   "database names from the datadir. Put a blank argument to reset "
   "the list accumulated so far.", 0, 0, 0, GET_STR, REQUIRED_ARG, 
   0, 0, 0, 0, 0, 0},
  {"language", 'L',
   "Client error messages in given language. May be given as a full path. "
   "Deprecated. Use --lc-messages-dir instead.",
   &lc_messages_dir_ptr, &lc_messages_dir_ptr, 0,
   GET_STR, REQUIRED_ARG, 0, 0, 0, 0, 0, 0},
  {"lc-messages", 0,
   "Set the language used for the error messages.",
   &lc_messages, &lc_messages, 0, GET_STR, REQUIRED_ARG,
   0, 0, 0, 0, 0, 0 },
  {"lc-time-names", 0,
   "Set the language used for the month names and the days of the week.",
   &lc_time_names_name, &lc_time_names_name,
   0, GET_STR, REQUIRED_ARG, 0, 0, 0, 0, 0, 0 },
  {"log-bin", OPT_BIN_LOG,
   "Log update queries in binary format. Optional (but strongly recommended "
   "to avoid replication problems if server's hostname changes) argument "
   "should be the chosen location for the binary log files.",
   &opt_bin_logname, &opt_bin_logname, 0, GET_STR_ALLOC,
   OPT_ARG, 0, 0, 0, 0, 0, 0},
  {"log-bin-index", 0,
   "File that holds the names for binary log files.",
   &opt_binlog_index_name, &opt_binlog_index_name, 0, GET_STR,
   REQUIRED_ARG, 0, 0, 0, 0, 0, 0},
  {"relay-log-index", 0,
   "File that holds the names for relay log files.",
   &opt_relaylog_index_name, &opt_relaylog_index_name, 0, GET_STR,
   REQUIRED_ARG, 0, 0, 0, 0, 0, 0},
  {"log-isam", OPT_ISAM_LOG, "Log all MyISAM changes to file.",
   &myisam_log_filename, &myisam_log_filename, 0, GET_STR,
   OPT_ARG, 0, 0, 0, 0, 0, 0},
  {"log-raw", 0,
   "Log to general log before any rewriting of the query. For use in debugging, not production as "
   "sensitive information may be logged.",
   &opt_general_log_raw, &opt_general_log_raw,
   0, GET_BOOL, NO_ARG, 0, 0, 1, 0, 1, 0 },
  {"log-short-format", 0,
   "Don't log extra information to update and slow-query logs.",
   &opt_short_log_format, &opt_short_log_format,
   0, GET_BOOL, NO_ARG, 0, 0, 0, 0, 0, 0},
  {"log-tc", 0,
   "Path to transaction coordinator log (used for transactions that affect "
   "more than one storage engine, when binary log is disabled).",
   &opt_tc_log_file, &opt_tc_log_file, 0, GET_STR,
   REQUIRED_ARG, 0, 0, 0, 0, 0, 0},
  {"log-tc-size", 0, "Size of transaction coordinator log.",
   &opt_tc_log_size, &opt_tc_log_size, 0, GET_ULONG,
   REQUIRED_ARG, TC_LOG_MIN_SIZE, TC_LOG_MIN_SIZE, ULONG_MAX, 0,
   TC_LOG_PAGE_SIZE, 0},
  {"master-info-file", 0,
   "The location and name of the file that remembers the master and where "
   "the I/O replication thread is in the master's binlogs.",
   &master_info_file, &master_info_file, 0, GET_STR,
   REQUIRED_ARG, 0, 0, 0, 0, 0, 0},
  {"master-retry-count", OPT_MASTER_RETRY_COUNT,
   "The number of tries the slave will make to connect to the master before giving up. "
   "Deprecated option, use 'CHANGE MASTER TO master_retry_count = <num>' instead.",
   &master_retry_count, &master_retry_count, 0, GET_ULONG,
   REQUIRED_ARG, 3600*24, 0, 0, 0, 0, 0},
#ifdef HAVE_REPLICATION
  {"max-binlog-dump-events", 0,
   "Option used by mysql-test for debugging and testing of replication.",
   &max_binlog_dump_events, &max_binlog_dump_events, 0,
   GET_INT, REQUIRED_ARG, 0, 0, 0, 0, 0, 0},
#endif /* HAVE_REPLICATION */
  {"memlock", 0, "Lock mysqld in memory.", &locked_in_memory,
   &locked_in_memory, 0, GET_BOOL, NO_ARG, 0, 0, 0, 0, 0, 0},
  {"old-style-user-limits", 0,
   "Enable old-style user limits (before 5.0.3, user resources were counted "
   "per each user+host vs. per account).",
   &opt_old_style_user_limits, &opt_old_style_user_limits,
   0, GET_BOOL, NO_ARG, 0, 0, 0, 0, 0, 0},
  {"port-open-timeout", 0,
   "Maximum time in seconds to wait for the port to become free. "
   "(Default: No wait).", &mysqld_port_timeout, &mysqld_port_timeout, 0,
   GET_UINT, REQUIRED_ARG, 0, 0, 0, 0, 0, 0},
  {"replicate-do-db", OPT_REPLICATE_DO_DB,
   "Tells the slave thread to restrict replication to the specified database. "
   "To specify more than one database, use the directive multiple times, "
   "once for each database. Note that this will only work if you do not use "
   "cross-database queries such as UPDATE some_db.some_table SET foo='bar' "
   "while having selected a different or no database. If you need cross "
   "database updates to work, make sure you have 3.23.28 or later, and use "
   "replicate-wild-do-table=db_name.%.",
   0, 0, 0, GET_STR, REQUIRED_ARG, 0, 0, 0, 0, 0, 0},
  {"replicate-do-table", OPT_REPLICATE_DO_TABLE,
   "Tells the slave thread to restrict replication to the specified table. "
   "To specify more than one table, use the directive multiple times, once "
   "for each table. This will work for cross-database updates, in contrast "
   "to replicate-do-db.", 0, 0, 0, GET_STR, REQUIRED_ARG, 0, 0, 0, 0, 0, 0},
  {"replicate-ignore-db", OPT_REPLICATE_IGNORE_DB,
   "Tells the slave thread to not replicate to the specified database. To "
   "specify more than one database to ignore, use the directive multiple "
   "times, once for each database. This option will not work if you use "
   "cross database updates. If you need cross database updates to work, "
   "make sure you have 3.23.28 or later, and use replicate-wild-ignore-"
   "table=db_name.%. ", 0, 0, 0, GET_STR, REQUIRED_ARG, 0, 0, 0, 0, 0, 0},
  {"replicate-ignore-table", OPT_REPLICATE_IGNORE_TABLE,
   "Tells the slave thread to not replicate to the specified table. To specify "
   "more than one table to ignore, use the directive multiple times, once for "
   "each table. This will work for cross-database updates, in contrast to "
   "replicate-ignore-db.", 0, 0, 0, GET_STR, REQUIRED_ARG, 0, 0, 0, 0, 0, 0},
  {"replicate-rewrite-db", OPT_REPLICATE_REWRITE_DB,
   "Updates to a database with a different name than the original. Example: "
   "replicate-rewrite-db=master_db_name->slave_db_name.",
   0, 0, 0, GET_STR, REQUIRED_ARG, 0, 0, 0, 0, 0, 0},
#ifdef HAVE_REPLICATION
  {"replicate-same-server-id", 0,
   "In replication, if set to 1, do not skip events having our server id. "
   "Default value is 0 (to break infinite loops in circular replication). "
   "Can't be set to 1 if --log-slave-updates is used.",
   &replicate_same_server_id, &replicate_same_server_id,
   0, GET_BOOL, NO_ARG, 0, 0, 0, 0, 0, 0},
#endif
  {"replicate-wild-do-table", OPT_REPLICATE_WILD_DO_TABLE,
   "Tells the slave thread to restrict replication to the tables that match "
   "the specified wildcard pattern. To specify more than one table, use the "
   "directive multiple times, once for each table. This will work for cross-"
   "database updates. Example: replicate-wild-do-table=foo%.bar% will "
   "replicate only updates to tables in all databases that start with foo "
   "and whose table names start with bar.",
   0, 0, 0, GET_STR, REQUIRED_ARG, 0, 0, 0, 0, 0, 0},
  {"replicate-wild-ignore-table", OPT_REPLICATE_WILD_IGNORE_TABLE,
   "Tells the slave thread to not replicate to the tables that match the "
   "given wildcard pattern. To specify more than one table to ignore, use "
   "the directive multiple times, once for each table. This will work for "
   "cross-database updates. Example: replicate-wild-ignore-table=foo%.bar% "
   "will not do updates to tables in databases that start with foo and whose "
   "table names start with bar.",
   0, 0, 0, GET_STR, REQUIRED_ARG, 0, 0, 0, 0, 0, 0},
  {"safe-user-create", 0,
   "Don't allow new user creation by the user who has no write privileges to the mysql.user table.",
   &opt_safe_user_create, &opt_safe_user_create, 0, GET_BOOL,
   NO_ARG, 0, 0, 0, 0, 0, 0},
  {"show-slave-auth-info", 0,
   "Show user and password in SHOW SLAVE HOSTS on this master.",
   &opt_show_slave_auth_info, &opt_show_slave_auth_info, 0,
   GET_BOOL, NO_ARG, 0, 0, 0, 0, 0, 0},
  {"skip-host-cache", OPT_SKIP_HOST_CACHE, "Don't cache host names.", 0, 0, 0,
   GET_NO_ARG, NO_ARG, 0, 0, 0, 0, 0, 0},
  {"skip-new", OPT_SKIP_NEW, "Don't use new, possibly wrong routines.",
   0, 0, 0, GET_NO_ARG, NO_ARG, 0, 0, 0, 0, 0, 0},
  {"skip-slave-start", 0,
   "If set, slave is not autostarted.", &opt_skip_slave_start,
   &opt_skip_slave_start, 0, GET_BOOL, NO_ARG, 0, 0, 0, 0, 0, 0},
  {"skip-stack-trace", OPT_SKIP_STACK_TRACE,
   "Don't print a stack trace on failure.", 0, 0, 0, GET_NO_ARG, NO_ARG, 0, 0,
   0, 0, 0, 0},
#if defined(_WIN32) && !defined(EMBEDDED_LIBRARY)
  {"slow-start-timeout", 0,
   "Maximum number of milliseconds that the service control manager should wait "
   "before trying to kill the windows service during startup"
   "(Default: 15000).", &slow_start_timeout, &slow_start_timeout, 0,
   GET_ULONG, REQUIRED_ARG, 15000, 0, 0, 0, 0, 0},
#endif
#ifdef HAVE_REPLICATION
  {"sporadic-binlog-dump-fail", 0,
   "Option used by mysql-test for debugging and testing of replication.",
   &opt_sporadic_binlog_dump_fail,
   &opt_sporadic_binlog_dump_fail, 0, GET_BOOL, NO_ARG, 0, 0, 0, 0, 0,
   0},
#endif /* HAVE_REPLICATION */
#ifdef HAVE_OPENSSL
  {"ssl", 0,
   "Enable SSL for connection (automatically enabled with other flags).",
   &opt_use_ssl, &opt_use_ssl, 0, GET_BOOL, OPT_ARG, 1, 0, 0,
   0, 0, 0},
#endif
#ifdef _WIN32
  {"standalone", 0,
  "Dummy option to start as a standalone program (NT).", 0, 0, 0, GET_NO_ARG,
   NO_ARG, 0, 0, 0, 0, 0, 0},
#endif
  {"symbolic-links", 's', "Enable symbolic link support.",
   &my_enable_symlinks, &my_enable_symlinks, 0, GET_BOOL, NO_ARG,
   1, 0, 0, 0, 0, 0},
  {"sysdate-is-now", 0,
   "Non-default option to alias SYSDATE() to NOW() to make it safe-replicable. "
   "Since 5.0, SYSDATE() returns a `dynamic' value different for different "
   "invocations, even within the same statement.",
   &global_system_variables.sysdate_is_now,
   0, 0, GET_BOOL, NO_ARG, 0, 0, 1, 0, 1, 0},
  {"tc-heuristic-recover", 0,
   "Decision to use in heuristic recover process. Possible values are OFF, "
   "COMMIT or ROLLBACK.", &tc_heuristic_recover, &tc_heuristic_recover,
   &tc_heuristic_recover_typelib, GET_ENUM, REQUIRED_ARG,
   TC_HEURISTIC_NOT_USED, 0, 0, 0, 0, 0},
#if defined(ENABLED_DEBUG_SYNC)
  {"debug-sync-timeout", OPT_DEBUG_SYNC_TIMEOUT,
   "Enable the debug sync facility "
   "and optionally specify a default wait timeout in seconds. "
   "A zero value keeps the facility disabled.",
   &opt_debug_sync_timeout, 0,
   0, GET_UINT, OPT_ARG, 0, 0, UINT_MAX, 0, 0, 0},
#endif /* defined(ENABLED_DEBUG_SYNC) */
  {"temp-pool", 0,
#if defined(__linux__)
   "Using this option will cause most temporary files created to use a small "
   "set of names, rather than a unique name for each new file.",
#else
   "This option is ignored on this OS.",
#endif
   &use_temp_pool, &use_temp_pool, 0, GET_BOOL, NO_ARG, 1,
   0, 0, 0, 0, 0},
  {"transaction-isolation", 0,
   "Default transaction isolation level.",
   &global_system_variables.tx_isolation,
   &global_system_variables.tx_isolation, &tx_isolation_typelib,
   GET_ENUM, REQUIRED_ARG, ISO_REPEATABLE_READ, 0, 0, 0, 0, 0},
  {"transaction-read-only", 0,
   "Default transaction access mode. "
   "True if transactions are read-only.",
   &global_system_variables.tx_read_only,
   &global_system_variables.tx_read_only, 0,
   GET_BOOL, OPT_ARG, 0, 0, 0, 0, 0, 0},
  {"user", 'u', "Run mysqld daemon as user.", 0, 0, 0, GET_STR, REQUIRED_ARG,
   0, 0, 0, 0, 0, 0},
  {"early-plugin-load", OPT_EARLY_PLUGIN_LOAD,
   "Optional semicolon-separated list of plugins to load before storage engine "
   "initialization, where each plugin is identified as name=library, where "
   "name is the plugin name and library is the plugin library in plugin_dir.",
   0, 0, 0,
   GET_STR, REQUIRED_ARG, 0, 0, 0, 0, 0, 0},
  {"plugin-load", OPT_PLUGIN_LOAD,
   "Optional semicolon-separated list of plugins to load, where each plugin is "
   "identified as name=library, where name is the plugin name and library "
   "is the plugin library in plugin_dir.",
   0, 0, 0,
   GET_STR, REQUIRED_ARG, 0, 0, 0, 0, 0, 0},
  {"plugin-load-add", OPT_PLUGIN_LOAD_ADD,
   "Optional semicolon-separated list of plugins to load, where each plugin is "
   "identified as name=library, where name is the plugin name and library "
   "is the plugin library in plugin_dir. This option adds to the list "
   "specified by --plugin-load in an incremental way. "
   "Multiple --plugin-load-add are supported.",
   0, 0, 0,
   GET_STR, REQUIRED_ARG, 0, 0, 0, 0, 0, 0},

  {"innodb", OPT_SKIP_INNODB,
   "Deprecated option. Provided for backward compatibility only. "
   "The option has no effect on the server behaviour. InnoDB is always enabled. "
   "The option will be removed in a future release.",
   0, 0, 0, GET_BOOL, OPT_ARG,
   0, 0, 0, 0, 0, 0},

  {0, 0, 0, 0, 0, 0, GET_NO_ARG, NO_ARG, 0, 0, 0, 0, 0, 0}
};


static int show_queries(THD *thd, SHOW_VAR *var, char *buff)
{
  var->type= SHOW_LONGLONG;
  var->value= (char *)&thd->query_id;
  return 0;
}


static int show_net_compression(THD *thd, SHOW_VAR *var, char *buff)
{
  var->type= SHOW_MY_BOOL;
  var->value= buff;
  *((bool *)buff)= thd->get_protocol()->get_compression();
  return 0;
}

static int show_starttime(THD *thd, SHOW_VAR *var, char *buff)
{
  var->type= SHOW_LONGLONG;
  var->value= buff;
  *((longlong *)buff)= (longlong) (thd->query_start() - server_start_time);
  return 0;
}

static int show_max_used_connections_time(THD *thd, SHOW_VAR *var, char *buff)
{
  MYSQL_TIME max_used_connections_time;
  var->type= SHOW_CHAR;
  var->value= buff;
  thd->variables.time_zone->gmt_sec_to_TIME(&max_used_connections_time,
    Connection_handler_manager::max_used_connections_time);
  my_datetime_to_str(&max_used_connections_time, buff, 0);
  return 0;
}

static int show_num_thread_running(THD *thd, SHOW_VAR *var, char *buff)
{
  var->type= SHOW_LONGLONG;
  var->value= buff;
  long long *value= reinterpret_cast<long long*>(buff);
  *value= static_cast<long long>(Global_THD_manager::get_instance()->
                                 get_num_thread_running());
  return 0;
}


static int show_num_thread_created(THD *thd, SHOW_VAR *var, char *buff)
{
  var->type= SHOW_LONG;
  var->value= buff;
  long *value= reinterpret_cast<long*>(buff);
  *value= static_cast<long>(Global_THD_manager::get_instance()->
                            get_num_thread_created());
  return 0;
}

static int show_thread_id_count(THD *thd, SHOW_VAR *var, char *buff)
{
  var->type= SHOW_LONG;
  var->value= buff;
  long *value= reinterpret_cast<long*>(buff);
  *value= static_cast<long>(Global_THD_manager::get_instance()->
                            get_thread_id());
  return 0;
}


#ifndef EMBEDDED_LIBRARY
static int show_aborted_connects(THD *thd, SHOW_VAR *var, char *buff)
{
  var->type= SHOW_LONG;
  var->value= buff;
  long *value= reinterpret_cast<long*>(buff);
  *value= static_cast<long>(Connection_handler_manager::get_instance()->
                            aborted_connects());
  return 0;
}


static int show_connection_errors_max_connection(THD *thd, SHOW_VAR *var,
                                                 char *buff)
{
  var->type= SHOW_LONG;
  var->value= buff;
  long *value= reinterpret_cast<long*>(buff);
  *value= static_cast<long>(Connection_handler_manager::get_instance()->
                            connection_errors_max_connection());
  return 0;
}

static int show_connection_errors_select(THD *thd, SHOW_VAR *var, char *buff)
{
  var->type= SHOW_LONG;
  var->value= buff;
  long *value= reinterpret_cast<long*>(buff);
  *value=
    static_cast<long>(Mysqld_socket_listener::get_connection_errors_select());
  return 0;
}

static int show_connection_errors_accept(THD *thd, SHOW_VAR *var, char *buff)
{
  var->type= SHOW_LONG;
  var->value= buff;
  long *value= reinterpret_cast<long*>(buff);
  *value=
    static_cast<long>(Mysqld_socket_listener::get_connection_errors_accept());
  return 0;
}

static int show_connection_errors_tcpwrap(THD *thd, SHOW_VAR *var, char *buff)
{
  var->type= SHOW_LONG;
  var->value= buff;
  long *value= reinterpret_cast<long*>(buff);
  *value=
    static_cast<long>(Mysqld_socket_listener::get_connection_errors_tcpwrap());
  return 0;
}
#endif


#ifdef ENABLED_PROFILING
static int show_flushstatustime(THD *thd, SHOW_VAR *var, char *buff)
{
  var->type= SHOW_LONGLONG;
  var->value= buff;
  *((longlong *)buff)= (longlong) (thd->query_start() - flush_status_time);
  return 0;
}
#endif

#ifdef HAVE_REPLICATION
/**
  After Multisource replication, this function only shows the value
  of default channel.

  To know the status of other channels, performance schema replication
  tables comes to the rescue.

  @todo  Any warning needed if multiple channels exist to request
         the users to start using replication performance schema
         tables.
*/
static int show_slave_running(THD *thd, SHOW_VAR *var, char *buff)
{
  channel_map.rdlock();
  Master_info *mi= channel_map.get_default_channel_mi();

  if (mi)
  {
    var->type= SHOW_MY_BOOL;
    var->value= buff;
    *((my_bool *)buff)= (my_bool) (mi &&
                                   mi->slave_running == MYSQL_SLAVE_RUN_CONNECT &&
                                   mi->rli->slave_running);
  }
  else
    var->type= SHOW_UNDEF;

  channel_map.unlock();
  return 0;
}


/**
  This status variable is also exclusively (look comments on
  show_slave_running()) for default channel.
*/
static int show_slave_retried_trans(THD *thd, SHOW_VAR *var, char *buff)
{
  channel_map.rdlock();
  Master_info *mi= channel_map.get_default_channel_mi();

  if (mi)
  {
    var->type= SHOW_LONG;
    var->value= buff;
    *((long *)buff)= (long)mi->rli->retried_trans;
  }
  else
    var->type= SHOW_UNDEF;

  channel_map.unlock();
  return 0;
}

/**
  Only for default channel. Refer to comments on show_slave_running()
*/
static int show_slave_received_heartbeats(THD *thd, SHOW_VAR *var, char *buff)
{
  channel_map.rdlock();
  Master_info *mi= channel_map.get_default_channel_mi();

  if (mi)
  {
    var->type= SHOW_LONGLONG;
    var->value= buff;
    *((longlong *)buff)= mi->received_heartbeats;
  }
  else
    var->type= SHOW_UNDEF;

  channel_map.unlock();
  return 0;
}

/**
  Only for default channel. Refer to comments on show_slave_running()
*/
static int show_slave_last_heartbeat(THD *thd, SHOW_VAR *var, char *buff)
{
  MYSQL_TIME received_heartbeat_time;

  channel_map.rdlock();
  Master_info *mi= channel_map.get_default_channel_mi();

  if (mi)
  {
    var->type= SHOW_CHAR;
    var->value= buff;
    if (mi->last_heartbeat == 0)
      buff[0]='\0';
    else
    {
      thd->variables.time_zone->gmt_sec_to_TIME(&received_heartbeat_time, 
        static_cast<my_time_t>(mi->last_heartbeat));
      my_datetime_to_str(&received_heartbeat_time, buff, 0);
    }
  }
  else
    var->type= SHOW_UNDEF;

  channel_map.unlock();
  return 0;
}

/**
  Only for default channel. For details, refer to show_slave_running()
*/
static int show_heartbeat_period(THD *thd, SHOW_VAR *var, char *buff)
{
  DEBUG_SYNC(thd, "dsync_show_heartbeat_period");

  channel_map.rdlock();
  Master_info *mi= channel_map.get_default_channel_mi();

  if (mi)
  {
    var->type= SHOW_CHAR;
    var->value= buff;
    sprintf(buff, "%.3f", mi->heartbeat_period);
  }
  else
    var->type= SHOW_UNDEF;

  channel_map.unlock();
  return 0;
}

#ifndef DBUG_OFF
static int show_slave_rows_last_search_algorithm_used(THD *thd, SHOW_VAR *var, char *buff)
{
  uint res= slave_rows_last_search_algorithm_used;
  const char* s= ((res == Rows_log_event::ROW_LOOKUP_TABLE_SCAN) ? "TABLE_SCAN" :
                  ((res == Rows_log_event::ROW_LOOKUP_HASH_SCAN) ? "HASH_SCAN" : 
                   "INDEX_SCAN"));

  var->type= SHOW_CHAR;
  var->value= buff;
  sprintf(buff, "%s", s);

  return 0;
}

static int show_ongoing_automatic_gtid_violating_transaction_count(
  THD *thd, SHOW_VAR *var, char *buf)
{
  var->type= SHOW_CHAR;
  var->value= buf;
  sprintf(buf, "%d",
          gtid_state->get_automatic_gtid_violating_transaction_count());
  return 0;
}

static int show_ongoing_anonymous_gtid_violating_transaction_count(
  THD *thd, SHOW_VAR *var, char *buf)
{
  var->type= SHOW_CHAR;
  var->value= buf;
  sprintf(buf, "%d",
          gtid_state->get_anonymous_gtid_violating_transaction_count());
  return 0;
}

#endif

static int show_ongoing_anonymous_transaction_count(
  THD *thd, SHOW_VAR *var, char *buf)
{
  var->type= SHOW_CHAR;
  var->value= buf;
  sprintf(buf, "%d", gtid_state->get_anonymous_ownership_count());
  return 0;
}

#endif /* HAVE_REPLICATION */

static int show_open_tables(THD *thd, SHOW_VAR *var, char *buff)
{
  var->type= SHOW_LONG;
  var->value= buff;
  *((long *)buff)= (long)table_cache_manager.cached_tables();
  return 0;
}

static int show_prepared_stmt_count(THD *thd, SHOW_VAR *var, char *buff)
{
  var->type= SHOW_LONG;
  var->value= buff;
  mysql_mutex_lock(&LOCK_prepared_stmt_count);
  *((long *)buff)= (long)prepared_stmt_count;
  mysql_mutex_unlock(&LOCK_prepared_stmt_count);
  return 0;
}

static int show_table_definitions(THD *thd, SHOW_VAR *var, char *buff)
{
  var->type= SHOW_LONG;
  var->value= buff;
  *((long *)buff)= (long)cached_table_definitions();
  return 0;
}

#if defined(HAVE_OPENSSL) && !defined(EMBEDDED_LIBRARY)
/* Functions relying on CTX */
static int show_ssl_ctx_sess_accept(THD *thd, SHOW_VAR *var, char *buff)
{
  var->type= SHOW_LONG;
  var->value= buff;
  *((long *)buff)= (!ssl_acceptor_fd ? 0 :
                     SSL_CTX_sess_accept(ssl_acceptor_fd->ssl_context));
  return 0;
}

static int show_ssl_ctx_sess_accept_good(THD *thd, SHOW_VAR *var, char *buff)
{
  var->type= SHOW_LONG;
  var->value= buff;
  *((long *)buff)= (!ssl_acceptor_fd ? 0 :
                     SSL_CTX_sess_accept_good(ssl_acceptor_fd->ssl_context));
  return 0;
}

static int show_ssl_ctx_sess_connect_good(THD *thd, SHOW_VAR *var, char *buff)
{
  var->type= SHOW_LONG;
  var->value= buff;
  *((long *)buff)= (!ssl_acceptor_fd ? 0 :
                     SSL_CTX_sess_connect_good(ssl_acceptor_fd->ssl_context));
  return 0;
}

static int show_ssl_ctx_sess_accept_renegotiate(THD *thd, SHOW_VAR *var, char *buff)
{
  var->type= SHOW_LONG;
  var->value= buff;
  *((long *)buff)= (!ssl_acceptor_fd ? 0 :
                     SSL_CTX_sess_accept_renegotiate(ssl_acceptor_fd->ssl_context));
  return 0;
}

static int show_ssl_ctx_sess_connect_renegotiate(THD *thd, SHOW_VAR *var, char *buff)
{
  var->type= SHOW_LONG;
  var->value= buff;
  *((long *)buff)= (!ssl_acceptor_fd ? 0 :
                     SSL_CTX_sess_connect_renegotiate(ssl_acceptor_fd->ssl_context));
  return 0;
}

static int show_ssl_ctx_sess_cb_hits(THD *thd, SHOW_VAR *var, char *buff)
{
  var->type= SHOW_LONG;
  var->value= buff;
  *((long *)buff)= (!ssl_acceptor_fd ? 0 :
                     SSL_CTX_sess_cb_hits(ssl_acceptor_fd->ssl_context));
  return 0;
}

static int show_ssl_ctx_sess_hits(THD *thd, SHOW_VAR *var, char *buff)
{
  var->type= SHOW_LONG;
  var->value= buff;
  *((long *)buff)= (!ssl_acceptor_fd ? 0 :
                     SSL_CTX_sess_hits(ssl_acceptor_fd->ssl_context));
  return 0;
}

static int show_ssl_ctx_sess_cache_full(THD *thd, SHOW_VAR *var, char *buff)
{
  var->type= SHOW_LONG;
  var->value= buff;
  *((long *)buff)= (!ssl_acceptor_fd ? 0 :
                     SSL_CTX_sess_cache_full(ssl_acceptor_fd->ssl_context));
  return 0;
}

static int show_ssl_ctx_sess_misses(THD *thd, SHOW_VAR *var, char *buff)
{
  var->type= SHOW_LONG;
  var->value= buff;
  *((long *)buff)= (!ssl_acceptor_fd ? 0 :
                     SSL_CTX_sess_misses(ssl_acceptor_fd->ssl_context));
  return 0;
}

static int show_ssl_ctx_sess_timeouts(THD *thd, SHOW_VAR *var, char *buff)
{
  var->type= SHOW_LONG;
  var->value= buff;
  *((long *)buff)= (!ssl_acceptor_fd ? 0 :
                     SSL_CTX_sess_timeouts(ssl_acceptor_fd->ssl_context));
  return 0;
}

static int show_ssl_ctx_sess_number(THD *thd, SHOW_VAR *var, char *buff)
{
  var->type= SHOW_LONG;
  var->value= buff;
  *((long *)buff)= (!ssl_acceptor_fd ? 0 :
                     SSL_CTX_sess_number(ssl_acceptor_fd->ssl_context));
  return 0;
}

static int show_ssl_ctx_sess_connect(THD *thd, SHOW_VAR *var, char *buff)
{
  var->type= SHOW_LONG;
  var->value= buff;
  *((long *)buff)= (!ssl_acceptor_fd ? 0 :
                     SSL_CTX_sess_connect(ssl_acceptor_fd->ssl_context));
  return 0;
}

static int show_ssl_ctx_sess_get_cache_size(THD *thd, SHOW_VAR *var, char *buff)
{
  var->type= SHOW_LONG;
  var->value= buff;
  *((long *)buff)= (!ssl_acceptor_fd ? 0 :
                     SSL_CTX_sess_get_cache_size(ssl_acceptor_fd->ssl_context));
  return 0;
}

static int show_ssl_ctx_get_verify_mode(THD *thd, SHOW_VAR *var, char *buff)
{
  var->type= SHOW_LONG;
  var->value= buff;
  *((long *)buff)= (!ssl_acceptor_fd ? 0 :
                     SSL_CTX_get_verify_mode(ssl_acceptor_fd->ssl_context));
  return 0;
}

static int show_ssl_ctx_get_verify_depth(THD *thd, SHOW_VAR *var, char *buff)
{
  var->type= SHOW_LONG;
  var->value= buff;
  *((long *)buff)= (!ssl_acceptor_fd ? 0 :
                     SSL_CTX_get_verify_depth(ssl_acceptor_fd->ssl_context));
  return 0;
}

static int show_ssl_ctx_get_session_cache_mode(THD *thd, SHOW_VAR *var, char *buff)
{
  var->type= SHOW_CHAR;
  if (!ssl_acceptor_fd)
    var->value= const_cast<char*>("NONE");
  else
    switch (SSL_CTX_get_session_cache_mode(ssl_acceptor_fd->ssl_context))
    {
    case SSL_SESS_CACHE_OFF:
      var->value= const_cast<char*>("OFF"); break;
    case SSL_SESS_CACHE_CLIENT:
      var->value= const_cast<char*>("CLIENT"); break;
    case SSL_SESS_CACHE_SERVER:
      var->value= const_cast<char*>("SERVER"); break;
    case SSL_SESS_CACHE_BOTH:
      var->value= const_cast<char*>("BOTH"); break;
    case SSL_SESS_CACHE_NO_AUTO_CLEAR:
      var->value= const_cast<char*>("NO_AUTO_CLEAR"); break;
    case SSL_SESS_CACHE_NO_INTERNAL_LOOKUP:
      var->value= const_cast<char*>("NO_INTERNAL_LOOKUP"); break;
    default:
      var->value= const_cast<char*>("Unknown"); break;
    }
  return 0;
}

/*
   Functions relying on SSL
   Note: In the show_ssl_* functions, we need to check if we have a
         valid vio-object since this isn't always true, specifically
         when session_status or global_status is requested from
         inside an Event.
 */
static int show_ssl_get_version(THD *thd, SHOW_VAR *var, char *buff)
{
  var->type= SHOW_CHAR;
  if (thd->get_protocol()->get_ssl())
    var->value=
      const_cast<char*>(SSL_get_version(thd->get_protocol()->get_ssl()));
  else
    var->value= (char *)"";
  return 0;
}

static int show_ssl_session_reused(THD *thd, SHOW_VAR *var, char *buff)
{
  var->type= SHOW_LONG;
  var->value= buff;
  if (thd->get_protocol()->get_ssl())
    *((long *)buff)=
        (long)SSL_session_reused(thd->get_protocol()->get_ssl());
  else
    *((long *)buff)= 0;
  return 0;
}

static int show_ssl_get_default_timeout(THD *thd, SHOW_VAR *var, char *buff)
{
  var->type= SHOW_LONG;
  var->value= buff;
  if (thd->get_protocol()->get_ssl())
    *((long *)buff)=
      (long)SSL_get_default_timeout(thd->get_protocol()->get_ssl());
  else
    *((long *)buff)= 0;
  return 0;
}

static int show_ssl_get_verify_mode(THD *thd, SHOW_VAR *var, char *buff)
{
  var->type= SHOW_LONG;
  var->value= buff;
  if (thd->get_protocol()->get_ssl())
    *((long *)buff)=
      (long)SSL_get_verify_mode(thd->get_protocol()->get_ssl());
  else
    *((long *)buff)= 0;
  return 0;
}

static int show_ssl_get_verify_depth(THD *thd, SHOW_VAR *var, char *buff)
{
  var->type= SHOW_LONG;
  var->value= buff;
  if (thd->get_protocol()->get_ssl())
    *((long *)buff)=
        (long)SSL_get_verify_depth(thd->get_protocol()->get_ssl());
  else
    *((long *)buff)= 0;
  return 0;
}

static int show_ssl_get_cipher(THD *thd, SHOW_VAR *var, char *buff)
{
  var->type= SHOW_CHAR;
  if (thd->get_protocol()->get_ssl())
    var->value=
      const_cast<char*>(SSL_get_cipher(thd->get_protocol()->get_ssl()));
  else
    var->value= (char *)"";
  return 0;
}

static int show_ssl_get_cipher_list(THD *thd, SHOW_VAR *var, char *buff)
{
  var->type= SHOW_CHAR;
  var->value= buff;
  if (thd->get_protocol()->get_ssl())
  {
    int i;
    const char *p;
    char *end= buff + SHOW_VAR_FUNC_BUFF_SIZE;
    for (i=0; (p= SSL_get_cipher_list(thd->get_protocol()->get_ssl(),i)) &&
               buff < end; i++)
    {
      buff= my_stpnmov(buff, p, end-buff-1);
      *buff++= ':';
    }
    if (i)
      buff--;
  }
  *buff=0;
  return 0;
}


#ifdef HAVE_YASSL

static char *
my_asn1_time_to_string(ASN1_TIME *time, char *buf, size_t len)
{
  return yaSSL_ASN1_TIME_to_string(time, buf, len);
}

#else /* openssl */

static char *
my_asn1_time_to_string(ASN1_TIME *time, char *buf, size_t len)
{
  int n_read;
  char *res= NULL;
  BIO *bio= BIO_new(BIO_s_mem());

  if (bio == NULL)
    return NULL;

  if (!ASN1_TIME_print(bio, time))
    goto end;

  n_read= BIO_read(bio, buf, (int) (len - 1));

  if (n_read > 0)
  {
    buf[n_read]= 0;
    res= buf;
  }

end:
  BIO_free(bio);
  return res;
}

#endif


/**
  Handler function for the 'ssl_get_server_not_before' variable

  @param      thd  the mysql thread structure
  @param      var  the data for the variable
  @param[out] buf  the string to put the value of the variable into

  @return          status
  @retval     0    success
*/

static int
show_ssl_get_server_not_before(THD *thd, SHOW_VAR *var, char *buff)
{
  var->type= SHOW_CHAR;
  if (ssl_acceptor_fd)
  {
    X509 *cert= SSL_get_certificate(ssl_acceptor);
    ASN1_TIME *not_before= X509_get_notBefore(cert);

    if (not_before == NULL)
    {
      var->value= empty_c_string;
      return 0;
    }

    var->value= my_asn1_time_to_string(not_before, buff,
                                       SHOW_VAR_FUNC_BUFF_SIZE);
    if (var->value == NULL)
    {
      var->value= empty_c_string;
      return 1;
    }
  }
  else
    var->value= empty_c_string;
  return 0;
}


/**
  Handler function for the 'ssl_get_server_not_after' variable

  @param      thd  the mysql thread structure
  @param      var  the data for the variable
  @param[out] buf  the string to put the value of the variable into

  @return          status
  @retval     0    success
*/

static int
show_ssl_get_server_not_after(THD *thd, SHOW_VAR *var, char *buff)
{
  var->type= SHOW_CHAR;
  if (ssl_acceptor_fd)
  {
    X509 *cert= SSL_get_certificate(ssl_acceptor);
    ASN1_TIME *not_after= X509_get_notAfter(cert);

    if (not_after == NULL)
    {
      var->value= empty_c_string;
      return 0;
    }

    var->value= my_asn1_time_to_string(not_after, buff,
                                       SHOW_VAR_FUNC_BUFF_SIZE);
    if (var->value == NULL)
    {
      var->value= empty_c_string;
      return 1;
    }
  }
  else
    var->value= empty_c_string;
  return 0;
}

#endif /* HAVE_OPENSSL && !EMBEDDED_LIBRARY */

static int show_slave_open_temp_tables(THD *thd, SHOW_VAR *var, char *buf)
{
  var->type= SHOW_INT;
  var->value= buf;
  *((int *) buf)= slave_open_temp_tables.atomic_get();
  return 0;
}

/*
  Variables shown by SHOW STATUS in alphabetical order
*/

SHOW_VAR status_vars[]= {
  {"Aborted_clients",          (char*) &aborted_threads,                              SHOW_LONG,               SHOW_SCOPE_GLOBAL},
#ifndef EMBEDDED_LIBRARY
  {"Aborted_connects",         (char*) &show_aborted_connects,                        SHOW_FUNC,               SHOW_SCOPE_GLOBAL},
#endif
#ifdef HAVE_REPLICATION
#ifndef DBUG_OFF
  {"Ongoing_anonymous_gtid_violating_transaction_count",(char*) &show_ongoing_anonymous_gtid_violating_transaction_count, SHOW_FUNC, SHOW_SCOPE_GLOBAL},
#endif//!DBUG_OFF
  {"Ongoing_anonymous_transaction_count",(char*) &show_ongoing_anonymous_transaction_count, SHOW_FUNC, SHOW_SCOPE_GLOBAL},
#ifndef DBUG_OFF
  {"Ongoing_automatic_gtid_violating_transaction_count",(char*) &show_ongoing_automatic_gtid_violating_transaction_count, SHOW_FUNC, SHOW_SCOPE_GLOBAL},
#endif//!DBUG_OFF
#endif//HAVE_REPLICATION
  {"Binlog_cache_disk_use",    (char*) &binlog_cache_disk_use,                        SHOW_LONG,               SHOW_SCOPE_GLOBAL},
  {"Binlog_cache_use",         (char*) &binlog_cache_use,                             SHOW_LONG,               SHOW_SCOPE_GLOBAL},
  {"Binlog_stmt_cache_disk_use",(char*) &binlog_stmt_cache_disk_use,                  SHOW_LONG,               SHOW_SCOPE_GLOBAL},
  {"Binlog_stmt_cache_use",    (char*) &binlog_stmt_cache_use,                        SHOW_LONG,               SHOW_SCOPE_GLOBAL},
  {"Bytes_received",           (char*) offsetof(System_status_var, bytes_received),          SHOW_LONGLONG_STATUS,    SHOW_SCOPE_ALL},
  {"Bytes_sent",               (char*) offsetof(System_status_var, bytes_sent),              SHOW_LONGLONG_STATUS,    SHOW_SCOPE_ALL},
  {"Com",                      (char*) com_status_vars,                               SHOW_ARRAY,              SHOW_SCOPE_ALL},
  {"Com_stmt_reprepare",       (char*) offsetof(System_status_var, com_stmt_reprepare),      SHOW_LONG_STATUS, SHOW_SCOPE_ALL},
  {"Compression",              (char*) &show_net_compression,                         SHOW_FUNC,               SHOW_SCOPE_SESSION},
  {"Connections",              (char*) &show_thread_id_count,                         SHOW_FUNC,               SHOW_SCOPE_GLOBAL},
#ifndef EMBEDDED_LIBRARY
  {"Connection_errors_accept",   (char*) &show_connection_errors_accept,              SHOW_FUNC,               SHOW_SCOPE_GLOBAL},
  {"Connection_errors_internal", (char*) &connection_errors_internal,                 SHOW_LONG,               SHOW_SCOPE_GLOBAL},
  {"Connection_errors_max_connections",   (char*) &show_connection_errors_max_connection, SHOW_FUNC,           SHOW_SCOPE_GLOBAL},
  {"Connection_errors_peer_address", (char*) &connection_errors_peer_addr,            SHOW_LONG,               SHOW_SCOPE_GLOBAL},
  {"Connection_errors_select",   (char*) &show_connection_errors_select,              SHOW_FUNC,               SHOW_SCOPE_GLOBAL},
  {"Connection_errors_tcpwrap",  (char*) &show_connection_errors_tcpwrap,             SHOW_FUNC,               SHOW_SCOPE_GLOBAL},
#endif
  {"Created_tmp_disk_tables",  (char*) offsetof(System_status_var, created_tmp_disk_tables), SHOW_LONGLONG_STATUS,    SHOW_SCOPE_ALL},
  {"Created_tmp_files",        (char*) &my_tmp_file_created,                          SHOW_LONG,               SHOW_SCOPE_GLOBAL},
  {"Created_tmp_tables",       (char*) offsetof(System_status_var, created_tmp_tables),      SHOW_LONGLONG_STATUS,    SHOW_SCOPE_ALL},
  {"Delayed_errors",           (char*) &delayed_insert_errors,                        SHOW_LONG,               SHOW_SCOPE_GLOBAL},
  {"Delayed_insert_threads",   (char*) &delayed_insert_threads,                       SHOW_LONG_NOFLUSH,       SHOW_SCOPE_GLOBAL},
  {"Delayed_writes",           (char*) &delayed_insert_writes,                        SHOW_LONG,               SHOW_SCOPE_GLOBAL},
  {"Flush_commands",           (char*) &refresh_version,                              SHOW_LONG_NOFLUSH,       SHOW_SCOPE_GLOBAL},
  {"Handler_commit",           (char*) offsetof(System_status_var, ha_commit_count),         SHOW_LONGLONG_STATUS,    SHOW_SCOPE_ALL},
  {"Handler_delete",           (char*) offsetof(System_status_var, ha_delete_count),         SHOW_LONGLONG_STATUS,    SHOW_SCOPE_ALL},
  {"Handler_discover",         (char*) offsetof(System_status_var, ha_discover_count),       SHOW_LONGLONG_STATUS,    SHOW_SCOPE_ALL},
  {"Handler_external_lock",    (char*) offsetof(System_status_var, ha_external_lock_count),  SHOW_LONGLONG_STATUS,    SHOW_SCOPE_ALL},
  {"Handler_mrr_init",         (char*) offsetof(System_status_var, ha_multi_range_read_init_count), SHOW_LONGLONG_STATUS, SHOW_SCOPE_ALL},
  {"Handler_prepare",          (char*) offsetof(System_status_var, ha_prepare_count),        SHOW_LONGLONG_STATUS,    SHOW_SCOPE_ALL},
  {"Handler_read_first",       (char*) offsetof(System_status_var, ha_read_first_count),     SHOW_LONGLONG_STATUS,    SHOW_SCOPE_ALL},
  {"Handler_read_key",         (char*) offsetof(System_status_var, ha_read_key_count),       SHOW_LONGLONG_STATUS,    SHOW_SCOPE_ALL},
  {"Handler_read_last",        (char*) offsetof(System_status_var, ha_read_last_count),      SHOW_LONGLONG_STATUS,    SHOW_SCOPE_ALL},
  {"Handler_read_next",        (char*) offsetof(System_status_var, ha_read_next_count),      SHOW_LONGLONG_STATUS,    SHOW_SCOPE_ALL},
  {"Handler_read_prev",        (char*) offsetof(System_status_var, ha_read_prev_count),      SHOW_LONGLONG_STATUS,    SHOW_SCOPE_ALL},
  {"Handler_read_rnd",         (char*) offsetof(System_status_var, ha_read_rnd_count),       SHOW_LONGLONG_STATUS,    SHOW_SCOPE_ALL},
  {"Handler_read_rnd_next",    (char*) offsetof(System_status_var, ha_read_rnd_next_count),  SHOW_LONGLONG_STATUS,    SHOW_SCOPE_ALL},
  {"Handler_rollback",         (char*) offsetof(System_status_var, ha_rollback_count),       SHOW_LONGLONG_STATUS,    SHOW_SCOPE_ALL},
  {"Handler_savepoint",        (char*) offsetof(System_status_var, ha_savepoint_count),      SHOW_LONGLONG_STATUS,    SHOW_SCOPE_ALL},
  {"Handler_savepoint_rollback",(char*) offsetof(System_status_var, ha_savepoint_rollback_count), SHOW_LONGLONG_STATUS, SHOW_SCOPE_ALL},
  {"Handler_update",           (char*) offsetof(System_status_var, ha_update_count),         SHOW_LONGLONG_STATUS,    SHOW_SCOPE_ALL},
  {"Handler_write",            (char*) offsetof(System_status_var, ha_write_count),          SHOW_LONGLONG_STATUS,    SHOW_SCOPE_ALL},
  {"Key_blocks_not_flushed",   (char*) offsetof(KEY_CACHE, global_blocks_changed),    SHOW_KEY_CACHE_LONG,     SHOW_SCOPE_GLOBAL},
  {"Key_blocks_unused",        (char*) offsetof(KEY_CACHE, blocks_unused),            SHOW_KEY_CACHE_LONG,     SHOW_SCOPE_GLOBAL},
  {"Key_blocks_used",          (char*) offsetof(KEY_CACHE, blocks_used),              SHOW_KEY_CACHE_LONG,     SHOW_SCOPE_GLOBAL},
  {"Key_read_requests",        (char*) offsetof(KEY_CACHE, global_cache_r_requests),  SHOW_KEY_CACHE_LONGLONG, SHOW_SCOPE_GLOBAL},
  {"Key_reads",                (char*) offsetof(KEY_CACHE, global_cache_read),        SHOW_KEY_CACHE_LONGLONG, SHOW_SCOPE_GLOBAL},
  {"Key_write_requests",       (char*) offsetof(KEY_CACHE, global_cache_w_requests),  SHOW_KEY_CACHE_LONGLONG, SHOW_SCOPE_GLOBAL},
  {"Key_writes",               (char*) offsetof(KEY_CACHE, global_cache_write),       SHOW_KEY_CACHE_LONGLONG, SHOW_SCOPE_GLOBAL},
  {"Last_query_cost",          (char*) offsetof(System_status_var, last_query_cost),         SHOW_DOUBLE_STATUS,      SHOW_SCOPE_SESSION},
  {"Last_query_partial_plans", (char*) offsetof(System_status_var, last_query_partial_plans),SHOW_LONGLONG_STATUS,    SHOW_SCOPE_SESSION},
#ifndef EMBEDDED_LIBRARY
  {"Locked_connects",          (char*) &locked_account_connection_count,              SHOW_LONG,               SHOW_SCOPE_GLOBAL},
#endif
  {"Max_execution_time_exceeded",   (char*) offsetof(System_status_var, max_execution_time_exceeded),   SHOW_LONGLONG_STATUS, SHOW_SCOPE_ALL},
  {"Max_execution_time_set",        (char*) offsetof(System_status_var, max_execution_time_set),        SHOW_LONGLONG_STATUS, SHOW_SCOPE_ALL},
  {"Max_execution_time_set_failed", (char*) offsetof(System_status_var, max_execution_time_set_failed), SHOW_LONGLONG_STATUS, SHOW_SCOPE_ALL},
  {"Max_used_connections",     (char*) &Connection_handler_manager::max_used_connections,        SHOW_LONG,        SHOW_SCOPE_GLOBAL},
  {"Max_used_connections_time",(char*) &show_max_used_connections_time,               SHOW_FUNC,               SHOW_SCOPE_GLOBAL},
  {"Not_flushed_delayed_rows", (char*) &delayed_rows_in_use,                          SHOW_LONG_NOFLUSH,       SHOW_SCOPE_GLOBAL},
  {"Open_files",               (char*) &my_file_opened,                               SHOW_LONG_NOFLUSH,       SHOW_SCOPE_GLOBAL},
  {"Open_streams",             (char*) &my_stream_opened,                             SHOW_LONG_NOFLUSH,       SHOW_SCOPE_GLOBAL},
  {"Open_table_definitions",   (char*) &show_table_definitions,                       SHOW_FUNC,               SHOW_SCOPE_GLOBAL},
  {"Open_tables",              (char*) &show_open_tables,                             SHOW_FUNC,               SHOW_SCOPE_ALL},
  {"Opened_files",             (char*) &my_file_total_opened,                         SHOW_LONG_NOFLUSH,       SHOW_SCOPE_GLOBAL},
  {"Opened_tables",            (char*) offsetof(System_status_var, opened_tables),           SHOW_LONGLONG_STATUS,    SHOW_SCOPE_ALL},
  {"Opened_table_definitions", (char*) offsetof(System_status_var, opened_shares),           SHOW_LONGLONG_STATUS,    SHOW_SCOPE_ALL},
  {"Prepared_stmt_count",      (char*) &show_prepared_stmt_count,                     SHOW_FUNC,               SHOW_SCOPE_GLOBAL},
  {"Qcache_free_blocks",       (char*) &query_cache.free_memory_blocks,               SHOW_LONG_NOFLUSH,       SHOW_SCOPE_GLOBAL},
  {"Qcache_free_memory",       (char*) &query_cache.free_memory,                      SHOW_LONG_NOFLUSH,       SHOW_SCOPE_GLOBAL},
  {"Qcache_hits",              (char*) &query_cache.hits,                             SHOW_LONG,               SHOW_SCOPE_GLOBAL},
  {"Qcache_inserts",           (char*) &query_cache.inserts,                          SHOW_LONG,               SHOW_SCOPE_GLOBAL},
  {"Qcache_lowmem_prunes",     (char*) &query_cache.lowmem_prunes,                    SHOW_LONG,               SHOW_SCOPE_GLOBAL},
  {"Qcache_not_cached",        (char*) &query_cache.refused,                          SHOW_LONG,               SHOW_SCOPE_GLOBAL},
  {"Qcache_queries_in_cache",  (char*) &query_cache.queries_in_cache,                 SHOW_LONG_NOFLUSH,       SHOW_SCOPE_GLOBAL},
  {"Qcache_total_blocks",      (char*) &query_cache.total_blocks,                     SHOW_LONG_NOFLUSH,       SHOW_SCOPE_GLOBAL},
  {"Queries",                  (char*) &show_queries,                                 SHOW_FUNC,               SHOW_SCOPE_ALL},
  {"Questions",                (char*) offsetof(System_status_var, questions),               SHOW_LONGLONG_STATUS,    SHOW_SCOPE_ALL},
  {"Select_full_join",         (char*) offsetof(System_status_var, select_full_join_count),  SHOW_LONGLONG_STATUS,    SHOW_SCOPE_ALL},
  {"Select_full_range_join",   (char*) offsetof(System_status_var, select_full_range_join_count), SHOW_LONGLONG_STATUS, SHOW_SCOPE_ALL},
  {"Select_range",             (char*) offsetof(System_status_var, select_range_count),       SHOW_LONGLONG_STATUS,   SHOW_SCOPE_ALL},
  {"Select_range_check",       (char*) offsetof(System_status_var, select_range_check_count), SHOW_LONGLONG_STATUS,   SHOW_SCOPE_ALL},
  {"Select_scan",	       (char*) offsetof(System_status_var, select_scan_count),              SHOW_LONGLONG_STATUS,   SHOW_SCOPE_ALL},
  {"Slave_open_temp_tables",   (char*) &show_slave_open_temp_tables,                   SHOW_FUNC,              SHOW_SCOPE_GLOBAL},
#ifdef HAVE_REPLICATION
  {"Slave_retried_transactions",(char*) &show_slave_retried_trans,                     SHOW_FUNC,              SHOW_SCOPE_GLOBAL},
  {"Slave_heartbeat_period",   (char*) &show_heartbeat_period,                         SHOW_FUNC,              SHOW_SCOPE_GLOBAL},
  {"Slave_received_heartbeats",(char*) &show_slave_received_heartbeats,                SHOW_FUNC,              SHOW_SCOPE_GLOBAL},
  {"Slave_last_heartbeat",     (char*) &show_slave_last_heartbeat,                     SHOW_FUNC,              SHOW_SCOPE_GLOBAL},
#ifndef DBUG_OFF
  {"Slave_rows_last_search_algorithm_used",(char*) &show_slave_rows_last_search_algorithm_used, SHOW_FUNC,     SHOW_SCOPE_GLOBAL},
#endif
  {"Slave_running",            (char*) &show_slave_running,                            SHOW_FUNC,              SHOW_SCOPE_GLOBAL},
#endif
#ifndef EMBEDDED_LIBRARY
  {"Slow_launch_threads",      (char*) &Per_thread_connection_handler::slow_launch_threads, SHOW_LONG,         SHOW_SCOPE_ALL},
#endif
  {"Slow_queries",             (char*) offsetof(System_status_var, long_query_count),         SHOW_LONGLONG_STATUS,   SHOW_SCOPE_ALL},
  {"Sort_merge_passes",        (char*) offsetof(System_status_var, filesort_merge_passes),    SHOW_LONGLONG_STATUS,   SHOW_SCOPE_ALL},
  {"Sort_range",               (char*) offsetof(System_status_var, filesort_range_count),     SHOW_LONGLONG_STATUS,   SHOW_SCOPE_ALL},
  {"Sort_rows",                (char*) offsetof(System_status_var, filesort_rows),            SHOW_LONGLONG_STATUS,   SHOW_SCOPE_ALL},
  {"Sort_scan",                (char*) offsetof(System_status_var, filesort_scan_count),      SHOW_LONGLONG_STATUS,   SHOW_SCOPE_ALL},
#ifdef HAVE_OPENSSL
#ifndef EMBEDDED_LIBRARY
  {"Ssl_accept_renegotiates",  (char*) &show_ssl_ctx_sess_accept_renegotiate,          SHOW_FUNC,              SHOW_SCOPE_GLOBAL},
  {"Ssl_accepts",              (char*) &show_ssl_ctx_sess_accept,                      SHOW_FUNC,              SHOW_SCOPE_GLOBAL},
  {"Ssl_callback_cache_hits",  (char*) &show_ssl_ctx_sess_cb_hits,                     SHOW_FUNC,              SHOW_SCOPE_GLOBAL},
  {"Ssl_cipher",               (char*) &show_ssl_get_cipher,                           SHOW_FUNC,              SHOW_SCOPE_ALL},
  {"Ssl_cipher_list",          (char*) &show_ssl_get_cipher_list,                      SHOW_FUNC,              SHOW_SCOPE_ALL},
  {"Ssl_client_connects",      (char*) &show_ssl_ctx_sess_connect,                     SHOW_FUNC,              SHOW_SCOPE_GLOBAL},
  {"Ssl_connect_renegotiates", (char*) &show_ssl_ctx_sess_connect_renegotiate,         SHOW_FUNC,              SHOW_SCOPE_GLOBAL},
  {"Ssl_ctx_verify_depth",     (char*) &show_ssl_ctx_get_verify_depth,                 SHOW_FUNC,              SHOW_SCOPE_GLOBAL},
  {"Ssl_ctx_verify_mode",      (char*) &show_ssl_ctx_get_verify_mode,                  SHOW_FUNC,              SHOW_SCOPE_GLOBAL},
  {"Ssl_default_timeout",      (char*) &show_ssl_get_default_timeout,                  SHOW_FUNC,              SHOW_SCOPE_ALL},
  {"Ssl_finished_accepts",     (char*) &show_ssl_ctx_sess_accept_good,                 SHOW_FUNC,              SHOW_SCOPE_GLOBAL},
  {"Ssl_finished_connects",    (char*) &show_ssl_ctx_sess_connect_good,                SHOW_FUNC,              SHOW_SCOPE_GLOBAL},
  {"Ssl_session_cache_hits",   (char*) &show_ssl_ctx_sess_hits,                        SHOW_FUNC,              SHOW_SCOPE_GLOBAL},
  {"Ssl_session_cache_misses", (char*) &show_ssl_ctx_sess_misses,                      SHOW_FUNC,              SHOW_SCOPE_GLOBAL},
  {"Ssl_session_cache_mode",   (char*) &show_ssl_ctx_get_session_cache_mode,           SHOW_FUNC,              SHOW_SCOPE_GLOBAL},
  {"Ssl_session_cache_overflows", (char*) &show_ssl_ctx_sess_cache_full,               SHOW_FUNC,              SHOW_SCOPE_GLOBAL},
  {"Ssl_session_cache_size",   (char*) &show_ssl_ctx_sess_get_cache_size,              SHOW_FUNC,              SHOW_SCOPE_GLOBAL},
  {"Ssl_session_cache_timeouts", (char*) &show_ssl_ctx_sess_timeouts,                  SHOW_FUNC,              SHOW_SCOPE_GLOBAL},
  {"Ssl_sessions_reused",      (char*) &show_ssl_session_reused,                       SHOW_FUNC,              SHOW_SCOPE_ALL},
  {"Ssl_used_session_cache_entries",(char*) &show_ssl_ctx_sess_number,                 SHOW_FUNC,              SHOW_SCOPE_GLOBAL},
  {"Ssl_verify_depth",         (char*) &show_ssl_get_verify_depth,                     SHOW_FUNC,              SHOW_SCOPE_ALL},
  {"Ssl_verify_mode",          (char*) &show_ssl_get_verify_mode,                      SHOW_FUNC,              SHOW_SCOPE_ALL},
  {"Ssl_version",              (char*) &show_ssl_get_version,                          SHOW_FUNC,              SHOW_SCOPE_ALL},
  {"Ssl_server_not_before",    (char*) &show_ssl_get_server_not_before,                SHOW_FUNC,              SHOW_SCOPE_ALL},
  {"Ssl_server_not_after",     (char*) &show_ssl_get_server_not_after,                 SHOW_FUNC,              SHOW_SCOPE_ALL},
#ifndef HAVE_YASSL
  {"Rsa_public_key",           (char*) &show_rsa_public_key,                           SHOW_FUNC,              SHOW_SCOPE_GLOBAL},
#endif
#endif
#endif /* HAVE_OPENSSL */
  {"Table_locks_immediate",    (char*) &locks_immediate,                               SHOW_LONG,              SHOW_SCOPE_GLOBAL},
  {"Table_locks_waited",       (char*) &locks_waited,                                  SHOW_LONG,              SHOW_SCOPE_GLOBAL},
  {"Table_open_cache_hits",    (char*) offsetof(System_status_var, table_open_cache_hits),    SHOW_LONGLONG_STATUS,   SHOW_SCOPE_ALL},
  {"Table_open_cache_misses",  (char*) offsetof(System_status_var, table_open_cache_misses),  SHOW_LONGLONG_STATUS,   SHOW_SCOPE_ALL},
  {"Table_open_cache_overflows",(char*) offsetof(System_status_var, table_open_cache_overflows), SHOW_LONGLONG_STATUS,SHOW_SCOPE_ALL},
  {"Tc_log_max_pages_used",    (char*) &tc_log_max_pages_used,                         SHOW_LONG,              SHOW_SCOPE_GLOBAL},
  {"Tc_log_page_size",         (char*) &tc_log_page_size,                              SHOW_LONG_NOFLUSH,      SHOW_SCOPE_GLOBAL},
  {"Tc_log_page_waits",        (char*) &tc_log_page_waits,                             SHOW_LONG,              SHOW_SCOPE_GLOBAL},
#ifndef EMBEDDED_LIBRARY
  {"Threads_cached",           (char*) &Per_thread_connection_handler::blocked_pthread_count, SHOW_LONG_NOFLUSH, SHOW_SCOPE_GLOBAL},
#endif
  {"Threads_connected",        (char*) &Connection_handler_manager::connection_count,  SHOW_INT,               SHOW_SCOPE_GLOBAL},
  {"Threads_created",          (char*) &show_num_thread_created,                       SHOW_FUNC,              SHOW_SCOPE_GLOBAL},
  {"Threads_running",          (char*) &show_num_thread_running,                       SHOW_FUNC,              SHOW_SCOPE_GLOBAL},
  {"Uptime",                   (char*) &show_starttime,                                SHOW_FUNC,              SHOW_SCOPE_GLOBAL},
#ifdef ENABLED_PROFILING
  {"Uptime_since_flush_status",(char*) &show_flushstatustime,                          SHOW_FUNC,              SHOW_SCOPE_GLOBAL},
#endif
  {NullS, NullS, SHOW_LONG, SHOW_SCOPE_ALL}
};

void add_terminator(vector<my_option> *options)
{
  my_option empty_element=
    {0, 0, 0, 0, 0, 0, GET_NO_ARG, NO_ARG, 0, 0, 0, 0, 0, 0};
  options->push_back(empty_element);
}

#ifndef EMBEDDED_LIBRARY
static void print_version(void)
{
  set_server_version();

  printf("%s  Ver %s for %s on %s (%s)\n",my_progname,
   server_version,SYSTEM_TYPE,MACHINE_TYPE, MYSQL_COMPILATION_COMMENT);
}

/** Compares two options' names, treats - and _ the same */
static bool operator<(const my_option &a, const my_option &b)
{
  const char *sa= a.name;
  const char *sb= b.name;
  for (; *sa || *sb; sa++, sb++)
  {
    if (*sa < *sb)
    {
      if (*sa == '-' && *sb == '_')
        continue;
      else
        return true;
    }
    if (*sa > *sb)
    {
      if (*sa == '_' && *sb == '-')
        continue;
      else
        return false;
    }
  }
  DBUG_ASSERT(a.name == b.name);
  return false;
}

static void print_help()
{
  MEM_ROOT mem_root;
  init_alloc_root(key_memory_help, &mem_root, 4096, 4096);

  all_options.pop_back();
  sys_var_add_options(&all_options, sys_var::PARSE_EARLY);
  for (my_option *opt= my_long_early_options;
       opt->name != NULL;
       opt++)
  {
    all_options.push_back(*opt);
  }
  add_plugin_options(&all_options, &mem_root);
  std::sort(all_options.begin(), all_options.end(), std::less<my_option>());
  add_terminator(&all_options);

  my_print_help(&all_options[0]);
  my_print_variables(&all_options[0]);

  free_root(&mem_root, MYF(0));
  vector<my_option>().swap(all_options);  // Deletes the vector contents.
}

static void usage(void)
{
  DBUG_ENTER("usage");
  if (!(default_charset_info= get_charset_by_csname(default_character_set_name,
                     MY_CS_PRIMARY,
               MYF(MY_WME))))
    exit(MYSQLD_ABORT_EXIT);
  if (!default_collation_name)
    default_collation_name= (char*) default_charset_info->name;
  print_version();
  puts(ORACLE_WELCOME_COPYRIGHT_NOTICE("2000"));
  puts("Starts the MySQL database server.\n");
  printf("Usage: %s [OPTIONS]\n", my_progname);
  if (!opt_verbose)
    puts("\nFor more help options (several pages), use mysqld --verbose --help.");
  else
  {
#ifdef _WIN32
  puts("NT and Win32 specific options:\n\
  --install                     Install the default service (NT).\n\
  --install-manual              Install the default service started manually (NT).\n\
  --install service_name        Install an optional service (NT).\n\
  --install-manual service_name Install an optional service started manually (NT).\n\
  --remove                      Remove the default service from the service list (NT).\n\
  --remove service_name         Remove the service_name from the service list (NT).\n\
  --enable-named-pipe           Only to be used for the default server (NT).\n\
  --standalone                  Dummy option to start as a standalone server (NT).\
");
  puts("");
#endif
  print_defaults(MYSQL_CONFIG_NAME,load_default_groups);
  puts("");
  set_ports();

  /* Print out all the options including plugin supplied options */
  print_help();

  if (! dynamic_plugins_are_initialized)
  {
    puts("\n\
Plugins have parameters that are not reflected in this list\n\
because execution stopped before plugins were initialized.");
  }

  puts("\n\
To see what values a running MySQL server is using, type\n\
'mysqladmin variables' instead of 'mysqld --verbose --help'.");
  }
  DBUG_VOID_RETURN;
}
#endif /*!EMBEDDED_LIBRARY*/

/**
  Initialize MySQL global variables to default values.

  @note
    The reason to set a lot of global variables to zero is to allow one to
    restart the embedded server with a clean environment
    It's also needed on some exotic platforms where global variables are
    not set to 0 when a program starts.

    We don't need to set variables refered to in my_long_options
    as these are initialized by my_getopt.
*/

static int mysql_init_variables(void)
{
  /* Things reset to zero */
  opt_skip_slave_start= opt_reckless_slave = 0;
  mysql_home[0]= pidfile_name[0]= 0;
  myisam_test_invalid_symlink= test_if_data_home_dir;
  opt_general_log= opt_slow_log= false;
  opt_bin_log= 0;
  opt_disable_networking= opt_skip_show_db=0;
  opt_skip_name_resolve= 0;
  opt_ignore_builtin_innodb= 0;
  opt_general_logname= opt_update_logname= opt_binlog_index_name= opt_slow_logname= NULL;
  opt_tc_log_file= (char *)"tc.log";      // no hostname in tc_log file name !
  opt_secure_auth= 0;
  opt_myisam_log= 0;
  mqh_used= 0;
  kill_in_progress= 0;
  cleanup_done= 0;
  server_id_supplied= false;
  test_flags= select_errors= dropping_tables= ha_open_options=0;
  slave_open_temp_tables.atomic_set(0);
  opt_endinfo= using_udf_functions= 0;
  opt_using_transactions= 0;
  set_connection_events_loop_aborted(false);
  server_operational_state= SERVER_BOOTING;
  aborted_threads= 0;
  delayed_insert_threads= delayed_insert_writes= delayed_rows_in_use= 0;
  delayed_insert_errors= 0;
  specialflag= 0;
  binlog_cache_use=  binlog_cache_disk_use= 0;
  mysqld_user= mysqld_chroot= opt_init_file= opt_bin_logname = 0;
  prepared_stmt_count= 0;
  mysqld_unix_port= opt_mysql_tmpdir= my_bind_addr_str= NullS;
  memset(&mysql_tmpdir_list, 0, sizeof(mysql_tmpdir_list));
  memset(&global_status_var, 0, sizeof(global_status_var));
  opt_large_pages= 0;
  opt_super_large_pages= 0;
#if defined(ENABLED_DEBUG_SYNC)
  opt_debug_sync_timeout= 0;
#endif /* defined(ENABLED_DEBUG_SYNC) */
  key_map_full.set_all();
  server_uuid[0]= 0;

  /* Character sets */
  system_charset_info= &my_charset_utf8_general_ci;
  files_charset_info= &my_charset_utf8_general_ci;
  national_charset_info= &my_charset_utf8_general_ci;
  table_alias_charset= &my_charset_bin;
  character_set_filesystem= &my_charset_bin;

  opt_specialflag= 0;
  mysql_home_ptr= mysql_home;
  pidfile_name_ptr= pidfile_name;
  lc_messages_dir_ptr= lc_messages_dir;
  protocol_version= PROTOCOL_VERSION;
  what_to_log= ~ (1L << (uint) COM_TIME);
  refresh_version= 1L;  /* Increments on each reload */
  my_stpcpy(server_version, MYSQL_SERVER_VERSION);
  key_caches.empty();
  if (!(dflt_key_cache= get_or_create_key_cache(default_key_cache_base.str,
                                                default_key_cache_base.length)))
  {
    sql_print_error("Cannot allocate the keycache");
    return 1;
  }
  /* set key_cache_hash.default_value = dflt_key_cache */
  multi_keycache_init();

  /* Set directory paths */
  mysql_real_data_home_len=
    strmake(mysql_real_data_home, get_relative_path(MYSQL_DATADIR),
            sizeof(mysql_real_data_home)-1) - mysql_real_data_home;
  /* Replication parameters */
  master_info_file= (char*) "master.info",
    relay_log_info_file= (char*) "relay-log.info";
  report_user= report_password = report_host= 0;  /* TO BE DELETED */
  opt_relay_logname= opt_relaylog_index_name= 0;
  log_bin_basename= NULL;
  log_bin_index= NULL;

  /* Handler variables */
  total_ha_2pc= 0;
  /* Variables in libraries */
  charsets_dir= 0;
  default_character_set_name= (char*) MYSQL_DEFAULT_CHARSET_NAME;
  default_collation_name= compiled_default_collation_name;
  character_set_filesystem_name= (char*) "binary";
  lc_messages= (char*) "en_US";
  lc_time_names_name= (char*) "en_US";

  /* Variables that depends on compile options */
#ifndef DBUG_OFF
  default_dbug_option=IF_WIN("d:t:i:O,\\mysqld.trace",
           "d:t:i:o,/tmp/mysqld.trace");
#endif
#ifdef ENABLED_PROFILING
    have_profiling = SHOW_OPTION_YES;
#else
    have_profiling = SHOW_OPTION_NO;
#endif

#ifdef HAVE_OPENSSL
  have_ssl=SHOW_OPTION_YES;
#else
  have_ssl=SHOW_OPTION_NO;
#endif

  have_symlink= SHOW_OPTION_YES;

  have_dlopen=SHOW_OPTION_YES;

  have_query_cache=SHOW_OPTION_YES;

  have_geometry=SHOW_OPTION_YES;

  have_rtree_keys=SHOW_OPTION_YES;

#ifdef HAVE_CRYPT
  have_crypt=SHOW_OPTION_YES;
#else
  have_crypt=SHOW_OPTION_NO;
#endif
  /* Always true */
  have_compress= SHOW_OPTION_YES;
#ifdef HAVE_OPENSSL
  des_key_file = 0;
#ifndef EMBEDDED_LIBRARY
  ssl_acceptor_fd= 0;
#endif /* ! EMBEDDED_LIBRARY */
#endif /* HAVE_OPENSSL */
#if defined (_WIN32) && !defined (EMBEDDED_LIBRARY)
  shared_memory_base_name= default_shared_memory_base_name;
#endif

#if defined(_WIN32)
  /* Allow Win32 users to move MySQL anywhere */
  {
    char prg_dev[LIBLEN];
    char executing_path_name[LIBLEN];
    if (!test_if_hard_path(my_progname))
    {
      // we don't want to use GetModuleFileName inside of my_path since
      // my_path is a generic path dereferencing function and here we care
      // only about the executing binary.
      GetModuleFileName(NULL, executing_path_name, sizeof(executing_path_name));
      my_path(prg_dev, executing_path_name, NULL);
    }
    else
      my_path(prg_dev, my_progname, "mysql/bin");
    strcat(prg_dev,"/../");     // Remove 'bin' to get base dir
    cleanup_dirname(mysql_home,prg_dev);
  }
#else
  const char *tmpenv;
  if (!(tmpenv = getenv("MY_BASEDIR_VERSION")))
    tmpenv = DEFAULT_MYSQL_HOME;
  (void) strmake(mysql_home, tmpenv, sizeof(mysql_home)-1);
#endif
  return 0;
}

my_bool
mysqld_get_one_option(int optid,
                      const struct my_option *opt __attribute__((unused)),
                      char *argument)
{
  switch(optid) {
  case '#':
#ifndef DBUG_OFF
    DBUG_SET_INITIAL(argument ? argument : default_dbug_option);
#endif
    opt_endinfo=1;        /* unireg: memory allocation */
    break;
  case 'a':
    global_system_variables.sql_mode= MODE_ANSI;
    global_system_variables.tx_isolation= ISO_SERIALIZABLE;
    break;
  case 'b':
    strmake(mysql_home,argument,sizeof(mysql_home)-1);
    break;
  case 'C':
    if (default_collation_name == compiled_default_collation_name)
      default_collation_name= 0;
    break;
  case 'h':
    strmake(mysql_real_data_home,argument, sizeof(mysql_real_data_home)-1);
    /* Correct pointer set by my_getopt (for embedded library) */
    mysql_real_data_home_ptr= mysql_real_data_home;
    break;
  case 'u':
    if (!mysqld_user || !strcmp(mysqld_user, argument))
      mysqld_user= argument;
    else
      sql_print_warning("Ignoring user change to '%s' because the user was set to '%s' earlier on the command line\n", argument, mysqld_user);
    break;
  case 'L':
    push_deprecated_warn(NULL, "--language/-l", "'--lc-messages-dir'");
    /* Note:  fall-through */
  case OPT_LC_MESSAGES_DIRECTORY:
    strmake(lc_messages_dir, argument, sizeof(lc_messages_dir)-1);
    lc_messages_dir_ptr= lc_messages_dir;
    break;
  case OPT_BINLOG_FORMAT:
    binlog_format_used= true;
    break;
  case OPT_BINLOG_MAX_FLUSH_QUEUE_TIME:
    push_deprecated_warn_no_replacement(NULL, "--binlog_max_flush_queue_time");
    break;
#if defined(HAVE_OPENSSL) && !defined(EMBEDDED_LIBRARY)
  case OPT_SSL_KEY:
  case OPT_SSL_CERT:
  case OPT_SSL_CA:  
  case OPT_SSL_CAPATH:
  case OPT_SSL_CIPHER:
  case OPT_SSL_CRL:   
  case OPT_SSL_CRLPATH:
  case OPT_TLS_VERSION:
    /*
      Enable use of SSL if we are using any ssl option.
      One can disable SSL later by using --skip-ssl or --ssl=0.
    */
    opt_use_ssl= true;
#ifdef HAVE_YASSL
    /* crl has no effect in yaSSL. */
    opt_ssl_crl= NULL;
    opt_ssl_crlpath= NULL;
#endif /* HAVE_YASSL */   
    break;
#endif /* HAVE_OPENSSL */
#ifndef EMBEDDED_LIBRARY
  case 'V':
    print_version();
    exit(MYSQLD_SUCCESS_EXIT);
#endif /*EMBEDDED_LIBRARY*/
  case 'W':
    push_deprecated_warn(NULL, "--log_warnings/-W", "'--log_error_verbosity'");
    if (!argument)
      log_error_verbosity++;
    else if (argument == disabled_my_option)
     log_error_verbosity= 1L;
    else
      log_error_verbosity= 1 + atoi(argument);
    log_error_verbosity= min(3UL, log_error_verbosity);
    break;
  case 'T':
    test_flags= argument ? (uint) atoi(argument) : 0;
    opt_endinfo=1;
    break;
  case (int) OPT_ISAM_LOG:
    opt_myisam_log=1;
    break;
  case (int) OPT_BIN_LOG:
    opt_bin_log= MY_TEST(argument != disabled_my_option);
    break;
#ifdef HAVE_REPLICATION
  case (int)OPT_REPLICATE_IGNORE_DB:
  {
    rpl_filter->add_ignore_db(argument);
    break;
  }
  case (int)OPT_REPLICATE_DO_DB:
  {
    rpl_filter->add_do_db(argument);
    break;
  }
  case (int)OPT_REPLICATE_REWRITE_DB:
  {
    char* key = argument,*p, *val;

    if (!(p= strstr(argument, "->")))
    {
      sql_print_error("Bad syntax in replicate-rewrite-db - missing '->'!\n");
      return 1;
    }
    val= p + 2;
    while(p > argument && my_isspace(mysqld_charset, p[-1]))
      p--;
    *p= 0;
    if (!*key)
    {
      sql_print_error("Bad syntax in replicate-rewrite-db - empty FROM db!\n");
      return 1;
    }
    while (*val && my_isspace(mysqld_charset, *val))
      val++;
    if (!*val)
    {
      sql_print_error("Bad syntax in replicate-rewrite-db - empty TO db!\n");
      return 1;
    }

    rpl_filter->add_db_rewrite(key, val);
    break;
  }

  case (int)OPT_BINLOG_IGNORE_DB:
  {
    binlog_filter->add_ignore_db(argument);
    break;
  }
  case (int)OPT_BINLOG_DO_DB:
  {
    binlog_filter->add_do_db(argument);
    break;
  }
  case (int)OPT_REPLICATE_DO_TABLE:
  {
    if (rpl_filter->add_do_table_array(argument))
    {
      sql_print_error("Could not add do table rule '%s'!\n", argument);
      return 1;
    }
    break;
  }
  case (int)OPT_REPLICATE_WILD_DO_TABLE:
  {
    if (rpl_filter->add_wild_do_table(argument))
    {
      sql_print_error("Could not add do table rule '%s'!\n", argument);
      return 1;
    }
    break;
  }
  case (int)OPT_REPLICATE_WILD_IGNORE_TABLE:
  {
    if (rpl_filter->add_wild_ignore_table(argument))
    {
      sql_print_error("Could not add ignore table rule '%s'!\n", argument);
      return 1;
    }
    break;
  }
  case (int)OPT_REPLICATE_IGNORE_TABLE:
  {
    if (rpl_filter->add_ignore_table_array(argument))
    {
      sql_print_error("Could not add ignore table rule '%s'!\n", argument);
      return 1;
    }
    break;
  }
#endif /* HAVE_REPLICATION */
  case (int) OPT_MASTER_RETRY_COUNT:
    push_deprecated_warn(NULL, "--master-retry-count", "'CHANGE MASTER TO master_retry_count = <num>'");
    break;
  case (int) OPT_SKIP_NEW:
    opt_specialflag|= SPECIAL_NO_NEW_FUNC;
    delay_key_write_options= DELAY_KEY_WRITE_NONE;
    myisam_concurrent_insert=0;
    myisam_recover_options= HA_RECOVER_OFF;
    sp_automatic_privileges=0;
    my_enable_symlinks= 0;
    ha_open_options&= ~(HA_OPEN_ABORT_IF_CRASHED | HA_OPEN_DELAY_KEY_WRITE);
    query_cache_size=0;
    break;
  case (int) OPT_SKIP_HOST_CACHE:
    opt_specialflag|= SPECIAL_NO_HOST_CACHE;
    break;
  case (int) OPT_SKIP_RESOLVE:
    opt_skip_name_resolve= 1;
    opt_specialflag|=SPECIAL_NO_RESOLVE;
    break;
  case (int) OPT_WANT_CORE:
    test_flags |= TEST_CORE_ON_SIGNAL;
    break;
  case (int) OPT_SKIP_STACK_TRACE:
    test_flags|=TEST_NO_STACKTRACE;
    break;
  case OPT_SERVER_ID:
    /*
     Consider that one received a Server Id when 2 conditions are present:
     1) The argument is on the list
     2) There is a value present
    */
    server_id_supplied= (*argument != 0);

    break;
  case OPT_LOWER_CASE_TABLE_NAMES:
    lower_case_table_names_used= 1;
    break;
#if defined(ENABLED_DEBUG_SYNC)
  case OPT_DEBUG_SYNC_TIMEOUT:
    /*
      Debug Sync Facility. See debug_sync.cc.
      Default timeout for WAIT_FOR action.
      Default value is zero (facility disabled).
      If option is given without an argument, supply a non-zero value.
    */
    if (!argument)
    {
      /* purecov: begin tested */
      opt_debug_sync_timeout= DEBUG_SYNC_DEFAULT_WAIT_TIMEOUT;
      /* purecov: end */
    }
    break;
#endif /* defined(ENABLED_DEBUG_SYNC) */
  case OPT_LOG_ERROR:
    /*
      "No --log-error" == "write errors to stderr",
      "--log-error without argument" == "write errors to a file".
    */
    if (argument == NULL) /* no argument */
      log_error_dest= "";
    break;

  case OPT_IGNORE_DB_DIRECTORY:
    if (*argument == 0)
      ignore_db_dirs_reset();
    else
    {
      if (push_ignored_db_dir(argument))
      {
        sql_print_error("Can't start server: "
                        "cannot process --ignore-db-dir=%.*s", 
                        FN_REFLEN, argument);
        return 1;
      }
    }
    break;

  case OPT_EARLY_PLUGIN_LOAD:
    free_list(opt_early_plugin_load_list_ptr);
    opt_early_plugin_load_list_ptr->push_back(new i_string(argument));
    break;
  case OPT_PLUGIN_LOAD:
    free_list(opt_plugin_load_list_ptr);
    /* fall through */
  case OPT_PLUGIN_LOAD_ADD:
    opt_plugin_load_list_ptr->push_back(new i_string(argument));
    break;
  case OPT_SECURE_AUTH:
    push_deprecated_warn_no_replacement(NULL, "--secure-auth");
    if (!opt_secure_auth)
    {
      sql_print_error("Unsupported value 0 for secure-auth");
      return 1;
    }
    break;
  case OPT_PFS_INSTRUMENT:
    {
#ifdef WITH_PERFSCHEMA_STORAGE_ENGINE
#ifndef EMBEDDED_LIBRARY

      /*
        Parse instrument name and value from argument string. Handle leading
        and trailing spaces. Also handle single quotes.

        Acceptable:
          performance_schema_instrument = ' foo/%/bar/  =  ON  '
          performance_schema_instrument = '%=OFF'
        Not acceptable:
          performance_schema_instrument = '' foo/%/bar = ON ''
          performance_schema_instrument = '%='OFF''
      */
      char *name= argument,*p= NULL, *val= NULL;
      my_bool quote= false; /* true if quote detected */
      my_bool error= true;  /* false if no errors detected */
      const int PFS_BUFFER_SIZE= 128;
      char orig_argument[PFS_BUFFER_SIZE+1];
      orig_argument[0]= 0;

      if (!argument)
        goto pfs_error;

      /* Save original argument string for error reporting */
      strncpy(orig_argument, argument, PFS_BUFFER_SIZE);

      /* Split instrument name and value at the equal sign */
      if (!(p= strchr(argument, '=')))
        goto pfs_error;

      /* Get option value */
      val= p + 1;
      if (!*val)
        goto pfs_error;

      /* Trim leading spaces and quote from the instrument name */
      while (*name && (my_isspace(mysqld_charset, *name) || (*name == '\'')))
      {
        /* One quote allowed */
        if (*name == '\'')
        {
          if (!quote)
            quote= true;
          else
            goto pfs_error;
        }
        name++;
      }

      /* Trim trailing spaces from instrument name */
      while ((p > name) && my_isspace(mysqld_charset, p[-1]))
        p--;
      *p= 0;

      /* Remove trailing slash from instrument name */
      if (p > name && (p[-1] == '/'))
        p[-1]= 0;

      if (!*name)
        goto pfs_error;

      /* Trim leading spaces from option value */
      while (*val && my_isspace(mysqld_charset, *val))
        val++;

      /* Trim trailing spaces and matching quote from value */
      p= val + strlen(val);
      while (p > val && (my_isspace(mysqld_charset, p[-1]) || p[-1] == '\''))
      {
        /* One matching quote allowed */
        if (p[-1] == '\'')
        {
          if (quote)
            quote= false;
          else
            goto pfs_error;
        }
        p--;
      }

      *p= 0;

      if (!*val)
        goto pfs_error;

      /* Add instrument name and value to array of configuration options */
      if (add_pfs_instr_to_array(name, val))
        goto pfs_error;

      error= false;

pfs_error:
      if (error)
      {
        sql_print_warning("Invalid instrument name or value for "
                          "performance_schema_instrument '%s'",
                          orig_argument);
        return 0;
      }
#endif /* EMBEDDED_LIBRARY */
#endif /* WITH_PERFSCHEMA_STORAGE_ENGINE */
      break;
    }
  case OPT_THREAD_CACHE_SIZE:
    thread_cache_size_specified= true;
    break;
  case OPT_HOST_CACHE_SIZE:
    host_cache_size_specified= true;
    break;
  case OPT_TABLE_DEFINITION_CACHE:
    table_definition_cache_specified= true;
    break;
  case OPT_MDL_CACHE_SIZE:
    push_deprecated_warn_no_replacement(NULL, "--metadata_locks_cache_size");
    break;
  case OPT_MDL_HASH_INSTANCES:
    push_deprecated_warn_no_replacement(NULL,
                                        "--metadata_locks_hash_instances");
    break;
  case OPT_SKIP_INNODB:
    sql_print_warning("The use of InnoDB is mandatory since MySQL 5.7. "
                      "The former options like '--innodb=0/1/OFF/ON' or "
                      "'--skip-innodb' are ignored.");
  case OPT_AVOID_TEMPORAL_UPGRADE:
    push_deprecated_warn_no_replacement(NULL, "avoid_temporal_upgrade");
    break;
  case OPT_SHOW_OLD_TEMPORALS:
    push_deprecated_warn_no_replacement(NULL, "show_old_temporals");
    break;
  case OPT_ENFORCE_GTID_CONSISTENCY:
  {
    const char *wrong_value=
      fixup_enforce_gtid_consistency_command_line(argument);
    if (wrong_value != NULL)
      sql_print_warning("option 'enforce-gtid-consistency': value '%s' "
                        "was not recognized. Setting enforce-gtid-consistency "
                        "to OFF.", wrong_value);
  }
  }
  return 0;
}


/** Handle arguments for multiple key caches. */

C_MODE_START

static void*
mysql_getopt_value(const char *keyname, size_t key_length,
       const struct my_option *option, int *error)
{
  if (error)
    *error= 0;
  switch (option->id) {
  case OPT_KEY_BUFFER_SIZE:
  case OPT_KEY_CACHE_BLOCK_SIZE:
  case OPT_KEY_CACHE_DIVISION_LIMIT:
  case OPT_KEY_CACHE_AGE_THRESHOLD:
  {
    KEY_CACHE *key_cache;
    if (!(key_cache= get_or_create_key_cache(keyname, key_length)))
    {
      if (error)
        *error= EXIT_OUT_OF_MEMORY;
      return 0;
    }
    switch (option->id) {
    case OPT_KEY_BUFFER_SIZE:
      return &key_cache->param_buff_size;
    case OPT_KEY_CACHE_BLOCK_SIZE:
      return &key_cache->param_block_size;
    case OPT_KEY_CACHE_DIVISION_LIMIT:
      return &key_cache->param_division_limit;
    case OPT_KEY_CACHE_AGE_THRESHOLD:
      return &key_cache->param_age_threshold;
    }
  }
  }
  return option->value;
}

C_MODE_END

/**
  Ensure all the deprecared options with 1 possible value are
  within acceptable range.

  @retval true error in the values set
  @retval false all checked
*/
static bool check_ghost_options()
{
  if (global_system_variables.old_passwords == 1)
  {
    sql_print_error("Invalid old_passwords mode: 1. Valid values are 2 and 0\n");
    return true;
  }
  if (!opt_secure_auth)
  {
    sql_print_error("Invalid secure_auth mode: 0. Valid value is 1\n");
    return true;
  }

  return false;
}


/**
  Get server options from the command line,
  and perform related server initializations.
  @param [in, out] argc_ptr       command line options (count)
  @param [in, out] argv_ptr       command line options (values)
  @return 0 on success

  @todo
  - FIXME add EXIT_TOO_MANY_ARGUMENTS to "mysys_err.h" and return that code?
*/
static int get_options(int *argc_ptr, char ***argv_ptr)
{
  int ho_error;

  my_getopt_register_get_addr(mysql_getopt_value);

  /* prepare all_options array */
  all_options.reserve(array_elements(my_long_options));
  for (my_option *opt= my_long_options;
       opt < my_long_options + array_elements(my_long_options) - 1;
       opt++)
  {
    all_options.push_back(*opt);
  }
  sys_var_add_options(&all_options, sys_var::PARSE_NORMAL);
  add_terminator(&all_options);

  if (opt_help || opt_initialize)
  {
    /*
      Show errors during --help, but gag everything else so the info the
      user actually wants isn't lost in the spam.  (For --help --verbose,
      we need to set up far enough to be able to print variables provided
      by plugins, so a good number of warnings/notes might get printed.)
      Likewise for --initialize.
    */
    struct my_option *opt= &all_options[0];
    for (; opt->name; opt++)
      if (!strcmp("log_error_verbosity", opt->name))
        opt->def_value= opt_initialize ? 2 : 1;
  }

  /* Skip unknown options so that they may be processed later by plugins */
  my_getopt_skip_unknown= TRUE;

  if ((ho_error= handle_options(argc_ptr, argv_ptr, &all_options[0],
                                mysqld_get_one_option)))
    return ho_error;

  if (!opt_help)
    vector<my_option>().swap(all_options);  // Deletes the vector contents.

  /* Add back the program name handle_options removes */
  (*argc_ptr)++;
  (*argv_ptr)--;

  /*
    Options have been parsed. Now some of them need additional special
    handling, like custom value checking, checking of incompatibilites
    between options, setting of multiple variables, etc.
    Do them here.
  */

  if (!opt_help && opt_verbose)
    sql_print_error("--verbose is for use with --help; "
                    "did you mean --log-error-verbosity?");

  if ((opt_log_slow_admin_statements || opt_log_queries_not_using_indexes ||
       opt_log_slow_slave_statements) &&
      !opt_slow_log)
    sql_print_warning("options --log-slow-admin-statements, "
                      "--log-queries-not-using-indexes and "
                      "--log-slow-slave-statements have no effect if "
                      "--slow-query-log is not set");
  if (global_system_variables.net_buffer_length >
      global_system_variables.max_allowed_packet)
  {
    sql_print_warning("net_buffer_length (%lu) is set to be larger "
                      "than max_allowed_packet (%lu). Please rectify.",
                      global_system_variables.net_buffer_length,
                      global_system_variables.max_allowed_packet);
  }

  /*
    TIMESTAMP columns get implicit DEFAULT values when
    --explicit_defaults_for_timestamp is not set. 
    This behavior is deprecated now.
  */
  if (!opt_help && !global_system_variables.explicit_defaults_for_timestamp)
    sql_print_warning("TIMESTAMP with implicit DEFAULT value is deprecated. "
                      "Please use --explicit_defaults_for_timestamp server "
                      "option (see documentation for more details).");

  opt_init_connect.length=strlen(opt_init_connect.str);
  opt_init_slave.length=strlen(opt_init_slave.str);

  if (global_system_variables.low_priority_updates)
    thr_upgraded_concurrent_insert_lock= TL_WRITE_LOW_PRIORITY;

  if (ft_boolean_check_syntax_string((uchar*) ft_boolean_syntax))
  {
    sql_print_error("Invalid ft-boolean-syntax string: %s\n",
                    ft_boolean_syntax);
    return 1;
  }

  if (opt_disable_networking)
    mysqld_port= 0;

  if (opt_skip_show_db)
    opt_specialflag|= SPECIAL_SKIP_SHOW_DB;

  if (check_ghost_options())
    return 1;

  if (myisam_flush)
    flush_time= 0;

#ifdef HAVE_REPLICATION
  if (opt_slave_skip_errors)
    add_slave_skip_errors(opt_slave_skip_errors);
#endif

  if (global_system_variables.max_join_size == HA_POS_ERROR)
    global_system_variables.option_bits|= OPTION_BIG_SELECTS;
  else
    global_system_variables.option_bits&= ~OPTION_BIG_SELECTS;

  // Synchronize @@global.autocommit on --autocommit
  const ulonglong turn_bit_on= opt_autocommit ?
    OPTION_AUTOCOMMIT : OPTION_NOT_AUTOCOMMIT;
  global_system_variables.option_bits=
    (global_system_variables.option_bits &
     ~(OPTION_NOT_AUTOCOMMIT | OPTION_AUTOCOMMIT)) | turn_bit_on;

  global_system_variables.sql_mode=
    expand_sql_mode(global_system_variables.sql_mode, NULL);

  if (!(global_system_variables.sql_mode & MODE_NO_AUTO_CREATE_USER))
  {
    sql_print_warning("'NO_AUTO_CREATE_USER' sql mode was not set.");
  }

  if (!my_enable_symlinks)
    have_symlink= SHOW_OPTION_DISABLED;

  if (opt_debugging)
  {
    /* Allow break with SIGINT, no core or stack trace */
    test_flags|= TEST_SIGINT | TEST_NO_STACKTRACE;
    test_flags&= ~TEST_CORE_ON_SIGNAL;
  }
  /* Set global MyISAM variables from delay_key_write_options */
  fix_delay_key_write(0, 0, OPT_GLOBAL);

#ifndef EMBEDDED_LIBRARY
#ifndef _WIN32
  if (mysqld_chroot)
    set_root(mysqld_chroot);
#endif
#else
  max_allowed_packet= global_system_variables.max_allowed_packet;
  net_buffer_length= global_system_variables.net_buffer_length;
#endif
  if (fix_paths())
    return 1;

  /*
    Set some global variables from the global_system_variables
    In most cases the global variables will not be used
  */
  my_disable_locking= myisam_single_user= MY_TEST(opt_external_locking == 0);
  my_default_record_cache_size=global_system_variables.read_buff_size;

  global_system_variables.long_query_time= (ulonglong)
    (global_system_variables.long_query_time_double * 1e6);

  if (opt_short_log_format)
    opt_specialflag|= SPECIAL_SHORT_LOG_FORMAT;

  if (init_global_datetime_format(MYSQL_TIMESTAMP_DATE,
                                  &global_date_format) ||
      init_global_datetime_format(MYSQL_TIMESTAMP_TIME,
                                  &global_time_format) ||
      init_global_datetime_format(MYSQL_TIMESTAMP_DATETIME,
                                  &global_datetime_format))
    return 1;

#ifndef EMBEDDED_LIBRARY
  if (Connection_handler_manager::init())
  {
    sql_print_error("Could not allocate memory for connection handling");
    return 1;
  }
#endif
  if (Global_THD_manager::create_instance())
  {
    sql_print_error("Could not allocate memory for thread handling");
    return 1;
  }

  /* If --super-read-only was specified, set read_only to 1 */
  read_only= super_read_only ? super_read_only : read_only;
  opt_readonly= read_only;

  return 0;
}


/*
  Create version name for running mysqld version
  We automaticly add suffixes -debug, -embedded, -log, -valgrind, -asan, -ubsan
  to the version name to make the version more descriptive.
  (MYSQL_SERVER_SUFFIX is set by the compilation environment)
*/

/*
  The following code is quite ugly as there is no portable way to easily set a
  string to the value of a macro
*/
#ifdef MYSQL_SERVER_SUFFIX
#define MYSQL_SERVER_SUFFIX_STR STRINGIFY_ARG(MYSQL_SERVER_SUFFIX)
#else
#define MYSQL_SERVER_SUFFIX_STR MYSQL_SERVER_SUFFIX_DEF
#endif

static void set_server_version(void)
{
  char *end= strxmov(server_version, MYSQL_SERVER_VERSION,
                     MYSQL_SERVER_SUFFIX_STR, NullS);
#ifdef EMBEDDED_LIBRARY
  end= my_stpcpy(end, "-embedded");
#endif
#ifndef DBUG_OFF
  if (!strstr(MYSQL_SERVER_SUFFIX_STR, "-debug"))
    end= my_stpcpy(end, "-debug");
#endif
  if (opt_general_log || opt_slow_log || opt_bin_log)
    end= my_stpcpy(end, "-log");          // This may slow down system
#ifdef HAVE_VALGRIND
  if (SERVER_VERSION_LENGTH - (end - server_version) >
      static_cast<int>(sizeof("-valgrind")))
    end= my_stpcpy(end, "-valgrind"); 
#endif
#ifdef HAVE_ASAN
  if (SERVER_VERSION_LENGTH - (end - server_version) >
      static_cast<int>(sizeof("-asan")))
    end= my_stpcpy(end, "-asan");
#endif
#ifdef HAVE_UBSAN
  if (SERVER_VERSION_LENGTH - (end - server_version) >
      static_cast<int>(sizeof("-ubsan")))
    end= my_stpcpy(end, "-ubsan");
#endif
}


static char *get_relative_path(const char *path)
{
  if (test_if_hard_path(path) &&
      is_prefix(path,DEFAULT_MYSQL_HOME) &&
      strcmp(DEFAULT_MYSQL_HOME,FN_ROOTDIR))
  {
    path+= strlen(DEFAULT_MYSQL_HOME);
    while (*path == FN_LIBCHAR || *path == FN_LIBCHAR2)
      path++;
  }
  return (char*) path;
}


/**
  Test a file path to determine if the path is compatible with the secure file
  path restriction.

  @param path null terminated character string

  @return
    @retval TRUE The path is secure
    @retval FALSE The path isn't secure
*/

bool is_secure_file_path(char *path)
{
  char buff1[FN_REFLEN], buff2[FN_REFLEN];
  size_t opt_secure_file_priv_len;
  /*
    All paths are secure if opt_secure_file_priv is 0
  */
  if (!opt_secure_file_priv[0])
    return TRUE;

  opt_secure_file_priv_len= strlen(opt_secure_file_priv);

  if (strlen(path) >= FN_REFLEN)
    return FALSE;

  if (!my_strcasecmp(system_charset_info, opt_secure_file_priv, "NULL"))
    return FALSE;

  if (my_realpath(buff1, path, 0))
  {
    /*
      The supplied file path might have been a file and not a directory.
    */
    int length= (int)dirname_length(path);
    if (length >= FN_REFLEN)
      return FALSE;
    memcpy(buff2, path, length);
    buff2[length]= '\0';
    if (length == 0 || my_realpath(buff1, buff2, 0))
      return FALSE;
  }
  convert_dirname(buff2, buff1, NullS);
  if (!lower_case_file_system)
  {
    if (strncmp(opt_secure_file_priv, buff2, opt_secure_file_priv_len))
      return FALSE;
  }
  else
  {
    if (files_charset_info->coll->strnncoll(files_charset_info,
                                            (uchar *) buff2, strlen(buff2),
                                            (uchar *) opt_secure_file_priv,
                                            opt_secure_file_priv_len,
                                            TRUE))
      return FALSE;
  }
  return TRUE;
}


/**
  check_secure_file_priv_path : Checks path specified through
  --secure-file-priv and raises warning in following cases:
  1. If path is empty string or NULL and mysqld is not running
     with --initialize (bootstrap mode).
  2. If path can access data directory
  3. If path points to a directory which is accessible by
     all OS users (non-Windows build only)

  It throws error in following cases:

  1. If path normalization fails
  2. If it can not get stats of the directory

  Assumptions :
  1. Data directory path has been normalized
  2. opt_secure_file_priv has been normalized unless it is set
     to "NULL".

  @returns Status of validation
    @retval true : Validation is successful with/without warnings
    @retval false : Validation failed. Error is raised.
*/

static bool check_secure_file_priv_path()
{
  char datadir_buffer[FN_REFLEN+1]={0};
  char plugindir_buffer[FN_REFLEN+1]={0};
  char whichdir[20]= {0};
  size_t opt_plugindir_len= 0;
  size_t opt_datadir_len= 0;
  size_t opt_secure_file_priv_len= 0;
  bool warn= false;
  bool case_insensitive_fs;
#ifndef _WIN32
  MY_STAT dir_stat;
#endif

  if (!opt_secure_file_priv[0])
  {
    if (opt_initialize)
    {
      /*
        Do not impose --secure-file-priv restriction
        in bootstrap mode
      */
      sql_print_information("Ignoring --secure-file-priv value as server is "
                            "running with --initialize(-insecure).");
    }
    else
    {
      sql_print_warning("Insecure configuration for --secure-file-priv: "
                        "Current value does not restrict location of generated "
                        "files. Consider setting it to a valid, "
                        "non-empty path.");
    }
    return true;
  }

  /*
    Setting --secure-file-priv to NULL would disable
    reading/writing from/to file
  */
  if(!my_strcasecmp(system_charset_info, opt_secure_file_priv, "NULL"))
  {
    sql_print_information("--secure-file-priv is set to NULL. "
                          "Operations related to importing and exporting "
                          "data are disabled");
    return true;
  }

  /*
    Check if --secure-file-priv can access data directory
  */
  opt_secure_file_priv_len= strlen(opt_secure_file_priv);

  /*
    Adds dir seperator at the end.
    This is required in subsequent comparison
  */
  convert_dirname(datadir_buffer, mysql_unpacked_real_data_home, NullS);
  opt_datadir_len= strlen(datadir_buffer);

  case_insensitive_fs=
    (test_if_case_insensitive(datadir_buffer) == 1);

  if (!case_insensitive_fs)
  {
    if (!strncmp(datadir_buffer, opt_secure_file_priv,
          opt_datadir_len < opt_secure_file_priv_len ?
          opt_datadir_len : opt_secure_file_priv_len))
    {
      warn= true;
      strcpy(whichdir, "Data directory");
    }
  }
  else
  {
    if (!files_charset_info->coll->strnncoll(files_charset_info,
          (uchar *) datadir_buffer,
          opt_datadir_len,
          (uchar *) opt_secure_file_priv,
          opt_secure_file_priv_len,
          TRUE))
    {
      warn= true;
      strcpy(whichdir, "Data directory");
    }
  }

  /*
    Don't bother comparing --secure-file-priv with --plugin-dir
    if we already have a match against --datdir or
    --plugin-dir is not pointing to a valid directory.
  */
  if (!warn && !my_realpath(plugindir_buffer, opt_plugin_dir, 0))
  {
    convert_dirname(plugindir_buffer, plugindir_buffer, NullS);
    opt_plugindir_len= strlen(plugindir_buffer);

    if (!case_insensitive_fs)
    {
      if (!strncmp(plugindir_buffer, opt_secure_file_priv,
          opt_plugindir_len < opt_secure_file_priv_len ?
          opt_plugindir_len : opt_secure_file_priv_len))
      {
        warn= true;
        strcpy(whichdir, "Plugin directory");
      }
    }
    else
    {
      if (!files_charset_info->coll->strnncoll(files_charset_info,
          (uchar *) plugindir_buffer,
          opt_plugindir_len,
          (uchar *) opt_secure_file_priv,
          opt_secure_file_priv_len,
          TRUE))
      {
        warn= true;
        strcpy(whichdir, "Plugin directory");
      }
    }
  }


  if (warn)
    sql_print_warning("Insecure configuration for --secure-file-priv: "
                      "%s is accessible through "
                      "--secure-file-priv. Consider choosing a different "
                      "directory.", whichdir);

#ifndef _WIN32
  /*
     Check for --secure-file-priv directory's permission
  */
  if (!(my_stat(opt_secure_file_priv, &dir_stat, MYF(0))))
  {
    sql_print_error("Failed to get stat for directory pointed out "
                    "by --secure-file-priv");
    return false;
  }

  if (dir_stat.st_mode & S_IRWXO)
    sql_print_warning("Insecure configuration for --secure-file-priv: "
                      "Location is accessible to all OS users. "
                      "Consider choosing a different directory.");
#endif
  return true;
}

static int fix_paths(void)
{
  char buff[FN_REFLEN],*pos;
  bool secure_file_priv_nonempty= false;
  convert_dirname(mysql_home,mysql_home,NullS);
  /* Resolve symlinks to allow 'mysql_home' to be a relative symlink */
  my_realpath(mysql_home,mysql_home,MYF(0));
  /* Ensure that mysql_home ends in FN_LIBCHAR */
  pos=strend(mysql_home);
  if (pos[-1] != FN_LIBCHAR)
  {
    pos[0]= FN_LIBCHAR;
    pos[1]= 0;
  }
  convert_dirname(lc_messages_dir, lc_messages_dir, NullS);
  convert_dirname(mysql_real_data_home,mysql_real_data_home,NullS);
  (void) my_load_path(mysql_home,mysql_home,""); // Resolve current dir
  (void) my_load_path(mysql_real_data_home,mysql_real_data_home,mysql_home);
  (void) my_load_path(pidfile_name, pidfile_name_ptr, mysql_real_data_home);

  convert_dirname(opt_plugin_dir, opt_plugin_dir_ptr ? opt_plugin_dir_ptr : 
                                  get_relative_path(PLUGINDIR), NullS);
  (void) my_load_path(opt_plugin_dir, opt_plugin_dir, mysql_home);
  opt_plugin_dir_ptr= opt_plugin_dir;

  my_realpath(mysql_unpacked_real_data_home, mysql_real_data_home, MYF(0));
  mysql_unpacked_real_data_home_len=
    strlen(mysql_unpacked_real_data_home);
  if (mysql_unpacked_real_data_home[mysql_unpacked_real_data_home_len-1] == FN_LIBCHAR)
    --mysql_unpacked_real_data_home_len;

  char *sharedir=get_relative_path(SHAREDIR);
  if (test_if_hard_path(sharedir))
    strmake(buff,sharedir,sizeof(buff)-1);    /* purecov: tested */
  else
    strxnmov(buff,sizeof(buff)-1,mysql_home,sharedir,NullS);
  convert_dirname(buff,buff,NullS);
  (void) my_load_path(lc_messages_dir, lc_messages_dir, buff);

  /* If --character-sets-dir isn't given, use shared library dir */
  if (charsets_dir)
    strmake(mysql_charsets_dir, charsets_dir, sizeof(mysql_charsets_dir)-1);
  else
    strxnmov(mysql_charsets_dir, sizeof(mysql_charsets_dir)-1, buff,
       CHARSET_DIR, NullS);
  (void) my_load_path(mysql_charsets_dir, mysql_charsets_dir, buff);
  convert_dirname(mysql_charsets_dir, mysql_charsets_dir, NullS);
  charsets_dir=mysql_charsets_dir;

  if (init_tmpdir(&mysql_tmpdir_list, opt_mysql_tmpdir))
    return 1;
  if (!opt_mysql_tmpdir)
    opt_mysql_tmpdir= mysql_tmpdir;
#ifdef HAVE_REPLICATION
  if (!slave_load_tmpdir)
    slave_load_tmpdir= mysql_tmpdir;
#endif /* HAVE_REPLICATION */
  /*
    Convert the secure-file-priv option to system format, allowing
    a quick strcmp to check if read or write is in an allowed dir
  */
  if (opt_initialize)
    opt_secure_file_priv= EMPTY_STR.str;
  secure_file_priv_nonempty= opt_secure_file_priv[0] ? true : false;

  if (secure_file_priv_nonempty && strlen(opt_secure_file_priv) > FN_REFLEN)
  {
    sql_print_warning("Value for --secure-file-priv is longer than maximum "
                      "limit of %d", FN_REFLEN-1);
    return 1;
  }

  memset(buff, 0, sizeof(buff));
  if (secure_file_priv_nonempty &&
      my_strcasecmp(system_charset_info, opt_secure_file_priv, "NULL"))
  {
    int retval= my_realpath(buff, opt_secure_file_priv, MYF(MY_WME));
    if (!retval)
    {
      convert_dirname(secure_file_real_path, buff, NullS);
#ifdef WIN32
      MY_DIR *dir= my_dir(secure_file_real_path, MYF(MY_DONT_SORT+MY_WME));
      if (!dir)
      {
        retval= 1;
      }
      else
      {
        my_dirend(dir);
      }
#endif
    }

    if (retval)
    {
      char err_buffer[FN_REFLEN];
      my_snprintf(err_buffer, FN_REFLEN-1,
                  "Failed to access directory for --secure-file-priv."
                  " Please make sure that directory exists and is "
                  "accessible by MySQL Server. Supplied value : %s",
                  opt_secure_file_priv);
      err_buffer[FN_REFLEN-1]='\0';
      sql_print_error("%s", err_buffer);
      return 1;
    }
    opt_secure_file_priv= secure_file_real_path;
  }

  if (!check_secure_file_priv_path())
    return 1;

  return 0;
}

/**
  Check if file system used for databases is case insensitive.

  @param dir_name     Directory to test

  @retval
    -1  Don't know (Test failed)
  @retval
    0   File system is case sensitive
  @retval
    1   File system is case insensitive
*/

static int test_if_case_insensitive(const char *dir_name)
{
  int result= 0;
  File file;
  char buff[FN_REFLEN], buff2[FN_REFLEN];
  MY_STAT stat_info;
  DBUG_ENTER("test_if_case_insensitive");

  fn_format(buff, glob_hostname, dir_name, ".lower-test",
      MY_UNPACK_FILENAME | MY_REPLACE_EXT | MY_REPLACE_DIR);
  fn_format(buff2, glob_hostname, dir_name, ".LOWER-TEST",
      MY_UNPACK_FILENAME | MY_REPLACE_EXT | MY_REPLACE_DIR);
  mysql_file_delete(key_file_casetest, buff2, MYF(0));
  if ((file= mysql_file_create(key_file_casetest,
                               buff, 0666, O_RDWR, MYF(0))) < 0)
  {
    sql_print_warning("Can't create test file %s", buff);
    DBUG_RETURN(-1);
  }
  mysql_file_close(file, MYF(0));
  if (mysql_file_stat(key_file_casetest, buff2, &stat_info, MYF(0)))
    result= 1;          // Can access file
  mysql_file_delete(key_file_casetest, buff, MYF(MY_WME));
  DBUG_PRINT("exit", ("result: %d", result));
  DBUG_RETURN(result);
}


#ifndef EMBEDDED_LIBRARY

/**
  Create file to store pid number.
*/
static void create_pid_file()
{
  File file;
  if ((file= mysql_file_create(key_file_pid, pidfile_name, 0664,
                               O_WRONLY | O_TRUNC, MYF(MY_WME))) >= 0)
  {
    char buff[MAX_BIGINT_WIDTH + 1], *end;
    end= int10_to_str((long) getpid(), buff, 10);
    *end++= '\n';
    if (!mysql_file_write(file, (uchar*) buff, (uint) (end-buff),
                          MYF(MY_WME | MY_NABP)))
    {
      mysql_file_close(file, MYF(0));
      pid_file_created= true;
      return;
    }
    mysql_file_close(file, MYF(0));
  }
  sql_print_error("Can't start server: can't create PID file: %s",
                  strerror(errno));
  exit(MYSQLD_ABORT_EXIT);
}


/**
  Remove the process' pid file.

  @param  flags  file operation flags
*/

static void delete_pid_file(myf flags)
{
  File file;
  if (opt_initialize || !pid_file_created ||
      !(file= mysql_file_open(key_file_pid, pidfile_name,
                              O_RDONLY, flags)))
    return;

  if (file == -1)
  {
    sql_print_information("Unable to delete pid file: %s", strerror(errno));
    return;
  }

  uchar buff[MAX_BIGINT_WIDTH + 1];
  /* Make sure that the pid file was created by the same process. */
  size_t error= mysql_file_read(file, buff, sizeof(buff), flags);
  mysql_file_close(file, flags);
  buff[sizeof(buff) - 1]= '\0';
  if (error != MY_FILE_ERROR &&
      atol((char *) buff) == (long) getpid())
  {
    mysql_file_delete(key_file_pid, pidfile_name, flags);
    pid_file_created= false;
  }
  return;
}
#endif /* EMBEDDED_LIBRARY */


/**
  Returns the current state of the server : booting, operational or shutting
  down.

  @return
    SERVER_BOOTING        Server is not operational. It is starting.
    SERVER_OPERATING      Server is fully initialized and operating.
    SERVER_SHUTTING_DOWN  Server is shutting down.
*/
enum_server_operational_state get_server_state()
{
  return server_operational_state;
}

/**
  Reset status for all threads.
*/
class Reset_thd_status : public Do_THD_Impl
{
public:
  Reset_thd_status() { }
  virtual void operator()(THD *thd)
  {
    /*
      Add thread's status variabes to global status
      and reset thread's status variables.
    */
    add_to_status(&global_status_var, &thd->status_var, true);
  }

};

/**
  Reset global and session status variables.
*/
void refresh_status(THD *thd)
{
  mysql_mutex_lock(&LOCK_status);

  if (show_compatibility_56)
  {
    /*
      Add thread's status variabes to global status
      and reset thread's status variables.
    */
    add_to_status(&global_status_var, &thd->status_var, true);
  }
  else
  {
    /* For all threads, add status to global status and then reset. */
    Reset_thd_status reset_thd_status;
    Global_THD_manager::get_instance()->do_for_all_thd_copy(&reset_thd_status);
#ifndef EMBEDDED_LIBRARY
#ifdef WITH_PERFSCHEMA_STORAGE_ENGINE
    /* Reset aggregated status counters. */
    reset_pfs_status_stats();
#endif
#endif
  }

  /* Reset some global variables. */
  reset_status_vars();

  /* Reset the counters of all key caches (default and named). */
  process_key_caches(reset_key_cache_counters);
  flush_status_time= time((time_t*) 0);
  mysql_mutex_unlock(&LOCK_status);

#ifndef EMBEDDED_LIBRARY
  /*
    Set max_used_connections to the number of currently open
    connections.  Do this out of LOCK_status to avoid deadlocks.
    Status reset becomes not atomic, but status data is not exact anyway.
  */
  Connection_handler_manager::reset_max_used_connections();
#endif
}


/*****************************************************************************
  Instantiate variables for missing storage engines
  This section should go away soon
*****************************************************************************/

#ifdef HAVE_PSI_INTERFACE
PSI_mutex_key key_LOCK_tc;
PSI_mutex_key key_hash_filo_lock;
PSI_mutex_key key_LOCK_error_log;
PSI_mutex_key key_LOCK_gdl;
PSI_mutex_key key_LOCK_thd_data;
PSI_mutex_key key_LOCK_thd_sysvar;
PSI_mutex_key key_LOG_LOCK_log;
PSI_mutex_key key_master_info_data_lock;
PSI_mutex_key key_master_info_run_lock;
PSI_mutex_key key_master_info_sleep_lock;
PSI_mutex_key key_master_info_thd_lock;
PSI_mutex_key key_mutex_slave_reporting_capability_err_lock;
PSI_mutex_key key_relay_log_info_data_lock;
PSI_mutex_key key_relay_log_info_sleep_lock;
PSI_mutex_key key_relay_log_info_thd_lock;
PSI_mutex_key key_relay_log_info_log_space_lock;
PSI_mutex_key key_relay_log_info_run_lock;
PSI_mutex_key key_mutex_slave_parallel_pend_jobs;
PSI_mutex_key key_mutex_slave_parallel_worker_count;
PSI_mutex_key key_mutex_slave_parallel_worker;
PSI_mutex_key key_structure_guard_mutex;
PSI_mutex_key key_TABLE_SHARE_LOCK_ha_data;
PSI_mutex_key key_LOCK_query_plan;
PSI_mutex_key key_LOCK_thd_query;
PSI_mutex_key key_LOCK_cost_const;
PSI_mutex_key key_LOCK_current_cond;
PSI_mutex_key key_RELAYLOG_LOCK_commit;
PSI_mutex_key key_RELAYLOG_LOCK_commit_queue;
PSI_mutex_key key_RELAYLOG_LOCK_done;
PSI_mutex_key key_RELAYLOG_LOCK_flush_queue;
PSI_mutex_key key_RELAYLOG_LOCK_index;
PSI_mutex_key key_RELAYLOG_LOCK_log;
PSI_mutex_key key_RELAYLOG_LOCK_sync;
PSI_mutex_key key_RELAYLOG_LOCK_sync_queue;
PSI_mutex_key key_RELAYLOG_LOCK_xids;
PSI_mutex_key key_gtid_ensure_index_mutex;
PSI_mutex_key key_LOCK_thread_created;
PSI_mutex_key key_object_cache_mutex; // TODO need to initialize
PSI_cond_key key_object_loading_cond; // TODO need to initialize
PSI_mutex_key key_mts_temp_table_LOCK;
PSI_mutex_key key_mts_gaq_LOCK;
PSI_mutex_key key_thd_timer_mutex;
#ifdef HAVE_REPLICATION
PSI_mutex_key key_commit_order_manager_mutex;
PSI_mutex_key key_mutex_slave_worker_hash;
#endif

PSI_mutex_key
Gtid_set::key_gtid_executed_free_intervals_mutex;

#ifndef EMBEDDED_LIBRARY
static PSI_mutex_info all_server_mutexes[]=
{
  { &key_LOCK_tc, "TC_LOG_MMAP::LOCK_tc", 0},

#ifdef HAVE_OPENSSL
  { &key_LOCK_des_key_file, "LOCK_des_key_file", PSI_FLAG_GLOBAL},
#endif /* HAVE_OPENSSL */

  { &key_BINLOG_LOCK_commit, "MYSQL_BIN_LOG::LOCK_commit", 0 },
  { &key_BINLOG_LOCK_commit_queue, "MYSQL_BIN_LOG::LOCK_commit_queue", 0 },
  { &key_BINLOG_LOCK_done, "MYSQL_BIN_LOG::LOCK_done", 0 },
  { &key_BINLOG_LOCK_flush_queue, "MYSQL_BIN_LOG::LOCK_flush_queue", 0 },
  { &key_BINLOG_LOCK_index, "MYSQL_BIN_LOG::LOCK_index", 0},
  { &key_BINLOG_LOCK_log, "MYSQL_BIN_LOG::LOCK_log", 0},
  { &key_BINLOG_LOCK_binlog_end_pos, "MYSQL_BIN_LOG::LOCK_binlog_end_pos", 0},
  { &key_BINLOG_LOCK_sync, "MYSQL_BIN_LOG::LOCK_sync", 0},
  { &key_BINLOG_LOCK_sync_queue, "MYSQL_BIN_LOG::LOCK_sync_queue", 0 },
  { &key_BINLOG_LOCK_xids, "MYSQL_BIN_LOG::LOCK_xids", 0 },
  { &key_RELAYLOG_LOCK_commit, "MYSQL_RELAY_LOG::LOCK_commit", 0},
  { &key_RELAYLOG_LOCK_commit_queue, "MYSQL_RELAY_LOG::LOCK_commit_queue", 0 },
  { &key_RELAYLOG_LOCK_done, "MYSQL_RELAY_LOG::LOCK_done", 0 },
  { &key_RELAYLOG_LOCK_flush_queue, "MYSQL_RELAY_LOG::LOCK_flush_queue", 0 },
  { &key_RELAYLOG_LOCK_index, "MYSQL_RELAY_LOG::LOCK_index", 0},
  { &key_RELAYLOG_LOCK_log, "MYSQL_RELAY_LOG::LOCK_log", 0},
  { &key_RELAYLOG_LOCK_sync, "MYSQL_RELAY_LOG::LOCK_sync", 0},
  { &key_RELAYLOG_LOCK_sync_queue, "MYSQL_RELAY_LOG::LOCK_sync_queue", 0 },
  { &key_RELAYLOG_LOCK_xids, "MYSQL_RELAY_LOG::LOCK_xids", 0},
  { &key_hash_filo_lock, "hash_filo::lock", 0},
  { &Gtid_set::key_gtid_executed_free_intervals_mutex, "Gtid_set::gtid_executed::free_intervals_mutex", 0 },
  { &key_LOCK_crypt, "LOCK_crypt", PSI_FLAG_GLOBAL},
  { &key_LOCK_error_log, "LOCK_error_log", PSI_FLAG_GLOBAL},
  { &key_LOCK_gdl, "LOCK_gdl", PSI_FLAG_GLOBAL},
  { &key_LOCK_global_system_variables, "LOCK_global_system_variables", PSI_FLAG_GLOBAL},
#if defined(_WIN32) && !defined(EMBEDDED_LIBRARY)
  { &key_LOCK_handler_count, "LOCK_handler_count", PSI_FLAG_GLOBAL},
#endif
  { &key_LOCK_manager, "LOCK_manager", PSI_FLAG_GLOBAL},
  { &key_LOCK_prepared_stmt_count, "LOCK_prepared_stmt_count", PSI_FLAG_GLOBAL},
  { &key_LOCK_sql_slave_skip_counter, "LOCK_sql_slave_skip_counter", PSI_FLAG_GLOBAL},
  { &key_LOCK_slave_net_timeout, "LOCK_slave_net_timeout", PSI_FLAG_GLOBAL},
  { &key_LOCK_server_started, "LOCK_server_started", PSI_FLAG_GLOBAL},
#if !defined(EMBEDDED_LIBRARY) && !defined(_WIN32)
  { &key_LOCK_socket_listener_active, "LOCK_socket_listener_active", PSI_FLAG_GLOBAL},
  { &key_LOCK_start_signal_handler, "LOCK_start_signal_handler", PSI_FLAG_GLOBAL},
#endif
  { &key_LOCK_status, "LOCK_status", PSI_FLAG_GLOBAL},
  { &key_LOCK_thd_data, "THD::LOCK_thd_data", 0},
  { &key_LOCK_thd_query, "THD::LOCK_thd_query", 0},
  { &key_LOCK_thd_sysvar, "THD::LOCK_thd_sysvar", 0},
  { &key_LOCK_user_conn, "LOCK_user_conn", PSI_FLAG_GLOBAL},
  { &key_LOCK_uuid_generator, "LOCK_uuid_generator", PSI_FLAG_GLOBAL},
  { &key_LOCK_sql_rand, "LOCK_sql_rand", PSI_FLAG_GLOBAL},
  { &key_LOG_LOCK_log, "LOG::LOCK_log", 0},
  { &key_master_info_data_lock, "Master_info::data_lock", 0},
  { &key_master_info_run_lock, "Master_info::run_lock", 0},
  { &key_master_info_sleep_lock, "Master_info::sleep_lock", 0},
  { &key_master_info_thd_lock, "Master_info::info_thd_lock", 0},
  { &key_mutex_slave_reporting_capability_err_lock, "Slave_reporting_capability::err_lock", 0},
  { &key_relay_log_info_data_lock, "Relay_log_info::data_lock", 0},
  { &key_relay_log_info_sleep_lock, "Relay_log_info::sleep_lock", 0},
  { &key_relay_log_info_thd_lock, "Relay_log_info::info_thd_lock", 0},
  { &key_relay_log_info_log_space_lock, "Relay_log_info::log_space_lock", 0},
  { &key_relay_log_info_run_lock, "Relay_log_info::run_lock", 0},
  { &key_mutex_slave_parallel_pend_jobs, "Relay_log_info::pending_jobs_lock", 0},
  { &key_mutex_slave_parallel_worker_count, "Relay_log_info::exit_count_lock", 0},
  { &key_mutex_slave_parallel_worker, "Worker_info::jobs_lock", 0},
  { &key_structure_guard_mutex, "Query_cache::structure_guard_mutex", 0},
  { &key_TABLE_SHARE_LOCK_ha_data, "TABLE_SHARE::LOCK_ha_data", 0},
  { &key_LOCK_error_messages, "LOCK_error_messages", PSI_FLAG_GLOBAL},
  { &key_LOCK_log_throttle_qni, "LOCK_log_throttle_qni", PSI_FLAG_GLOBAL},
  { &key_gtid_ensure_index_mutex, "Gtid_state", PSI_FLAG_GLOBAL},
  { &key_LOCK_query_plan, "THD::LOCK_query_plan", 0},
  { &key_LOCK_cost_const, "Cost_constant_cache::LOCK_cost_const",
    PSI_FLAG_GLOBAL},  
  { &key_LOCK_current_cond, "THD::LOCK_current_cond", 0},
  { &key_mts_temp_table_LOCK, "key_mts_temp_table_LOCK", 0},
  { &key_LOCK_reset_gtid_table, "LOCK_reset_gtid_table", PSI_FLAG_GLOBAL},
  { &key_LOCK_compress_gtid_table, "LOCK_compress_gtid_table", PSI_FLAG_GLOBAL},
  { &key_mts_gaq_LOCK, "key_mts_gaq_LOCK", 0},
  { &key_thd_timer_mutex, "thd_timer_mutex", 0},
#ifdef HAVE_REPLICATION
  { &key_commit_order_manager_mutex, "Commit_order_manager::m_mutex", 0},
  { &key_mutex_slave_worker_hash, "Relay_log_info::slave_worker_hash_lock", 0},
#endif
  { &key_LOCK_offline_mode, "LOCK_offline_mode", PSI_FLAG_GLOBAL},
  { &key_LOCK_default_password_lifetime, "LOCK_default_password_lifetime", PSI_FLAG_GLOBAL}
};
#endif // !EMBEDDED_LIBRARY

PSI_rwlock_key key_rwlock_LOCK_grant;
PSI_rwlock_key key_rwlock_LOCK_logger;
PSI_rwlock_key key_rwlock_query_cache_query_lock;
PSI_rwlock_key key_rwlock_channel_map_lock;
PSI_rwlock_key key_rwlock_channel_lock;

PSI_rwlock_key key_rwlock_Trans_delegate_lock;
PSI_rwlock_key key_rwlock_Server_state_delegate_lock;
PSI_rwlock_key key_rwlock_Binlog_storage_delegate_lock;
#ifdef HAVE_REPLICATION
PSI_rwlock_key key_rwlock_Binlog_transmit_delegate_lock;
PSI_rwlock_key key_rwlock_Binlog_relay_IO_delegate_lock;
#endif

#ifndef EMBEDDED_LIBRARY
static PSI_rwlock_info all_server_rwlocks[]=
{
#ifdef HAVE_REPLICATION
  { &key_rwlock_Binlog_transmit_delegate_lock, "Binlog_transmit_delegate::lock", PSI_FLAG_GLOBAL},
  { &key_rwlock_Binlog_relay_IO_delegate_lock, "Binlog_relay_IO_delegate::lock", PSI_FLAG_GLOBAL},
#endif
  { &key_rwlock_LOCK_grant, "LOCK_grant", 0},
  { &key_rwlock_LOCK_logger, "LOGGER::LOCK_logger", 0},
  { &key_rwlock_LOCK_sys_init_connect, "LOCK_sys_init_connect", PSI_FLAG_GLOBAL},
  { &key_rwlock_LOCK_sys_init_slave, "LOCK_sys_init_slave", PSI_FLAG_GLOBAL},
  { &key_rwlock_LOCK_system_variables_hash, "LOCK_system_variables_hash", PSI_FLAG_GLOBAL},
  { &key_rwlock_query_cache_query_lock, "Query_cache_query::lock", 0},
  { &key_rwlock_global_sid_lock, "gtid_commit_rollback", PSI_FLAG_GLOBAL},
  { &key_rwlock_gtid_mode_lock, "gtid_mode_lock", PSI_FLAG_GLOBAL},
  { &key_rwlock_channel_map_lock, "channel_map_lock", 0},
  { &key_rwlock_channel_lock, "channel_lock", 0},
  { &key_rwlock_Trans_delegate_lock, "Trans_delegate::lock", PSI_FLAG_GLOBAL},
  { &key_rwlock_Server_state_delegate_lock, "Server_state_delegate::lock", PSI_FLAG_GLOBAL},
  { &key_rwlock_Binlog_storage_delegate_lock, "Binlog_storage_delegate::lock", PSI_FLAG_GLOBAL}
};
#endif // !EMBEDDED_LIBRARY

PSI_cond_key key_PAGE_cond;
PSI_cond_key key_COND_active;
PSI_cond_key key_COND_pool;
PSI_cond_key key_COND_cache_status_changed;
PSI_cond_key key_item_func_sleep_cond;
PSI_cond_key key_master_info_data_cond;
PSI_cond_key key_master_info_start_cond;
PSI_cond_key key_master_info_stop_cond;
PSI_cond_key key_master_info_sleep_cond;
PSI_cond_key key_relay_log_info_data_cond;
PSI_cond_key key_relay_log_info_log_space_cond;
PSI_cond_key key_relay_log_info_start_cond;
PSI_cond_key key_relay_log_info_stop_cond;
PSI_cond_key key_relay_log_info_sleep_cond;
PSI_cond_key key_cond_slave_parallel_pend_jobs;
PSI_cond_key key_cond_slave_parallel_worker;
PSI_cond_key key_cond_mts_gaq;
PSI_cond_key key_RELAYLOG_update_cond;
PSI_cond_key key_RELAYLOG_COND_done;
PSI_cond_key key_RELAYLOG_prep_xids_cond;
PSI_cond_key key_gtid_ensure_index_cond;
PSI_cond_key key_COND_thr_lock;
#ifdef HAVE_REPLICATION
PSI_cond_key key_commit_order_manager_cond;
PSI_cond_key key_cond_slave_worker_hash;
#endif

#ifndef EMBEDDED_LIBRARY
static PSI_cond_info all_server_conds[]=
{
  { &key_PAGE_cond, "PAGE::cond", 0},
  { &key_COND_active, "TC_LOG_MMAP::COND_active", 0},
  { &key_COND_pool, "TC_LOG_MMAP::COND_pool", 0},
  { &key_BINLOG_COND_done, "MYSQL_BIN_LOG::COND_done", 0},
  { &key_BINLOG_update_cond, "MYSQL_BIN_LOG::update_cond", 0},
  { &key_BINLOG_prep_xids_cond, "MYSQL_BIN_LOG::prep_xids_cond", 0},
  { &key_RELAYLOG_COND_done, "MYSQL_RELAY_LOG::COND_done", 0},
  { &key_RELAYLOG_update_cond, "MYSQL_RELAY_LOG::update_cond", 0},
  { &key_RELAYLOG_prep_xids_cond, "MYSQL_RELAY_LOG::prep_xids_cond", 0},
  { &key_COND_cache_status_changed, "Query_cache::COND_cache_status_changed", 0},
#if defined(_WIN32) && !defined(EMBEDDED_LIBRARY)
  { &key_COND_handler_count, "COND_handler_count", PSI_FLAG_GLOBAL},
#endif
  { &key_COND_manager, "COND_manager", PSI_FLAG_GLOBAL},
  { &key_COND_server_started, "COND_server_started", PSI_FLAG_GLOBAL},
#if !defined(EMBEDDED_LIBRARY) && !defined(_WIN32)
  { &key_COND_socket_listener_active, "COND_socket_listener_active", PSI_FLAG_GLOBAL},
  { &key_COND_start_signal_handler, "COND_start_signal_handler", PSI_FLAG_GLOBAL},
#endif
  { &key_COND_thr_lock, "COND_thr_lock", 0 },
  { &key_item_func_sleep_cond, "Item_func_sleep::cond", 0},
  { &key_master_info_data_cond, "Master_info::data_cond", 0},
  { &key_master_info_start_cond, "Master_info::start_cond", 0},
  { &key_master_info_stop_cond, "Master_info::stop_cond", 0},
  { &key_master_info_sleep_cond, "Master_info::sleep_cond", 0},
  { &key_relay_log_info_data_cond, "Relay_log_info::data_cond", 0},
  { &key_relay_log_info_log_space_cond, "Relay_log_info::log_space_cond", 0},
  { &key_relay_log_info_start_cond, "Relay_log_info::start_cond", 0},
  { &key_relay_log_info_stop_cond, "Relay_log_info::stop_cond", 0},
  { &key_relay_log_info_sleep_cond, "Relay_log_info::sleep_cond", 0},
  { &key_cond_slave_parallel_pend_jobs, "Relay_log_info::pending_jobs_cond", 0},
  { &key_cond_slave_parallel_worker, "Worker_info::jobs_cond", 0},
  { &key_cond_mts_gaq, "Relay_log_info::mts_gaq_cond", 0},
  { &key_gtid_ensure_index_cond, "Gtid_state", PSI_FLAG_GLOBAL},
  { &key_COND_compress_gtid_table, "COND_compress_gtid_table", PSI_FLAG_GLOBAL}
#ifdef HAVE_REPLICATION
  ,
  { &key_commit_order_manager_cond, "Commit_order_manager::m_workers.cond", 0},
  { &key_cond_slave_worker_hash, "Relay_log_info::slave_worker_hash_lock", 0}
#endif
};
#endif // !EMBEDDED_LIBRARY

PSI_thread_key key_thread_bootstrap;
PSI_thread_key key_thread_handle_manager;
PSI_thread_key key_thread_one_connection;
PSI_thread_key key_thread_compress_gtid_table;
PSI_thread_key key_thread_parser_service;
PSI_thread_key key_thread_daemon_plugin;

#ifndef EMBEDDED_LIBRARY
static PSI_thread_info all_server_threads[]=
{
#if defined (_WIN32) && !defined (EMBEDDED_LIBRARY)
  { &key_thread_handle_con_namedpipes, "con_named_pipes", PSI_FLAG_GLOBAL},
  { &key_thread_handle_con_sharedmem, "con_shared_mem", PSI_FLAG_GLOBAL},
  { &key_thread_handle_con_sockets, "con_sockets", PSI_FLAG_GLOBAL},
  { &key_thread_handle_shutdown, "shutdown", PSI_FLAG_GLOBAL},
#endif /* _WIN32 && !EMBEDDED_LIBRARY */
  { &key_thread_bootstrap, "bootstrap", PSI_FLAG_GLOBAL},
  { &key_thread_handle_manager, "manager", PSI_FLAG_GLOBAL},
  { &key_thread_main, "main", PSI_FLAG_GLOBAL},
  { &key_thread_one_connection, "one_connection", 0},
  { &key_thread_signal_hand, "signal_handler", PSI_FLAG_GLOBAL},
  { &key_thread_compress_gtid_table, "compress_gtid_table", PSI_FLAG_GLOBAL},
  { &key_thread_parser_service, "parser_service", PSI_FLAG_GLOBAL},
  { &key_thread_daemon_plugin, "daemon_plugin", PSI_FLAG_GLOBAL}
};
#endif // !EMBEDDED_LIBRARY

PSI_file_key key_file_binlog;
PSI_file_key key_file_binlog_index;
PSI_file_key key_file_dbopt;
PSI_file_key key_file_des_key_file;
PSI_file_key key_file_ERRMSG;
PSI_file_key key_select_to_file;
PSI_file_key key_file_fileparser;
PSI_file_key key_file_frm;
PSI_file_key key_file_global_ddl_log;
PSI_file_key key_file_load;
PSI_file_key key_file_loadfile;
PSI_file_key key_file_log_event_data;
PSI_file_key key_file_log_event_info;
PSI_file_key key_file_misc;
PSI_file_key key_file_partition_ddl_log;
PSI_file_key key_file_tclog;
PSI_file_key key_file_trg;
PSI_file_key key_file_trn;
PSI_file_key key_file_init;
PSI_file_key key_file_general_log;
PSI_file_key key_file_slow_log;
PSI_file_key key_file_relaylog;
PSI_file_key key_file_relaylog_cache;
PSI_file_key key_file_relaylog_index;
PSI_file_key key_file_relaylog_index_cache;

#ifndef EMBEDDED_LIBRARY
static PSI_file_info all_server_files[]=
{
  { &key_file_binlog, "binlog", 0},
  { &key_file_binlog_cache, "binlog_cache", 0},
  { &key_file_binlog_index, "binlog_index", 0},
  { &key_file_binlog_index_cache, "binlog_index_cache", 0},
  { &key_file_relaylog, "relaylog", 0},
  { &key_file_relaylog_cache, "relaylog_cache", 0},
  { &key_file_relaylog_index, "relaylog_index", 0},
  { &key_file_relaylog_index_cache, "relaylog_index_cache", 0},
  { &key_file_io_cache, "io_cache", 0},
  { &key_file_casetest, "casetest", 0},
  { &key_file_dbopt, "dbopt", 0},
  { &key_file_des_key_file, "des_key_file", 0},
  { &key_file_ERRMSG, "ERRMSG", 0},
  { &key_select_to_file, "select_to_file", 0},
  { &key_file_fileparser, "file_parser", 0},
  { &key_file_frm, "FRM", 0},
  { &key_file_global_ddl_log, "global_ddl_log", 0},
  { &key_file_load, "load", 0},
  { &key_file_loadfile, "LOAD_FILE", 0},
  { &key_file_log_event_data, "log_event_data", 0},
  { &key_file_log_event_info, "log_event_info", 0},
  { &key_file_misc, "misc", 0},
  { &key_file_partition_ddl_log, "partition_ddl_log", 0},
  { &key_file_pid, "pid", 0},
  { &key_file_general_log, "query_log", 0},
  { &key_file_slow_log, "slow_log", 0},
  { &key_file_tclog, "tclog", 0},
  { &key_file_trg, "trigger_name", 0},
  { &key_file_trn, "trigger", 0},
  { &key_file_init, "init", 0}
};
#endif /* !EMBEDDED_LIBRARY */
#endif /* HAVE_PSI_INTERFACE */

PSI_stage_info stage_after_create= { 0, "After create", 0};
PSI_stage_info stage_allocating_local_table= { 0, "allocating local table", 0};
PSI_stage_info stage_alter_inplace_prepare= { 0, "preparing for alter table", 0};
PSI_stage_info stage_alter_inplace= { 0, "altering table", 0};
PSI_stage_info stage_alter_inplace_commit= { 0, "committing alter table to storage engine", 0};
PSI_stage_info stage_changing_master= { 0, "Changing master", 0};
PSI_stage_info stage_checking_master_version= { 0, "Checking master version", 0};
PSI_stage_info stage_checking_permissions= { 0, "checking permissions", 0};
PSI_stage_info stage_checking_privileges_on_cached_query= { 0, "checking privileges on cached query", 0};
PSI_stage_info stage_checking_query_cache_for_query= { 0, "checking query cache for query", 0};
PSI_stage_info stage_cleaning_up= { 0, "cleaning up", 0};
PSI_stage_info stage_closing_tables= { 0, "closing tables", 0};
PSI_stage_info stage_compressing_gtid_table= { 0, "Compressing gtid_executed table", 0};
PSI_stage_info stage_connecting_to_master= { 0, "Connecting to master", 0};
PSI_stage_info stage_converting_heap_to_ondisk= { 0, "converting HEAP to ondisk", 0};
PSI_stage_info stage_copying_to_group_table= { 0, "Copying to group table", 0};
PSI_stage_info stage_copying_to_tmp_table= { 0, "Copying to tmp table", 0};
PSI_stage_info stage_copy_to_tmp_table= { 0, "copy to tmp table", PSI_FLAG_STAGE_PROGRESS};
PSI_stage_info stage_creating_sort_index= { 0, "Creating sort index", 0};
PSI_stage_info stage_creating_table= { 0, "creating table", 0};
PSI_stage_info stage_creating_tmp_table= { 0, "Creating tmp table", 0};
PSI_stage_info stage_deleting_from_main_table= { 0, "deleting from main table", 0};
PSI_stage_info stage_deleting_from_reference_tables= { 0, "deleting from reference tables", 0};
PSI_stage_info stage_discard_or_import_tablespace= { 0, "discard_or_import_tablespace", 0};
PSI_stage_info stage_end= { 0, "end", 0};
PSI_stage_info stage_executing= { 0, "executing", 0};
PSI_stage_info stage_execution_of_init_command= { 0, "Execution of init_command", 0};
PSI_stage_info stage_explaining= { 0, "explaining", 0};
PSI_stage_info stage_finished_reading_one_binlog_switching_to_next_binlog= { 0, "Finished reading one binlog; switching to next binlog", 0};
PSI_stage_info stage_flushing_relay_log_and_master_info_repository= { 0, "Flushing relay log and master info repository.", 0};
PSI_stage_info stage_flushing_relay_log_info_file= { 0, "Flushing relay-log info file.", 0};
PSI_stage_info stage_freeing_items= { 0, "freeing items", 0};
PSI_stage_info stage_fulltext_initialization= { 0, "FULLTEXT initialization", 0};
PSI_stage_info stage_got_handler_lock= { 0, "got handler lock", 0};
PSI_stage_info stage_got_old_table= { 0, "got old table", 0};
PSI_stage_info stage_init= { 0, "init", 0};
PSI_stage_info stage_insert= { 0, "insert", 0};
PSI_stage_info stage_invalidating_query_cache_entries_table= { 0, "invalidating query cache entries (table)", 0};
PSI_stage_info stage_invalidating_query_cache_entries_table_list= { 0, "invalidating query cache entries (table list)", 0};
PSI_stage_info stage_killing_slave= { 0, "Killing slave", 0};
PSI_stage_info stage_locking_system_tables= { 0, "Locking system tables", 0};
PSI_stage_info stage_logging_slow_query= { 0, "logging slow query", 0};
PSI_stage_info stage_making_temp_file_append_before_load_data= { 0, "Making temporary file (append) before replaying LOAD DATA INFILE", 0};
PSI_stage_info stage_making_temp_file_create_before_load_data= { 0, "Making temporary file (create) before replaying LOAD DATA INFILE", 0};
PSI_stage_info stage_manage_keys= { 0, "manage keys", 0};
PSI_stage_info stage_master_has_sent_all_binlog_to_slave= { 0, "Master has sent all binlog to slave; waiting for more updates", 0};
PSI_stage_info stage_opening_tables= { 0, "Opening tables", 0};
PSI_stage_info stage_opening_system_tables= { 0, "Opening system tables", 0};
PSI_stage_info stage_optimizing= { 0, "optimizing", 0};
PSI_stage_info stage_preparing= { 0, "preparing", 0};
PSI_stage_info stage_purging_old_relay_logs= { 0, "Purging old relay logs", 0};
PSI_stage_info stage_query_end= { 0, "query end", 0};
PSI_stage_info stage_queueing_master_event_to_the_relay_log= { 0, "Queueing master event to the relay log", 0};
PSI_stage_info stage_reading_event_from_the_relay_log= { 0, "Reading event from the relay log", 0};
PSI_stage_info stage_registering_slave_on_master= { 0, "Registering slave on master", 0};
PSI_stage_info stage_removing_duplicates= { 0, "Removing duplicates", 0};
PSI_stage_info stage_removing_tmp_table= { 0, "removing tmp table", 0};
PSI_stage_info stage_rename= { 0, "rename", 0};
PSI_stage_info stage_rename_result_table= { 0, "rename result table", 0};
PSI_stage_info stage_requesting_binlog_dump= { 0, "Requesting binlog dump", 0};
PSI_stage_info stage_reschedule= { 0, "reschedule", 0};
PSI_stage_info stage_searching_rows_for_update= { 0, "Searching rows for update", 0};
PSI_stage_info stage_sending_binlog_event_to_slave= { 0, "Sending binlog event to slave", 0};
PSI_stage_info stage_sending_cached_result_to_client= { 0, "sending cached result to client", 0};
PSI_stage_info stage_sending_data= { 0, "Sending data", 0};
PSI_stage_info stage_setup= { 0, "setup", 0};
PSI_stage_info stage_slave_has_read_all_relay_log= { 0, "Slave has read all relay log; waiting for more updates", 0};
PSI_stage_info stage_slave_waiting_event_from_coordinator= { 0, "Waiting for an event from Coordinator", 0};
PSI_stage_info stage_slave_waiting_for_workers_to_process_queue= { 0, "Waiting for slave workers to process their queues", 0};
PSI_stage_info stage_slave_waiting_worker_queue= { 0, "Waiting for Slave Worker queue", 0};
PSI_stage_info stage_slave_waiting_worker_to_free_events= { 0, "Waiting for Slave Workers to free pending events", 0};
PSI_stage_info stage_slave_waiting_worker_to_release_partition= { 0, "Waiting for Slave Worker to release partition", 0};
PSI_stage_info stage_slave_waiting_workers_to_exit= { 0, "Waiting for workers to exit", 0};
PSI_stage_info stage_sorting_for_group= { 0, "Sorting for group", 0};
PSI_stage_info stage_sorting_for_order= { 0, "Sorting for order", 0};
PSI_stage_info stage_sorting_result= { 0, "Sorting result", 0};
PSI_stage_info stage_statistics= { 0, "statistics", 0};
PSI_stage_info stage_sql_thd_waiting_until_delay= { 0, "Waiting until MASTER_DELAY seconds after master executed event", 0 };
PSI_stage_info stage_storing_result_in_query_cache= { 0, "storing result in query cache", 0};
PSI_stage_info stage_storing_row_into_queue= { 0, "storing row into queue", 0};
PSI_stage_info stage_system_lock= { 0, "System lock", 0};
PSI_stage_info stage_update= { 0, "update", 0};
PSI_stage_info stage_updating= { 0, "updating", 0};
PSI_stage_info stage_updating_main_table= { 0, "updating main table", 0};
PSI_stage_info stage_updating_reference_tables= { 0, "updating reference tables", 0};
PSI_stage_info stage_upgrading_lock= { 0, "upgrading lock", 0};
PSI_stage_info stage_user_sleep= { 0, "User sleep", 0};
PSI_stage_info stage_verifying_table= { 0, "verifying table", 0};
PSI_stage_info stage_waiting_for_gtid_to_be_committed= { 0, "Waiting for GTID to be committed", 0};
PSI_stage_info stage_waiting_for_handler_insert= { 0, "waiting for handler insert", 0};
PSI_stage_info stage_waiting_for_handler_lock= { 0, "waiting for handler lock", 0};
PSI_stage_info stage_waiting_for_handler_open= { 0, "waiting for handler open", 0};
PSI_stage_info stage_waiting_for_insert= { 0, "Waiting for INSERT", 0};
PSI_stage_info stage_waiting_for_master_to_send_event= { 0, "Waiting for master to send event", 0};
PSI_stage_info stage_waiting_for_master_update= { 0, "Waiting for master update", 0};
PSI_stage_info stage_waiting_for_relay_log_space= { 0, "Waiting for the slave SQL thread to free enough relay log space", 0};
PSI_stage_info stage_waiting_for_slave_mutex_on_exit= { 0, "Waiting for slave mutex on exit", 0};
PSI_stage_info stage_waiting_for_slave_thread_to_start= { 0, "Waiting for slave thread to start", 0};
PSI_stage_info stage_waiting_for_table_flush= { 0, "Waiting for table flush", 0};
PSI_stage_info stage_waiting_for_query_cache_lock= { 0, "Waiting for query cache lock", 0};
PSI_stage_info stage_waiting_for_the_next_event_in_relay_log= { 0, "Waiting for the next event in relay log", 0};
PSI_stage_info stage_waiting_for_the_slave_thread_to_advance_position= { 0, "Waiting for the slave SQL thread to advance position", 0};
PSI_stage_info stage_waiting_to_finalize_termination= { 0, "Waiting to finalize termination", 0};
PSI_stage_info stage_worker_waiting_for_its_turn_to_commit= { 0, "Waiting for preceding transaction to commit", 0};
PSI_stage_info stage_worker_waiting_for_commit_parent= { 0, "Waiting for dependent transaction to commit", 0};
PSI_stage_info stage_suspending= { 0, "Suspending", 0};
PSI_stage_info stage_starting= { 0, "starting", 0};
PSI_stage_info stage_waiting_for_no_channel_reference= { 0, "Waiting for no channel reference.", 0};

#ifdef HAVE_PSI_INTERFACE

PSI_stage_info *all_server_stages[]=
{
  & stage_after_create,
  & stage_allocating_local_table,
  & stage_alter_inplace_prepare,
  & stage_alter_inplace,
  & stage_alter_inplace_commit,
  & stage_changing_master,
  & stage_checking_master_version,
  & stage_checking_permissions,
  & stage_checking_privileges_on_cached_query,
  & stage_checking_query_cache_for_query,
  & stage_cleaning_up,
  & stage_closing_tables,
  & stage_compressing_gtid_table,
  & stage_connecting_to_master,
  & stage_converting_heap_to_ondisk,
  & stage_copying_to_group_table,
  & stage_copying_to_tmp_table,
  & stage_copy_to_tmp_table,
  & stage_creating_sort_index,
  & stage_creating_table,
  & stage_creating_tmp_table,
  & stage_deleting_from_main_table,
  & stage_deleting_from_reference_tables,
  & stage_discard_or_import_tablespace,
  & stage_end,
  & stage_executing,
  & stage_execution_of_init_command,
  & stage_explaining,
  & stage_finished_reading_one_binlog_switching_to_next_binlog,
  & stage_flushing_relay_log_and_master_info_repository,
  & stage_flushing_relay_log_info_file,
  & stage_freeing_items,
  & stage_fulltext_initialization,
  & stage_got_handler_lock,
  & stage_got_old_table,
  & stage_init,
  & stage_insert,
  & stage_invalidating_query_cache_entries_table,
  & stage_invalidating_query_cache_entries_table_list,
  & stage_killing_slave,
  & stage_locking_system_tables,
  & stage_logging_slow_query,
  & stage_making_temp_file_append_before_load_data,
  & stage_making_temp_file_create_before_load_data,
  & stage_manage_keys,
  & stage_master_has_sent_all_binlog_to_slave,
  & stage_opening_tables,
  & stage_opening_system_tables,
  & stage_optimizing,
  & stage_preparing,
  & stage_purging_old_relay_logs,
  & stage_query_end,
  & stage_queueing_master_event_to_the_relay_log,
  & stage_reading_event_from_the_relay_log,
  & stage_registering_slave_on_master,
  & stage_removing_duplicates,
  & stage_removing_tmp_table,
  & stage_rename,
  & stage_rename_result_table,
  & stage_requesting_binlog_dump,
  & stage_reschedule,
  & stage_searching_rows_for_update,
  & stage_sending_binlog_event_to_slave,
  & stage_sending_cached_result_to_client,
  & stage_sending_data,
  & stage_setup,
  & stage_slave_has_read_all_relay_log,
  & stage_slave_waiting_event_from_coordinator,
  & stage_slave_waiting_for_workers_to_process_queue,
  & stage_slave_waiting_worker_queue,
  & stage_slave_waiting_worker_to_free_events,
  & stage_slave_waiting_worker_to_release_partition,
  & stage_slave_waiting_workers_to_exit,
  & stage_sorting_for_group,
  & stage_sorting_for_order,
  & stage_sorting_result,
  & stage_sql_thd_waiting_until_delay,
  & stage_statistics,
  & stage_storing_result_in_query_cache,
  & stage_storing_row_into_queue,
  & stage_system_lock,
  & stage_update,
  & stage_updating,
  & stage_updating_main_table,
  & stage_updating_reference_tables,
  & stage_upgrading_lock,
  & stage_user_sleep,
  & stage_verifying_table,
  & stage_waiting_for_gtid_to_be_committed,
  & stage_waiting_for_handler_insert,
  & stage_waiting_for_handler_lock,
  & stage_waiting_for_handler_open,
  & stage_waiting_for_insert,
  & stage_waiting_for_master_to_send_event,
  & stage_waiting_for_master_update,
  & stage_waiting_for_relay_log_space,
  & stage_waiting_for_slave_mutex_on_exit,
  & stage_waiting_for_slave_thread_to_start,
  & stage_waiting_for_table_flush,
  & stage_waiting_for_query_cache_lock,
  & stage_waiting_for_the_next_event_in_relay_log,
  & stage_waiting_for_the_slave_thread_to_advance_position,
  & stage_waiting_to_finalize_termination,
  & stage_worker_waiting_for_its_turn_to_commit,
  & stage_worker_waiting_for_commit_parent,
  & stage_suspending,
  & stage_starting,
  & stage_waiting_for_no_channel_reference
};

PSI_socket_key key_socket_tcpip;
PSI_socket_key key_socket_unix;
PSI_socket_key key_socket_client_connection;

#ifndef EMBEDDED_LIBRARY
static PSI_socket_info all_server_sockets[]=
{
  { &key_socket_tcpip, "server_tcpip_socket", PSI_FLAG_GLOBAL},
  { &key_socket_unix, "server_unix_socket", PSI_FLAG_GLOBAL},
  { &key_socket_client_connection, "client_connection", 0}
};
#endif // !EMBEDDED_LIBRARY

/* TODO: find a good header */
void init_client_psi_keys(void);

/**
  Initialise all the performance schema instrumentation points
  used by the server.
*/
#ifndef EMBEDDED_LIBRARY
static void init_server_psi_keys(void)
{
  const char* category= "sql";
  int count;

  count= array_elements(all_server_mutexes);
  mysql_mutex_register(category, all_server_mutexes, count);

  count= array_elements(all_server_rwlocks);
  mysql_rwlock_register(category, all_server_rwlocks, count);

  count= array_elements(all_server_conds);
  mysql_cond_register(category, all_server_conds, count);

  count= array_elements(all_server_threads);
  mysql_thread_register(category, all_server_threads, count);

  count= array_elements(all_server_files);
  mysql_file_register(category, all_server_files, count);

  count= array_elements(all_server_stages);
  mysql_stage_register(category, all_server_stages, count);

  count= array_elements(all_server_sockets);
  mysql_socket_register(category, all_server_sockets, count);

  register_server_memory_keys();

#ifdef HAVE_PSI_STATEMENT_INTERFACE
  init_sql_statement_info();
  count= array_elements(sql_statement_info);
  mysql_statement_register(category, sql_statement_info, count);

  init_sp_psi_keys();

  init_scheduler_psi_keys();

  category= "com";
  init_com_statement_info();

  /*
    Register [0 .. COM_QUERY - 1] as "statement/com/..."
  */
  count= (int) COM_QUERY;
  mysql_statement_register(category, com_statement_info, count);

  /*
    Register [COM_QUERY + 1 .. COM_END] as "statement/com/..."
  */
  count= (int) COM_END - (int) COM_QUERY;
  mysql_statement_register(category, & com_statement_info[(int) COM_QUERY + 1], count);

  category= "abstract";
  /*
    Register [COM_QUERY] as "statement/abstract/com_query"
  */
  mysql_statement_register(category, & com_statement_info[(int) COM_QUERY], 1);

  /*
    When a new packet is received,
    it is instrumented as "statement/abstract/new_packet".
    Based on the packet type found, it later mutates to the
    proper narrow type, for example
    "statement/abstract/query" or "statement/com/ping".
    In cases of "statement/abstract/query", SQL queries are given to
    the parser, which mutates the statement type to an even more
    narrow classification, for example "statement/sql/select".
  */
  stmt_info_new_packet.m_key= 0;
  stmt_info_new_packet.m_name= "new_packet";
  stmt_info_new_packet.m_flags= PSI_FLAG_MUTABLE;
  mysql_statement_register(category, &stmt_info_new_packet, 1);

  /*
    Statements processed from the relay log are initially instrumented as
    "statement/abstract/relay_log". The parser will mutate the statement type to
    a more specific classification, for example "statement/sql/insert".
  */
  stmt_info_rpl.m_key= 0;
  stmt_info_rpl.m_name= "relay_log";
  stmt_info_rpl.m_flags= PSI_FLAG_MUTABLE;
  mysql_statement_register(category, &stmt_info_rpl, 1);
#endif

  /* Common client and server code. */
  init_client_psi_keys();
  /* Vio */
  init_vio_psi_keys();
}
#endif /* !EMBEDDED_LIBRARY */
#endif /* HAVE_PSI_INTERFACE */
<|MERGE_RESOLUTION|>--- conflicted
+++ resolved
@@ -3741,7 +3741,6 @@
                     " to allocate the THD.");
     return 1;
   }
-
   thd->thread_stack= (char*) &thd;
   thd->store_globals();
 
@@ -3835,11 +3834,7 @@
   @todo consider to implement sql-query-able persistent storage by WL#5279.
   @return Return 0 or 1 if an error occurred.
  */
-<<<<<<< HEAD
-int init_server_auto_options()
-=======
-static int init_server_auto_options(bool read_uuid)
->>>>>>> cc492073
+int init_server_auto_options(bool read_uuid)
 {
   bool flush= false;
   char fname[FN_REFLEN];
@@ -5072,14 +5067,7 @@
   /*
     Read UUID if exist, we need it to recover TDE tablespaces.
    */
-  if (init_server_auto_options(true))
-  {
-    sql_print_error("Initialization of the server's UUID failed because it could"
-                    " not be read from the auto.cnf file. If this is a new"
-                    " server, the initialization failed because it was not"
-                    " possible to generate a new UUID.");
-    unireg_abort(MYSQLD_ABORT_EXIT);
-  }
+  init_server_auto_options(true);
 
   if (init_server_components())
     unireg_abort(MYSQLD_ABORT_EXIT);
