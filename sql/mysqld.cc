/* Copyright (C) 2000-2003 MySQL AB

   This program is free software; you can redistribute it and/or modify
   it under the terms of the GNU General Public License as published by
   the Free Software Foundation; either version 2 of the License, or
   (at your option) any later version.

   This program is distributed in the hope that it will be useful,
   but WITHOUT ANY WARRANTY; without even the implied warranty of
   MERCHANTABILITY or FITNESS FOR A PARTICULAR PURPOSE.  See the
   GNU General Public License for more details.

   You should have received a copy of the GNU General Public License
   along with this program; if not, write to the Free Software
   Foundation, Inc., 59 Temple Place, Suite 330, Boston, MA  02111-1307  USA */

#include "mysql_priv.h"
#include <m_ctype.h>
#include <my_dir.h>
#include "slave.h"
#include "sql_repl.h"
#include "repl_failsafe.h"
#include "stacktrace.h"
#include "mysqld_suffix.h"
#include "mysys_err.h"
#ifdef HAVE_BERKELEY_DB
#include "ha_berkeley.h"
#endif
#ifdef HAVE_INNOBASE_DB
#include "ha_innodb.h"
#endif
#include "ha_myisam.h"
#ifdef HAVE_ISAM
#include "ha_isam.h"
#endif
#ifdef HAVE_NDBCLUSTER_DB
#include "ha_ndbcluster.h"
#endif

#ifdef HAVE_INNOBASE_DB
#define OPT_INNODB_DEFAULT 1
#else
#define OPT_INNODB_DEFAULT 0
#endif
#ifdef HAVE_BERKLEY_DB
#define OPT_BDB_DEFAULT 1
#else
#define OPT_BDB_DEFAULT 0
#endif
#ifdef HAVE_ISAM_DB
#define OPT_ISAM_DEFAULT 1
#else
#define OPT_ISAM_DEFAULT 0
#endif
#ifdef HAVE_NDBCLUSTER_DB
#define OPT_NDBCLUSTER_DEFAULT 0
#if defined(NOT_ENOUGH_TESTED) \
  && defined(NDB_SHM_TRANSPORTER) && MYSQL_VERSION_ID >= 50000
#define OPT_NDB_SHM_DEFAULT 1
#else
#define OPT_NDB_SHM_DEFAULT 0
#endif
#else
#define OPT_NDBCLUSTER_DEFAULT 0
#endif

#include <nisam.h>
#include <thr_alarm.h>
#include <ft_global.h>
#include <errmsg.h>
#include "sp_rcontext.h"
#include "sp_cache.h"

#define mysqld_charset &my_charset_latin1

#ifndef DBUG_OFF
#define ONE_THREAD
#endif

#ifdef HAVE_purify
#define IF_PURIFY(A,B) (A)
#else
#define IF_PURIFY(A,B) (B)
#endif

/* stack traces are only supported on linux intel */
#if defined(__linux__)  && defined(__i386__) && defined(USE_PSTACK)
#define	HAVE_STACK_TRACE_ON_SEGV
#include "../pstack/pstack.h"
char pstack_file_name[80];
#endif /* __linux__ */

/* We have HAVE_purify below as this speeds up the shutdown of MySQL */

#if defined(HAVE_DEC_3_2_THREADS) || defined(SIGNALS_DONT_BREAK_READ) || defined(HAVE_purify) && defined(__linux__)
#define HAVE_CLOSE_SERVER_SOCK 1
#endif

extern "C" {					// Because of SCO 3.2V4.2
#include <errno.h>
#include <sys/stat.h>
#ifndef __GNU_LIBRARY__
#define __GNU_LIBRARY__				// Skip warnings in getopt.h
#endif
#include <my_getopt.h>
#ifdef HAVE_SYSENT_H
#include <sysent.h>
#endif
#ifdef HAVE_PWD_H
#include <pwd.h>				// For getpwent
#endif
#ifdef HAVE_GRP_H
#include <grp.h>
#endif
#include <my_net.h>

#if defined(OS2)
#  include <sys/un.h>
#elif !defined(__WIN__)
#  ifndef __NETWARE__
#include <sys/resource.h>
#  endif /* __NETWARE__ */
#ifdef HAVE_SYS_UN_H
#  include <sys/un.h>
#endif
#include <netdb.h>
#ifdef HAVE_SELECT_H
#  include <select.h>
#endif
#ifdef HAVE_SYS_SELECT_H
#include <sys/select.h>
#endif
#include <sys/utsname.h>
#endif /* __WIN__ */

#ifdef HAVE_LIBWRAP
#include <tcpd.h>
#include <syslog.h>
#ifdef NEED_SYS_SYSLOG_H
#include <sys/syslog.h>
#endif /* NEED_SYS_SYSLOG_H */
int allow_severity = LOG_INFO;
int deny_severity = LOG_WARNING;

#endif /* HAVE_LIBWRAP */

#ifdef HAVE_SYS_MMAN_H
#include <sys/mman.h>
#endif

#ifdef __NETWARE__
#define zVOLSTATE_ACTIVE 6
#define zVOLSTATE_DEACTIVE 2
#define zVOLSTATE_MAINTENANCE 3

#include <nks/vm.h>
#include <library.h>
#include <monitor.h>
#include <zOmni.h>                              //For NEB
#include <neb.h>                                //For NEB
#include <nebpub.h>                             //For NEB
#include <zEvent.h>                             //For NSS event structures
#include <zPublics.h>

static void *neb_consumer_id= NULL;             //For storing NEB consumer id
static char datavolname[256]= {0};
static VolumeID_t datavolid;
static event_handle_t eh;
static Report_t ref;
static void *refneb= NULL;
my_bool event_flag= FALSE;
static int volumeid= -1;

  /* NEB event callback */
unsigned long neb_event_callback(struct EventBlock *eblock);
static void registerwithneb();
static void getvolumename();
static void getvolumeID(BYTE *volumeName);
#endif /* __NETWARE__ */
  

#ifdef _AIX41
int initgroups(const char *,unsigned int);
#endif

#if defined(__FreeBSD__) && defined(HAVE_IEEEFP_H)
#include <ieeefp.h>
#ifdef HAVE_FP_EXCEPT				// Fix type conflict
typedef fp_except fp_except_t;
#endif

  /* We can't handle floating point exceptions with threads, so disable
     this on freebsd
  */

inline void reset_floating_point_exceptions()
{
  /* Don't fall for overflow, underflow,divide-by-zero or loss of precision */
#if defined(__i386__)
  fpsetmask(~(FP_X_INV | FP_X_DNML | FP_X_OFL | FP_X_UFL | FP_X_DZ |
	      FP_X_IMP));
#else
 fpsetmask(~(FP_X_INV |             FP_X_OFL | FP_X_UFL | FP_X_DZ |
	     FP_X_IMP));
#endif
}
#else
#define reset_floating_point_exceptions()
#endif /* __FreeBSD__ && HAVE_IEEEFP_H */

} /* cplusplus */


#if defined(HAVE_LINUXTHREADS)
#define THR_KILL_SIGNAL SIGINT
#else
#define THR_KILL_SIGNAL SIGUSR2		// Can't use this with LinuxThreads
#endif
#define MYSQL_KILL_SIGNAL SIGTERM

#ifdef HAVE_GLIBC2_STYLE_GETHOSTBYNAME_R
#include <sys/types.h>
#else
#include <my_pthread.h>			// For thr_setconcurency()
#endif

#ifdef SOLARIS
extern "C" int gethostname(char *name, int namelen);
#endif


/* Constants */

const char *show_comp_option_name[]= {"YES", "NO", "DISABLED"};
const char *sql_mode_names[] =
{
  "REAL_AS_FLOAT", "PIPES_AS_CONCAT", "ANSI_QUOTES", "IGNORE_SPACE",
  "?", "ONLY_FULL_GROUP_BY", "NO_UNSIGNED_SUBTRACTION",
  "NO_DIR_IN_CREATE",
  "POSTGRESQL", "ORACLE", "MSSQL", "DB2", "MAXDB", "NO_KEY_OPTIONS",
  "NO_TABLE_OPTIONS", "NO_FIELD_OPTIONS", "MYSQL323", "MYSQL40", "ANSI",
  "NO_AUTO_VALUE_ON_ZERO", "NO_BACKSLASH_ESCAPES", "STRICT_TRANS_TABLES", "STRICT_ALL_TABLES",
  "NO_ZERO_IN_DATE", "NO_ZERO_DATE", "ALLOW_INVALID_DATES", "ERROR_FOR_DIVISION_BY_ZERO",
  "TRADITIONAL", "NO_AUTO_CREATE_USER", "HIGH_NOT_PRECEDENCE",
  NullS
};
TYPELIB sql_mode_typelib= { array_elements(sql_mode_names)-1,"",
			    sql_mode_names, NULL };
const char *tc_heuristic_recover_names[]= { "COMMIT", "ROLLBACK", NullS };
TYPELIB tc_heuristic_recover_typelib=
  { array_elements(tc_heuristic_recover_names)-1,"",
    tc_heuristic_recover_names, NULL };
const char *first_keyword= "first", *binary_keyword= "BINARY";
const char *my_localhost= "localhost", *delayed_user= "DELAYED";
#if SIZEOF_OFF_T > 4 && defined(BIG_TABLES)
#define GET_HA_ROWS GET_ULL
#else
#define GET_HA_ROWS GET_ULONG
#endif

bool opt_large_files= sizeof(my_off_t) > 4;

/*
  Used with --help for detailed option
*/
bool opt_help= 0;
bool opt_verbose= 0;

arg_cmp_func Arg_comparator::comparator_matrix[5][2] =
{{&Arg_comparator::compare_string,     &Arg_comparator::compare_e_string},
 {&Arg_comparator::compare_real,       &Arg_comparator::compare_e_real},
 {&Arg_comparator::compare_int_signed, &Arg_comparator::compare_e_int},
 {&Arg_comparator::compare_row,        &Arg_comparator::compare_e_row},
 {&Arg_comparator::compare_decimal,    &Arg_comparator::compare_e_decimal}};


/* Global variables */

bool opt_log, opt_update_log, opt_bin_log, opt_slow_log;
bool opt_error_log= IF_WIN(1,0);
bool opt_disable_networking=0, opt_skip_show_db=0;
bool lower_case_table_names_used= 0;
bool server_id_supplied = 0;
bool opt_endinfo,using_udf_functions, locked_in_memory;
bool opt_using_transactions, using_update_log;
bool volatile abort_loop, select_thread_in_use, signal_thread_in_use;
bool volatile ready_to_exit, shutdown_in_progress, grant_option;

my_bool opt_skip_slave_start = 0; // If set, slave is not autostarted
my_bool opt_reckless_slave = 0;
my_bool opt_enable_named_pipe= 0, opt_debugging= 0;
my_bool opt_local_infile, opt_external_locking, opt_slave_compressed_protocol;
my_bool opt_safe_user_create = 0, opt_no_mix_types = 0;
my_bool opt_show_slave_auth_info, opt_sql_bin_update = 0;
my_bool opt_log_slave_updates= 0;
my_bool	opt_console= 0, opt_bdb, opt_innodb, opt_isam, opt_ndbcluster;
#ifdef HAVE_NDBCLUSTER_DB
const char *opt_ndbcluster_connectstring= 0;
const char *opt_ndb_connectstring= 0;
char opt_ndb_constrbuf[1024];
unsigned opt_ndb_constrbuf_len= 0;
my_bool	opt_ndb_shm, opt_ndb_optimized_node_selection;
ulong opt_ndb_cache_check_time;
const char *opt_ndb_mgmd;
ulong opt_ndb_nodeid;
#endif
my_bool opt_readonly, use_temp_pool, relay_log_purge;
my_bool opt_sync_bdb_logs, opt_sync_frm, opt_allow_suspicious_udfs;
my_bool opt_secure_auth= 0;
my_bool opt_short_log_format= 0;
my_bool opt_log_queries_not_using_indexes= 0;
my_bool lower_case_file_system= 0;
my_bool opt_large_pages= 0;
uint    opt_large_page_size= 0;
my_bool opt_old_style_user_limits= 0;
/*
  True if there is at least one per-hour limit for some user, so we should
  check them before each query (and possibly reset counters when hour is
  changed). False otherwise.
*/
volatile bool mqh_used = 0;
my_bool sp_automatic_privileges= 1;

#ifdef HAVE_INITGROUPS
static bool calling_initgroups= FALSE; /* Used in SIGSEGV handler. */
#endif
uint mysqld_port, test_flags, select_errors, dropping_tables, ha_open_options;
uint delay_key_write_options, protocol_version;
uint lower_case_table_names;
uint tc_heuristic_recover= 0;
uint volatile thread_count, thread_running, kill_cached_threads, wake_thread;
ulong back_log, connect_timeout, concurrency;
ulong server_id, thd_startup_options;
ulong table_cache_size, thread_stack, thread_stack_min, what_to_log;
ulong query_buff_size, slow_launch_time, slave_open_temp_tables;
ulong open_files_limit, max_binlog_size, max_relay_log_size;
ulong slave_net_timeout, slave_trans_retries;
ulong thread_cache_size=0, binlog_cache_size=0, max_binlog_cache_size=0;
ulong query_cache_size=0;
ulong refresh_version, flush_version;	/* Increments on each reload */
query_id_t query_id;
ulong aborted_threads, killed_threads, aborted_connects;
ulong delayed_insert_timeout, delayed_insert_limit, delayed_queue_size;
ulong delayed_insert_threads, delayed_insert_writes, delayed_rows_in_use;
ulong delayed_insert_errors,flush_time, thread_created;
ulong specialflag=0;
ulong binlog_cache_use= 0, binlog_cache_disk_use= 0;
ulong max_connections,max_used_connections,
      max_connect_errors;
uint  max_user_connections= 0;
ulong thread_id=1L,current_pid;
ulong slow_launch_threads = 0, sync_binlog_period;
ulong expire_logs_days = 0;
ulong rpl_recovery_rank=0;
ulong my_bind_addr;			/* the address we bind to */
volatile ulong cached_thread_count= 0;
double last_query_cost= -1; /* -1 denotes that no query was compiled yet */

double log_10[32];			/* 10 potences */
time_t start_time;

char mysql_home[FN_REFLEN], pidfile_name[FN_REFLEN], system_time_zone[30];
char *default_tz_name;
char log_error_file[FN_REFLEN], glob_hostname[FN_REFLEN];
char* log_error_file_ptr= log_error_file;
char mysql_real_data_home[FN_REFLEN],
     language[FN_REFLEN], reg_ext[FN_EXTLEN], mysql_charsets_dir[FN_REFLEN],
     *mysqld_user,*mysqld_chroot, *opt_init_file,
     *opt_init_connect, *opt_init_slave, *opt_tc_log_file,
     def_ft_boolean_syntax[sizeof(ft_boolean_syntax)];

const char *opt_date_time_formats[3];

char *language_ptr, *default_collation_name, *default_character_set_name;
char mysql_data_home_buff[2], *mysql_data_home=mysql_real_data_home;
struct passwd *user_info;
char server_version[SERVER_VERSION_LENGTH];
char *mysqld_unix_port, *opt_mysql_tmpdir;
char *my_bind_addr_str;
const char **errmesg;			/* Error messages */
const char *myisam_recover_options_str="OFF";
const char *sql_mode_str="OFF";
/* name of reference on left espression in rewritten IN subquery */
const char *in_left_expr_name= "<left expr>";
/* name of additional condition */
const char *in_additional_cond= "<IN COND>";
my_decimal decimal_zero;
/* classes for comparation parsing/processing */
Eq_creator eq_creator;
Ne_creator ne_creator;
Gt_creator gt_creator;
Lt_creator lt_creator;
Ge_creator ge_creator;
Le_creator le_creator;


FILE *bootstrap_file;
int bootstrap_error;

I_List<i_string_pair> replicate_rewrite_db;
I_List<i_string> replicate_do_db, replicate_ignore_db;
// allow the user to tell us which db to replicate and which to ignore
I_List<i_string> binlog_do_db, binlog_ignore_db;
I_List<THD> threads,thread_cache;
I_List<NAMED_LIST> key_caches;

struct system_variables global_system_variables;
struct system_variables max_system_variables;
struct system_status_var global_status_var;

MY_TMPDIR mysql_tmpdir_list;
MY_BITMAP temp_pool;

CHARSET_INFO *system_charset_info, *files_charset_info ;
CHARSET_INFO *national_charset_info, *table_alias_charset;

SHOW_COMP_OPTION have_berkeley_db, have_innodb, have_isam, have_ndbcluster, 
  have_example_db, have_archive_db, have_csv_db;
SHOW_COMP_OPTION have_federated_db;
SHOW_COMP_OPTION have_raid, have_openssl, have_symlink, have_query_cache;
SHOW_COMP_OPTION have_geometry, have_rtree_keys;
SHOW_COMP_OPTION have_crypt, have_compress;
SHOW_COMP_OPTION have_blackhole_db;

/* Thread specific variables */

pthread_key(MEM_ROOT**,THR_MALLOC);
pthread_key(THD*, THR_THD);
pthread_mutex_t LOCK_mysql_create_db, LOCK_Acl, LOCK_open, LOCK_thread_count,
		LOCK_mapped_file, LOCK_status, LOCK_global_read_lock,
		LOCK_error_log, LOCK_uuid_generator,
		LOCK_delayed_insert, LOCK_delayed_status, LOCK_delayed_create,
		LOCK_crypt, LOCK_bytes_sent, LOCK_bytes_received,
	        LOCK_global_system_variables,
		LOCK_user_conn, LOCK_slave_list, LOCK_active_mi;
rw_lock_t	LOCK_grant, LOCK_sys_init_connect, LOCK_sys_init_slave;
pthread_cond_t COND_refresh,COND_thread_count, COND_slave_stopped,
	       COND_slave_start;
pthread_cond_t COND_thread_cache,COND_flush_thread_cache;
pthread_t signal_thread;
pthread_attr_t connection_attrib;

/* replication parameters, if master_host is not NULL, we are a slave */
uint master_port= MYSQL_PORT, master_connect_retry = 60;
uint report_port= MYSQL_PORT;
ulong master_retry_count=0;
char *master_user, *master_password, *master_host, *master_info_file;
char *relay_log_info_file, *report_user, *report_password, *report_host;
char *opt_relay_logname = 0, *opt_relaylog_index_name=0;
my_bool master_ssl;
char *master_ssl_key, *master_ssl_cert;
char *master_ssl_ca, *master_ssl_capath, *master_ssl_cipher;

/* Static variables */

static bool kill_in_progress, segfaulted;
static my_bool opt_do_pstack, opt_noacl, opt_bootstrap, opt_myisam_log;
static int cleanup_done;
static ulong opt_specialflag, opt_myisam_block_size;
static char *opt_logname, *opt_update_logname, *opt_binlog_index_name;
static char *opt_slow_logname, *opt_tc_heuristic_recover;
static char *mysql_home_ptr, *pidfile_name_ptr;
static char **defaults_argv;
static char *opt_bin_logname;

static my_socket unix_sock,ip_sock;
static pthread_t select_thread;
struct rand_struct sql_rand; // used by sql_class.cc:THD::THD()

/* OS specific variables */

#ifdef __WIN__
#undef	 getpid
#include <process.h>

static pthread_cond_t COND_handler_count;
static uint handler_count;
static bool start_mode=0, use_opt_args;
static int opt_argc;
static char **opt_argv;

#if !defined(EMBEDDED_LIBRARY)
static HANDLE hEventShutdown;
static char shutdown_event_name[40];
#include "nt_servc.h"
static	 NTService  Service;	      // Service object for WinNT
#endif /* EMBEDDED_LIBRARY */
#endif /* __WIN__ */

#ifdef __NT__
static char pipe_name[512];
static SECURITY_ATTRIBUTES saPipeSecurity;
static SECURITY_DESCRIPTOR sdPipeDescriptor;
static HANDLE hPipe = INVALID_HANDLE_VALUE;
#endif

#ifdef OS2
pthread_cond_t eventShutdown;
#endif

#ifndef EMBEDDED_LIBRARY
bool mysqld_embedded=0;
#else
bool mysqld_embedded=1;
#endif

#ifndef DBUG_OFF
static const char* default_dbug_option;
#endif
#ifdef HAVE_LIBWRAP
char *libwrapName= NULL;
#endif
#ifdef HAVE_QUERY_CACHE
ulong query_cache_limit= 0;
ulong query_cache_min_res_unit= QUERY_CACHE_MIN_RESULT_DATA_SIZE;
Query_cache query_cache;
#endif
#ifdef HAVE_SMEM
char *shared_memory_base_name= default_shared_memory_base_name;
bool opt_enable_shared_memory;
HANDLE smem_event_connect_request= 0;
#endif

#include "sslopt-vars.h"
#ifdef HAVE_OPENSSL
char *des_key_file;
struct st_VioSSLAcceptorFd *ssl_acceptor_fd;
#endif /* HAVE_OPENSSL */


/* Function declarations */

static void start_signal_handler(void);
extern "C" pthread_handler_decl(signal_hand, arg);
static void mysql_init_variables(void);
static void get_options(int argc,char **argv);
static void set_server_version(void);
static int init_thread_environment();
static char *get_relative_path(const char *path);
static void fix_paths(void);
extern "C" pthread_handler_decl(handle_connections_sockets,arg);
extern "C" pthread_handler_decl(kill_server_thread,arg);
static void bootstrap(FILE *file);
static void close_server_sock();
static bool read_init_file(char *file_name);
#ifdef __NT__
extern "C" pthread_handler_decl(handle_connections_namedpipes,arg);
#endif
#ifdef HAVE_SMEM
static pthread_handler_decl(handle_connections_shared_memory,arg);
#endif
extern "C" pthread_handler_decl(handle_slave,arg);
static ulong find_bit_type(const char *x, TYPELIB *bit_lib);
static void clean_up(bool print_message);
static void clean_up_mutexes(void);
static void wait_for_signal_thread_to_end(void);
static int test_if_case_insensitive(const char *dir_name);
static void create_pid_file();

#ifndef EMBEDDED_LIBRARY
/****************************************************************************
** Code to end mysqld
****************************************************************************/

static void close_connections(void)
{
#ifdef EXTRA_DEBUG
  int count=0;
#endif
  THD *thd= current_thd;

  DBUG_ENTER("close_connections");

  /* Clear thread cache */
  kill_cached_threads++;
  flush_thread_cache();

  /* kill flush thread */
  (void) pthread_mutex_lock(&LOCK_manager);
  if (manager_thread_in_use)
  {
    DBUG_PRINT("quit",("killing manager thread: 0x%lx",manager_thread));
   (void) pthread_cond_signal(&COND_manager);
  }
  (void) pthread_mutex_unlock(&LOCK_manager);

  /* kill connection thread */
#if !defined(__WIN__) && !defined(__EMX__) && !defined(OS2) && !defined(__NETWARE__)
  DBUG_PRINT("quit",("waiting for select thread: 0x%lx",select_thread));
  (void) pthread_mutex_lock(&LOCK_thread_count);

  while (select_thread_in_use)
  {
    struct timespec abstime;
    int error;
    LINT_INIT(error);
    DBUG_PRINT("info",("Waiting for select thread"));

#ifndef DONT_USE_THR_ALARM
    if (pthread_kill(select_thread,THR_CLIENT_ALARM))
      break;					// allready dead
#endif
    set_timespec(abstime, 2);
    for (uint tmp=0 ; tmp < 10 && select_thread_in_use; tmp++)
    {
      error=pthread_cond_timedwait(&COND_thread_count,&LOCK_thread_count,
				   &abstime);
      if (error != EINTR)
	break;
    }
#ifdef EXTRA_DEBUG
    if (error != 0 && !count++)
      sql_print_error("Got error %d from pthread_cond_timedwait",error);
#endif
    close_server_sock();
  }
  (void) pthread_mutex_unlock(&LOCK_thread_count);
#endif /* __WIN__ */


  /* Abort listening to new connections */
  DBUG_PRINT("quit",("Closing sockets"));
  if (!opt_disable_networking )
  {
    if (ip_sock != INVALID_SOCKET)
    {
      (void) shutdown(ip_sock,2);
      (void) closesocket(ip_sock);
      ip_sock= INVALID_SOCKET;
    }
  }
#ifdef __NT__
  if (hPipe != INVALID_HANDLE_VALUE && opt_enable_named_pipe)
  {
    HANDLE temp;
    DBUG_PRINT("quit", ("Closing named pipes") );

    /* Create connection to the handle named pipe handler to break the loop */
    if ((temp = CreateFile(pipe_name,
			   GENERIC_READ | GENERIC_WRITE,
			   0,
			   NULL,
			   OPEN_EXISTING,
			   0,
			   NULL )) != INVALID_HANDLE_VALUE)
    {
      WaitNamedPipe(pipe_name, 1000);
      DWORD dwMode = PIPE_READMODE_BYTE | PIPE_WAIT;
      SetNamedPipeHandleState(temp, &dwMode, NULL, NULL);
      CancelIo(temp);
      DisconnectNamedPipe(temp);
      CloseHandle(temp);
    }
  }
#endif
#ifdef HAVE_SYS_UN_H
  if (unix_sock != INVALID_SOCKET)
  {
    (void) shutdown(unix_sock,2);
    (void) closesocket(unix_sock);
    (void) unlink(mysqld_unix_port);
    unix_sock= INVALID_SOCKET;
  }
#endif
  end_thr_alarm(0);			 // Abort old alarms.
  end_slave();

  /* First signal all threads that it's time to die */

  THD *tmp;
  (void) pthread_mutex_lock(&LOCK_thread_count); // For unlink from list

  I_List_iterator<THD> it(threads);
  while ((tmp=it++))
  {
    DBUG_PRINT("quit",("Informing thread %ld that it's time to die",
		       tmp->thread_id));
    tmp->killed= THD::KILL_CONNECTION;
    if (tmp->mysys_var)
    {
      tmp->mysys_var->abort=1;
      pthread_mutex_lock(&tmp->mysys_var->mutex);
      if (tmp->mysys_var->current_cond)
      {
	pthread_mutex_lock(tmp->mysys_var->current_mutex);
	pthread_cond_broadcast(tmp->mysys_var->current_cond);
	pthread_mutex_unlock(tmp->mysys_var->current_mutex);
      }
      pthread_mutex_unlock(&tmp->mysys_var->mutex);
    }
  }
  (void) pthread_mutex_unlock(&LOCK_thread_count); // For unlink from list

  if (thread_count)
    sleep(1);					// Give threads time to die

  /* Force remaining threads to die by closing the connection to the client */

  for (;;)
  {
    DBUG_PRINT("quit",("Locking LOCK_thread_count"));
    (void) pthread_mutex_lock(&LOCK_thread_count); // For unlink from list
    if (!(tmp=threads.get()))
    {
      DBUG_PRINT("quit",("Unlocking LOCK_thread_count"));
      (void) pthread_mutex_unlock(&LOCK_thread_count);
      break;
    }
#ifndef __bsdi__				// Bug in BSDI kernel
    if (tmp->vio_ok())
    {
      sql_print_error(ER(ER_FORCING_CLOSE),my_progname,
		      tmp->thread_id,tmp->user ? tmp->user : "");
      close_connection(tmp,0,0);
    }
#endif
    DBUG_PRINT("quit",("Unlocking LOCK_thread_count"));
    (void) pthread_mutex_unlock(&LOCK_thread_count);
  }
  /* All threads has now been aborted */
  DBUG_PRINT("quit",("Waiting for threads to die (count=%u)",thread_count));
  (void) pthread_mutex_lock(&LOCK_thread_count);
  while (thread_count)
  {
    (void) pthread_cond_wait(&COND_thread_count,&LOCK_thread_count);
    DBUG_PRINT("quit",("One thread died (count=%u)",thread_count));
  }
  (void) pthread_mutex_unlock(&LOCK_thread_count);

  DBUG_PRINT("quit",("close_connections thread"));
  DBUG_VOID_RETURN;
}
#endif /*EMBEDDED_LIBRARY*/


static void close_server_sock()
{
#ifdef HAVE_CLOSE_SERVER_SOCK
  DBUG_ENTER("close_server_sock");
  my_socket tmp_sock;
  tmp_sock=ip_sock;
  if (tmp_sock != INVALID_SOCKET)
  {
    ip_sock=INVALID_SOCKET;
    DBUG_PRINT("info",("calling shutdown on TCP/IP socket"));
    VOID(shutdown(tmp_sock,2));
#if defined(__NETWARE__)
    /*
      The following code is disabled for normal systems as it causes MySQL
      to hang on AIX 4.3 during shutdown
    */
    DBUG_PRINT("info",("calling closesocket on TCP/IP socket"));
    VOID(closesocket(tmp_sock));
#endif
  }
  tmp_sock=unix_sock;
  if (tmp_sock != INVALID_SOCKET)
  {
    unix_sock=INVALID_SOCKET;
    DBUG_PRINT("info",("calling shutdown on unix socket"));
    VOID(shutdown(tmp_sock,2));
#if defined(__NETWARE__)
    /*
      The following code is disabled for normal systems as it may cause MySQL
      to hang on AIX 4.3 during shutdown
    */
    DBUG_PRINT("info",("calling closesocket on unix/IP socket"));
    VOID(closesocket(tmp_sock));
#endif
    VOID(unlink(mysqld_unix_port));
  }
  DBUG_VOID_RETURN;
#endif
}


void kill_mysql(void)
{
  DBUG_ENTER("kill_mysql");

#ifdef SIGNALS_DONT_BREAK_READ
  abort_loop=1;					// Break connection loops
  close_server_sock();				// Force accept to wake up
#endif

#if defined(__WIN__)
#if !defined(EMBEDDED_LIBRARY)
  {
    if (!SetEvent(hEventShutdown))
    {
      DBUG_PRINT("error",("Got error: %ld from SetEvent",GetLastError()));
    }
    /*
      or:
      HANDLE hEvent=OpenEvent(0, FALSE, "MySqlShutdown");
      SetEvent(hEventShutdown);
      CloseHandle(hEvent);
    */
  }
#ifdef HAVE_SMEM
    /*
     Send event to smem_event_connect_request for aborting
    */
    if (!SetEvent(smem_event_connect_request))
    {
      DBUG_PRINT("error",("Got error: %ld from SetEvent of smem_event_connect_request",GetLastError()));
    }
#endif  
#endif
#elif defined(OS2)
  pthread_cond_signal(&eventShutdown);		// post semaphore
#elif defined(HAVE_PTHREAD_KILL)
  if (pthread_kill(signal_thread, MYSQL_KILL_SIGNAL))
  {
    DBUG_PRINT("error",("Got error %d from pthread_kill",errno)); /* purecov: inspected */
  }
#elif !defined(SIGNALS_DONT_BREAK_READ)
  kill(current_pid, MYSQL_KILL_SIGNAL);
#endif
  DBUG_PRINT("quit",("After pthread_kill"));
  shutdown_in_progress=1;			// Safety if kill didn't work
#ifdef SIGNALS_DONT_BREAK_READ
  if (!kill_in_progress)
  {
    pthread_t tmp;
    abort_loop=1;
    if (pthread_create(&tmp,&connection_attrib, kill_server_thread,
			   (void*) 0))
      sql_print_error("Can't create thread to kill server");
  }
#endif
  DBUG_VOID_RETURN;
}

	/* Force server down. kill all connections and threads and exit */

#if defined(OS2) || defined(__NETWARE__)
extern "C" void kill_server(int sig_ptr)
#define RETURN_FROM_KILL_SERVER DBUG_VOID_RETURN
#elif !defined(__WIN__)
static void *kill_server(void *sig_ptr)
#define RETURN_FROM_KILL_SERVER DBUG_RETURN(0)
#else
static void __cdecl kill_server(int sig_ptr)
#define RETURN_FROM_KILL_SERVER DBUG_VOID_RETURN
#endif
{
  DBUG_ENTER("kill_server");
#ifndef EMBEDDED_LIBRARY
  int sig=(int) (long) sig_ptr;			// This is passed a int
  // if there is a signal during the kill in progress, ignore the other
  if (kill_in_progress)				// Safety
    RETURN_FROM_KILL_SERVER;
  kill_in_progress=TRUE;
  abort_loop=1;					// This should be set
  signal(sig,SIG_IGN);
  if (sig == MYSQL_KILL_SIGNAL || sig == 0)
    sql_print_information(ER(ER_NORMAL_SHUTDOWN),my_progname);
  else
    sql_print_error(ER(ER_GOT_SIGNAL),my_progname,sig); /* purecov: inspected */

#if defined(__NETWARE__) || (defined(USE_ONE_SIGNAL_HAND) && !defined(__WIN__) && !defined(OS2))
  my_thread_init();				// If this is a new thread
#endif
  close_connections();
  if (sig != MYSQL_KILL_SIGNAL && sig != 0)
    unireg_abort(1);				/* purecov: inspected */
  else
    unireg_end();

#ifdef __NETWARE__
  if(!event_flag)
    pthread_join(select_thread, NULL);		// wait for main thread
#endif /* __NETWARE__ */

  pthread_exit(0);				/* purecov: deadcode */

#endif /* EMBEDDED_LIBRARY */
  RETURN_FROM_KILL_SERVER;
}


#if defined(USE_ONE_SIGNAL_HAND) || (defined(__NETWARE__) && defined(SIGNALS_DONT_BREAK_READ))
extern "C" pthread_handler_decl(kill_server_thread,arg __attribute__((unused)))
{
  my_thread_init();				// Initialize new thread
  kill_server(0);
  my_thread_end();				// Normally never reached
  return 0;
}
#endif

#if defined(__amiga__)
#undef sigset
#define sigset signal
#endif

extern "C" sig_handler print_signal_warning(int sig)
{
  if (!DBUG_IN_USE)
  {
    if (global_system_variables.log_warnings)
      sql_print_warning("Got signal %d from thread %d",
		      sig,my_thread_id());
  }
#ifdef DONT_REMEMBER_SIGNAL
  sigset(sig,print_signal_warning);		/* int. thread system calls */
#endif
#if !defined(__WIN__) && !defined(OS2) && !defined(__NETWARE__)
  if (sig == SIGALRM)
    alarm(2);					/* reschedule alarm */
#endif
}

/*
  cleanup all memory and end program nicely

  SYNOPSIS
    unireg_end()

  NOTES
    This function never returns.

    If SIGNALS_DONT_BREAK_READ is defined, this function is called
    by the main thread. To get MySQL to shut down nicely in this case
    (Mac OS X) we have to call exit() instead if pthread_exit().
*/

#ifndef EMBEDDED_LIBRARY
void unireg_end(void)
{
  clean_up(1);
  my_thread_end();
#if defined(SIGNALS_DONT_BREAK_READ) && !defined(__NETWARE__)
  exit(0);
#else
  pthread_exit(0);				// Exit is in main thread
#endif
}

extern "C" void unireg_abort(int exit_code)
{
  DBUG_ENTER("unireg_abort");
  if (exit_code)
    sql_print_error("Aborting\n");
  clean_up(exit_code || !opt_bootstrap); /* purecov: inspected */
  DBUG_PRINT("quit",("done with cleanup in unireg_abort"));
  wait_for_signal_thread_to_end();
  clean_up_mutexes();
  my_end(opt_endinfo ? MY_CHECK_ERROR | MY_GIVE_INFO : 0);
  exit(exit_code); /* purecov: inspected */
}
#endif


void clean_up(bool print_message)
{
  DBUG_PRINT("exit",("clean_up"));
  if (cleanup_done++)
    return; /* purecov: inspected */

  mysql_log.cleanup();
  mysql_slow_log.cleanup();
  mysql_bin_log.cleanup();

#ifdef HAVE_REPLICATION
  if (use_slave_mask)
    bitmap_free(&slave_error_mask);
#endif
  my_tz_free();
  my_dbopt_free();
#ifndef NO_EMBEDDED_ACCESS_CHECKS
  acl_free(1);
  grant_free();
#endif
  query_cache_destroy();
  table_cache_free();
  hostname_cache_free();
  item_user_lock_free();
  lex_free();				/* Free some memory */
  set_var_free();
  free_charsets();
#ifdef HAVE_DLOPEN
  if (!opt_noacl)
    udf_free();
#endif
  (void) ha_panic(HA_PANIC_CLOSE);	/* close all tables and logs */
  if (tc_log)
    tc_log->close();
  delete_elements(&key_caches, (void (*)(const char*, gptr)) free_key_cache);
  multi_keycache_free();
  end_thr_alarm(1);			/* Free allocated memory */
#ifdef USE_RAID
  end_raid();
#endif
  my_free_open_file_info();
  my_free((char*) global_system_variables.date_format,
	  MYF(MY_ALLOW_ZERO_PTR));
  my_free((char*) global_system_variables.time_format,
	  MYF(MY_ALLOW_ZERO_PTR));
  my_free((char*) global_system_variables.datetime_format,
	  MYF(MY_ALLOW_ZERO_PTR));
  if (defaults_argv)
    free_defaults(defaults_argv);
  my_free(sys_init_connect.value, MYF(MY_ALLOW_ZERO_PTR));
  my_free(sys_init_slave.value, MYF(MY_ALLOW_ZERO_PTR));
  free_tmpdir(&mysql_tmpdir_list);
#ifdef HAVE_REPLICATION
  my_free(slave_load_tmpdir,MYF(MY_ALLOW_ZERO_PTR));
#endif
  x_free(opt_bin_logname);
  x_free(opt_relay_logname);
  bitmap_free(&temp_pool);
  free_max_user_conn();
#ifdef HAVE_REPLICATION
  end_slave_list();
  free_list(&replicate_do_db);
  free_list(&replicate_ignore_db);
  free_list(&binlog_do_db);
  free_list(&binlog_ignore_db);
  free_list(&replicate_rewrite_db);
#endif
#ifdef HAVE_OPENSSL
  if (ssl_acceptor_fd)
    my_free((gptr) ssl_acceptor_fd, MYF(MY_ALLOW_ZERO_PTR));
  free_des_key_file();
#endif /* HAVE_OPENSSL */
#ifdef USE_REGEX
  regex_end();
#endif

  if (print_message && errmesg)
    sql_print_information(ER(ER_SHUTDOWN_COMPLETE),my_progname);
#if !defined(EMBEDDED_LIBRARY)
  if (!opt_bootstrap)
    (void) my_delete(pidfile_name,MYF(0));	// This may not always exist
#endif
  finish_client_errs();
  const char **errmsgs= my_error_unregister(ER_ERROR_FIRST, ER_ERROR_LAST);
  x_free((gptr) errmsgs);	/* Free messages */
  DBUG_PRINT("quit", ("Error messages freed"));
  /* Tell main we are ready */
  (void) pthread_mutex_lock(&LOCK_thread_count);
  DBUG_PRINT("quit", ("got thread count lock"));
  ready_to_exit=1;
  /* do the broadcast inside the lock to ensure that my_end() is not called */
  (void) pthread_cond_broadcast(&COND_thread_count);
  (void) pthread_mutex_unlock(&LOCK_thread_count);
  /*
    The following lines may never be executed as the main thread may have
    killed us
  */
  DBUG_PRINT("quit", ("done with cleanup"));
} /* clean_up */


/*
  This is mainly needed when running with purify, but it's still nice to
  know that all child threads have died when mysqld exits
*/

static void wait_for_signal_thread_to_end()
{
#ifndef __NETWARE__
  uint i;
  /*
    Wait up to 10 seconds for signal thread to die. We use this mainly to
    avoid getting warnings that my_thread_end has not been called
  */
  for (i= 0 ; i < 100 && signal_thread_in_use; i++)
  {
    if (pthread_kill(signal_thread, MYSQL_KILL_SIGNAL))
      break;
    my_sleep(100);				// Give it time to die
  }
#endif
}


static void clean_up_mutexes()
{
  (void) pthread_mutex_destroy(&LOCK_mysql_create_db);
  (void) pthread_mutex_destroy(&LOCK_Acl);
  (void) rwlock_destroy(&LOCK_grant);
  (void) pthread_mutex_destroy(&LOCK_open);
  (void) pthread_mutex_destroy(&LOCK_thread_count);
  (void) pthread_mutex_destroy(&LOCK_mapped_file);
  (void) pthread_mutex_destroy(&LOCK_status);
  (void) pthread_mutex_destroy(&LOCK_error_log);
  (void) pthread_mutex_destroy(&LOCK_delayed_insert);
  (void) pthread_mutex_destroy(&LOCK_delayed_status);
  (void) pthread_mutex_destroy(&LOCK_delayed_create);
  (void) pthread_mutex_destroy(&LOCK_manager);
  (void) pthread_mutex_destroy(&LOCK_crypt);
  (void) pthread_mutex_destroy(&LOCK_bytes_sent);
  (void) pthread_mutex_destroy(&LOCK_bytes_received);
  (void) pthread_mutex_destroy(&LOCK_user_conn);
#ifdef HAVE_REPLICATION
  (void) pthread_mutex_destroy(&LOCK_rpl_status);
  (void) pthread_cond_destroy(&COND_rpl_status);
#endif
  (void) pthread_mutex_destroy(&LOCK_active_mi);
  (void) rwlock_destroy(&LOCK_sys_init_connect);
  (void) rwlock_destroy(&LOCK_sys_init_slave);
  (void) pthread_mutex_destroy(&LOCK_global_system_variables);
  (void) pthread_mutex_destroy(&LOCK_global_read_lock);
  (void) pthread_cond_destroy(&COND_thread_count);
  (void) pthread_cond_destroy(&COND_refresh);
  (void) pthread_cond_destroy(&COND_thread_cache);
  (void) pthread_cond_destroy(&COND_flush_thread_cache);
  (void) pthread_cond_destroy(&COND_manager);
}

/****************************************************************************
** Init IP and UNIX socket
****************************************************************************/

static void set_ports()
{
  char	*env;
  if (!mysqld_port && !opt_disable_networking)
  {					// Get port if not from commandline
    struct  servent *serv_ptr;
    mysqld_port= MYSQL_PORT;
    if ((serv_ptr= getservbyname("mysql", "tcp")))
      mysqld_port= ntohs((u_short) serv_ptr->s_port); /* purecov: inspected */
    if ((env = getenv("MYSQL_TCP_PORT")))
      mysqld_port= (uint) atoi(env);		/* purecov: inspected */
  }
  if (!mysqld_unix_port)
  {
#ifdef __WIN__
    mysqld_unix_port= (char*) MYSQL_NAMEDPIPE;
#else
    mysqld_unix_port= (char*) MYSQL_UNIX_ADDR;
#endif
    if ((env = getenv("MYSQL_UNIX_PORT")))
      mysqld_unix_port= env;			/* purecov: inspected */
  }
}

#ifndef EMBEDDED_LIBRARY
/* Change to run as another user if started with --user */

static struct passwd *check_user(const char *user)
{
#if !defined(__WIN__) && !defined(OS2) && !defined(__NETWARE__)
  struct passwd *user_info;
  uid_t user_id= geteuid();

  // Don't bother if we aren't superuser
  if (user_id)
  {
    if (user)
    {
      // Don't give a warning, if real user is same as given with --user
      user_info= getpwnam(user);
      if ((!user_info || user_id != user_info->pw_uid) &&
	  global_system_variables.log_warnings)
        sql_print_warning(
                    "One can only use the --user switch if running as root\n");
    }
    return NULL;
  }
  if (!user)
  {
    if (!opt_bootstrap)
    {
      sql_print_error("Fatal error: Please read \"Security\" section of the manual to find out how to run mysqld as root!\n");
      unireg_abort(1);
    }
    return NULL;
  }
  if (!strcmp(user,"root"))
    return NULL;                        // Avoid problem with dynamic libraries

  if (!(user_info= getpwnam(user)))
  {
    // Allow a numeric uid to be used
    const char *pos;
    for (pos= user; my_isdigit(mysqld_charset,*pos); pos++) ;
    if (*pos)                                   // Not numeric id
      goto err;
    if (!(user_info= getpwuid(atoi(user))))
      goto err;
    else
      return user_info;
  }
  else
    return user_info;

err:
  sql_print_error("Fatal error: Can't change to run as user '%s' ;  Please check that the user exists!\n",user);
#endif
  return NULL;
}

static void set_user(const char *user, struct passwd *user_info)
{
#if !defined(__WIN__) && !defined(OS2) && !defined(__NETWARE__)
  DBUG_ASSERT(user_info != 0);
#ifdef HAVE_INITGROUPS
  /*
    We can get a SIGSEGV when calling initgroups() on some systems when NSS
    is configured to use LDAP and the server is statically linked.  We set
    calling_initgroups as a flag to the SIGSEGV handler that is then used to
    output a specific message to help the user resolve this problem.
  */
  calling_initgroups= TRUE;
  initgroups((char*) user, user_info->pw_gid);
  calling_initgroups= FALSE;
#endif
  if (setgid(user_info->pw_gid) == -1)
  {
    sql_perror("setgid");
    unireg_abort(1);
  }
  if (setuid(user_info->pw_uid) == -1)
  {
    sql_perror("setuid");
    unireg_abort(1);
  }
#endif
}


static void set_effective_user(struct passwd *user_info)
{
#if !defined(__WIN__) && !defined(OS2) && !defined(__NETWARE__)
  DBUG_ASSERT(user_info != 0);
  if (setregid((gid_t)-1, user_info->pw_gid) == -1)
  {
    sql_perror("setregid");
    unireg_abort(1);
  }
  if (setreuid((uid_t)-1, user_info->pw_uid) == -1)
  {
    sql_perror("setreuid");
    unireg_abort(1);
  }
#endif
}


/* Change root user if started with  --chroot */

static void set_root(const char *path)
{
#if !defined(__WIN__) && !defined(__EMX__) && !defined(OS2) && !defined(__NETWARE__)
  if (chroot(path) == -1)
  {
    sql_perror("chroot");
    unireg_abort(1);
  }
  my_setwd("/", MYF(0));
#endif
}

static void server_init(void)
{
  struct sockaddr_in	IPaddr;
#ifdef HAVE_SYS_UN_H
  struct sockaddr_un	UNIXaddr;
#endif
  int	arg=1;
  DBUG_ENTER("server_init");

#ifdef	__WIN__
  if (!opt_disable_networking)
  {
    WSADATA WsaData;
    if (SOCKET_ERROR == WSAStartup (0x0101, &WsaData))
    {
      /* errors are not read yet, so we use test here */
      my_message(ER_WSAS_FAILED, "WSAStartup Failed", MYF(0));
      unireg_abort(1);
    }
  }
#endif /* __WIN__ */

  set_ports();

  if (mysqld_port != 0 && !opt_disable_networking && !opt_bootstrap)
  {
    DBUG_PRINT("general",("IP Socket is %d",mysqld_port));
    ip_sock = socket(AF_INET, SOCK_STREAM, 0);
    if (ip_sock == INVALID_SOCKET)
    {
      DBUG_PRINT("error",("Got error: %d from socket()",socket_errno));
      sql_perror(ER(ER_IPSOCK_ERROR));		/* purecov: tested */
      unireg_abort(1);				/* purecov: tested */
    }
    bzero((char*) &IPaddr, sizeof(IPaddr));
    IPaddr.sin_family = AF_INET;
    IPaddr.sin_addr.s_addr = my_bind_addr;
    IPaddr.sin_port = (unsigned short) htons((unsigned short) mysqld_port);

#ifndef __WIN__
    /*
      We should not use SO_REUSEADDR on windows as this would enable a
      user to open two mysqld servers with the same TCP/IP port.
    */
    (void) setsockopt(ip_sock,SOL_SOCKET,SO_REUSEADDR,(char*)&arg,sizeof(arg));
#endif /* __WIN__ */
    if (bind(ip_sock, my_reinterpret_cast(struct sockaddr *) (&IPaddr),
	     sizeof(IPaddr)) < 0)
    {
      DBUG_PRINT("error",("Got error: %d from bind",socket_errno));
      sql_perror("Can't start server: Bind on TCP/IP port");
      sql_print_error("Do you already have another mysqld server running on port: %d ?",mysqld_port);
      unireg_abort(1);
    }
    if (listen(ip_sock,(int) back_log) < 0)
    {
      sql_perror("Can't start server: listen() on TCP/IP port");
      sql_print_error("listen() on TCP/IP failed with error %d",
		      socket_errno);
      unireg_abort(1);
    }
  }

  if ((user_info= check_user(mysqld_user)))
  {
#if defined(HAVE_MLOCKALL) && defined(MCL_CURRENT)
    if (locked_in_memory) // getuid() == 0 here
      set_effective_user(user_info);
    else
#endif
      set_user(mysqld_user, user_info);
  }

#ifdef __NT__
  /* create named pipe */
  if (Service.IsNT() && mysqld_unix_port[0] && !opt_bootstrap &&
      opt_enable_named_pipe)
  {
    
    pipe_name[sizeof(pipe_name)-1]= 0;		/* Safety if too long string */
    strxnmov(pipe_name, sizeof(pipe_name)-1, "\\\\.\\pipe\\",
	     mysqld_unix_port, NullS);
    bzero((char*) &saPipeSecurity, sizeof(saPipeSecurity));
    bzero((char*) &sdPipeDescriptor, sizeof(sdPipeDescriptor));
    if (!InitializeSecurityDescriptor(&sdPipeDescriptor,
				      SECURITY_DESCRIPTOR_REVISION))
    {
      sql_perror("Can't start server : Initialize security descriptor");
      unireg_abort(1);
    }
    if (!SetSecurityDescriptorDacl(&sdPipeDescriptor, TRUE, NULL, FALSE))
    {
      sql_perror("Can't start server : Set security descriptor");
      unireg_abort(1);
    }
    saPipeSecurity.nLength = sizeof(SECURITY_ATTRIBUTES);
    saPipeSecurity.lpSecurityDescriptor = &sdPipeDescriptor;
    saPipeSecurity.bInheritHandle = FALSE;
    if ((hPipe= CreateNamedPipe(pipe_name,
				PIPE_ACCESS_DUPLEX,
				PIPE_TYPE_BYTE |
				PIPE_READMODE_BYTE |
				PIPE_WAIT,
				PIPE_UNLIMITED_INSTANCES,
				(int) global_system_variables.net_buffer_length,
				(int) global_system_variables.net_buffer_length,
				NMPWAIT_USE_DEFAULT_WAIT,
				&saPipeSecurity)) == INVALID_HANDLE_VALUE)
      {
	LPVOID lpMsgBuf;
	int error=GetLastError();
	FormatMessage(FORMAT_MESSAGE_ALLOCATE_BUFFER |
		      FORMAT_MESSAGE_FROM_SYSTEM,
		      NULL, error, MAKELANGID(LANG_NEUTRAL, SUBLANG_DEFAULT),
		      (LPTSTR) &lpMsgBuf, 0, NULL );
	MessageBox(NULL, (LPTSTR) lpMsgBuf, "Error from CreateNamedPipe",
		    MB_OK|MB_ICONINFORMATION);
	LocalFree(lpMsgBuf);
	unireg_abort(1);
      }
  }
#endif

#if defined(HAVE_SYS_UN_H)
  /*
  ** Create the UNIX socket
  */
  if (mysqld_unix_port[0] && !opt_bootstrap)
  {
    DBUG_PRINT("general",("UNIX Socket is %s",mysqld_unix_port));

    if (strlen(mysqld_unix_port) > (sizeof(UNIXaddr.sun_path) - 1))
    {
      sql_print_error("The socket file path is too long (> %d): %s",
                    sizeof(UNIXaddr.sun_path) - 1, mysqld_unix_port);
      unireg_abort(1);
    }
    if ((unix_sock= socket(AF_UNIX, SOCK_STREAM, 0)) < 0)
    {
      sql_perror("Can't start server : UNIX Socket "); /* purecov: inspected */
      unireg_abort(1);				/* purecov: inspected */
    }
    bzero((char*) &UNIXaddr, sizeof(UNIXaddr));
    UNIXaddr.sun_family = AF_UNIX;
    strmov(UNIXaddr.sun_path, mysqld_unix_port);
    (void) unlink(mysqld_unix_port);
    (void) setsockopt(unix_sock,SOL_SOCKET,SO_REUSEADDR,(char*)&arg,
		      sizeof(arg));
    umask(0);
    if (bind(unix_sock, my_reinterpret_cast(struct sockaddr *) (&UNIXaddr),
	     sizeof(UNIXaddr)) < 0)
    {
      sql_perror("Can't start server : Bind on unix socket"); /* purecov: tested */
      sql_print_error("Do you already have another mysqld server running on socket: %s ?",mysqld_unix_port);
      unireg_abort(1);					/* purecov: tested */
    }
    umask(((~my_umask) & 0666));
#if defined(S_IFSOCK) && defined(SECURE_SOCKETS)
    (void) chmod(mysqld_unix_port,S_IFSOCK);	/* Fix solaris 2.6 bug */
#endif
    if (listen(unix_sock,(int) back_log) < 0)
      sql_print_warning("listen() on Unix socket failed with error %d",
		      socket_errno);
  }
#endif
  DBUG_PRINT("info",("server started"));
  DBUG_VOID_RETURN;
}

#endif /*!EMBEDDED_LIBRARY*/

void yyerror(const char *s)
{
  THD *thd=current_thd;
  char *yytext= (char*) thd->lex->tok_start;
  /* "parse error" changed into "syntax error" between bison 1.75 and 1.875 */
  if (strcmp(s,"parse error") == 0 || strcmp(s,"syntax error") == 0)
    s=ER(ER_SYNTAX_ERROR);
  my_printf_error(ER_PARSE_ERROR,  ER(ER_PARSE_ERROR), MYF(0), s,
                  (yytext ? (char*) yytext : ""),
                  thd->lex->yylineno);
}


#ifndef EMBEDDED_LIBRARY
/*
  Close a connection

  SYNOPSIS
    close_connection()
    thd		Thread handle
    errcode	Error code to print to console
    lock	1 if we have have to lock LOCK_thread_count

  NOTES
    For the connection that is doing shutdown, this is called twice
*/

void close_connection(THD *thd, uint errcode, bool lock)
{
  st_vio *vio;
  DBUG_ENTER("close_connection");
  DBUG_PRINT("enter",("fd: %s  error: '%s'",
		      thd->net.vio ? vio_description(thd->net.vio) :
		      "(not connected)",
		      errcode ? ER(errcode) : ""));
  if (lock)
    (void) pthread_mutex_lock(&LOCK_thread_count);
  thd->killed= THD::KILL_CONNECTION;
  if ((vio= thd->net.vio) != 0)
  {
    if (errcode)
      net_send_error(thd, errcode, ER(errcode)); /* purecov: inspected */
    vio_close(vio);			/* vio is freed in delete thd */
  }
  if (lock)
    (void) pthread_mutex_unlock(&LOCK_thread_count);
  DBUG_VOID_RETURN;
}
#endif /* EMBEDDED_LIBRARY */


	/* Called when a thread is aborted */
	/* ARGSUSED */

extern "C" sig_handler end_thread_signal(int sig __attribute__((unused)))
{
  THD *thd=current_thd;
  DBUG_ENTER("end_thread_signal");
  if (thd && ! thd->bootstrap)
  {
    statistic_increment(killed_threads, &LOCK_status);
    end_thread(thd,0);
  }
  DBUG_VOID_RETURN;				/* purecov: deadcode */
}


void end_thread(THD *thd, bool put_in_cache)
{
  DBUG_ENTER("end_thread");
  thd->cleanup();
  (void) pthread_mutex_lock(&LOCK_thread_count);
  thread_count--;
  delete thd;

  if (put_in_cache && cached_thread_count < thread_cache_size &&
      ! abort_loop && !kill_cached_threads)
  {
    /* Don't kill the thread, just put it in cache for reuse */
    DBUG_PRINT("info", ("Adding thread to cache"))
    cached_thread_count++;
    while (!abort_loop && ! wake_thread && ! kill_cached_threads)
      (void) pthread_cond_wait(&COND_thread_cache, &LOCK_thread_count);
    cached_thread_count--;
    if (kill_cached_threads)
      pthread_cond_signal(&COND_flush_thread_cache);
    if (wake_thread)
    {
      wake_thread--;
      thd=thread_cache.get();
      thd->real_id=pthread_self();
      (void) thd->store_globals();
      threads.append(thd);
      pthread_mutex_unlock(&LOCK_thread_count);
      DBUG_VOID_RETURN;
    }
  }

  DBUG_PRINT("info", ("sending a broadcast"))

  /* Tell main we are ready */
  (void) pthread_mutex_unlock(&LOCK_thread_count);
  /* It's safe to broadcast outside a lock (COND... is not deleted here) */
  (void) pthread_cond_broadcast(&COND_thread_count);
  DBUG_PRINT("info", ("unlocked thread_count mutex"))
#ifdef ONE_THREAD
  if (!(test_flags & TEST_NO_THREADS))	// For debugging under Linux
#endif
  {
    my_thread_end();
    pthread_exit(0);
  }
  DBUG_VOID_RETURN;
}


/* Start a cached thread. LOCK_thread_count is locked on entry */

static void start_cached_thread(THD *thd)
{
  thread_cache.append(thd);
  wake_thread++;
  thread_count++;
  pthread_cond_signal(&COND_thread_cache);
}


void flush_thread_cache()
{
  (void) pthread_mutex_lock(&LOCK_thread_count);
  kill_cached_threads++;
  while (cached_thread_count)
  {
    pthread_cond_broadcast(&COND_thread_cache);
    pthread_cond_wait(&COND_flush_thread_cache,&LOCK_thread_count);
  }
  kill_cached_threads--;
  (void) pthread_mutex_unlock(&LOCK_thread_count);
}


/*
  Aborts a thread nicely. Commes here on SIGPIPE
  TODO: One should have to fix that thr_alarm know about this
  thread too.
*/

#ifdef THREAD_SPECIFIC_SIGPIPE
extern "C" sig_handler abort_thread(int sig __attribute__((unused)))
{
  THD *thd=current_thd;
  DBUG_ENTER("abort_thread");
  if (thd)
    thd->killed= THD::KILL_CONNECTION;
  DBUG_VOID_RETURN;
}
#endif

/******************************************************************************
  Setup a signal thread with handles all signals.
  Because Linux doesn't support schemas use a mutex to check that
  the signal thread is ready before continuing
******************************************************************************/

#if defined(__WIN__) || defined(OS2)
static void init_signals(void)
{
  int signals[] = {SIGINT,SIGILL,SIGFPE,SIGSEGV,SIGTERM,SIGABRT } ;
  for (uint i=0 ; i < sizeof(signals)/sizeof(int) ; i++)
    signal(signals[i], kill_server) ;
#if defined(__WIN__)
  signal(SIGBREAK,SIG_IGN);	//ignore SIGBREAK for NT
#else
  signal(SIGBREAK, kill_server);
#endif
}

static void start_signal_handler(void)
{
  // Save vm id of this process
  if (!opt_bootstrap)
    create_pid_file();
}

static void check_data_home(const char *path)
{}


#elif defined(__NETWARE__)

// down server event callback
void mysql_down_server_cb(void *, void *)
{
  event_flag= TRUE;
  kill_server(0);
}


// destroy callback resources
void mysql_cb_destroy(void *)
{
  UnRegisterEventNotification(eh);  // cleanup down event notification
  NX_UNWRAP_INTERFACE(ref);
  /* Deregister NSS volume deactivation event */
  NX_UNWRAP_INTERFACE(refneb);
  if (neb_consumer_id)
    UnRegisterConsumer(neb_consumer_id, NULL);
}


// initialize callbacks
void mysql_cb_init()
{
  // register for down server event
  void *handle = getnlmhandle();
  rtag_t rt= AllocateResourceTag(handle, "MySQL Down Server Callback",
                                 EventSignature);
  NX_WRAP_INTERFACE((void *)mysql_down_server_cb, 2, (void **)&ref);
  eh= RegisterForEventNotification(rt, EVENT_PRE_DOWN_SERVER,
                                   EVENT_PRIORITY_APPLICATION,
                                   NULL, ref, NULL);

  /*
    Register for volume deactivation event
    Wrap the callback function, as it is called by non-LibC thread
  */
  (void *) NX_WRAP_INTERFACE(neb_event_callback, 1, &refneb);
  registerwithneb();

  NXVmRegisterExitHandler(mysql_cb_destroy, NULL);  // clean-up
}


/* To get the name of the NetWare volume having MySQL data folder */

static void getvolumename()
{
  char *p;
  /*
    We assume that data path is already set.
    If not it won't come here. Terminate after volume name
  */
  if ((p= strchr(mysql_real_data_home, ':')))
    strmake(datavolname, mysql_real_data_home,
            (uint) (p - mysql_real_data_home));
}


/*
  Registering with NEB for NSS Volume Deactivation event
*/

static void registerwithneb()
{

  ConsumerRegistrationInfo reg_info;
    
  /* Clear NEB registration structure */
  bzero((char*) &reg_info, sizeof(struct ConsumerRegistrationInfo));

  /* Fill the NEB consumer information structure */
  reg_info.CRIVersion= 1;  	            // NEB version
  /* NEB Consumer name */
  reg_info.CRIConsumerName= (BYTE *) "MySQL Database Server";
  /* Event of interest */
  reg_info.CRIEventName= (BYTE *) "NSS.ChangeVolState.Enter";
  reg_info.CRIUserParameter= NULL;	    // Consumer Info
  reg_info.CRIEventFlags= 0;	            // Event flags
  /* Consumer NLM handle */
  reg_info.CRIOwnerID= (LoadDefinitionStructure *)getnlmhandle();
  reg_info.CRIConsumerESR= NULL;	    // No consumer ESR required
  reg_info.CRISecurityToken= 0;	            // No security token for the event
  reg_info.CRIConsumerFlags= 0;             // SMP_ENABLED_BIT;	
  reg_info.CRIFilterName= 0;	            // No event filtering
  reg_info.CRIFilterDataLength= 0;          // No filtering data
  reg_info.CRIFilterData= 0;	            // No filtering data
  /* Callback function for the event */
  (void *)reg_info.CRIConsumerCallback= (void *) refneb;
  reg_info.CRIOrder= 0;	                    // Event callback order
  reg_info.CRIConsumerType= CHECK_CONSUMER; // Consumer type

  /* Register for the event with NEB */
  if (RegisterConsumer(&reg_info))
  {
    consoleprintf("Failed to register for NSS Volume Deactivation event \n");
    return;
  }
  /* This ID is required for deregistration */
  neb_consumer_id= reg_info.CRIConsumerID;

  /* Get MySQL data volume name, stored in global variable datavolname */
  getvolumename();

  /*
    Get the NSS volume ID of the MySQL Data volume.
    Volume ID is stored in a global variable
  */
  getvolumeID((BYTE*) datavolname);	
}


/*
  Callback for NSS Volume Deactivation event
*/

ulong neb_event_callback(struct EventBlock *eblock)
{
  EventChangeVolStateEnter_s *voldata;
  extern bool nw_panic;

  voldata= (EventChangeVolStateEnter_s *)eblock->EBEventData;

  /* Deactivation of a volume */
  if ((voldata->oldState == zVOLSTATE_ACTIVE &&
       voldata->newState == zVOLSTATE_DEACTIVE ||
       voldata->newState == zVOLSTATE_MAINTENANCE))
  {
    /*
      Ensure that we bring down MySQL server only for MySQL data
      volume deactivation
    */
    if (!memcmp(&voldata->volID, &datavolid, sizeof(VolumeID_t)))
    {
      consoleprintf("MySQL data volume is deactivated, shutting down MySQL Server \n");
      nw_panic = TRUE;
      event_flag= TRUE;
      kill_server(0);
    }
  }
  return 0;
}


/*
  Function to get NSS volume ID of the MySQL data
*/

#define ADMIN_VOL_PATH					"_ADMIN:/Volumes/"

static void getvolumeID(BYTE *volumeName)
{
  char path[zMAX_FULL_NAME];
  Key_t rootKey= 0, fileKey= 0;
  QUAD getInfoMask;
  zInfo_s info;
  STATUS status;

  /* Get the root key */
  if ((status= zRootKey(0, &rootKey)) != zOK)
  {
    consoleprintf("\nGetNSSVolumeProperties - Failed to get root key, status: %d\n.", (int) status);
    goto exit;
  }

  /*
    Get the file key. This is the key to the volume object in the
    NSS admin volumes directory.
  */

  strxmov(path, (const char *) ADMIN_VOL_PATH, (const char *) volumeName,
          NullS);
  if ((status= zOpen(rootKey, zNSS_TASK, zNSPACE_LONG|zMODE_UTF8, 
                     (BYTE *) path, zRR_READ_ACCESS, &fileKey)) != zOK)
  {
    consoleprintf("\nGetNSSVolumeProperties - Failed to get file, status: %d\n.", (int) status);
    goto exit;
  }

  getInfoMask= zGET_IDS | zGET_VOLUME_INFO ;
  if ((status= zGetInfo(fileKey, getInfoMask, sizeof(info), 
                        zINFO_VERSION_A, &info)) != zOK)
  {
    consoleprintf("\nGetNSSVolumeProperties - Failed in zGetInfo, status: %d\n.", (int) status);
    goto exit;
  }

  /* Copy the data to global variable */
  datavolid.timeLow= info.vol.volumeID.timeLow;
  datavolid.timeMid= info.vol.volumeID.timeMid;
  datavolid.timeHighAndVersion= info.vol.volumeID.timeHighAndVersion;
  datavolid.clockSeqHighAndReserved= info.vol.volumeID.clockSeqHighAndReserved;
  datavolid.clockSeqLow= info.vol.volumeID.clockSeqLow;
  /* This is guranteed to be 6-byte length (but sizeof() would be better) */
  memcpy(datavolid.node, info.vol.volumeID.node, (unsigned int) 6);

exit:
  if (rootKey)
    zClose(rootKey);
  if (fileKey)
    zClose(fileKey);
}


static void init_signals(void)
{
  int signals[] = {SIGINT,SIGILL,SIGFPE,SIGSEGV,SIGTERM,SIGABRT};

  for (uint i=0 ; i < sizeof(signals)/sizeof(int) ; i++)
    signal(signals[i], kill_server);
  mysql_cb_init();  // initialize callbacks

}

static void start_signal_handler(void)
{
  // Save vm id of this process
  if (!opt_bootstrap)
    create_pid_file();
  // no signal handler
}


/*
  Warn if the data is on a Traditional volume

  NOTE
    Already done by mysqld_safe
*/

static void check_data_home(const char *path)
{
}

#elif defined(__EMX__)
static void sig_reload(int signo)
{
 // Flush everything
  reload_acl_and_cache((THD*) 0,REFRESH_LOG, (TABLE_LIST*) 0, NULL);
  signal(signo, SIG_ACK);
}

static void sig_kill(int signo)
{
  if (!kill_in_progress)
  {
    abort_loop=1;				// mark abort for threads
    kill_server((void*) signo);
  }
  signal(signo, SIG_ACK);
}

static void init_signals(void)
{
  signal(SIGQUIT, sig_kill);
  signal(SIGKILL, sig_kill);
  signal(SIGTERM, sig_kill);
  signal(SIGINT,  sig_kill);
  signal(SIGHUP,  sig_reload);	// Flush everything
  signal(SIGALRM, SIG_IGN);
  signal(SIGBREAK,SIG_IGN);
  signal_thread = pthread_self();
}

static void start_signal_handler(void)
{}

static void check_data_home(const char *path)
{}

#else /* if ! __WIN__ && ! __EMX__ */

#ifdef HAVE_LINUXTHREADS
#define UNSAFE_DEFAULT_LINUX_THREADS 200
#endif

extern "C" sig_handler handle_segfault(int sig)
{
  THD *thd=current_thd;
  /*
    Strictly speaking, one needs a mutex here
    but since we have got SIGSEGV already, things are a mess
    so not having the mutex is not as bad as possibly using a buggy
    mutex - so we keep things simple
  */
  if (segfaulted)
  {
    fprintf(stderr, "Fatal signal %d while backtracing\n", sig);
    exit(1);
  }

  segfaulted = 1;
  fprintf(stderr,"\
mysqld got signal %d;\n\
This could be because you hit a bug. It is also possible that this binary\n\
or one of the libraries it was linked against is corrupt, improperly built,\n\
or misconfigured. This error can also be caused by malfunctioning hardware.\n",
	  sig);
  fprintf(stderr, "\
We will try our best to scrape up some info that will hopefully help diagnose\n\
the problem, but since we have already crashed, something is definitely wrong\n\
and this may fail.\n\n");
  fprintf(stderr, "key_buffer_size=%lu\n", 
          (ulong) dflt_key_cache->key_cache_mem_size);
  fprintf(stderr, "read_buffer_size=%ld\n", global_system_variables.read_buff_size);
  fprintf(stderr, "max_used_connections=%ld\n", max_used_connections);
  fprintf(stderr, "max_connections=%ld\n", max_connections);
  fprintf(stderr, "threads_connected=%d\n", thread_count);
  fprintf(stderr, "It is possible that mysqld could use up to \n\
key_buffer_size + (read_buffer_size + sort_buffer_size)*max_connections = %ld K\n\
bytes of memory\n", ((ulong) dflt_key_cache->key_cache_mem_size +
		     (global_system_variables.read_buff_size +
		      global_system_variables.sortbuff_size) *
		     max_connections)/ 1024);
  fprintf(stderr, "Hope that's ok; if not, decrease some variables in the equation.\n\n");

#if defined(HAVE_LINUXTHREADS)
  if (sizeof(char*) == 4 && thread_count > UNSAFE_DEFAULT_LINUX_THREADS)
  {
    fprintf(stderr, "\
You seem to be running 32-bit Linux and have %d concurrent connections.\n\
If you have not changed STACK_SIZE in LinuxThreads and built the binary \n\
yourself, LinuxThreads is quite likely to steal a part of the global heap for\n\
the thread stack. Please read http://www.mysql.com/doc/en/Linux.html\n\n",
	    thread_count);
  }
#endif /* HAVE_LINUXTHREADS */

#ifdef HAVE_STACKTRACE
  if (!(test_flags & TEST_NO_STACKTRACE))
  {
    fprintf(stderr,"thd=%p\n",thd);
    print_stacktrace(thd ? (gptr) thd->thread_stack : (gptr) 0,
		     thread_stack);
  }
  if (thd)
  {
    fprintf(stderr, "Trying to get some variables.\n\
Some pointers may be invalid and cause the dump to abort...\n");
    safe_print_str("thd->query", thd->query, 1024);
    fprintf(stderr, "thd->thread_id=%ld\n", thd->thread_id);
  }
  fprintf(stderr, "\
The manual page at http://www.mysql.com/doc/en/Crashing.html contains\n\
information that should help you find out what is causing the crash.\n");
  fflush(stderr);
#endif /* HAVE_STACKTRACE */

#ifdef HAVE_INITGROUPS
  if (calling_initgroups)
    fprintf(stderr, "\n\
This crash occured while the server was calling initgroups(). This is\n\
often due to the use of a mysqld that is statically linked against glibc\n\
and configured to use LDAP in /etc/nsswitch.conf. You will need to either\n\
upgrade to a version of glibc that does not have this problem (2.3.4 or\n\
later when used with nscd), disable LDAP in your nsswitch.conf, or use a\n\
mysqld that is not statically linked.\n");
#endif

 if (test_flags & TEST_CORE_ON_SIGNAL)
 {
   fprintf(stderr, "Writing a core file\n");
   fflush(stderr);
   write_core(sig);
 }
 exit(1);
}

#ifndef SA_RESETHAND
#define SA_RESETHAND 0
#endif
#ifndef SA_NODEFER
#define SA_NODEFER 0
#endif

static void init_signals(void)
{
  sigset_t set;
  struct sigaction sa;
  DBUG_ENTER("init_signals");

  if (test_flags & TEST_SIGINT)
    sigset(THR_KILL_SIGNAL,end_thread_signal);
  sigset(THR_SERVER_ALARM,print_signal_warning); // Should never be called!

  if (!(test_flags & TEST_NO_STACKTRACE) || (test_flags & TEST_CORE_ON_SIGNAL))
  {
    sa.sa_flags = SA_RESETHAND | SA_NODEFER;
    sigemptyset(&sa.sa_mask);
    sigprocmask(SIG_SETMASK,&sa.sa_mask,NULL);

    init_stacktrace();
#if defined(__amiga__)
    sa.sa_handler=(void(*)())handle_segfault;
#else
    sa.sa_handler=handle_segfault;
#endif
    sigaction(SIGSEGV, &sa, NULL);
    sigaction(SIGABRT, &sa, NULL);
#ifdef SIGBUS
    sigaction(SIGBUS, &sa, NULL);
#endif
    sigaction(SIGILL, &sa, NULL);
    sigaction(SIGFPE, &sa, NULL);
  }

#ifdef HAVE_GETRLIMIT
  if (test_flags & TEST_CORE_ON_SIGNAL)
  {
    /* Change limits so that we will get a core file */
    struct rlimit rl;
    rl.rlim_cur = rl.rlim_max = RLIM_INFINITY;
    if (setrlimit(RLIMIT_CORE, &rl) && global_system_variables.log_warnings)
      sql_print_warning("setrlimit could not change the size of core files to 'infinity';  We may not be able to generate a core file on signals");
  }
#endif
  (void) sigemptyset(&set);
#ifdef THREAD_SPECIFIC_SIGPIPE
  sigset(SIGPIPE,abort_thread);
  sigaddset(&set,SIGPIPE);
#else
  (void) signal(SIGPIPE,SIG_IGN);		// Can't know which thread
  sigaddset(&set,SIGPIPE);
#endif
  sigaddset(&set,SIGINT);
#ifndef IGNORE_SIGHUP_SIGQUIT
  sigaddset(&set,SIGQUIT);
  sigaddset(&set,SIGHUP);
#endif
  sigaddset(&set,SIGTERM);

  /* Fix signals if blocked by parents (can happen on Mac OS X) */
  sigemptyset(&sa.sa_mask);
  sa.sa_flags = 0;
  sa.sa_handler = print_signal_warning;
  sigaction(SIGTERM, &sa, (struct sigaction*) 0);
  sa.sa_flags = 0;
  sa.sa_handler = print_signal_warning;
  sigaction(SIGHUP, &sa, (struct sigaction*) 0);
#ifdef SIGTSTP
  sigaddset(&set,SIGTSTP);
#endif
  sigaddset(&set,THR_SERVER_ALARM);
  if (test_flags & TEST_SIGINT)
    sigdelset(&set,THR_KILL_SIGNAL);		// May be SIGINT
  sigdelset(&set,THR_CLIENT_ALARM);		// For alarms
  sigprocmask(SIG_SETMASK,&set,NULL);
  pthread_sigmask(SIG_SETMASK,&set,NULL);
  DBUG_VOID_RETURN;
}


#ifndef EMBEDDED_LIBRARY
static void start_signal_handler(void)
{
  int error;
  pthread_attr_t thr_attr;
  DBUG_ENTER("start_signal_handler");

  (void) pthread_attr_init(&thr_attr);
#if !defined(HAVE_DEC_3_2_THREADS)
  pthread_attr_setscope(&thr_attr,PTHREAD_SCOPE_SYSTEM);
  (void) pthread_attr_setdetachstate(&thr_attr,PTHREAD_CREATE_DETACHED);
  if (!(opt_specialflag & SPECIAL_NO_PRIOR))
    my_pthread_attr_setprio(&thr_attr,INTERRUPT_PRIOR);
  pthread_attr_setstacksize(&thr_attr,thread_stack);
#endif

  (void) pthread_mutex_lock(&LOCK_thread_count);
  if ((error=pthread_create(&signal_thread,&thr_attr,signal_hand,0)))
  {
    sql_print_error("Can't create interrupt-thread (error %d, errno: %d)",
		    error,errno);
    exit(1);
  }
  (void) pthread_cond_wait(&COND_thread_count,&LOCK_thread_count);
  pthread_mutex_unlock(&LOCK_thread_count);

  (void) pthread_attr_destroy(&thr_attr);
  DBUG_VOID_RETURN;
}


/* This threads handles all signals and alarms */

/* ARGSUSED */
extern "C" void *signal_hand(void *arg __attribute__((unused)))
{
  sigset_t set;
  int sig;
  my_thread_init();				// Init new thread
  DBUG_ENTER("signal_hand");
  signal_thread_in_use= 1;

  /*
    Setup alarm handler
    This should actually be '+ max_number_of_slaves' instead of +10,
    but the +10 should be quite safe.
  */
  init_thr_alarm(max_connections +
		 global_system_variables.max_insert_delayed_threads + 10);
#if SIGINT != THR_KILL_SIGNAL
  if (test_flags & TEST_SIGINT)
  {
    (void) sigemptyset(&set);			// Setup up SIGINT for debug
    (void) sigaddset(&set,SIGINT);		// For debugging
    (void) pthread_sigmask(SIG_UNBLOCK,&set,NULL);
  }
#endif
  (void) sigemptyset(&set);			// Setup up SIGINT for debug
#ifdef USE_ONE_SIGNAL_HAND
  (void) sigaddset(&set,THR_SERVER_ALARM);	// For alarms
#endif
#ifndef IGNORE_SIGHUP_SIGQUIT
  (void) sigaddset(&set,SIGQUIT);
#if THR_CLIENT_ALARM != SIGHUP
  (void) sigaddset(&set,SIGHUP);
#endif
#endif
  (void) sigaddset(&set,SIGTERM);
  (void) sigaddset(&set,SIGTSTP);

  /* Save pid to this process (or thread on Linux) */
  if (!opt_bootstrap)
    create_pid_file();

#ifdef HAVE_STACK_TRACE_ON_SEGV
  if (opt_do_pstack)
  {
    sprintf(pstack_file_name,"mysqld-%lu-%%d-%%d.backtrace", (ulong)getpid());
    pstack_install_segv_action(pstack_file_name);
  }
#endif /* HAVE_STACK_TRACE_ON_SEGV */

  /*
    signal to start_signal_handler that we are ready
    This works by waiting for start_signal_handler to free mutex,
    after which we signal it that we are ready.
    At this pointer there is no other threads running, so there
    should not be any other pthread_cond_signal() calls.
  */
  (void) pthread_mutex_lock(&LOCK_thread_count);
  (void) pthread_mutex_unlock(&LOCK_thread_count);
  (void) pthread_cond_broadcast(&COND_thread_count);

  (void) pthread_sigmask(SIG_BLOCK,&set,NULL);
  for (;;)
  {
    int error;					// Used when debugging
    if (shutdown_in_progress && !abort_loop)
    {
      sig= SIGTERM;
      error=0;
    }
    else
      while ((error=my_sigwait(&set,&sig)) == EINTR) ;
    if (cleanup_done)
    {
      DBUG_PRINT("quit",("signal_handler: calling my_thread_end()"));
      my_thread_end();
      signal_thread_in_use= 0;
      pthread_exit(0);				// Safety
    }
    switch (sig) {
    case SIGTERM:
    case SIGQUIT:
    case SIGKILL:
#ifdef EXTRA_DEBUG
      sql_print_information("Got signal %d to shutdown mysqld",sig);
#endif
      DBUG_PRINT("info",("Got signal: %d  abort_loop: %d",sig,abort_loop));
      if (!abort_loop)
      {
	abort_loop=1;				// mark abort for threads
#ifdef USE_ONE_SIGNAL_HAND
	pthread_t tmp;
	if (!(opt_specialflag & SPECIAL_NO_PRIOR))
	  my_pthread_attr_setprio(&connection_attrib,INTERRUPT_PRIOR);
	if (pthread_create(&tmp,&connection_attrib, kill_server_thread,
			   (void*) &sig))
	  sql_print_error("Can't create thread to kill server");
#else
	kill_server((void*) sig);	// MIT THREAD has a alarm thread
#endif
      }
      break;
    case SIGHUP:
      if (!abort_loop)
      {
	mysql_print_status();		// Print some debug info
	reload_acl_and_cache((THD*) 0,
			     (REFRESH_LOG | REFRESH_TABLES | REFRESH_FAST |
			      REFRESH_GRANT |
			      REFRESH_THREADS | REFRESH_HOSTS),
			     (TABLE_LIST*) 0, NULL); // Flush logs
      }
      break;
#ifdef USE_ONE_SIGNAL_HAND
    case THR_SERVER_ALARM:
      process_alarm(sig);			// Trigger alarms.
      break;
#endif
    default:
#ifdef EXTRA_DEBUG
      sql_print_warning("Got signal: %d  error: %d",sig,error); /* purecov: tested */
#endif
      break;					/* purecov: tested */
    }
  }
  return(0);					/* purecov: deadcode */
}
#endif /*!EMBEDDED_LIBRARY*/

static void check_data_home(const char *path)
{}

#endif	/* __WIN__*/


/*
  All global error messages are sent here where the first one is stored
  for the client
*/


/* ARGSUSED */
extern "C" int my_message_sql(uint error, const char *str, myf MyFlags)
{
  THD *thd;
  DBUG_ENTER("my_message_sql");
  DBUG_PRINT("error", ("error: %u  message: '%s'", error, str));
  /*
    Put here following assertion when situation with EE_* error codes
    will be fixed
    DBUG_ASSERT(error != 0);
  */
  if ((thd= current_thd))
  {
    if (thd->spcont &&
        thd->spcont->find_handler(error, MYSQL_ERROR::WARN_LEVEL_ERROR))
    {
      DBUG_RETURN(0);
    }

    thd->query_error=  1; // needed to catch query errors during replication

    if (!thd->no_warnings_for_error)
      push_warning(thd, MYSQL_ERROR::WARN_LEVEL_ERROR, error, str);
    /*
      thd->lex->current_select == 0 if lex structure is not inited
      (not query command (COM_QUERY))
    */
    if (thd->lex->current_select &&
	thd->lex->current_select->no_error && !thd->is_fatal_error)
    {
      DBUG_PRINT("error", ("Error converted to warning: current_select: no_error %d  fatal_error: %d",
                           (thd->lex->current_select ?
                            thd->lex->current_select->no_error : 0),
                           (int) thd->is_fatal_error));
    }
    else
    {
      NET *net= &thd->net;
      net->report_error= 1;
#ifndef EMBEDDED_LIBRARY  /* TODO query cache in embedded library*/
      query_cache_abort(net);
#endif
      if (!net->last_error[0])			// Return only first message
      {
	strmake(net->last_error, str, sizeof(net->last_error)-1);
	net->last_errno= error ? error : ER_UNKNOWN_ERROR;
      }
    }
  }
  if (!thd || MyFlags & ME_NOREFRESH)
    sql_print_error("%s: %s",my_progname,str); /* purecov: inspected */
  DBUG_RETURN(0);
}

#ifdef __WIN__

struct utsname
{
  char nodename[FN_REFLEN];
};


int uname(struct utsname *a)
{
  return -1;
}


extern "C" pthread_handler_decl(handle_shutdown,arg)
{
  MSG msg;
  my_thread_init();

  /* this call should create the message queue for this thread */
  PeekMessage(&msg, NULL, 1, 65534,PM_NOREMOVE);
#if !defined(EMBEDDED_LIBRARY)
  if (WaitForSingleObject(hEventShutdown,INFINITE)==WAIT_OBJECT_0)
#endif /* EMBEDDED_LIBRARY */
     kill_server(MYSQL_KILL_SIGNAL);
  return 0;
}


int STDCALL handle_kill(ulong ctrl_type)
{
  if (ctrl_type == CTRL_CLOSE_EVENT ||
      ctrl_type == CTRL_SHUTDOWN_EVENT)
  {
    kill_server(MYSQL_KILL_SIGNAL);
    return TRUE;
  }
  return FALSE;
}
#endif


#ifdef OS2
extern "C" pthread_handler_decl(handle_shutdown,arg)
{
  my_thread_init();

  // wait semaphore
  pthread_cond_wait(&eventShutdown, NULL);

  // close semaphore and kill server
  pthread_cond_destroy(&eventShutdown);

  /*
    Exit main loop on main thread, so kill will be done from
    main thread (this is thread 2)
  */
  abort_loop = 1;

  // unblock select()
  so_cancel(ip_sock);
  so_cancel(unix_sock);

  return 0;
}
#endif


const char *load_default_groups[]= {
#ifdef HAVE_NDBCLUSTER_DB
"mysql_cluster",
#endif
"mysqld","server", MYSQL_BASE_VERSION, 0, 0};

#if defined(__WIN__) && !defined(EMBEDDED_LIBRARY)
static const int load_default_groups_sz=
sizeof(load_default_groups)/sizeof(load_default_groups[0]);
#endif

/*
  Initialize one of the global date/time format variables

  SYNOPSIS
    init_global_datetime_format()
    format_type		What kind of format should be supported
    var_ptr		Pointer to variable that should be updated

  NOTES
    The default value is taken from either opt_date_time_formats[] or
    the ISO format (ANSI SQL)

  RETURN
    0 ok
    1 error
*/

bool init_global_datetime_format(timestamp_type format_type,
				 DATE_TIME_FORMAT **var_ptr)
{
  /* Get command line option */
  const char *str= opt_date_time_formats[format_type];

  if (!str)					// No specified format
  {
    str= get_date_time_format_str(&known_date_time_formats[ISO_FORMAT],
				  format_type);
    /*
      Set the "command line" option to point to the generated string so
      that we can set global formats back to default
    */
    opt_date_time_formats[format_type]= str;
  }
  if (!(*var_ptr= date_time_format_make(format_type, str, strlen(str))))
  {
    fprintf(stderr, "Wrong date/time format specifier: %s\n", str);
    return 1;
  }
  return 0;
}


static int init_common_variables(const char *conf_file_name, int argc,
				 char **argv, const char **groups)
{
  umask(((~my_umask) & 0666));
  my_decimal_set_zero(&decimal_zero); // set decimal_zero constant;
  tzset();			// Set tzname

  max_system_variables.pseudo_thread_id= (ulong)~0;
  start_time=time((time_t*) 0);
  if (init_thread_environment())
    return 1;
  mysql_init_variables();

#ifdef OS2
  {
    // fix timezone for daylight saving
    struct tm *ts = localtime(&start_time);
    if (ts->tm_isdst > 0)
      _timezone -= 3600;
  }
#endif
#ifdef HAVE_TZNAME
  {
    struct tm tm_tmp;
    localtime_r(&start_time,&tm_tmp);
    strmov(system_time_zone, tzname[tm_tmp.tm_isdst != 0 ? 1 : 0]);
  }
#endif
  /*
    We set SYSTEM time zone as reasonable default and 
    also for failure of my_tz_init() and bootstrap mode.
    If user explicitly set time zone with --default-time-zone
    option we will change this value in my_tz_init().
  */
  global_system_variables.time_zone= my_tz_SYSTEM;
  
  /*
    Init mutexes for the global MYSQL_LOG objects.
    As safe_mutex depends on what MY_INIT() does, we can't init the mutexes of
    global MYSQL_LOGs in their constructors, because then they would be inited
    before MY_INIT(). So we do it here.
  */
  mysql_log.init_pthread_objects();
  mysql_slow_log.init_pthread_objects();
  mysql_bin_log.init_pthread_objects();
  
  if (gethostname(glob_hostname,sizeof(glob_hostname)-4) < 0)
    strmov(glob_hostname,"mysql");
  strmake(pidfile_name, glob_hostname, sizeof(pidfile_name)-5);
  strmov(fn_ext(pidfile_name),".pid");		// Add proper extension

  load_defaults(conf_file_name, groups, &argc, &argv);
  defaults_argv=argv;
  get_options(argc,argv);
  set_server_version();

  DBUG_PRINT("info",("%s  Ver %s for %s on %s\n",my_progname,
		     server_version, SYSTEM_TYPE,MACHINE_TYPE));

#ifdef HAVE_LARGE_PAGES
  /* Initialize large page size */
  if (opt_large_pages && (opt_large_page_size= my_get_large_page_size()))
  {
      my_use_large_pages= 1;
      my_large_page_size= opt_large_page_size;
#ifdef HAVE_INNOBASE_DB
      innobase_use_large_pages= 1;
      innobase_large_page_size= opt_large_page_size;
#endif
  }
#endif /* HAVE_LARGE_PAGES */

  /* connections and databases needs lots of files */
  {
    uint files, wanted_files;

    wanted_files= 10+(uint) max(max_connections*5,
				 max_connections+table_cache_size*2);
    set_if_bigger(wanted_files, open_files_limit);
    files= my_set_max_open_files(wanted_files);

    if (files < wanted_files)
    {
      if (!open_files_limit)
      {
	max_connections=	(ulong) min((files-10),max_connections);
	table_cache_size= (ulong) max((files-10-max_connections)/2,64);
	DBUG_PRINT("warning",
		   ("Changed limits: max_open_files: %u  max_connections: %ld  table_cache: %ld",
		    files, max_connections, table_cache_size));
	if (global_system_variables.log_warnings)
	  sql_print_warning("Changed limits: max_open_files: %u  max_connections: %ld  table_cache: %ld",
			files, max_connections, table_cache_size);
      }
      else if (global_system_variables.log_warnings)
	sql_print_warning("Could not increase number of max_open_files to more than %u (request: %u)", files, wanted_files);
    }
    open_files_limit= files;
  }
  unireg_init(opt_specialflag); /* Set up extern variabels */
  if (init_errmessage())	/* Read error messages from file */
    return 1;
  init_client_errs();
  lex_init();
  item_init();
  set_var_init();
  mysys_uses_curses=0;
#ifdef USE_REGEX
  regex_init(&my_charset_latin1);
#endif
  if (!(default_charset_info= get_charset_by_csname(default_character_set_name,
						    MY_CS_PRIMARY,
						    MYF(MY_WME))))
    return 1;
  if (default_collation_name)
  {
    CHARSET_INFO *default_collation;
    default_collation= get_charset_by_name(default_collation_name, MYF(0));
    if (!default_collation)
    {
      sql_print_error(ER(ER_UNKNOWN_COLLATION), default_collation_name);
      return 1;
    }
    if (!my_charset_same(default_charset_info, default_collation))
    {
      sql_print_error(ER(ER_COLLATION_CHARSET_MISMATCH),
		      default_collation_name,
		      default_charset_info->csname);
      return 1;
    }
    default_charset_info= default_collation;
  }
  /* Set collactions that depends on the default collation */
  global_system_variables.collation_server=	 default_charset_info;
  global_system_variables.collation_database=	 default_charset_info;
  global_system_variables.collation_connection=  default_charset_info;
  global_system_variables.character_set_results= default_charset_info;
  global_system_variables.character_set_client= default_charset_info;
  global_system_variables.collation_connection= default_charset_info;

  sys_init_connect.value_length= 0;
  if ((sys_init_connect.value= opt_init_connect))
    sys_init_connect.value_length= strlen(opt_init_connect);
  else
    sys_init_connect.value=my_strdup("",MYF(0));

  sys_init_slave.value_length= 0;
  if ((sys_init_slave.value= opt_init_slave))
    sys_init_slave.value_length= strlen(opt_init_slave);
  else
    sys_init_slave.value=my_strdup("",MYF(0));

  if (use_temp_pool && bitmap_init(&temp_pool,0,1024,1))
    return 1;
  if (my_dbopt_init())
    return 1;

  return 0;
}


static int init_thread_environment()
{
  (void) pthread_mutex_init(&LOCK_mysql_create_db,MY_MUTEX_INIT_SLOW);
  (void) pthread_mutex_init(&LOCK_Acl,MY_MUTEX_INIT_SLOW);
  (void) pthread_mutex_init(&LOCK_open,MY_MUTEX_INIT_FAST);
  (void) pthread_mutex_init(&LOCK_thread_count,MY_MUTEX_INIT_FAST);
  (void) pthread_mutex_init(&LOCK_mapped_file,MY_MUTEX_INIT_SLOW);
  (void) pthread_mutex_init(&LOCK_status,MY_MUTEX_INIT_FAST);
  (void) pthread_mutex_init(&LOCK_error_log,MY_MUTEX_INIT_FAST);
  (void) pthread_mutex_init(&LOCK_delayed_insert,MY_MUTEX_INIT_FAST);
  (void) pthread_mutex_init(&LOCK_delayed_status,MY_MUTEX_INIT_FAST);
  (void) pthread_mutex_init(&LOCK_delayed_create,MY_MUTEX_INIT_SLOW);
  (void) pthread_mutex_init(&LOCK_manager,MY_MUTEX_INIT_FAST);
  (void) pthread_mutex_init(&LOCK_crypt,MY_MUTEX_INIT_FAST);
  (void) pthread_mutex_init(&LOCK_bytes_sent,MY_MUTEX_INIT_FAST);
  (void) pthread_mutex_init(&LOCK_bytes_received,MY_MUTEX_INIT_FAST);
  (void) pthread_mutex_init(&LOCK_user_conn, MY_MUTEX_INIT_FAST);
  (void) pthread_mutex_init(&LOCK_active_mi, MY_MUTEX_INIT_FAST);
  (void) pthread_mutex_init(&LOCK_global_system_variables, MY_MUTEX_INIT_FAST);
  (void) pthread_mutex_init(&LOCK_global_read_lock, MY_MUTEX_INIT_FAST);
  (void) pthread_mutex_init(&LOCK_uuid_generator, MY_MUTEX_INIT_FAST);
  (void) my_rwlock_init(&LOCK_sys_init_connect, NULL);
  (void) my_rwlock_init(&LOCK_sys_init_slave, NULL);
  (void) my_rwlock_init(&LOCK_grant, NULL);
  (void) pthread_cond_init(&COND_thread_count,NULL);
  (void) pthread_cond_init(&COND_refresh,NULL);
  (void) pthread_cond_init(&COND_thread_cache,NULL);
  (void) pthread_cond_init(&COND_flush_thread_cache,NULL);
  (void) pthread_cond_init(&COND_manager,NULL);
#ifdef HAVE_REPLICATION
  (void) pthread_mutex_init(&LOCK_rpl_status, MY_MUTEX_INIT_FAST);
  (void) pthread_cond_init(&COND_rpl_status, NULL);
#endif
  sp_cache_init();
  /* Parameter for threads created for connections */
  (void) pthread_attr_init(&connection_attrib);
  (void) pthread_attr_setdetachstate(&connection_attrib,
				     PTHREAD_CREATE_DETACHED);
  pthread_attr_setscope(&connection_attrib, PTHREAD_SCOPE_SYSTEM);
  if (!(opt_specialflag & SPECIAL_NO_PRIOR))
    my_pthread_attr_setprio(&connection_attrib,WAIT_PRIOR);

  if (pthread_key_create(&THR_THD,NULL) ||
      pthread_key_create(&THR_MALLOC,NULL))
  {
    sql_print_error("Can't create thread-keys");
    return 1;
  }
  return 0;
}


static void init_ssl()
{
#ifdef HAVE_OPENSSL
  if (opt_use_ssl)
  {
    /* having ssl_acceptor_fd != 0 signals the use of SSL */
    ssl_acceptor_fd= new_VioSSLAcceptorFd(opt_ssl_key, opt_ssl_cert,
					  opt_ssl_ca, opt_ssl_capath,
					  opt_ssl_cipher);
    DBUG_PRINT("info",("ssl_acceptor_fd: 0x%lx", (long) ssl_acceptor_fd));
    if (!ssl_acceptor_fd)
      opt_use_ssl = 0;
  }
  if (des_key_file)
    load_des_key_file(des_key_file);
#endif /* HAVE_OPENSSL */
}


static int init_server_components()
{
  DBUG_ENTER("init_server_components");
  if (table_cache_init() || hostname_cache_init())
    unireg_abort(1);

  query_cache_result_size_limit(query_cache_limit);
  query_cache_set_min_res_unit(query_cache_min_res_unit);
  query_cache_resize(query_cache_size);
  randominit(&sql_rand,(ulong) start_time,(ulong) start_time/2);
  reset_floating_point_exceptions();
  init_thr_lock();
#ifdef HAVE_REPLICATION
  init_slave_list();
#endif
  /* Setup log files */
  if (opt_log)
    mysql_log.open_query_log(opt_logname);
  if (opt_update_log)
  {
    /*
      Update log is removed since 5.0. But we still accept the option.
      The idea is if the user already uses the binlog and the update log,
      we completely ignore any option/variable related to the update log, like
      if the update log did not exist. But if the user uses only the update log, 
      then we translate everything into binlog for him (with warnings).
      Implementation of the above :
      - If mysqld is started with --log-update and --log-bin,
      ignore --log-update (print a warning), push a warning when SQL_LOG_UPDATE
      is used, and turn off --sql-bin-update-same.
      This will completely ignore SQL_LOG_UPDATE
      - If mysqld is started with --log-update only,
      change it to --log-bin (with the filename passed to log-update,
      plus '-bin') (print a warning), push a warning when SQL_LOG_UPDATE is
      used, and turn on --sql-bin-update-same.
      This will translate SQL_LOG_UPDATE to SQL_LOG_BIN.

      Note that we tell the user that --sql-bin-update-same is deprecated and
      does nothing, and we don't take into account if he used this option or
      not; but internally we give this variable a value to have the behaviour we
      want (i.e. have SQL_LOG_UPDATE influence SQL_LOG_BIN or not).
      As sql-bin-update-same, log-update and log-bin cannot be changed by the
      user after starting the server (they are not variables), the user will not
      later interfere with the settings we do here.
    */
    if (opt_bin_log)
    {
      opt_sql_bin_update= 0;
      sql_print_error("The update log is no longer supported by MySQL in \
version 5.0 and above. It is replaced by the binary log.");
    }
    else
    {
      opt_sql_bin_update= 1;
      opt_bin_log= 1;
      if (opt_update_logname)
      {
        // as opt_bin_log==0, no need to free opt_bin_logname
        if (!(opt_bin_logname= my_strdup(opt_update_logname, MYF(MY_WME))))
          exit(EXIT_OUT_OF_MEMORY);
        sql_print_error("The update log is no longer supported by MySQL in \
version 5.0 and above. It is replaced by the binary log. Now starting MySQL \
with --log-bin='%s' instead.",opt_bin_logname);
      }
      else
        sql_print_error("The update log is no longer supported by MySQL in \
version 5.0 and above. It is replaced by the binary log. Now starting MySQL \
with --log-bin instead.");
    }
  }
  if (opt_log_slave_updates && !opt_bin_log)
  {
      sql_print_warning("You need to use --log-bin to make "
                        "--log-slave-updates work.");
      unireg_abort(1);
  }

  if (opt_slow_log)
    mysql_slow_log.open_slow_log(opt_slow_logname);

#ifdef HAVE_REPLICATION
  if (opt_log_slave_updates && replicate_same_server_id)
  {
    sql_print_error("\
using --replicate-same-server-id in conjunction with \
--log-slave-updates is impossible, it would lead to infinite loops in this \
server.");
    unireg_abort(1);
  }
#endif

  if (opt_error_log)
  {
    if (!log_error_file_ptr[0])
      fn_format(log_error_file, glob_hostname, mysql_data_home, ".err",
                MY_REPLACE_EXT); /* replace '.<domain>' by '.err', bug#4997 */
    else
      fn_format(log_error_file, log_error_file_ptr, mysql_data_home, ".err",
		MY_UNPACK_FILENAME | MY_SAFE_PATH);
    if (!log_error_file[0])
      opt_error_log= 1;				// Too long file name
    else
    {
#ifndef EMBEDDED_LIBRARY
      if (freopen(log_error_file, "a+", stdout))
#endif
	freopen(log_error_file, "a+", stderr);
    }
  }

  if (opt_bin_log)
  {
    char buf[FN_REFLEN];
    const char *ln;
    ln= mysql_bin_log.generate_name(opt_bin_logname, "-bin", 1, buf);
    if (!opt_bin_logname && !opt_binlog_index_name)
    {
      /*
        User didn't give us info to name the binlog index file.
        Picking `hostname`-bin.index like did in 4.x, causes replication to
        fail if the hostname is changed later. So, we would like to instead
        require a name. But as we don't want to break many existing setups, we
        only give warning, not error.
      */
      sql_print_warning("No argument was provided to --log-bin, and "
                        "--log-bin-index was not used; so replication "
                        "may break when this MySQL server acts as a "
                        "master and has his hostname changed!! Please "
                        "use '--log-bin=%s' to avoid this problem.", ln);
    }
    if (ln == buf)
    {
      my_free(opt_bin_logname, MYF(MY_ALLOW_ZERO_PTR));
      opt_bin_logname=my_strdup(buf, MYF(0));
    }
    mysql_bin_log.open_index_file(opt_binlog_index_name, ln);
    using_update_log=1;
  }

  if (ha_init())
  {
    sql_print_error("Can't init databases");
    unireg_abort(1);
  }
  tc_log= total_ha_2pc > 1 ? opt_bin_log  ?
                 (TC_LOG *)&mysql_bin_log :
                 (TC_LOG *)&tc_log_mmap   :
                 (TC_LOG *)&tc_log_dummy;

  if (tc_log->open(opt_bin_logname))
  {
    sql_print_error("Can't init tc log");
    unireg_abort(1);
  }

  if (ha_recover(0))
  {
    unireg_abort(1);
  }

  if (opt_bin_log && mysql_bin_log.open(opt_bin_logname, LOG_BIN, 0,
                                        WRITE_CACHE, 0, max_binlog_size, 0))
      unireg_abort(1);

#ifdef HAVE_REPLICATION
  if (opt_bin_log && expire_logs_days)
  {
    long purge_time= time(0) - expire_logs_days*24*60*60;
    if (purge_time >= 0)
      mysql_bin_log.purge_logs_before_date(purge_time);
  }
#endif

  if (opt_myisam_log)
    (void) mi_log(1);

  /* call ha_init_key_cache() on all key caches to init them */
  process_key_caches(&ha_init_key_cache);

#if defined(HAVE_MLOCKALL) && defined(MCL_CURRENT) && !defined(EMBEDDED_LIBRARY)
  if (locked_in_memory && !getuid())
  {
    if (setreuid((uid_t)-1, 0) == -1)
    {                        // this should never happen
      sql_perror("setreuid");
      unireg_abort(1);
    }
    if (mlockall(MCL_CURRENT))
    {
      if (global_system_variables.log_warnings)
	sql_print_warning("Failed to lock memory. Errno: %d\n",errno);
      locked_in_memory= 0;
    }
    if (user_info)
      set_user(mysqld_user, user_info);
  }
  else
#endif
    locked_in_memory=0;

  ft_init_stopwords();

  init_max_user_conn();
  init_update_queries();
  DBUG_RETURN(0);
}


static void create_maintenance_thread()
{
  if (
#ifdef HAVE_BERKELEY_DB
      (have_berkeley_db == SHOW_OPTION_YES) ||
#endif
      (flush_time && flush_time != ~(ulong) 0L))
  {
    pthread_t hThread;
    if (pthread_create(&hThread,&connection_attrib,handle_manager,0))
      sql_print_warning("Can't create thread to manage maintenance");
  }
}


static void create_shutdown_thread()
{
#if !defined(EMBEDDED_LIBRARY)
#ifdef __WIN__
  hEventShutdown=CreateEvent(0, FALSE, FALSE, shutdown_event_name);
  pthread_t hThread;
  if (pthread_create(&hThread,&connection_attrib,handle_shutdown,0))
    sql_print_warning("Can't create thread to handle shutdown requests");

  // On "Stop Service" we have to do regular shutdown
  Service.SetShutdownEvent(hEventShutdown);
#endif
#ifdef OS2
  pthread_cond_init(&eventShutdown, NULL);
  pthread_t hThread;
  if (pthread_create(&hThread,&connection_attrib,handle_shutdown,0))
    sql_print_warning("Can't create thread to handle shutdown requests");
#endif
#endif // EMBEDDED_LIBRARY 
}


#if defined(__NT__) || defined(HAVE_SMEM)
static void handle_connections_methods()
{
  pthread_t hThread;
  DBUG_ENTER("handle_connections_methods");
#ifdef __NT__
  if (hPipe == INVALID_HANDLE_VALUE &&
      (!have_tcpip || opt_disable_networking) &&
      !opt_enable_shared_memory)
  {
    sql_print_error("TCP/IP, --shared-memory, or --named-pipe should be configured on NT OS");
    unireg_abort(1);				// Will not return
  }
#endif

  pthread_mutex_lock(&LOCK_thread_count);
  (void) pthread_cond_init(&COND_handler_count,NULL);
  handler_count=0;
#ifdef __NT__
  if (hPipe != INVALID_HANDLE_VALUE)
  {
    handler_count++;
    if (pthread_create(&hThread,&connection_attrib,
		       handle_connections_namedpipes, 0))
    {
      sql_print_warning("Can't create thread to handle named pipes");
      handler_count--;
    }
  }
#endif /* __NT__ */
  if (have_tcpip && !opt_disable_networking)
  {
    handler_count++;
    if (pthread_create(&hThread,&connection_attrib,
		       handle_connections_sockets, 0))
    {
      sql_print_warning("Can't create thread to handle TCP/IP");
      handler_count--;
    }
  }
#ifdef HAVE_SMEM
  if (opt_enable_shared_memory)
  {
    handler_count++;
    if (pthread_create(&hThread,&connection_attrib,
		       handle_connections_shared_memory, 0))
    {
      sql_print_warning("Can't create thread to handle shared memory");
      handler_count--;
    }
  }
#endif 

  while (handler_count > 0)
    pthread_cond_wait(&COND_handler_count,&LOCK_thread_count);
  pthread_mutex_unlock(&LOCK_thread_count);
  DBUG_VOID_RETURN;
}

void decrement_handler_count()
{
  pthread_mutex_lock(&LOCK_thread_count);
  handler_count--;
  pthread_mutex_unlock(&LOCK_thread_count);
  pthread_cond_signal(&COND_handler_count);
}
#else
#define decrement_handler_count()
#endif /* defined(__NT__) || defined(HAVE_SMEM) */


#ifndef EMBEDDED_LIBRARY
#ifdef __WIN__
int win_main(int argc, char **argv)
#else
int main(int argc, char **argv)
#endif
{

  DEBUGGER_OFF;

  MY_INIT(argv[0]);		// init my_sys library & pthreads

#ifdef _CUSTOMSTARTUPCONFIG_
  if (_cust_check_startup())
  {
    / * _cust_check_startup will report startup failure error * /
    exit(1);
  }
#endif

  if (init_common_variables(MYSQL_CONFIG_NAME,
			    argc, argv, load_default_groups))
    unireg_abort(1);				// Will do exit

  init_signals();
  if (!(opt_specialflag & SPECIAL_NO_PRIOR))
    my_pthread_setprio(pthread_self(),CONNECT_PRIOR);
  pthread_attr_setstacksize(&connection_attrib,thread_stack);
#ifdef HAVE_PTHREAD_ATTR_GETSTACKSIZE
  {
    /* Retrieve used stack size;  Needed for checking stack overflows */
    size_t stack_size= 0;
    pthread_attr_getstacksize(&connection_attrib, &stack_size);
    /* We must check if stack_size = 0 as Solaris 2.9 can return 0 here */
    if (stack_size && stack_size < thread_stack)
    {
      if (global_system_variables.log_warnings)
	sql_print_warning("Asked for %ld thread stack, but got %ld",
			thread_stack, stack_size);
      thread_stack= stack_size;
    }
  }
#endif
  thread_stack_min=thread_stack - STACK_MIN_SIZE;

  (void) thr_setconcurrency(concurrency);	// 10 by default

  /*
    Ensure that lower_case_table_names is set on system where we have case
    insensitive names.  If this is not done the users MyISAM tables will
    get corrupted if accesses with names of different case.
  */
  DBUG_PRINT("info", ("lower_case_table_names: %d", lower_case_table_names));
  if (!lower_case_table_names &&
      (lower_case_file_system=
       (test_if_case_insensitive(mysql_real_data_home) == 1)))
  {
    if (lower_case_table_names_used)
    {
      if (global_system_variables.log_warnings)
	sql_print_warning("\
You have forced lower_case_table_names to 0 through a command-line \
option, even though your file system '%s' is case insensitive.  This means \
that you can corrupt a MyISAM table by accessing it with different cases. \
You should consider changing lower_case_table_names to 1 or 2",
			mysql_real_data_home);
    }
    else
    {
      if (global_system_variables.log_warnings)
	sql_print_warning("Setting lower_case_table_names=2 because file system for %s is case insensitive", mysql_real_data_home);
      lower_case_table_names= 2;
    }
  }
  else if (lower_case_table_names == 2 &&
           !(lower_case_file_system=
             (test_if_case_insensitive(mysql_real_data_home) == 1)))
  {
    if (global_system_variables.log_warnings)
      sql_print_warning("lower_case_table_names was set to 2, even though your "
                        "the file system '%s' is case sensitive.  Now setting "
                        "lower_case_table_names to 0 to avoid future problems.",
			mysql_real_data_home);
    lower_case_table_names= 0;
  }

  select_thread=pthread_self();
  select_thread_in_use=1;
  init_ssl();

#ifdef HAVE_LIBWRAP
  libwrapName= my_progname+dirname_length(my_progname);
  openlog(libwrapName, LOG_PID, LOG_AUTH);
#endif

  /*
    We have enough space for fiddling with the argv, continue
  */
  check_data_home(mysql_real_data_home);
  if (my_setwd(mysql_real_data_home,MYF(MY_WME)))
  {
    unireg_abort(1);				/* purecov: inspected */
  }
  mysql_data_home= mysql_data_home_buff;
  mysql_data_home[0]=FN_CURLIB;		// all paths are relative from here
  mysql_data_home[1]=0;
  server_init();

  if (opt_bin_log && !server_id)
  {
    server_id= !master_host ? 1 : 2;
#ifdef EXTRA_DEBUG
    switch (server_id) {
    case 1:
      sql_print_warning("\
You have enabled the binary log, but you haven't set server-id to \
a non-zero value: we force server id to 1; updates will be logged to the \
binary log, but connections from slaves will not be accepted.");
      break;
    case 2:
      sql_print_warning("\
You should set server-id to a non-0 value if master_host is set; \
we force server id to 2, but this MySQL server will not act as a slave.");
      break;
    }
#endif
  }

  if (init_server_components())
    exit(1);

#ifdef __WIN__
  if (!opt_console)
  {
    freopen(log_error_file,"a+",stdout);
    freopen(log_error_file,"a+",stderr);
    FreeConsole();				// Remove window
  }
#endif

  /*
    init signals & alarm
    After this we can't quit by a simple unireg_abort
  */
  error_handler_hook = my_message_sql;
  start_signal_handler();				// Creates pidfile
  if (acl_init((THD *)0, opt_noacl) || 
      my_tz_init((THD *)0, default_tz_name, opt_bootstrap))
  {
    abort_loop=1;
    select_thread_in_use=0;
#ifndef __NETWARE__
    (void) pthread_kill(signal_thread, MYSQL_KILL_SIGNAL);
#endif /* __NETWARE__ */
    
    if (!opt_bootstrap)
      (void) my_delete(pidfile_name,MYF(MY_WME));	// Not needed anymore

    if (unix_sock != INVALID_SOCKET)
      unlink(mysqld_unix_port);
    exit(1);
  }
  if (!opt_noacl)
    (void) grant_init((THD *)0);

#ifdef HAVE_DLOPEN
  if (!opt_noacl)
    udf_init();
#endif
  if (opt_bootstrap) /* If running with bootstrap, do not start replication. */
    opt_skip_slave_start= 1;
  /*
    init_slave() must be called after the thread keys are created.
    Some parts of the code (e.g. SHOW STATUS LIKE 'slave_running' and other
    places) assume that active_mi != 0, so let's fail if it's 0 (out of
    memory); a message has already been printed.
  */
  if (init_slave() && !active_mi)
  {
    end_thr_alarm(1);				// Don't allow alarms
    unireg_abort(1);
  }

  if (opt_bootstrap)
  {
    bootstrap(stdin);
    end_thr_alarm(1);				// Don't allow alarms
    unireg_abort(bootstrap_error ? 1 : 0);
  }
  if (opt_init_file)
  {
    if (read_init_file(opt_init_file))
    {
      end_thr_alarm(1);				// Don't allow alarms
      unireg_abort(1);
    }
  }

  create_shutdown_thread();
  create_maintenance_thread();

  sql_print_information(ER(ER_STARTUP),my_progname,server_version,
                        ((unix_sock == INVALID_SOCKET) ? (char*) ""
                                                       : mysqld_unix_port),
                         mysqld_port,
                         MYSQL_COMPILATION_COMMENT);

#if defined(__NT__) || defined(HAVE_SMEM)
  handle_connections_methods();
#else
#ifdef __WIN__
  if (!have_tcpip || opt_disable_networking)
  {
    sql_print_error("TCP/IP unavailable or disabled with --skip-networking; no available interfaces");
    unireg_abort(1);
  }
#endif
  handle_connections_sockets(0);
#endif /* __NT__ */

  /* (void) pthread_attr_destroy(&connection_attrib); */
  
  DBUG_PRINT("quit",("Exiting main thread"));

#ifndef __WIN__
#ifdef EXTRA_DEBUG2
  sql_print_error("Before Lock_thread_count");
#endif
  (void) pthread_mutex_lock(&LOCK_thread_count);
  DBUG_PRINT("quit", ("Got thread_count mutex"));
  select_thread_in_use=0;			// For close_connections
  (void) pthread_mutex_unlock(&LOCK_thread_count);
  (void) pthread_cond_broadcast(&COND_thread_count);
#ifdef EXTRA_DEBUG2
  sql_print_error("After lock_thread_count");
#endif
#endif /* __WIN__ */

  /* Wait until cleanup is done */
  (void) pthread_mutex_lock(&LOCK_thread_count);
  while (!ready_to_exit)
    pthread_cond_wait(&COND_thread_count,&LOCK_thread_count);
  (void) pthread_mutex_unlock(&LOCK_thread_count);

#if defined(__WIN__) && !defined(EMBEDDED_LIBRARY)
  if (Service.IsNT() && start_mode)
    Service.Stop();
  else
  {
    Service.SetShutdownEvent(0);
    if (hEventShutdown)
      CloseHandle(hEventShutdown);
  }
#endif
  wait_for_signal_thread_to_end();
  clean_up_mutexes();
  my_end(opt_endinfo ? MY_CHECK_ERROR | MY_GIVE_INFO : 0);
 
  exit(0);
  return(0);					/* purecov: deadcode */
}

#endif /* EMBEDDED_LIBRARY */


/****************************************************************************
  Main and thread entry function for Win32
  (all this is needed only to run mysqld as a service on WinNT)
****************************************************************************/

#if defined(__WIN__) && !defined(EMBEDDED_LIBRARY)
int mysql_service(void *p)
{
  if (use_opt_args)
    win_main(opt_argc, opt_argv);
  else
    win_main(Service.my_argc, Service.my_argv);
  return 0;
}


/* Quote string if it contains space, else copy */

static char *add_quoted_string(char *to, const char *from, char *to_end)
{
  uint length= (uint) (to_end-to);

  if (!strchr(from, ' '))
    return strnmov(to, from, length);
  return strxnmov(to, length, "\"", from, "\"", NullS);
}


/*
  Handle basic handling of services, like installation and removal

  SYNOPSIS
    default_service_handling()
    argv		Pointer to argument list
    servicename		Internal name of service
    displayname		Display name of service (in taskbar ?)
    file_path		Path to this program
    startup_option	Startup option to mysqld

  RETURN VALUES
    0		option handled
    1		Could not handle option
 */

static bool
default_service_handling(char **argv,
			 const char *servicename,
			 const char *displayname,
			 const char *file_path,
			 const char *extra_opt,
			 const char *account_name)
{
  char path_and_service[FN_REFLEN+FN_REFLEN+32], *pos, *end;
  end= path_and_service + sizeof(path_and_service)-3;

  /* We have to quote filename if it contains spaces */
  pos= add_quoted_string(path_and_service, file_path, end);
  if (*extra_opt)
  {
    /* Add (possible quoted) option after file_path */
    *pos++= ' ';
    pos= add_quoted_string(pos, extra_opt, end);
  }
  /* We must have servicename last */
  *pos++= ' ';
  (void) add_quoted_string(pos, servicename, end);

  if (Service.got_service_option(argv, "install"))
  {
    Service.Install(1, servicename, displayname, path_and_service,
                    account_name);
    return 0;
  }
  if (Service.got_service_option(argv, "install-manual"))
  {
    Service.Install(0, servicename, displayname, path_and_service,
                    account_name);
    return 0;
  }
  if (Service.got_service_option(argv, "remove"))
  {
    Service.Remove(servicename);
    return 0;
  }
  return 1;
}


int main(int argc, char **argv)
{

  /*
    When several instances are running on the same machine, we
    need to have an  unique  named  hEventShudown  through the
    application PID e.g.: MySQLShutdown1890; MySQLShutdown2342
  */
  int10_to_str((int) GetCurrentProcessId(),strmov(shutdown_event_name,
                                                  "MySQLShutdown"), 10);

  /* Must be initialized early for comparison of service name */
  system_charset_info= &my_charset_utf8_general_ci;

  if (Service.GetOS())	/* true NT family */
  {
    char file_path[FN_REFLEN];
    my_path(file_path, argv[0], "");		      /* Find name in path */
    fn_format(file_path,argv[0],file_path,"",
	      MY_REPLACE_DIR | MY_UNPACK_FILENAME | MY_RESOLVE_SYMLINKS);

    if (argc == 2)
    {
      if (!default_service_handling(argv, MYSQL_SERVICENAME, MYSQL_SERVICENAME,
				   file_path, "", NULL))
	return 0;
      if (Service.IsService(argv[1]))        /* Start an optional service */
      {
	/*
	  Only add the service name to the groups read from the config file
	  if it's not "MySQL". (The default service name should be 'mysqld'
	  but we started a bad tradition by calling it MySQL from the start
	  and we are now stuck with it.
	*/
	if (my_strcasecmp(system_charset_info, argv[1],"mysql"))
	  load_default_groups[load_default_groups_sz-2]= argv[1];
        start_mode= 1;
        Service.Init(argv[1], mysql_service);
        return 0;
      }
    }
    else if (argc == 3) /* install or remove any optional service */
    {
      if (!default_service_handling(argv, argv[2], argv[2], file_path, "",
                                    NULL))
	return 0;
      if (Service.IsService(argv[2]))
      {
	/*
	  mysqld was started as
	  mysqld --defaults-file=my_path\my.ini service-name
	*/
	use_opt_args=1;
	opt_argc= 2;				// Skip service-name
	opt_argv=argv;
	start_mode= 1;
	if (my_strcasecmp(system_charset_info, argv[2],"mysql"))
	  load_default_groups[load_default_groups_sz-2]= argv[2];
	Service.Init(argv[2], mysql_service);
	return 0;
      }
    }
    else if (argc == 4 || argc == 5)
    {
      /*
        This may seem strange, because we handle --local-service while
        preserving 4.1's behavior of allowing any one other argument that is
        passed to the service on startup. (The assumption is that this is
        --defaults-file=file, but that was not enforced in 4.1, so we don't
        enforce it here.)
      */
      const char *extra_opt= NullS;
      const char *account_name = NullS;
      int index;
      for (index = 3; index < argc; index++)
      {
        if (!strcmp(argv[index], "--local-service"))
          account_name= "NT AUTHORITY\\LocalService";
        else
          extra_opt= argv[index];
      }

      if (argc == 4 || account_name)
        if (!default_service_handling(argv, argv[2], argv[2], file_path,
                                      extra_opt, account_name))
          return 0;
    }
    else if (argc == 1 && Service.IsService(MYSQL_SERVICENAME))
    {
      /* start the default service */
      start_mode= 1;
      Service.Init(MYSQL_SERVICENAME, mysql_service);
      return 0;
    }
  }
  /* Start as standalone server */
  Service.my_argc=argc;
  Service.my_argv=argv;
  mysql_service(NULL);
  return 0;
}
#endif


/*
  Execute all commands from a file. Used by the mysql_install_db script to
  create MySQL privilege tables without having to start a full MySQL server.
*/

static void bootstrap(FILE *file)
{
  DBUG_ENTER("bootstrap");

  THD *thd= new THD;
  thd->bootstrap=1;
  thd->client_capabilities=0;
  my_net_init(&thd->net,(st_vio*) 0);
  thd->max_client_packet_length= thd->net.max_packet;
  thd->master_access= ~0;
  thd->thread_id=thread_id++;
  thread_count++;

  bootstrap_file=file;
#ifndef EMBEDDED_LIBRARY			// TODO:  Enable this
  if (pthread_create(&thd->real_id,&connection_attrib,handle_bootstrap,
		     (void*) thd))
  {
    sql_print_warning("Can't create thread to handle bootstrap");
    bootstrap_error=-1;
    DBUG_VOID_RETURN;
  }
  /* Wait for thread to die */
  (void) pthread_mutex_lock(&LOCK_thread_count);
  while (thread_count)
  {
    (void) pthread_cond_wait(&COND_thread_count,&LOCK_thread_count);
    DBUG_PRINT("quit",("One thread died (count=%u)",thread_count));
  }
  (void) pthread_mutex_unlock(&LOCK_thread_count);
#else
  thd->mysql= 0;
  handle_bootstrap((void *)thd);
#endif

  DBUG_VOID_RETURN;
}


static bool read_init_file(char *file_name)
{
  FILE *file;
  DBUG_ENTER("read_init_file");
  DBUG_PRINT("enter",("name: %s",file_name));
  if (!(file=my_fopen(file_name,O_RDONLY,MYF(MY_WME))))
    return(1);
  bootstrap(file);
  (void) my_fclose(file,MYF(MY_WME));
  return 0;
}


#ifndef EMBEDDED_LIBRARY
static void create_new_thread(THD *thd)
{
  DBUG_ENTER("create_new_thread");

  NET *net=&thd->net;				// For easy ref
  net->read_timeout = (uint) connect_timeout;
  if (protocol_version > 9)
    net->return_errno=1;

  /* don't allow too many connections */
  if (thread_count - delayed_insert_threads >= max_connections+1 || abort_loop)
  {
    DBUG_PRINT("error",("Too many connections"));
    close_connection(thd, ER_CON_COUNT_ERROR, 1);
    delete thd;
    DBUG_VOID_RETURN;
  }
  pthread_mutex_lock(&LOCK_thread_count);
  thd->thread_id=thread_id++;

  thd->real_id=pthread_self();			// Keep purify happy

  /* Start a new thread to handle connection */
#ifdef ONE_THREAD
  if (test_flags & TEST_NO_THREADS)		// For debugging under Linux
  {
    thread_cache_size=0;			// Safety
    thread_count++;
    threads.append(thd);
    thd->real_id=pthread_self();
    (void) pthread_mutex_unlock(&LOCK_thread_count);
    handle_one_connection((void*) thd);
  }
  else
#endif
  {
    if (cached_thread_count > wake_thread)
    {
      start_cached_thread(thd);
    }
    else
    {
      int error;
      thread_count++;
      thread_created++;
      threads.append(thd);
      if (thread_count-delayed_insert_threads > max_used_connections)
        max_used_connections=thread_count-delayed_insert_threads;
      DBUG_PRINT("info",(("creating thread %d"), thd->thread_id));
      thd->connect_time = time(NULL);
      if ((error=pthread_create(&thd->real_id,&connection_attrib,
				handle_one_connection,
				(void*) thd)))
      {
	DBUG_PRINT("error",
		   ("Can't create thread to handle request (error %d)",
		    error));
	thread_count--;
	thd->killed= THD::KILL_CONNECTION;			// Safety
	(void) pthread_mutex_unlock(&LOCK_thread_count);
	statistic_increment(aborted_connects,&LOCK_status);
	net_printf_error(thd, ER_CANT_CREATE_THREAD, error);
	(void) pthread_mutex_lock(&LOCK_thread_count);
	close_connection(thd,0,0);
	delete thd;
	(void) pthread_mutex_unlock(&LOCK_thread_count);
	DBUG_VOID_RETURN;
      }
    }
    (void) pthread_mutex_unlock(&LOCK_thread_count);

  }
  DBUG_PRINT("info",("Thread created"));
  DBUG_VOID_RETURN;
}
#endif /* EMBEDDED_LIBRARY */


#ifdef SIGNALS_DONT_BREAK_READ
inline void kill_broken_server()
{
  /* hack to get around signals ignored in syscalls for problem OS's */
  if (
#if !defined(__NETWARE__)
      unix_sock == INVALID_SOCKET ||
#endif
      (!opt_disable_networking && ip_sock == INVALID_SOCKET))
  {
    select_thread_in_use = 0;
#ifdef __NETWARE__
    kill_server(MYSQL_KILL_SIGNAL); /* never returns */
#else
    kill_server((void*)MYSQL_KILL_SIGNAL); /* never returns */
#endif /* __NETWARE__ */
  }
}
#define MAYBE_BROKEN_SYSCALL kill_broken_server();
#else
#define MAYBE_BROKEN_SYSCALL
#endif

	/* Handle new connections and spawn new process to handle them */

#ifndef EMBEDDED_LIBRARY
extern "C" pthread_handler_decl(handle_connections_sockets,
				arg __attribute__((unused)))
{
  my_socket sock,new_sock;
  uint error_count=0;
  uint max_used_connection= (uint) (max(ip_sock,unix_sock)+1);
  fd_set readFDs,clientFDs;
  THD *thd;
  struct sockaddr_in cAddr;
  int ip_flags=0,socket_flags=0,flags;
  st_vio *vio_tmp;
  DBUG_ENTER("handle_connections_sockets");

  LINT_INIT(new_sock);

  (void) my_pthread_getprio(pthread_self());		// For debugging

  FD_ZERO(&clientFDs);
  if (ip_sock != INVALID_SOCKET)
  {
    FD_SET(ip_sock,&clientFDs);
#ifdef HAVE_FCNTL
    ip_flags = fcntl(ip_sock, F_GETFL, 0);
#endif
  }
#ifdef HAVE_SYS_UN_H
  FD_SET(unix_sock,&clientFDs);
#ifdef HAVE_FCNTL
  socket_flags=fcntl(unix_sock, F_GETFL, 0);
#endif
#endif

  DBUG_PRINT("general",("Waiting for connections."));
  MAYBE_BROKEN_SYSCALL;
  while (!abort_loop)
  {
    readFDs=clientFDs;
#ifdef HPUX10
    if (select(max_used_connection,(int*) &readFDs,0,0,0) < 0)
      continue;
#else
    if (select((int) max_used_connection,&readFDs,0,0,0) < 0)
    {
      if (socket_errno != SOCKET_EINTR)
      {
	if (!select_errors++ && !abort_loop)	/* purecov: inspected */
	  sql_print_error("mysqld: Got error %d from select",socket_errno); /* purecov: inspected */
      }
      MAYBE_BROKEN_SYSCALL
      continue;
    }
#endif	/* HPUX10 */
    if (abort_loop)
    {
      MAYBE_BROKEN_SYSCALL;
      break;
    }

    /* Is this a new connection request ? */
#ifdef HAVE_SYS_UN_H
    if (FD_ISSET(unix_sock,&readFDs))
    {
      sock = unix_sock;
      flags= socket_flags;
    }
    else
#endif
    {
      sock = ip_sock;
      flags= ip_flags;
    }

#if !defined(NO_FCNTL_NONBLOCK)
    if (!(test_flags & TEST_BLOCKING))
    {
#if defined(O_NONBLOCK)
      fcntl(sock, F_SETFL, flags | O_NONBLOCK);
#elif defined(O_NDELAY)
      fcntl(sock, F_SETFL, flags | O_NDELAY);
#endif
    }
#endif /* NO_FCNTL_NONBLOCK */
    for (uint retry=0; retry < MAX_ACCEPT_RETRY; retry++)
    {
      size_socket length=sizeof(struct sockaddr_in);
      new_sock = accept(sock, my_reinterpret_cast(struct sockaddr *) (&cAddr),
			&length);
#ifdef __NETWARE__ 
      // TODO: temporary fix, waiting for TCP/IP fix - DEFECT000303149
      if ((new_sock == INVALID_SOCKET) && (socket_errno == EINVAL))
      {
        kill_server(SIGTERM);
      }
#endif
      if (new_sock != INVALID_SOCKET ||
	  (socket_errno != SOCKET_EINTR && socket_errno != SOCKET_EAGAIN))
	break;
      MAYBE_BROKEN_SYSCALL;
#if !defined(NO_FCNTL_NONBLOCK)
      if (!(test_flags & TEST_BLOCKING))
      {
	if (retry == MAX_ACCEPT_RETRY - 1)
	  fcntl(sock, F_SETFL, flags);		// Try without O_NONBLOCK
      }
#endif
    }
#if !defined(NO_FCNTL_NONBLOCK)
    if (!(test_flags & TEST_BLOCKING))
      fcntl(sock, F_SETFL, flags);
#endif
    if (new_sock == INVALID_SOCKET)
    {
      if ((error_count++ & 255) == 0)		// This can happen often
	sql_perror("Error in accept");
      MAYBE_BROKEN_SYSCALL;
      if (socket_errno == SOCKET_ENFILE || socket_errno == SOCKET_EMFILE)
	sleep(1);				// Give other threads some time
      continue;
    }

#ifdef HAVE_LIBWRAP
    {
      if (sock == ip_sock)
      {
	struct request_info req;
	signal(SIGCHLD, SIG_DFL);
	request_init(&req, RQ_DAEMON, libwrapName, RQ_FILE, new_sock, NULL);
	fromhost(&req);
	if (!hosts_access(&req))
	{
	  /*
	    This may be stupid but refuse() includes an exit(0)
	    which we surely don't want...
	    clean_exit() - same stupid thing ...
	  */
	  syslog(deny_severity, "refused connect from %s",
		 eval_client(&req));

	  /*
	    C++ sucks (the gibberish in front just translates the supplied
	    sink function pointer in the req structure from a void (*sink)();
	    to a void(*sink)(int) if you omit the cast, the C++ compiler
	    will cry...
	  */
	  if (req.sink)
	    ((void (*)(int))req.sink)(req.fd);

	  (void) shutdown(new_sock,2);
	  (void) closesocket(new_sock);
	  continue;
	}
      }
    }
#endif /* HAVE_LIBWRAP */

    {
      size_socket dummyLen;
      struct sockaddr dummy;
      dummyLen = sizeof(struct sockaddr);
      if (getsockname(new_sock,&dummy, &dummyLen) < 0)
      {
	sql_perror("Error on new connection socket");
	(void) shutdown(new_sock,2);
	(void) closesocket(new_sock);
	continue;
      }
    }

    /*
    ** Don't allow too many connections
    */

    if (!(thd= new THD))
    {
      (void) shutdown(new_sock,2);
      VOID(closesocket(new_sock));
      continue;
    }
    if (!(vio_tmp=vio_new(new_sock,
			  sock == unix_sock ? VIO_TYPE_SOCKET :
			  VIO_TYPE_TCPIP,
			  sock == unix_sock ? VIO_LOCALHOST: 0)) ||
	my_net_init(&thd->net,vio_tmp))
    {
      if (vio_tmp)
	vio_delete(vio_tmp);
      else
      {
	(void) shutdown(new_sock,2);
	(void) closesocket(new_sock);
      }
      delete thd;
      continue;
    }
    if (sock == unix_sock)
      thd->host=(char*) my_localhost;
#ifdef __WIN__
    /* Set default wait_timeout */
    ulong wait_timeout= global_system_variables.net_wait_timeout * 1000;
    (void) setsockopt(new_sock, SOL_SOCKET, SO_RCVTIMEO, (char*)&wait_timeout,
                    sizeof(wait_timeout));
#endif
    create_new_thread(thd);
  }

#ifdef OS2
  // kill server must be invoked from thread 1!
  kill_server(MYSQL_KILL_SIGNAL);
#endif
  decrement_handler_count();
  DBUG_RETURN(0);
}


#ifdef __NT__
extern "C" pthread_handler_decl(handle_connections_namedpipes,arg)
{
  HANDLE hConnectedPipe;
  BOOL fConnected;
  THD *thd;
  my_thread_init();
  DBUG_ENTER("handle_connections_namedpipes");
  (void) my_pthread_getprio(pthread_self());		// For debugging

  DBUG_PRINT("general",("Waiting for named pipe connections."));
  while (!abort_loop)
  {
    /* wait for named pipe connection */
    fConnected = ConnectNamedPipe(hPipe, NULL);
    if (abort_loop)
      break;
    if (!fConnected)
      fConnected = GetLastError() == ERROR_PIPE_CONNECTED;
    if (!fConnected)
    {
      CloseHandle(hPipe);
      if ((hPipe= CreateNamedPipe(pipe_name,
                                  PIPE_ACCESS_DUPLEX,
                                  PIPE_TYPE_BYTE |
                                  PIPE_READMODE_BYTE |
                                  PIPE_WAIT,
                                  PIPE_UNLIMITED_INSTANCES,
                                  (int) global_system_variables.
                                  net_buffer_length,
                                  (int) global_system_variables.
                                  net_buffer_length,
                                  NMPWAIT_USE_DEFAULT_WAIT,
                                  &saPipeSecurity)) ==
	  INVALID_HANDLE_VALUE)
      {
	sql_perror("Can't create new named pipe!");
	break;					// Abort
      }
    }
    hConnectedPipe = hPipe;
    /* create new pipe for new connection */
    if ((hPipe = CreateNamedPipe(pipe_name,
				 PIPE_ACCESS_DUPLEX,
				 PIPE_TYPE_BYTE |
				 PIPE_READMODE_BYTE |
				 PIPE_WAIT,
				 PIPE_UNLIMITED_INSTANCES,
				 (int) global_system_variables.net_buffer_length,
				 (int) global_system_variables.net_buffer_length,
				 NMPWAIT_USE_DEFAULT_WAIT,
				 &saPipeSecurity)) ==
	INVALID_HANDLE_VALUE)
    {
      sql_perror("Can't create new named pipe!");
      hPipe=hConnectedPipe;
      continue;					// We have to try again
    }

    if (!(thd = new THD))
    {
      DisconnectNamedPipe(hConnectedPipe);
      CloseHandle(hConnectedPipe);
      continue;
    }
    if (!(thd->net.vio = vio_new_win32pipe(hConnectedPipe)) ||
	my_net_init(&thd->net, thd->net.vio))
    {
      close_connection(thd, ER_OUT_OF_RESOURCES, 1);
      delete thd;
      continue;
    }
    /* host name is unknown */
    thd->host = my_strdup(my_localhost,MYF(0)); /* Host is unknown */
    create_new_thread(thd);
  }

  decrement_handler_count();
  DBUG_RETURN(0);
}
#endif /* __NT__ */


/*
  Thread of shared memory's service

  SYNOPSIS
    pthread_handler_decl()
    handle_connections_shared_memory Thread handle
    arg                              Arguments of thread
*/

#ifdef HAVE_SMEM
pthread_handler_decl(handle_connections_shared_memory,arg)
{
  /* file-mapping object, use for create shared memory */
  HANDLE handle_connect_file_map= 0;
  char  *handle_connect_map= 0;  		// pointer on shared memory
  HANDLE event_connect_answer= 0;
  ulong smem_buffer_length= shared_memory_buffer_length + 4;
  ulong connect_number= 1;
  char tmp[63];
  char *suffix_pos;
  char connect_number_char[22], *p;
  const char *errmsg= 0;
  my_thread_init();
  DBUG_ENTER("handle_connections_shared_memorys");
  DBUG_PRINT("general",("Waiting for allocated shared memory."));

  /*
    The name of event and file-mapping events create agree next rule:
      shared_memory_base_name+unique_part
    Where:
      shared_memory_base_name is unique value for each server
      unique_part is unique value for each object (events and file-mapping)
  */
  suffix_pos= strxmov(tmp,shared_memory_base_name,"_",NullS);
  strmov(suffix_pos, "CONNECT_REQUEST");
  if ((smem_event_connect_request= CreateEvent(0,FALSE,FALSE,tmp)) == 0)
  {
    errmsg= "Could not create request event";
    goto error;
  }
  strmov(suffix_pos, "CONNECT_ANSWER");
  if ((event_connect_answer= CreateEvent(0,FALSE,FALSE,tmp)) == 0)
  {
    errmsg="Could not create answer event";
    goto error;
  }
  strmov(suffix_pos, "CONNECT_DATA");
  if ((handle_connect_file_map= CreateFileMapping(INVALID_HANDLE_VALUE,0,
						   PAGE_READWRITE,
						   0,sizeof(connect_number),
						   tmp)) == 0)
  {
    errmsg= "Could not create file mapping";
    goto error;
  }
  if ((handle_connect_map= (char *)MapViewOfFile(handle_connect_file_map,
						  FILE_MAP_WRITE,0,0,
						  sizeof(DWORD))) == 0)
  {
    errmsg= "Could not create shared memory service";
    goto error;
  }

  while (!abort_loop)
  {
    /* Wait a request from client */
    WaitForSingleObject(smem_event_connect_request,INFINITE);

    /*
       it can be after shutdown command
    */
    if (abort_loop)
      goto error;

    HANDLE handle_client_file_map= 0;
    char  *handle_client_map= 0;
    HANDLE event_client_wrote= 0;
    HANDLE event_client_read= 0;    // for transfer data server <-> client
    HANDLE event_server_wrote= 0;
    HANDLE event_server_read= 0;
    HANDLE event_conn_closed= 0;
    THD *thd= 0;

    p= int10_to_str(connect_number, connect_number_char, 10);
    /*
      The name of event and file-mapping events create agree next rule:
        shared_memory_base_name+unique_part+number_of_connection
        Where:
	  shared_memory_base_name is uniquel value for each server
	  unique_part is unique value for each object (events and file-mapping)
	  number_of_connection is connection-number between server and client
    */
    suffix_pos= strxmov(tmp,shared_memory_base_name,"_",connect_number_char,
			 "_",NullS);
    strmov(suffix_pos, "DATA");
    if ((handle_client_file_map= CreateFileMapping(INVALID_HANDLE_VALUE,0,
						    PAGE_READWRITE,0,
						    smem_buffer_length,
						    tmp)) == 0)
    {
      errmsg= "Could not create file mapping";
      goto errorconn;
    }
    if ((handle_client_map= (char*)MapViewOfFile(handle_client_file_map,
						  FILE_MAP_WRITE,0,0,
						  smem_buffer_length)) == 0)
    {
      errmsg= "Could not create memory map";
      goto errorconn;
    }
    strmov(suffix_pos, "CLIENT_WROTE");
    if ((event_client_wrote= CreateEvent(0, FALSE, FALSE, tmp)) == 0)
    {
      errmsg= "Could not create client write event";
      goto errorconn;
    }
    strmov(suffix_pos, "CLIENT_READ");
    if ((event_client_read= CreateEvent(0, FALSE, FALSE, tmp)) == 0)
    {
      errmsg= "Could not create client read event";
      goto errorconn;
    }
    strmov(suffix_pos, "SERVER_READ");
    if ((event_server_read= CreateEvent(0, FALSE, FALSE, tmp)) == 0)
    {
      errmsg= "Could not create server read event";
      goto errorconn;
    }
    strmov(suffix_pos, "SERVER_WROTE");
    if ((event_server_wrote= CreateEvent(0, FALSE, FALSE, tmp)) == 0)
    {
      errmsg= "Could not create server write event";
      goto errorconn;
    }
    strmov(suffix_pos, "CONNECTION_CLOSED");
    if ((event_conn_closed= CreateEvent(0, TRUE , FALSE, tmp)) == 0)
    {
      errmsg= "Could not create closed connection event";
      goto errorconn;
    }
    if (abort_loop)
      goto errorconn;
    if (!(thd= new THD))
      goto errorconn;
    /* Send number of connection to client */
    int4store(handle_connect_map, connect_number);
    if (!SetEvent(event_connect_answer))
    {
      errmsg= "Could not send answer event";
      goto errorconn;
    }
    /* Set event that client should receive data */
    if (!SetEvent(event_client_read))
    {
      errmsg= "Could not set client to read mode";
      goto errorconn;
    }
    if (!(thd->net.vio= vio_new_win32shared_memory(&thd->net,
                                                   handle_client_file_map,
                                                   handle_client_map,
                                                   event_client_wrote,
                                                   event_client_read,
                                                   event_server_wrote,
                                                   event_server_read,
                                                   event_conn_closed)) ||
                        my_net_init(&thd->net, thd->net.vio))
    {
      close_connection(thd, ER_OUT_OF_RESOURCES, 1);
      errmsg= 0;
      goto errorconn;
    }
    thd->host= my_strdup(my_localhost,MYF(0)); /* Host is unknown */
    create_new_thread(thd);
    connect_number++;
    continue;

errorconn:
    /* Could not form connection;  Free used handlers/memort and retry */
    if (errmsg)
    {
      char buff[180];
      strxmov(buff, "Can't create shared memory connection: ", errmsg, ".",
	      NullS);
      sql_perror(buff);
    }
    if (handle_client_file_map) 
      CloseHandle(handle_client_file_map);
    if (handle_client_map)
      UnmapViewOfFile(handle_client_map);
    if (event_server_wrote)
      CloseHandle(event_server_wrote);
    if (event_server_read)
      CloseHandle(event_server_read);
    if (event_client_wrote)
      CloseHandle(event_client_wrote);
    if (event_client_read)
      CloseHandle(event_client_read);
    if (event_conn_closed)
      CloseHandle(event_conn_closed);
    delete thd;
  }

  /* End shared memory handling */
error:
  if (errmsg)
  {
    char buff[180];
    strxmov(buff, "Can't create shared memory service: ", errmsg, ".", NullS);
    sql_perror(buff);
  }
  if (handle_connect_map)	UnmapViewOfFile(handle_connect_map);
  if (handle_connect_file_map)	CloseHandle(handle_connect_file_map);
  if (event_connect_answer)	CloseHandle(event_connect_answer);
  if (smem_event_connect_request) CloseHandle(smem_event_connect_request);

  decrement_handler_count();
  DBUG_RETURN(0);
}
#endif /* HAVE_SMEM */
#endif /* EMBEDDED_LIBRARY */


/****************************************************************************
  Handle start options
******************************************************************************/

enum options_mysqld
{
  OPT_ISAM_LOG=256,            OPT_SKIP_NEW, 
  OPT_SKIP_GRANT,              OPT_SKIP_LOCK, 
  OPT_ENABLE_LOCK,             OPT_USE_LOCKING,
  OPT_SOCKET,                  OPT_UPDATE_LOG,
  OPT_BIN_LOG,                 OPT_SKIP_RESOLVE,
  OPT_SKIP_NETWORKING,         OPT_BIN_LOG_INDEX,
  OPT_BIND_ADDRESS,            OPT_PID_FILE,
  OPT_SKIP_PRIOR,              OPT_BIG_TABLES,
  OPT_STANDALONE,              OPT_ONE_THREAD,
  OPT_CONSOLE,                 OPT_LOW_PRIORITY_UPDATES,
  OPT_SKIP_HOST_CACHE,         OPT_SHORT_LOG_FORMAT,
  OPT_FLUSH,                   OPT_SAFE,
  OPT_BOOTSTRAP,               OPT_SKIP_SHOW_DB,
  OPT_STORAGE_ENGINE,          OPT_INIT_FILE,
  OPT_DELAY_KEY_WRITE_ALL,     OPT_SLOW_QUERY_LOG,
  OPT_DELAY_KEY_WRITE,	       OPT_CHARSETS_DIR,
  OPT_BDB_HOME,                OPT_BDB_LOG,
  OPT_BDB_TMP,                 OPT_BDB_SYNC,
  OPT_BDB_LOCK,                OPT_BDB,
  OPT_BDB_NO_RECOVER,	    OPT_BDB_SHARED,
  OPT_MASTER_HOST,             OPT_MASTER_USER,
  OPT_MASTER_PASSWORD,         OPT_MASTER_PORT,
  OPT_MASTER_INFO_FILE,        OPT_MASTER_CONNECT_RETRY,
  OPT_MASTER_RETRY_COUNT,      OPT_LOG_TC, OPT_LOG_TC_SIZE,
  OPT_MASTER_SSL,              OPT_MASTER_SSL_KEY,
  OPT_MASTER_SSL_CERT,         OPT_MASTER_SSL_CAPATH,
  OPT_MASTER_SSL_CIPHER,       OPT_MASTER_SSL_CA,
  OPT_SQL_BIN_UPDATE_SAME,     OPT_REPLICATE_DO_DB,
  OPT_REPLICATE_IGNORE_DB,     OPT_LOG_SLAVE_UPDATES,
  OPT_BINLOG_DO_DB,            OPT_BINLOG_IGNORE_DB,
  OPT_WANT_CORE,               OPT_CONCURRENT_INSERT,
  OPT_MEMLOCK,                 OPT_MYISAM_RECOVER,
  OPT_REPLICATE_REWRITE_DB,    OPT_SERVER_ID,
  OPT_SKIP_SLAVE_START,        OPT_SKIP_INNOBASE,
  OPT_SAFEMALLOC_MEM_LIMIT,    OPT_REPLICATE_DO_TABLE,
  OPT_REPLICATE_IGNORE_TABLE,  OPT_REPLICATE_WILD_DO_TABLE,
  OPT_REPLICATE_WILD_IGNORE_TABLE, OPT_REPLICATE_SAME_SERVER_ID,
  OPT_DISCONNECT_SLAVE_EVENT_COUNT, OPT_TC_HEURISTIC_RECOVER,
  OPT_ABORT_SLAVE_EVENT_COUNT,
  OPT_INNODB_DATA_HOME_DIR,
  OPT_INNODB_DATA_FILE_PATH,
  OPT_INNODB_LOG_GROUP_HOME_DIR,
  OPT_INNODB_LOG_ARCH_DIR,
  OPT_INNODB_LOG_ARCHIVE,
  OPT_INNODB_FLUSH_LOG_AT_TRX_COMMIT,
  OPT_INNODB_FLUSH_METHOD,
  OPT_INNODB_DOUBLEWRITE,
  OPT_INNODB_CHECKSUMS,
  OPT_INNODB_FAST_SHUTDOWN,
  OPT_INNODB_FILE_PER_TABLE, OPT_CRASH_BINLOG_INNODB,
  OPT_INNODB_LOCKS_UNSAFE_FOR_BINLOG,
  OPT_SAFE_SHOW_DB, OPT_INNODB_SAFE_BINLOG,
  OPT_INNODB, OPT_ISAM,
  OPT_ENGINE_CONDITION_PUSHDOWN,
  OPT_NDBCLUSTER, OPT_NDB_CONNECTSTRING, OPT_NDB_USE_EXACT_COUNT,
  OPT_NDB_FORCE_SEND, OPT_NDB_AUTOINCREMENT_PREFETCH_SZ,
  OPT_NDB_SHM, OPT_NDB_OPTIMIZED_NODE_SELECTION, OPT_NDB_CACHE_CHECK_TIME,
  OPT_NDB_MGMD, OPT_NDB_NODEID,
  OPT_SKIP_SAFEMALLOC,
  OPT_TEMP_POOL, OPT_TX_ISOLATION, OPT_COMPLETION_TYPE,
  OPT_SKIP_STACK_TRACE, OPT_SKIP_SYMLINKS,
  OPT_MAX_BINLOG_DUMP_EVENTS, OPT_SPORADIC_BINLOG_DUMP_FAIL,
  OPT_SAFE_USER_CREATE, OPT_SQL_MODE,
  OPT_HAVE_NAMED_PIPE,
  OPT_DO_PSTACK, OPT_REPORT_HOST,
  OPT_REPORT_USER, OPT_REPORT_PASSWORD, OPT_REPORT_PORT,
  OPT_SHOW_SLAVE_AUTH_INFO,
  OPT_SLAVE_LOAD_TMPDIR, OPT_NO_MIX_TYPE,
  OPT_RPL_RECOVERY_RANK,OPT_INIT_RPL_ROLE,
  OPT_RELAY_LOG, OPT_RELAY_LOG_INDEX, OPT_RELAY_LOG_INFO_FILE,
  OPT_SLAVE_SKIP_ERRORS, OPT_DES_KEY_FILE, OPT_LOCAL_INFILE,
  OPT_SSL_SSL, OPT_SSL_KEY, OPT_SSL_CERT, OPT_SSL_CA,
  OPT_SSL_CAPATH, OPT_SSL_CIPHER,
  OPT_BACK_LOG, OPT_BINLOG_CACHE_SIZE,
  OPT_CONNECT_TIMEOUT, OPT_DELAYED_INSERT_TIMEOUT,
  OPT_DELAYED_INSERT_LIMIT, OPT_DELAYED_QUEUE_SIZE,
  OPT_FLUSH_TIME, OPT_FT_MIN_WORD_LEN, OPT_FT_BOOLEAN_SYNTAX,
  OPT_FT_MAX_WORD_LEN, OPT_FT_QUERY_EXPANSION_LIMIT, OPT_FT_STOPWORD_FILE,
  OPT_INTERACTIVE_TIMEOUT, OPT_JOIN_BUFF_SIZE,
  OPT_KEY_BUFFER_SIZE, OPT_KEY_CACHE_BLOCK_SIZE,
  OPT_KEY_CACHE_DIVISION_LIMIT, OPT_KEY_CACHE_AGE_THRESHOLD,
  OPT_LONG_QUERY_TIME,
  OPT_LOWER_CASE_TABLE_NAMES, OPT_MAX_ALLOWED_PACKET,
  OPT_MAX_BINLOG_CACHE_SIZE, OPT_MAX_BINLOG_SIZE,
  OPT_MAX_CONNECTIONS, OPT_MAX_CONNECT_ERRORS,
  OPT_MAX_DELAYED_THREADS, OPT_MAX_HEP_TABLE_SIZE,
  OPT_MAX_JOIN_SIZE, OPT_MAX_RELAY_LOG_SIZE, OPT_MAX_SORT_LENGTH, 
  OPT_MAX_SEEKS_FOR_KEY, OPT_MAX_TMP_TABLES, OPT_MAX_USER_CONNECTIONS,
  OPT_MAX_LENGTH_FOR_SORT_DATA,
  OPT_MAX_WRITE_LOCK_COUNT, OPT_BULK_INSERT_BUFFER_SIZE,
  OPT_MAX_ERROR_COUNT, OPT_MULTI_RANGE_COUNT, OPT_MYISAM_DATA_POINTER_SIZE,
  OPT_MYISAM_BLOCK_SIZE, OPT_MYISAM_MAX_EXTRA_SORT_FILE_SIZE,
  OPT_MYISAM_MAX_SORT_FILE_SIZE, OPT_MYISAM_SORT_BUFFER_SIZE,
  OPT_NET_BUFFER_LENGTH, OPT_NET_RETRY_COUNT,
  OPT_NET_READ_TIMEOUT, OPT_NET_WRITE_TIMEOUT,
  OPT_OPEN_FILES_LIMIT,
  OPT_PRELOAD_BUFFER_SIZE,
  OPT_QUERY_CACHE_LIMIT, OPT_QUERY_CACHE_MIN_RES_UNIT, OPT_QUERY_CACHE_SIZE,
  OPT_QUERY_CACHE_TYPE, OPT_QUERY_CACHE_WLOCK_INVALIDATE, OPT_RECORD_BUFFER,
  OPT_RECORD_RND_BUFFER, OPT_RELAY_LOG_SPACE_LIMIT, OPT_RELAY_LOG_PURGE,
  OPT_SLAVE_NET_TIMEOUT, OPT_SLAVE_COMPRESSED_PROTOCOL, OPT_SLOW_LAUNCH_TIME,
  OPT_SLAVE_TRANS_RETRIES, OPT_READONLY, OPT_DEBUGGING,
  OPT_SORT_BUFFER, OPT_TABLE_CACHE,
  OPT_THREAD_CONCURRENCY, OPT_THREAD_CACHE_SIZE,
  OPT_TMP_TABLE_SIZE, OPT_THREAD_STACK,
  OPT_WAIT_TIMEOUT, OPT_MYISAM_REPAIR_THREADS,
  OPT_INNODB_MIRRORED_LOG_GROUPS,
  OPT_INNODB_LOG_FILES_IN_GROUP,
  OPT_INNODB_LOG_FILE_SIZE,
  OPT_INNODB_LOG_BUFFER_SIZE,
  OPT_INNODB_BUFFER_POOL_SIZE,
  OPT_INNODB_BUFFER_POOL_AWE_MEM_MB,
  OPT_INNODB_ADDITIONAL_MEM_POOL_SIZE,
  OPT_INNODB_MAX_PURGE_LAG,
  OPT_INNODB_FILE_IO_THREADS,
  OPT_INNODB_LOCK_WAIT_TIMEOUT,
  OPT_INNODB_THREAD_CONCURRENCY,
  OPT_INNODB_FORCE_RECOVERY,
  OPT_INNODB_STATUS_FILE,
  OPT_INNODB_MAX_DIRTY_PAGES_PCT,
  OPT_INNODB_TABLE_LOCKS,
  OPT_INNODB_SUPPORT_XA,
  OPT_INNODB_OPEN_FILES,
  OPT_INNODB_AUTOEXTEND_INCREMENT,
  OPT_INNODB_SYNC_SPIN_LOOPS,
  OPT_INNODB_CONCURRENCY_TICKETS,
  OPT_INNODB_THREAD_SLEEP_DELAY,
  OPT_BDB_CACHE_SIZE,
  OPT_BDB_LOG_BUFFER_SIZE,
  OPT_BDB_MAX_LOCK,
  OPT_ERROR_LOG_FILE,
  OPT_DEFAULT_WEEK_FORMAT,
  OPT_RANGE_ALLOC_BLOCK_SIZE, OPT_ALLOW_SUSPICIOUS_UDFS,
  OPT_QUERY_ALLOC_BLOCK_SIZE, OPT_QUERY_PREALLOC_SIZE,
  OPT_TRANS_ALLOC_BLOCK_SIZE, OPT_TRANS_PREALLOC_SIZE,
  OPT_SYNC_FRM, OPT_SYNC_BINLOG,
  OPT_SYNC_REPLICATION,
  OPT_SYNC_REPLICATION_SLAVE_ID,
  OPT_SYNC_REPLICATION_TIMEOUT,
  OPT_BDB_NOSYNC,
  OPT_ENABLE_SHARED_MEMORY,
  OPT_SHARED_MEMORY_BASE_NAME,
  OPT_OLD_PASSWORDS,
  OPT_EXPIRE_LOGS_DAYS,
  OPT_GROUP_CONCAT_MAX_LEN,
  OPT_DEFAULT_COLLATION,
  OPT_INIT_CONNECT,
  OPT_INIT_SLAVE,
  OPT_SECURE_AUTH,
  OPT_DATE_FORMAT,
  OPT_TIME_FORMAT,
  OPT_DATETIME_FORMAT,
  OPT_LOG_QUERIES_NOT_USING_INDEXES,
  OPT_DEFAULT_TIME_ZONE,
  OPT_OPTIMIZER_SEARCH_DEPTH,
  OPT_OPTIMIZER_PRUNE_LEVEL,
  OPT_UPDATABLE_VIEWS_WITH_LIMIT,
  OPT_SP_AUTOMATIC_PRIVILEGES,
  OPT_AUTO_INCREMENT, OPT_AUTO_INCREMENT_OFFSET,
  OPT_ENABLE_LARGE_PAGES,
  OPT_TIMED_MUTEXES,
  OPT_OLD_STYLE_USER_LIMITS
};


#define LONG_TIMEOUT ((ulong) 3600L*24L*365L)

struct my_option my_long_options[] =
{
  {"help", '?', "Display this help and exit.", 
   (gptr*) &opt_help, (gptr*) &opt_help, 0, GET_BOOL, NO_ARG, 0, 0, 0, 0,
   0, 0},
#ifdef HAVE_REPLICATION
  {"abort-slave-event-count", OPT_ABORT_SLAVE_EVENT_COUNT,
   "Option used by mysql-test for debugging and testing of replication.",
   (gptr*) &abort_slave_event_count,  (gptr*) &abort_slave_event_count,
   0, GET_INT, REQUIRED_ARG, 0, 0, 0, 0, 0, 0},
#endif /* HAVE_REPLICATION */
  {"ansi", 'a', "Use ANSI SQL syntax instead of MySQL syntax. This mode will also set transaction isolation level 'serializable'.", 0, 0, 0,
   GET_NO_ARG, NO_ARG, 0, 0, 0, 0, 0, 0},
  {"allow-suspicious-udfs", OPT_ALLOW_SUSPICIOUS_UDFS,
   "Allows use of UDFs consisting of only one symbol xxx() "
   "without corresponding xxx_init() or xxx_deinit(). That also means "
   "that one can load any function from any library, for example exit() "
   "from libc.so",
   (gptr*) &opt_allow_suspicious_udfs, (gptr*) &opt_allow_suspicious_udfs,
   0, GET_BOOL, NO_ARG, 0, 0, 0, 0, 0, 0},
  {"auto-increment-increment", OPT_AUTO_INCREMENT,
   "Auto-increment columns are incremented by this",
   (gptr*) &global_system_variables.auto_increment_increment,
   (gptr*) &max_system_variables.auto_increment_increment, 0, GET_ULONG,
   OPT_ARG, 1, 1, 65535, 0, 1, 0 },
  {"auto-increment-offset", OPT_AUTO_INCREMENT_OFFSET,
   "Offset added to Auto-increment columns. Used when auto-increment-increment != 1",
   (gptr*) &global_system_variables.auto_increment_offset,
   (gptr*) &max_system_variables.auto_increment_offset, 0, GET_ULONG, OPT_ARG,
   1, 1, 65535, 0, 1, 0 },
  {"automatic-sp-privileges", OPT_SP_AUTOMATIC_PRIVILEGES,
   "Creating and dropping stored procedures alters ACLs. Disable with --skip-automatic-sp-privileges.",
   (gptr*) &sp_automatic_privileges, (gptr*) &sp_automatic_privileges,
   0, GET_BOOL, NO_ARG, 1, 0, 0, 0, 0, 0},
  {"basedir", 'b',
   "Path to installation directory. All paths are usually resolved relative to this.",
   (gptr*) &mysql_home_ptr, (gptr*) &mysql_home_ptr, 0, GET_STR, REQUIRED_ARG,
   0, 0, 0, 0, 0, 0},
  {"bdb", OPT_BDB, "Enable Berkeley DB (if this version of MySQL supports it). \
Disable with --skip-bdb (will save memory).",
   (gptr*) &opt_bdb, (gptr*) &opt_bdb, 0, GET_BOOL, NO_ARG, OPT_BDB_DEFAULT, 0, 0,
   0, 0, 0},
#ifdef HAVE_BERKELEY_DB
  {"bdb-home", OPT_BDB_HOME, "Berkeley home directory.", (gptr*) &berkeley_home,
   (gptr*) &berkeley_home, 0, GET_STR, REQUIRED_ARG, 0, 0, 0, 0, 0, 0},
  {"bdb-lock-detect", OPT_BDB_LOCK,
   "Berkeley lock detect (DEFAULT, OLDEST, RANDOM or YOUNGEST, # sec).",
   0, 0, 0, GET_STR, REQUIRED_ARG, 0, 0, 0, 0, 0, 0},
  {"bdb-logdir", OPT_BDB_LOG, "Berkeley DB log file directory.",
   (gptr*) &berkeley_logdir, (gptr*) &berkeley_logdir, 0, GET_STR,
   REQUIRED_ARG, 0, 0, 0, 0, 0, 0},
  {"bdb-no-recover", OPT_BDB_NO_RECOVER,
   "Don't try to recover Berkeley DB tables on start.", 0, 0, 0, GET_NO_ARG,
   NO_ARG, 0, 0, 0, 0, 0, 0},
  {"bdb-no-sync", OPT_BDB_NOSYNC,
   "Disable synchronously flushing logs. This option is deprecated, use --skip-sync-bdb-logs or sync-bdb-logs=0 instead",
   //   (gptr*) &opt_sync_bdb_logs, (gptr*) &opt_sync_bdb_logs, 0, GET_BOOL,
   0, 0, 0, GET_NO_ARG, NO_ARG, 0, 0, 0, 0, 0, 0},
  {"bdb-shared-data", OPT_BDB_SHARED,
   "Start Berkeley DB in multi-process mode.", 0, 0, 0, GET_NO_ARG, NO_ARG, 0,
   0, 0, 0, 0, 0},
  {"bdb-tmpdir", OPT_BDB_TMP, "Berkeley DB tempfile name.",
   (gptr*) &berkeley_tmpdir, (gptr*) &berkeley_tmpdir, 0, GET_STR,
   REQUIRED_ARG, 0, 0, 0, 0, 0, 0},
#endif /* HAVE_BERKELEY_DB */
  {"big-tables", OPT_BIG_TABLES,
   "Allow big result sets by saving all temporary sets on file (Solves most 'table full' errors).",
   0, 0, 0, GET_NO_ARG, NO_ARG, 0, 0, 0, 0, 0, 0},
  {"bind-address", OPT_BIND_ADDRESS, "IP address to bind to.",
   (gptr*) &my_bind_addr_str, (gptr*) &my_bind_addr_str, 0, GET_STR,
   REQUIRED_ARG, 0, 0, 0, 0, 0, 0},
  {"binlog-do-db", OPT_BINLOG_DO_DB,
   "Tells the master it should log updates for the specified database, and exclude all others not explicitly mentioned.",
   0, 0, 0, GET_STR, REQUIRED_ARG, 0, 0, 0, 0, 0, 0},
  {"binlog-ignore-db", OPT_BINLOG_IGNORE_DB,
   "Tells the master that updates to the given database should not be logged tothe binary log.",
   0, 0, 0, GET_STR, REQUIRED_ARG, 0, 0, 0, 0, 0, 0},
  {"bootstrap", OPT_BOOTSTRAP, "Used by mysql installation scripts.", 0, 0, 0,
   GET_NO_ARG, NO_ARG, 0, 0, 0, 0, 0, 0},
  {"character-set-server", 'C', "Set the default character set.",
   (gptr*) &default_character_set_name, (gptr*) &default_character_set_name,
   0, GET_STR, REQUIRED_ARG, 0, 0, 0, 0, 0, 0 },
  {"character-sets-dir", OPT_CHARSETS_DIR,
   "Directory where character sets are.", (gptr*) &charsets_dir,
   (gptr*) &charsets_dir, 0, GET_STR, REQUIRED_ARG, 0, 0, 0, 0, 0, 0},
  {"chroot", 'r', "Chroot mysqld daemon during startup.",
   (gptr*) &mysqld_chroot, (gptr*) &mysqld_chroot, 0, GET_STR, REQUIRED_ARG,
   0, 0, 0, 0, 0, 0},
  {"collation-server", OPT_DEFAULT_COLLATION, "Set the default collation.",
   (gptr*) &default_collation_name, (gptr*) &default_collation_name,
   0, GET_STR, REQUIRED_ARG, 0, 0, 0, 0, 0, 0 },
  {"completion-type", OPT_COMPLETION_TYPE, "Default completion type.",
   (gptr*) &global_system_variables.completion_type,
   (gptr*) &max_system_variables.completion_type, 0, GET_ULONG,
   REQUIRED_ARG, 0, 0, 2, 0, 1, 0},
  {"concurrent-insert", OPT_CONCURRENT_INSERT,
   "Use concurrent insert with MyISAM. Disable with --skip-concurrent-insert.",
   (gptr*) &myisam_concurrent_insert, (gptr*) &myisam_concurrent_insert,
   0, GET_BOOL, NO_ARG, 1, 0, 0, 0, 0, 0},
  {"console", OPT_CONSOLE, "Write error output on screen; Don't remove the console window on windows.",
   (gptr*) &opt_console, (gptr*) &opt_console, 0, GET_BOOL, NO_ARG, 0, 0, 0,
   0, 0, 0},
  {"core-file", OPT_WANT_CORE, "Write core on errors.", 0, 0, 0, GET_NO_ARG,
   NO_ARG, 0, 0, 0, 0, 0, 0},
  {"datadir", 'h', "Path to the database root.", (gptr*) &mysql_data_home,
   (gptr*) &mysql_data_home, 0, GET_STR, REQUIRED_ARG, 0, 0, 0, 0, 0, 0},
#ifndef DBUG_OFF
  {"debug", '#', "Debug log.", (gptr*) &default_dbug_option,
   (gptr*) &default_dbug_option, 0, GET_STR, OPT_ARG, 0, 0, 0, 0, 0, 0},
#endif
  {"default-character-set", 'C', "Set the default character set (deprecated option, use --character-set-server instead).",
   (gptr*) &default_character_set_name, (gptr*) &default_character_set_name,
   0, GET_STR, REQUIRED_ARG, 0, 0, 0, 0, 0, 0 },
  {"default-collation", OPT_DEFAULT_COLLATION, "Set the default collation (deprecated option, use --collation-server instead).",
   (gptr*) &default_collation_name, (gptr*) &default_collation_name,
   0, GET_STR, REQUIRED_ARG, 0, 0, 0, 0, 0, 0 },
  {"default-storage-engine", OPT_STORAGE_ENGINE,
   "Set the default storage engine (table tyoe) for tables.", 0, 0,
   0, GET_STR, REQUIRED_ARG, 0, 0, 0, 0, 0, 0},
  {"default-table-type", OPT_STORAGE_ENGINE,
   "(deprecated) Use --default-storage-engine.", 0, 0,
   0, GET_STR, REQUIRED_ARG, 0, 0, 0, 0, 0, 0},
  {"default-time-zone", OPT_DEFAULT_TIME_ZONE, "Set the default time zone.",
   (gptr*) &default_tz_name, (gptr*) &default_tz_name,
   0, GET_STR, REQUIRED_ARG, 0, 0, 0, 0, 0, 0 },
  {"delay-key-write", OPT_DELAY_KEY_WRITE, "Type of DELAY_KEY_WRITE.",
   0,0,0, GET_STR, OPT_ARG, 0, 0, 0, 0, 0, 0},
  {"delay-key-write-for-all-tables", OPT_DELAY_KEY_WRITE_ALL,
   "Don't flush key buffers between writes for any MyISAM table (Deprecated option, use --delay-key-write=all instead).",
   0, 0, 0, GET_NO_ARG, NO_ARG, 0, 0, 0, 0, 0, 0},
#ifdef HAVE_OPENSSL
  {"des-key-file", OPT_DES_KEY_FILE,
   "Load keys for des_encrypt() and des_encrypt from given file.",
   (gptr*) &des_key_file, (gptr*) &des_key_file, 0, GET_STR, REQUIRED_ARG,
   0, 0, 0, 0, 0, 0},
#endif /* HAVE_OPENSSL */
#ifdef HAVE_REPLICATION
  {"disconnect-slave-event-count", OPT_DISCONNECT_SLAVE_EVENT_COUNT,
   "Option used by mysql-test for debugging and testing of replication.",
   (gptr*) &disconnect_slave_event_count,
   (gptr*) &disconnect_slave_event_count, 0, GET_INT, REQUIRED_ARG, 0, 0, 0,
   0, 0, 0},
#endif /* HAVE_REPLICATION */
  {"enable-locking", OPT_ENABLE_LOCK,
   "Deprecated option, use --external-locking instead.",
   (gptr*) &opt_external_locking, (gptr*) &opt_external_locking,
   0, GET_BOOL, NO_ARG, 0, 0, 0, 0, 0, 0},
#ifdef __NT__
  {"enable-named-pipe", OPT_HAVE_NAMED_PIPE, "Enable the named pipe (NT).",
   (gptr*) &opt_enable_named_pipe, (gptr*) &opt_enable_named_pipe, 0, GET_BOOL,
   NO_ARG, 0, 0, 0, 0, 0, 0},
#endif
  {"enable-pstack", OPT_DO_PSTACK, "Print a symbolic stack trace on failure.",
   (gptr*) &opt_do_pstack, (gptr*) &opt_do_pstack, 0, GET_BOOL, NO_ARG, 0, 0,
   0, 0, 0, 0},
  {"engine-condition-pushdown",
   OPT_ENGINE_CONDITION_PUSHDOWN,
   "Push supported query conditions to the storage engine.",
   (gptr*) &global_system_variables.engine_condition_pushdown,
   (gptr*) &global_system_variables.engine_condition_pushdown,
   0, GET_BOOL, NO_ARG, 0, 0, 0, 0, 0, 0},
  {"exit-info", 'T', "Used for debugging;  Use at your own risk!", 0, 0, 0,
   GET_LONG, OPT_ARG, 0, 0, 0, 0, 0, 0},
  {"external-locking", OPT_USE_LOCKING, "Use system (external) locking.  With this option enabled you can run myisamchk to test (not repair) tables while the MySQL server is running.",
   (gptr*) &opt_external_locking, (gptr*) &opt_external_locking,
   0, GET_BOOL, NO_ARG, 0, 0, 0, 0, 0, 0},
  {"flush", OPT_FLUSH, "Flush tables to disk between SQL commands.", 0, 0, 0,
   GET_NO_ARG, NO_ARG, 0, 0, 0, 0, 0, 0},
  /* We must always support the next option to make scripts like mysqltest
     easier to do */
  {"gdb", OPT_DEBUGGING,
   "Set up signals usable for debugging",
   (gptr*) &opt_debugging, (gptr*) &opt_debugging,
   0, GET_BOOL, NO_ARG, 0, 0, 0, 0, 0, 0},
#ifdef HAVE_LARGE_PAGES
  {"large-pages", OPT_ENABLE_LARGE_PAGES, "Enable support for large pages. \
Disable with --skip-large-pages.",
   (gptr*) &opt_large_pages, (gptr*) &opt_large_pages, 0, GET_BOOL, NO_ARG, 0, 0, 0,
   0, 0, 0},
#endif
  {"init-connect", OPT_INIT_CONNECT, "Command(s) that are executed for each new connection",
   (gptr*) &opt_init_connect, (gptr*) &opt_init_connect, 0, GET_STR_ALLOC,
   REQUIRED_ARG, 0, 0, 0, 0, 0, 0},
  {"init-file", OPT_INIT_FILE, "Read SQL commands from this file at startup.",
   (gptr*) &opt_init_file, (gptr*) &opt_init_file, 0, GET_STR, REQUIRED_ARG,
   0, 0, 0, 0, 0, 0},
  {"init-rpl-role", OPT_INIT_RPL_ROLE, "Set the replication role.", 0, 0, 0,
   GET_STR, REQUIRED_ARG, 0, 0, 0, 0, 0, 0},
  {"init-slave", OPT_INIT_SLAVE, "Command(s) that are executed when a slave connects to this master",
   (gptr*) &opt_init_slave, (gptr*) &opt_init_slave, 0, GET_STR_ALLOC,
   REQUIRED_ARG, 0, 0, 0, 0, 0, 0},
  {"innodb", OPT_INNODB, "Enable InnoDB (if this version of MySQL supports it). \
Disable with --skip-innodb (will save memory).",
   (gptr*) &opt_innodb, (gptr*) &opt_innodb, 0, GET_BOOL, NO_ARG, OPT_INNODB_DEFAULT, 0, 0,
   0, 0, 0},
#ifdef HAVE_INNOBASE_DB
  {"innodb_checksums", OPT_INNODB_CHECKSUMS, "Enable InnoDB checksums validation (enabled by default). \
Disable with --skip-innodb-checksums.", (gptr*) &innobase_use_checksums,
   (gptr*) &innobase_use_checksums, 0, GET_BOOL, NO_ARG, 1, 0, 0, 0, 0, 0},
#endif
  {"innodb_data_file_path", OPT_INNODB_DATA_FILE_PATH,
   "Path to individual files and their sizes.",
   0, 0, 0, GET_STR, REQUIRED_ARG, 0, 0, 0, 0, 0, 0},
#ifdef HAVE_INNOBASE_DB
  {"innodb_data_home_dir", OPT_INNODB_DATA_HOME_DIR,
   "The common part for InnoDB table spaces.", (gptr*) &innobase_data_home_dir,
   (gptr*) &innobase_data_home_dir, 0, GET_STR, REQUIRED_ARG, 0, 0, 0, 0, 0,
   0},
  {"innodb_doublewrite", OPT_INNODB_DOUBLEWRITE, "Enable InnoDB doublewrite buffer (enabled by default). \
Disable with --skip-innodb-doublewrite.", (gptr*) &innobase_use_doublewrite,
   (gptr*) &innobase_use_doublewrite, 0, GET_BOOL, NO_ARG, 1, 0, 0, 0, 0, 0},
  {"innodb_fast_shutdown", OPT_INNODB_FAST_SHUTDOWN,
   "Speeds up server shutdown process.", (gptr*) &innobase_fast_shutdown,
   (gptr*) &innobase_fast_shutdown, 0, GET_BOOL, OPT_ARG, 1, 0, 0, 0, 0, 0},
  {"innodb_file_per_table", OPT_INNODB_FILE_PER_TABLE,
   "Stores each InnoDB table to an .ibd file in the database dir.",
   (gptr*) &innobase_file_per_table,
   (gptr*) &innobase_file_per_table, 0, GET_BOOL, NO_ARG, 0, 0, 0, 0, 0, 0},
  {"innodb_flush_log_at_trx_commit", OPT_INNODB_FLUSH_LOG_AT_TRX_COMMIT,
   "Set to 0 (write and flush once per second), 1 (write and flush at each commit) or 2 (write at commit, flush once per second).",
   (gptr*) &innobase_flush_log_at_trx_commit,
   (gptr*) &innobase_flush_log_at_trx_commit,
   0, GET_UINT, OPT_ARG,  1, 0, 2, 0, 0, 0},
  {"innodb_flush_method", OPT_INNODB_FLUSH_METHOD,
   "With which method to flush data.", (gptr*) &innobase_unix_file_flush_method,
   (gptr*) &innobase_unix_file_flush_method, 0, GET_STR, REQUIRED_ARG, 0, 0, 0,
   0, 0, 0},
  {"innodb_locks_unsafe_for_binlog", OPT_INNODB_LOCKS_UNSAFE_FOR_BINLOG,
   "Force InnoDB not to use next-key locking. Instead use only row-level locking",
   (gptr*) &innobase_locks_unsafe_for_binlog,
   (gptr*) &innobase_locks_unsafe_for_binlog, 0, GET_BOOL, NO_ARG, 0, 0, 0, 0, 0, 0},
  {"innodb_log_arch_dir", OPT_INNODB_LOG_ARCH_DIR,
   "Where full logs should be archived.", (gptr*) &innobase_log_arch_dir,
   (gptr*) &innobase_log_arch_dir, 0, GET_STR, REQUIRED_ARG, 0, 0, 0, 0, 0, 0},
  {"innodb_log_archive", OPT_INNODB_LOG_ARCHIVE,
   "Set to 1 if you want to have logs archived.", 0, 0, 0, GET_LONG, OPT_ARG,
   0, 0, 0, 0, 0, 0},
  {"innodb_log_group_home_dir", OPT_INNODB_LOG_GROUP_HOME_DIR,
   "Path to InnoDB log files.", (gptr*) &innobase_log_group_home_dir,
   (gptr*) &innobase_log_group_home_dir, 0, GET_STR, REQUIRED_ARG, 0, 0, 0, 0,
   0, 0},
  {"innodb_max_dirty_pages_pct", OPT_INNODB_MAX_DIRTY_PAGES_PCT,
   "Percentage of dirty pages allowed in bufferpool.", (gptr*) &srv_max_buf_pool_modified_pct,
   (gptr*) &srv_max_buf_pool_modified_pct, 0, GET_ULONG, REQUIRED_ARG, 90, 0, 100, 0, 0, 0},
  {"innodb_max_purge_lag", OPT_INNODB_MAX_PURGE_LAG,
   "Desired maximum length of the purge queue (0 = no limit)",
   (gptr*) &srv_max_purge_lag,
   (gptr*) &srv_max_purge_lag, 0, GET_LONG, REQUIRED_ARG, 0, 0, ~0L,
   0, 1L, 0},
  {"innodb_status_file", OPT_INNODB_STATUS_FILE,
   "Enable SHOW INNODB STATUS output in the innodb_status.<pid> file",
   (gptr*) &innobase_create_status_file, (gptr*) &innobase_create_status_file,
   0, GET_BOOL, OPT_ARG, 0, 0, 0, 0, 0, 0},
  {"innodb_table_locks", OPT_INNODB_TABLE_LOCKS,
   "Enable InnoDB locking in LOCK TABLES",
   (gptr*) &global_system_variables.innodb_table_locks,
   (gptr*) &global_system_variables.innodb_table_locks,
   0, GET_BOOL, OPT_ARG, 1, 0, 0, 0, 0, 0},
  {"innodb_support_xa", OPT_INNODB_SUPPORT_XA,
   "Enable InnoDB support for the XA two-phase commit",
   (gptr*) &global_system_variables.innodb_support_xa,
   (gptr*) &global_system_variables.innodb_support_xa,
   0, GET_BOOL, OPT_ARG, 1, 0, 0, 0, 0, 0},
#endif /* End HAVE_INNOBASE_DB */
  {"isam", OPT_ISAM, "Enable ISAM (if this version of MySQL supports it). \
Disable with --skip-isam.",
   (gptr*) &opt_isam, (gptr*) &opt_isam, 0, GET_BOOL, NO_ARG, OPT_ISAM_DEFAULT, 0, 0,
   0, 0, 0},
  {"language", 'L',
   "Client error messages in given language. May be given as a full path.",
   (gptr*) &language_ptr, (gptr*) &language_ptr, 0, GET_STR, REQUIRED_ARG,
   0, 0, 0, 0, 0, 0},
  {"local-infile", OPT_LOCAL_INFILE,
   "Enable/disable LOAD DATA LOCAL INFILE (takes values 1|0).",
   (gptr*) &opt_local_infile,
   (gptr*) &opt_local_infile, 0, GET_BOOL, OPT_ARG,
   1, 0, 0, 0, 0, 0},
  {"log", 'l', "Log connections and queries to file.", (gptr*) &opt_logname,
   (gptr*) &opt_logname, 0, GET_STR, OPT_ARG, 0, 0, 0, 0, 0, 0},
  {"log-bin", OPT_BIN_LOG,
   "Log update queries in binary format. Optional (but strongly recommended "
   "to avoid replication problems if server's hostname changes) argument "
   "should be the chosen location for the binary log files.",
   (gptr*) &opt_bin_logname, (gptr*) &opt_bin_logname, 0, GET_STR_ALLOC,
   OPT_ARG, 0, 0, 0, 0, 0, 0},
  {"log-bin-index", OPT_BIN_LOG_INDEX,
   "File that holds the names for last binary log files.",
   (gptr*) &opt_binlog_index_name, (gptr*) &opt_binlog_index_name, 0, GET_STR,
   REQUIRED_ARG, 0, 0, 0, 0, 0, 0},
  {"log-error", OPT_ERROR_LOG_FILE, "Error log file.",
   (gptr*) &log_error_file_ptr, (gptr*) &log_error_file_ptr, 0, GET_STR,
   OPT_ARG, 0, 0, 0, 0, 0, 0},
  {"log-isam", OPT_ISAM_LOG, "Log all MyISAM changes to file.",
   (gptr*) &myisam_log_filename, (gptr*) &myisam_log_filename, 0, GET_STR,
   OPT_ARG, 0, 0, 0, 0, 0, 0},
  {"log-long-format", '0',
   "Log some extra information to update log. Please note that this option is deprecated; see --log-short-format option.", 
   0, 0, 0, GET_NO_ARG, NO_ARG, 0, 0, 0, 0, 0, 0},
  {"log-queries-not-using-indexes", OPT_LOG_QUERIES_NOT_USING_INDEXES,
   "Log queries that are executed without benefit of any index.",
   (gptr*) &opt_log_queries_not_using_indexes, (gptr*) &opt_log_queries_not_using_indexes,
   0, GET_BOOL, NO_ARG, 0, 0, 0, 0, 0, 0},
  {"log-short-format", OPT_SHORT_LOG_FORMAT,
   "Don't log extra information to update and slow-query logs.",
   (gptr*) &opt_short_log_format, (gptr*) &opt_short_log_format,
   0, GET_BOOL, NO_ARG, 0, 0, 0, 0, 0, 0},
  {"log-slave-updates", OPT_LOG_SLAVE_UPDATES,
   "Tells the slave to log the updates from the slave thread to the binary log. You will need to turn it on if you plan to daisy-chain the slaves.",
   (gptr*) &opt_log_slave_updates, (gptr*) &opt_log_slave_updates, 0, GET_BOOL,
   NO_ARG, 0, 0, 0, 0, 0, 0},
  {"log-slow-queries", OPT_SLOW_QUERY_LOG,
   "Log slow queries to this log file. Defaults logging to hostname-slow.log file.",
   (gptr*) &opt_slow_logname, (gptr*) &opt_slow_logname, 0, GET_STR, OPT_ARG,
   0, 0, 0, 0, 0, 0},
  {"log-tc", OPT_LOG_TC,
   "Path to transaction coordinator log (used for transactions that affect "
   "more than one storage engine, when binary log is disabled)",
   (gptr*) &opt_tc_log_file, (gptr*) &opt_tc_log_file, 0, GET_STR,
   REQUIRED_ARG, 0, 0, 0, 0, 0, 0},
  {"log-tc-size", OPT_LOG_TC_SIZE, "Size of transaction coordinator log.",
   (gptr*) &opt_tc_log_size, (gptr*) &opt_tc_log_size, 0, GET_ULONG,
   REQUIRED_ARG, TC_LOG_MIN_SIZE, TC_LOG_MIN_SIZE, ~0L, 0, TC_LOG_PAGE_SIZE, 0},
  {"log-update", OPT_UPDATE_LOG,
   "The update log is deprecated since version 5.0, is replaced by the binary \
log and this option justs turns on --log-bin instead.",
   (gptr*) &opt_update_logname, (gptr*) &opt_update_logname, 0, GET_STR,
   OPT_ARG, 0, 0, 0, 0, 0, 0},
  {"log-warnings", 'W', "Log some not critical warnings to the log file.",
   (gptr*) &global_system_variables.log_warnings,
   (gptr*) &max_system_variables.log_warnings, 0, GET_ULONG, OPT_ARG, 1, 0, 0,
   0, 0, 0},
  {"low-priority-updates", OPT_LOW_PRIORITY_UPDATES,
   "INSERT/DELETE/UPDATE has lower priority than selects.",
   (gptr*) &global_system_variables.low_priority_updates,
   (gptr*) &max_system_variables.low_priority_updates,
   0, GET_BOOL, NO_ARG, 0, 0, 0, 0, 0, 0},
  {"master-connect-retry", OPT_MASTER_CONNECT_RETRY,
   "The number of seconds the slave thread will sleep before retrying to connect to the master in case the master goes down or the connection is lost.",
   (gptr*) &master_connect_retry, (gptr*) &master_connect_retry, 0, GET_UINT,
   REQUIRED_ARG, 60, 0, 0, 0, 0, 0},
  {"master-host", OPT_MASTER_HOST,
   "Master hostname or IP address for replication. If not set, the slave thread will not be started. Note that the setting of master-host will be ignored if there exists a valid master.info file.",
   (gptr*) &master_host, (gptr*) &master_host, 0, GET_STR, REQUIRED_ARG, 0, 0,
   0, 0, 0, 0},
  {"master-info-file", OPT_MASTER_INFO_FILE,
   "The location and name of the file that remembers the master and where the I/O replication \
thread is in the master's binlogs.",
   (gptr*) &master_info_file, (gptr*) &master_info_file, 0, GET_STR,
   REQUIRED_ARG, 0, 0, 0, 0, 0, 0},
  {"master-password", OPT_MASTER_PASSWORD,
   "The password the slave thread will authenticate with when connecting to the master. If not set, an empty password is assumed.The value in master.info will take precedence if it can be read.",
   (gptr*)&master_password, (gptr*)&master_password, 0,
   GET_STR, REQUIRED_ARG, 0, 0, 0, 0, 0, 0},
  {"master-port", OPT_MASTER_PORT,
   "The port the master is listening on. If not set, the compiled setting of MYSQL_PORT is assumed. If you have not tinkered with configure options, this should be 3306. The value in master.info will take precedence if it can be read.",
   (gptr*) &master_port, (gptr*) &master_port, 0, GET_UINT, REQUIRED_ARG,
   MYSQL_PORT, 0, 0, 0, 0, 0},
  {"master-retry-count", OPT_MASTER_RETRY_COUNT,
   "The number of tries the slave will make to connect to the master before giving up.",
   (gptr*) &master_retry_count, (gptr*) &master_retry_count, 0, GET_ULONG,
   REQUIRED_ARG, 3600*24, 0, 0, 0, 0, 0},
  {"master-ssl", OPT_MASTER_SSL,
   "Enable the slave to connect to the master using SSL.",
   (gptr*) &master_ssl, (gptr*) &master_ssl, 0, GET_BOOL, NO_ARG, 0, 0, 0, 0,
   0, 0},
  {"master-ssl-ca", OPT_MASTER_SSL_CA,
   "Master SSL CA file. Only applies if you have enabled master-ssl.",
   (gptr*) &master_ssl_ca, (gptr*) &master_ssl_ca, 0, GET_STR, OPT_ARG,
   0, 0, 0, 0, 0, 0},
  {"master-ssl-capath", OPT_MASTER_SSL_CAPATH,
   "Master SSL CA path. Only applies if you have enabled master-ssl.",
   (gptr*) &master_ssl_capath, (gptr*) &master_ssl_capath, 0, GET_STR, OPT_ARG,
   0, 0, 0, 0, 0, 0},
  {"master-ssl-cert", OPT_MASTER_SSL_CERT,
   "Master SSL certificate file name. Only applies if you have enabled \
master-ssl",
   (gptr*) &master_ssl_cert, (gptr*) &master_ssl_cert, 0, GET_STR, OPT_ARG,
   0, 0, 0, 0, 0, 0},
  {"master-ssl-cipher", OPT_MASTER_SSL_CIPHER,
   "Master SSL cipher. Only applies if you have enabled master-ssl.",
   (gptr*) &master_ssl_cipher, (gptr*) &master_ssl_capath, 0, GET_STR, OPT_ARG,
   0, 0, 0, 0, 0, 0},
  {"master-ssl-key", OPT_MASTER_SSL_KEY,
   "Master SSL keyfile name. Only applies if you have enabled master-ssl.",
   (gptr*) &master_ssl_key, (gptr*) &master_ssl_key, 0, GET_STR, OPT_ARG,
   0, 0, 0, 0, 0, 0},
  {"master-user", OPT_MASTER_USER,
   "The username the slave thread will use for authentication when connecting to the master. The user must have FILE privilege. If the master user is not set, user test is assumed. The value in master.info will take precedence if it can be read.",
   (gptr*) &master_user, (gptr*) &master_user, 0, GET_STR, REQUIRED_ARG, 0, 0,
   0, 0, 0, 0},
#ifdef HAVE_REPLICATION
  {"max-binlog-dump-events", OPT_MAX_BINLOG_DUMP_EVENTS,
   "Option used by mysql-test for debugging and testing of replication.",
   (gptr*) &max_binlog_dump_events, (gptr*) &max_binlog_dump_events, 0,
   GET_INT, REQUIRED_ARG, 0, 0, 0, 0, 0, 0},
#endif /* HAVE_REPLICATION */
  {"memlock", OPT_MEMLOCK, "Lock mysqld in memory.", (gptr*) &locked_in_memory,
   (gptr*) &locked_in_memory, 0, GET_BOOL, NO_ARG, 0, 0, 0, 0, 0, 0},
  {"myisam-recover", OPT_MYISAM_RECOVER,
   "Syntax: myisam-recover[=option[,option...]], where option can be DEFAULT, BACKUP, FORCE or QUICK.",
   (gptr*) &myisam_recover_options_str, (gptr*) &myisam_recover_options_str, 0,
   GET_STR, OPT_ARG, 0, 0, 0, 0, 0, 0},
  {"ndbcluster", OPT_NDBCLUSTER, "Enable NDB Cluster (if this version of MySQL supports it). \
Disable with --skip-ndbcluster (will save memory).",
   (gptr*) &opt_ndbcluster, (gptr*) &opt_ndbcluster, 0, GET_BOOL, NO_ARG,
   OPT_NDBCLUSTER_DEFAULT, 0, 0, 0, 0, 0},
#ifdef HAVE_NDBCLUSTER_DB
  {"ndb-connectstring", OPT_NDB_CONNECTSTRING,
   "Connect string for ndbcluster.",
   (gptr*) &opt_ndb_connectstring,
   (gptr*) &opt_ndb_connectstring,
   0, GET_STR, REQUIRED_ARG, 0, 0, 0, 0, 0, 0},
  {"ndb-mgmd-host", OPT_NDB_MGMD,
   "Set host and port for ndb_mgmd. Syntax: hostname[:port]",
   (gptr*) &opt_ndb_mgmd,
   (gptr*) &opt_ndb_mgmd,
   0, GET_STR, REQUIRED_ARG, 0, 0, 0, 0, 0, 0},
  {"ndb-nodeid", OPT_NDB_NODEID,
   "Nodeid for this mysqlserver in the cluster.",
   (gptr*) &opt_ndb_nodeid,
   (gptr*) &opt_ndb_nodeid,
   0, GET_INT, REQUIRED_ARG, 0, 0, 0, 0, 0, 0},
  {"ndb-autoincrement-prefetch-sz", OPT_NDB_AUTOINCREMENT_PREFETCH_SZ,
   "Specify number of autoincrement values that are prefetched.",
   (gptr*) &global_system_variables.ndb_autoincrement_prefetch_sz,
   (gptr*) &global_system_variables.ndb_autoincrement_prefetch_sz,
   0, GET_INT, REQUIRED_ARG, 32, 1, 256, 0, 0, 0},
  {"ndb-force-send", OPT_NDB_FORCE_SEND,
   "Force send of buffers to ndb immediately without waiting for "
   "other threads.",
   (gptr*) &global_system_variables.ndb_force_send,
   (gptr*) &global_system_variables.ndb_force_send,
   0, GET_BOOL, OPT_ARG, 1, 0, 0, 0, 0, 0},
  {"ndb_force_send", OPT_NDB_FORCE_SEND,
   "same as --ndb-force-send.",
   (gptr*) &global_system_variables.ndb_force_send,
   (gptr*) &global_system_variables.ndb_force_send,
   0, GET_BOOL, OPT_ARG, 1, 0, 0, 0, 0, 0},
  {"ndb-use-exact-count", OPT_NDB_USE_EXACT_COUNT,
   "Use exact records count during query planning and for fast "
   "select count(*), disable for faster queries.",
   (gptr*) &global_system_variables.ndb_use_exact_count,
   (gptr*) &global_system_variables.ndb_use_exact_count,
   0, GET_BOOL, OPT_ARG, 1, 0, 0, 0, 0, 0},
  {"ndb_use_exact_count", OPT_NDB_USE_EXACT_COUNT,
   "same as --ndb-use-exact-count.",
   (gptr*) &global_system_variables.ndb_use_exact_count,
   (gptr*) &global_system_variables.ndb_use_exact_count,
   0, GET_BOOL, OPT_ARG, 1, 0, 0, 0, 0, 0},
  {"ndb-shm", OPT_NDB_SHM,
   "Use shared memory connections when available.",
   (gptr*) &opt_ndb_shm,
   (gptr*) &opt_ndb_shm,
   0, GET_BOOL, OPT_ARG, OPT_NDB_SHM_DEFAULT, 0, 0, 0, 0, 0},
  {"ndb-optimized-node-selection", OPT_NDB_OPTIMIZED_NODE_SELECTION,
   "Select nodes for transactions in a more optimal way.",
   (gptr*) &opt_ndb_optimized_node_selection,
   (gptr*) &opt_ndb_optimized_node_selection,
   0, GET_BOOL, OPT_ARG, 1, 0, 0, 0, 0, 0},
  { "ndb-cache-check-time", OPT_NDB_CACHE_CHECK_TIME,
    "A dedicated thread is created to, at the given millisecons interval, invalidate the query cache if another MySQL server in the cluster has changed the data in the database.",
    (gptr*) &opt_ndb_cache_check_time, (gptr*) &opt_ndb_cache_check_time, 0, GET_ULONG, REQUIRED_ARG,
    0, 0, LONG_TIMEOUT, 0, 1, 0},
#endif
  {"new", 'n', "Use very new possible 'unsafe' functions.",
   (gptr*) &global_system_variables.new_mode,
   (gptr*) &max_system_variables.new_mode,
   0, GET_BOOL, NO_ARG, 0, 0, 0, 0, 0, 0},
#ifdef NOT_YET
  {"no-mix-table-types", OPT_NO_MIX_TYPE, "Don't allow commands with uses two different table types.",
   (gptr*) &opt_no_mix_types, (gptr*) &opt_no_mix_types, 0, GET_BOOL, NO_ARG,
   0, 0, 0, 0, 0, 0},
#endif
  {"old-passwords", OPT_OLD_PASSWORDS, "Use old password encryption method (needed for 4.0 and older clients).",
   (gptr*) &global_system_variables.old_passwords,
   (gptr*) &max_system_variables.old_passwords, 0, GET_BOOL, NO_ARG,
   0, 0, 0, 0, 0, 0},
#ifdef ONE_THREAD
  {"one-thread", OPT_ONE_THREAD,
   "Only use one thread (for debugging under Linux).", 0, 0, 0, GET_NO_ARG,
   NO_ARG, 0, 0, 0, 0, 0, 0},
#endif
  {"old-style-user-limits", OPT_OLD_STYLE_USER_LIMITS,
   "Enable old-style user limits (before 5.0.3 user resources were counted per each user+host vs. per account)",
   (gptr*) &opt_old_style_user_limits, (gptr*) &opt_old_style_user_limits,
   0, GET_BOOL, NO_ARG, 0, 0, 0, 0, 0, 0},
  {"pid-file", OPT_PID_FILE, "Pid file used by safe_mysqld.",
   (gptr*) &pidfile_name_ptr, (gptr*) &pidfile_name_ptr, 0, GET_STR,
   REQUIRED_ARG, 0, 0, 0, 0, 0, 0},
  {"port", 'P', "Port number to use for connection.", (gptr*) &mysqld_port,
   (gptr*) &mysqld_port, 0, GET_UINT, REQUIRED_ARG, 0, 0, 0, 0, 0, 0},
  {"relay-log", OPT_RELAY_LOG,
   "The location and name to use for relay logs.",
   (gptr*) &opt_relay_logname, (gptr*) &opt_relay_logname, 0,
   GET_STR_ALLOC, REQUIRED_ARG, 0, 0, 0, 0, 0, 0},
  {"relay-log-index", OPT_RELAY_LOG_INDEX,
   "The location and name to use for the file that keeps a list of the last \
relay logs.",
   (gptr*) &opt_relaylog_index_name, (gptr*) &opt_relaylog_index_name, 0,
   GET_STR, REQUIRED_ARG, 0, 0, 0, 0, 0, 0},
  {"relay-log-info-file", OPT_RELAY_LOG_INFO_FILE,
   "The location and name of the file that remembers where the SQL replication \
thread is in the relay logs.",
   (gptr*) &relay_log_info_file, (gptr*) &relay_log_info_file, 0, GET_STR,
   REQUIRED_ARG, 0, 0, 0, 0, 0, 0},
  {"replicate-do-db", OPT_REPLICATE_DO_DB,
   "Tells the slave thread to restrict replication to the specified database. To specify more than one database, use the directive multiple times, once for each database. Note that this will only work if you do not use cross-database queries such as UPDATE some_db.some_table SET foo='bar' while having selected a different or no database. If you need cross database updates to work, make sure you have 3.23.28 or later, and use replicate-wild-do-table=db_name.%.",
   0, 0, 0, GET_STR, REQUIRED_ARG, 0, 0, 0, 0, 0, 0},
  {"replicate-do-table", OPT_REPLICATE_DO_TABLE,
   "Tells the slave thread to restrict replication to the specified table. To specify more than one table, use the directive multiple times, once for each table. This will work for cross-database updates, in contrast to replicate-do-db.",
   0, 0, 0, GET_STR, REQUIRED_ARG, 0, 0, 0, 0, 0, 0},
  {"replicate-ignore-db", OPT_REPLICATE_IGNORE_DB,
   "Tells the slave thread to not replicate to the specified database. To specify more than one database to ignore, use the directive multiple times, once for each database. This option will not work if you use cross database updates. If you need cross database updates to work, make sure you have 3.23.28 or later, and use replicate-wild-ignore-table=db_name.%. ",
   0, 0, 0, GET_STR, REQUIRED_ARG, 0, 0, 0, 0, 0, 0},
  {"replicate-ignore-table", OPT_REPLICATE_IGNORE_TABLE,
   "Tells the slave thread to not replicate to the specified table. To specify more than one table to ignore, use the directive multiple times, once for each table. This will work for cross-datbase updates, in contrast to replicate-ignore-db.",
   0, 0, 0, GET_STR, REQUIRED_ARG, 0, 0, 0, 0, 0, 0},
  {"replicate-rewrite-db", OPT_REPLICATE_REWRITE_DB,
   "Updates to a database with a different name than the original. Example: replicate-rewrite-db=master_db_name->slave_db_name.",
   0, 0, 0, GET_STR, REQUIRED_ARG, 0, 0, 0, 0, 0, 0},
  {"replicate-wild-do-table", OPT_REPLICATE_WILD_DO_TABLE,
   "Tells the slave thread to restrict replication to the tables that match the specified wildcard pattern. To specify more than one table, use the directive multiple times, once for each table. This will work for cross-database updates. Example: replicate-wild-do-table=foo%.bar% will replicate only updates to tables in all databases that start with foo and whose table names start with bar.",
   0, 0, 0, GET_STR, REQUIRED_ARG, 0, 0, 0, 0, 0, 0},
  {"replicate-wild-ignore-table", OPT_REPLICATE_WILD_IGNORE_TABLE,
   "Tells the slave thread to not replicate to the tables that match the given wildcard pattern. To specify more than one table to ignore, use the directive multiple times, once for each table. This will work for cross-database updates. Example: replicate-wild-ignore-table=foo%.bar% will not do updates to tables in databases that start with foo and whose table names start with bar.",
   0, 0, 0, GET_STR, REQUIRED_ARG, 0, 0, 0, 0, 0, 0},
#ifdef HAVE_REPLICATION
  {"replicate-same-server-id", OPT_REPLICATE_SAME_SERVER_ID,
   "In replication, if set to 1, do not skip events having our server id. \
Default value is 0 (to break infinite loops in circular replication). \
Can't be set to 1 if --log-slave-updates is used.",
   (gptr*) &replicate_same_server_id,
   (gptr*) &replicate_same_server_id,
   0, GET_BOOL, NO_ARG, 0, 0, 0, 0, 0, 0},
#endif
  // In replication, we may need to tell the other servers how to connect
  {"report-host", OPT_REPORT_HOST,
   "Hostname or IP of the slave to be reported to to the master during slave registration. Will appear in the output of SHOW SLAVE HOSTS. Leave unset if you do not want the slave to register itself with the master. Note that it is not sufficient for the master to simply read the IP of the slave off the socket once the slave connects. Due to NAT and other routing issues, that IP may not be valid for connecting to the slave from the master or other hosts.",
   (gptr*) &report_host, (gptr*) &report_host, 0, GET_STR, REQUIRED_ARG, 0, 0,
   0, 0, 0, 0},
  {"report-password", OPT_REPORT_PASSWORD, "Undocumented.",
   (gptr*) &report_password, (gptr*) &report_password, 0, GET_STR,
   REQUIRED_ARG, 0, 0, 0, 0, 0, 0},
  {"report-port", OPT_REPORT_PORT,
   "Port for connecting to slave reported to the master during slave registration. Set it only if the slave is listening on a non-default port or if you have a special tunnel from the master or other clients to the slave. If not sure, leave this option unset.",
   (gptr*) &report_port, (gptr*) &report_port, 0, GET_UINT, REQUIRED_ARG,
   MYSQL_PORT, 0, 0, 0, 0, 0},
  {"report-user", OPT_REPORT_USER, "Undocumented.", (gptr*) &report_user,
   (gptr*) &report_user, 0, GET_STR, REQUIRED_ARG, 0, 0, 0, 0, 0, 0},
  {"rpl-recovery-rank", OPT_RPL_RECOVERY_RANK, "Undocumented.",
   (gptr*) &rpl_recovery_rank, (gptr*) &rpl_recovery_rank, 0, GET_ULONG,
   REQUIRED_ARG, 0, 0, 0, 0, 0, 0},
  {"safe-mode", OPT_SAFE, "Skip some optimize stages (for testing).",
   0, 0, 0, GET_NO_ARG, NO_ARG, 0, 0, 0, 0, 0, 0},
#ifndef TO_BE_DELETED
  {"safe-show-database", OPT_SAFE_SHOW_DB,
   "Deprecated option; use GRANT SHOW DATABASES instead...",
   0, 0, 0, GET_NO_ARG, NO_ARG, 0, 0, 0, 0, 0, 0},
#endif
  {"safe-user-create", OPT_SAFE_USER_CREATE,
   "Don't allow new user creation by the user who has no write privileges to the mysql.user table.",
   (gptr*) &opt_safe_user_create, (gptr*) &opt_safe_user_create, 0, GET_BOOL,
   NO_ARG, 0, 0, 0, 0, 0, 0},
  {"safemalloc-mem-limit", OPT_SAFEMALLOC_MEM_LIMIT,
   "Simulate memory shortage when compiled with the --with-debug=full option.",
   0, 0, 0, GET_ULL, REQUIRED_ARG, 0, 0, 0, 0, 0, 0},
  {"secure-auth", OPT_SECURE_AUTH, "Disallow authentication for accounts that have old (pre-4.1) passwords.",
   (gptr*) &opt_secure_auth, (gptr*) &opt_secure_auth, 0, GET_BOOL, NO_ARG,
   my_bool(0), 0, 0, 0, 0, 0},
  {"server-id",	OPT_SERVER_ID,
   "Uniquely identifies the server instance in the community of replication partners.",
   (gptr*) &server_id, (gptr*) &server_id, 0, GET_ULONG, REQUIRED_ARG, 0, 0, 0,
   0, 0, 0},
  {"set-variable", 'O',
   "Change the value of a variable. Please note that this option is deprecated;you can set variables directly with --variable-name=value.",
   0, 0, 0, GET_STR, REQUIRED_ARG, 0, 0, 0, 0, 0, 0},
#ifdef HAVE_SMEM
  {"shared-memory", OPT_ENABLE_SHARED_MEMORY,
   "Enable the shared memory.",(gptr*) &opt_enable_shared_memory, (gptr*) &opt_enable_shared_memory,
   0, GET_BOOL, NO_ARG, 0, 0, 0, 0, 0, 0},
#endif
#ifdef HAVE_SMEM
  {"shared-memory-base-name",OPT_SHARED_MEMORY_BASE_NAME,
   "Base name of shared memory.", (gptr*) &shared_memory_base_name, (gptr*) &shared_memory_base_name,
   0, GET_STR, REQUIRED_ARG, 0, 0, 0, 0, 0, 0},
#endif
  {"show-slave-auth-info", OPT_SHOW_SLAVE_AUTH_INFO,
   "Show user and password in SHOW SLAVE HOSTS on this master",
   (gptr*) &opt_show_slave_auth_info, (gptr*) &opt_show_slave_auth_info, 0,
   GET_BOOL, NO_ARG, 0, 0, 0, 0, 0, 0},
  {"skip-grant-tables", OPT_SKIP_GRANT,
   "Start without grant tables. This gives all users FULL ACCESS to all tables!",
   (gptr*) &opt_noacl, (gptr*) &opt_noacl, 0, GET_BOOL, NO_ARG, 0, 0, 0, 0, 0,
   0},
  {"skip-host-cache", OPT_SKIP_HOST_CACHE, "Don't cache host names.", 0, 0, 0,
   GET_NO_ARG, NO_ARG, 0, 0, 0, 0, 0, 0},
  {"skip-locking", OPT_SKIP_LOCK,
   "Deprecated option, use --skip-external-locking instead.",
   0, 0, 0, GET_NO_ARG, NO_ARG, 0, 0, 0, 0, 0, 0},
  {"skip-name-resolve", OPT_SKIP_RESOLVE,
   "Don't resolve hostnames. All hostnames are IP's or 'localhost'.",
   0, 0, 0, GET_NO_ARG, NO_ARG, 0, 0, 0, 0, 0, 0},
  {"skip-networking", OPT_SKIP_NETWORKING,
   "Don't allow connection with TCP/IP.", 0, 0, 0, GET_NO_ARG, NO_ARG, 0, 0, 0,
   0, 0, 0},
  {"skip-new", OPT_SKIP_NEW, "Don't use new, possible wrong routines.",
   0, 0, 0, GET_NO_ARG, NO_ARG, 0, 0, 0, 0, 0, 0},
#ifndef DBUG_OFF
#ifdef SAFEMALLOC
  {"skip-safemalloc", OPT_SKIP_SAFEMALLOC,
   "Don't use the memory allocation checking.", 0, 0, 0, GET_NO_ARG, NO_ARG,
   0, 0, 0, 0, 0, 0},
#endif
#endif
  {"skip-show-database", OPT_SKIP_SHOW_DB,
   "Don't allow 'SHOW DATABASE' commands.", 0, 0, 0, GET_NO_ARG, NO_ARG, 0, 0,
   0, 0, 0, 0},
  {"skip-slave-start", OPT_SKIP_SLAVE_START,
   "If set, slave is not autostarted.", (gptr*) &opt_skip_slave_start,
   (gptr*) &opt_skip_slave_start, 0, GET_BOOL, NO_ARG, 0, 0, 0, 0, 0, 0},
  {"skip-stack-trace", OPT_SKIP_STACK_TRACE,
   "Don't print a stack trace on failure.", 0, 0, 0, GET_NO_ARG, NO_ARG, 0, 0,
   0, 0, 0, 0},
  {"skip-symlink", OPT_SKIP_SYMLINKS, "Don't allow symlinking of tables. Deprecated option.  Use --skip-symbolic-links instead.",
   0, 0, 0, GET_NO_ARG, NO_ARG, 0, 0, 0, 0, 0, 0},
  {"skip-thread-priority", OPT_SKIP_PRIOR,
   "Don't give threads different priorities.", 0, 0, 0, GET_NO_ARG, NO_ARG, 0,
   0, 0, 0, 0, 0},
#ifdef HAVE_REPLICATION
  {"slave-load-tmpdir", OPT_SLAVE_LOAD_TMPDIR,
   "The location where the slave should put its temporary files when \
replicating a LOAD DATA INFILE command.",
   (gptr*) &slave_load_tmpdir, (gptr*) &slave_load_tmpdir, 0, GET_STR_ALLOC,
   REQUIRED_ARG, 0, 0, 0, 0, 0, 0},
  {"slave-skip-errors", OPT_SLAVE_SKIP_ERRORS,
   "Tells the slave thread to continue replication when a query returns an error from the provided list.",
   0, 0, 0, GET_STR, REQUIRED_ARG, 0, 0, 0, 0, 0, 0},
#endif
  {"socket", OPT_SOCKET, "Socket file to use for connection.",
   (gptr*) &mysqld_unix_port, (gptr*) &mysqld_unix_port, 0, GET_STR,
   REQUIRED_ARG, 0, 0, 0, 0, 0, 0},
#ifdef HAVE_REPLICATION
  {"sporadic-binlog-dump-fail", OPT_SPORADIC_BINLOG_DUMP_FAIL,
   "Option used by mysql-test for debugging and testing of replication.",
   (gptr*) &opt_sporadic_binlog_dump_fail,
   (gptr*) &opt_sporadic_binlog_dump_fail, 0, GET_BOOL, NO_ARG, 0, 0, 0, 0, 0,
   0},
#endif /* HAVE_REPLICATION */
  {"sql-bin-update-same", OPT_SQL_BIN_UPDATE_SAME,
   "The update log is deprecated since version 5.0, is replaced by the binary \
log and this option does nothing anymore.",
   0, 0, 0, GET_BOOL, NO_ARG, 0, 0, 0, 0, 0, 0},
  {"sql-mode", OPT_SQL_MODE,
   "Syntax: sql-mode=option[,option[,option...]] where option can be one of: REAL_AS_FLOAT, PIPES_AS_CONCAT, ANSI_QUOTES, IGNORE_SPACE, ONLY_FULL_GROUP_BY, NO_UNSIGNED_SUBTRACTION.",
   (gptr*) &sql_mode_str, (gptr*) &sql_mode_str, 0, GET_STR, REQUIRED_ARG, 0,
   0, 0, 0, 0, 0},
#ifdef HAVE_OPENSSL
#include "sslopt-longopts.h"
#endif
#ifdef __WIN__
  {"standalone", OPT_STANDALONE,
  "Dummy option to start as a standalone program (NT).", 0, 0, 0, GET_NO_ARG,
   NO_ARG, 0, 0, 0, 0, 0, 0},
#endif
  {"symbolic-links", 's', "Enable symbolic link support.",
   (gptr*) &my_use_symdir, (gptr*) &my_use_symdir, 0, GET_BOOL, NO_ARG,
   IF_PURIFY(0,1), 0, 0, 0, 0, 0},
  {"tc-heuristic-recover", OPT_TC_HEURISTIC_RECOVER,
   "Decision to use in heuristic recover process. Possible values are COMMIT or ROLLBACK",
   (gptr*) &opt_tc_heuristic_recover, (gptr*) &opt_tc_heuristic_recover,
   0, GET_STR, REQUIRED_ARG, 0, 0, 0, 0, 0, 0},
  {"temp-pool", OPT_TEMP_POOL,
   "Using this option will cause most temporary files created to use a small set of names, rather than a unique name for each new file.",
   (gptr*) &use_temp_pool, (gptr*) &use_temp_pool, 0, GET_BOOL, NO_ARG, 1,
   0, 0, 0, 0, 0},
  {"timed_mutexes", OPT_TIMED_MUTEXES,
   "Specify whether to time mutexes (only InnoDB mutexes are currently supported)",
   (gptr*) &timed_mutexes, (gptr*) &timed_mutexes, 0, GET_BOOL, NO_ARG, 0, 
    0, 0, 0, 0, 0},
  {"tmpdir", 't',
   "Path for temporary files. Several paths may be specified, separated by a "
#if defined(__WIN__) || defined(OS2) || defined(__NETWARE__)
   "semicolon (;)"
#else
   "colon (:)"
#endif
   ", in this case they are used in a round-robin fashion.",
   (gptr*) &opt_mysql_tmpdir,
   (gptr*) &opt_mysql_tmpdir, 0, GET_STR, REQUIRED_ARG, 0, 0, 0, 0, 0, 0},
  {"transaction-isolation", OPT_TX_ISOLATION,
   "Default transaction isolation level.", 0, 0, 0, GET_STR, REQUIRED_ARG, 0,
   0, 0, 0, 0, 0},
  {"use-symbolic-links", 's', "Enable symbolic link support. Deprecated option; use --symbolic-links instead.",
   (gptr*) &my_use_symdir, (gptr*) &my_use_symdir, 0, GET_BOOL, NO_ARG,
   IF_PURIFY(0,1), 0, 0, 0, 0, 0},
  {"user", 'u', "Run mysqld daemon as user.", 0, 0, 0, GET_STR, REQUIRED_ARG,
   0, 0, 0, 0, 0, 0},
  {"verbose", 'v', "Used with --help option for detailed help",
   (gptr*) &opt_verbose, (gptr*) &opt_verbose, 0, GET_BOOL, NO_ARG, 0, 0, 0, 0,
   0, 0},
  {"version", 'V', "Output version information and exit.", 0, 0, 0, GET_NO_ARG,
   NO_ARG, 0, 0, 0, 0, 0, 0},
  {"warnings", 'W', "Deprecated; use --log-warnings instead.",
   (gptr*) &global_system_variables.log_warnings,
   (gptr*) &max_system_variables.log_warnings, 0, GET_ULONG, OPT_ARG, 1, 0, ~0L,
   0, 0, 0},
  { "back_log", OPT_BACK_LOG,
    "The number of outstanding connection requests MySQL can have. This comes into play when the main MySQL thread gets very many connection requests in a very short time.",
    (gptr*) &back_log, (gptr*) &back_log, 0, GET_ULONG,
    REQUIRED_ARG, 50, 1, 65535, 0, 1, 0 },
#ifdef HAVE_BERKELEY_DB
  { "bdb_cache_size", OPT_BDB_CACHE_SIZE,
    "The buffer that is allocated to cache index and rows for BDB tables.",
    (gptr*) &berkeley_cache_size, (gptr*) &berkeley_cache_size, 0, GET_ULONG,
    REQUIRED_ARG, KEY_CACHE_SIZE, 20*1024, (long) ~0, 0, IO_SIZE, 0},
  /* QQ: The following should be removed soon! (bdb_max_lock preferred) */
  {"bdb_lock_max", OPT_BDB_MAX_LOCK, "Synonym for bdb_max_lock.",
   (gptr*) &berkeley_max_lock, (gptr*) &berkeley_max_lock, 0, GET_ULONG,
   REQUIRED_ARG, 10000, 0, (long) ~0, 0, 1, 0},
  {"bdb_log_buffer_size", OPT_BDB_LOG_BUFFER_SIZE,
   "The buffer that is allocated to cache index and rows for BDB tables.",
   (gptr*) &berkeley_log_buffer_size, (gptr*) &berkeley_log_buffer_size, 0,
   GET_ULONG, REQUIRED_ARG, 0, 256*1024L, ~0L, 0, 1024, 0},
  {"bdb_max_lock", OPT_BDB_MAX_LOCK,
   "The maximum number of locks you can have active on a BDB table.",
   (gptr*) &berkeley_max_lock, (gptr*) &berkeley_max_lock, 0, GET_ULONG,
   REQUIRED_ARG, 10000, 0, (long) ~0, 0, 1, 0},
#endif /* HAVE_BERKELEY_DB */
  {"binlog_cache_size", OPT_BINLOG_CACHE_SIZE,
   "The size of the cache to hold the SQL statements for the binary log during a transaction. If you often use big, multi-statement transactions you can increase this to get more performance.",
   (gptr*) &binlog_cache_size, (gptr*) &binlog_cache_size, 0, GET_ULONG,
   REQUIRED_ARG, 32*1024L, IO_SIZE, ~0L, 0, IO_SIZE, 0},
  {"bulk_insert_buffer_size", OPT_BULK_INSERT_BUFFER_SIZE,
   "Size of tree cache used in bulk insert optimisation. Note that this is a limit per thread!",
   (gptr*) &global_system_variables.bulk_insert_buff_size,
   (gptr*) &max_system_variables.bulk_insert_buff_size,
   0, GET_ULONG, REQUIRED_ARG, 8192*1024, 0, ~0L, 0, 1, 0},
  {"connect_timeout", OPT_CONNECT_TIMEOUT,
   "The number of seconds the mysqld server is waiting for a connect packet before responding with 'Bad handshake'.",
    (gptr*) &connect_timeout, (gptr*) &connect_timeout,
   0, GET_ULONG, REQUIRED_ARG, CONNECT_TIMEOUT, 2, LONG_TIMEOUT, 0, 1, 0 },
  { "date_format", OPT_DATE_FORMAT,
    "The DATE format (For future).",
    (gptr*) &opt_date_time_formats[MYSQL_TIMESTAMP_DATE],
    (gptr*) &opt_date_time_formats[MYSQL_TIMESTAMP_DATE],
    0, GET_STR, REQUIRED_ARG, 0, 0, 0, 0, 0, 0},
  { "datetime_format", OPT_DATETIME_FORMAT,
    "The DATETIME/TIMESTAMP format (for future).",
    (gptr*) &opt_date_time_formats[MYSQL_TIMESTAMP_DATETIME],
    (gptr*) &opt_date_time_formats[MYSQL_TIMESTAMP_DATETIME],
    0, GET_STR, REQUIRED_ARG, 0, 0, 0, 0, 0, 0},
  { "default_week_format", OPT_DEFAULT_WEEK_FORMAT,
    "The default week format used by WEEK() functions.",
    (gptr*) &global_system_variables.default_week_format,
    (gptr*) &max_system_variables.default_week_format,
    0, GET_ULONG, REQUIRED_ARG, 0, 0, 7L, 0, 1, 0},
  {"delayed_insert_limit", OPT_DELAYED_INSERT_LIMIT,
   "After inserting delayed_insert_limit rows, the INSERT DELAYED handler will check if there are any SELECT statements pending. If so, it allows these to execute before continuing.",
    (gptr*) &delayed_insert_limit, (gptr*) &delayed_insert_limit, 0, GET_ULONG,
    REQUIRED_ARG, DELAYED_LIMIT, 1, ~0L, 0, 1, 0},
  {"delayed_insert_timeout", OPT_DELAYED_INSERT_TIMEOUT,
   "How long a INSERT DELAYED thread should wait for INSERT statements before terminating.",
   (gptr*) &delayed_insert_timeout, (gptr*) &delayed_insert_timeout, 0,
   GET_ULONG, REQUIRED_ARG, DELAYED_WAIT_TIMEOUT, 1, LONG_TIMEOUT, 0, 1, 0},
  { "delayed_queue_size", OPT_DELAYED_QUEUE_SIZE,
    "What size queue (in rows) should be allocated for handling INSERT DELAYED. If the queue becomes full, any client that does INSERT DELAYED will wait until there is room in the queue again.",
    (gptr*) &delayed_queue_size, (gptr*) &delayed_queue_size, 0, GET_ULONG,
    REQUIRED_ARG, DELAYED_QUEUE_SIZE, 1, ~0L, 0, 1, 0},
  {"expire_logs_days", OPT_EXPIRE_LOGS_DAYS,
   "If non-zero, binary logs will be purged after expire_logs_days "
   "days; possible purges happen at startup and at binary log rotation.",
   (gptr*) &expire_logs_days,
   (gptr*) &expire_logs_days, 0, GET_ULONG,
   REQUIRED_ARG, 0, 0, 99, 0, 1, 0},
  { "flush_time", OPT_FLUSH_TIME,
    "A dedicated thread is created to flush all tables at the given interval.",
    (gptr*) &flush_time, (gptr*) &flush_time, 0, GET_ULONG, REQUIRED_ARG,
    FLUSH_TIME, 0, LONG_TIMEOUT, 0, 1, 0},
  { "ft_boolean_syntax", OPT_FT_BOOLEAN_SYNTAX,
    "List of operators for MATCH ... AGAINST ( ... IN BOOLEAN MODE)",
    0, 0, 0, GET_STR,
    REQUIRED_ARG, 0, 0, 0, 0, 0, 0},
  { "ft_max_word_len", OPT_FT_MAX_WORD_LEN,
    "The maximum length of the word to be included in a FULLTEXT index. Note: FULLTEXT indexes must be rebuilt after changing this variable.",
    (gptr*) &ft_max_word_len, (gptr*) &ft_max_word_len, 0, GET_ULONG,
    REQUIRED_ARG, HA_FT_MAXCHARLEN, 10, HA_FT_MAXCHARLEN, 0, 1, 0},
  { "ft_min_word_len", OPT_FT_MIN_WORD_LEN,
    "The minimum length of the word to be included in a FULLTEXT index. Note: FULLTEXT indexes must be rebuilt after changing this variable.",
    (gptr*) &ft_min_word_len, (gptr*) &ft_min_word_len, 0, GET_ULONG,
    REQUIRED_ARG, 4, 1, HA_FT_MAXCHARLEN, 0, 1, 0},
  { "ft_query_expansion_limit", OPT_FT_QUERY_EXPANSION_LIMIT,
    "Number of best matches to use for query expansion",
    (gptr*) &ft_query_expansion_limit, (gptr*) &ft_query_expansion_limit, 0, GET_ULONG,
    REQUIRED_ARG, 20, 0, 1000, 0, 1, 0},
  { "ft_stopword_file", OPT_FT_STOPWORD_FILE,
    "Use stopwords from this file instead of built-in list.",
    (gptr*) &ft_stopword_file, (gptr*) &ft_stopword_file, 0, GET_STR,
    REQUIRED_ARG, 0, 0, 0, 0, 0, 0},
  { "group_concat_max_len", OPT_GROUP_CONCAT_MAX_LEN,
    "The maximum length of the result of function  group_concat.",
    (gptr*) &global_system_variables.group_concat_max_len,
    (gptr*) &max_system_variables.group_concat_max_len, 0, GET_ULONG,
    REQUIRED_ARG, 1024, 4, (long) ~0, 0, 1, 0},
#ifdef HAVE_INNOBASE_DB
  {"innodb_additional_mem_pool_size", OPT_INNODB_ADDITIONAL_MEM_POOL_SIZE,
   "Size of a memory pool InnoDB uses to store data dictionary information and other internal data structures.",
   (gptr*) &innobase_additional_mem_pool_size,
   (gptr*) &innobase_additional_mem_pool_size, 0, GET_LONG, REQUIRED_ARG,
   1*1024*1024L, 512*1024L, ~0L, 0, 1024, 0},
  {"innodb_autoextend_increment", OPT_INNODB_AUTOEXTEND_INCREMENT,
   "Data file autoextend increment in megabytes",
   (gptr*) &srv_auto_extend_increment,
   (gptr*) &srv_auto_extend_increment,
   0, GET_LONG, REQUIRED_ARG, 8L, 1L, 1000L, 0, 1L, 0},
  {"innodb_buffer_pool_awe_mem_mb", OPT_INNODB_BUFFER_POOL_AWE_MEM_MB,
   "If Windows AWE is used, the size of InnoDB buffer pool allocated from the AWE memory.",
   (gptr*) &innobase_buffer_pool_awe_mem_mb, (gptr*) &innobase_buffer_pool_awe_mem_mb, 0,
   GET_LONG, REQUIRED_ARG, 0, 0, 63000, 0, 1, 0},
  {"innodb_buffer_pool_size", OPT_INNODB_BUFFER_POOL_SIZE,
   "The size of the memory buffer InnoDB uses to cache data and indexes of its tables.",
   (gptr*) &innobase_buffer_pool_size, (gptr*) &innobase_buffer_pool_size, 0,
   GET_LONG, REQUIRED_ARG, 8*1024*1024L, 1024*1024L, ~0L, 0, 1024*1024L, 0},
  {"innodb_concurrency_tickets", OPT_INNODB_CONCURRENCY_TICKETS,
   "Number of times a thread is allowed to enter InnoDB within the same \
    SQL query after it has once got the ticket",
   (gptr*) &srv_n_free_tickets_to_enter,
   (gptr*) &srv_n_free_tickets_to_enter,
   0, GET_LONG, REQUIRED_ARG, 500L, 1L, ~0L, 0, 1L, 0},
  {"innodb_file_io_threads", OPT_INNODB_FILE_IO_THREADS,
   "Number of file I/O threads in InnoDB.", (gptr*) &innobase_file_io_threads,
   (gptr*) &innobase_file_io_threads, 0, GET_LONG, REQUIRED_ARG, 4, 4, 64, 0,
   1, 0},
  {"innodb_force_recovery", OPT_INNODB_FORCE_RECOVERY,
   "Helps to save your data in case the disk image of the database becomes corrupt.",
   (gptr*) &innobase_force_recovery, (gptr*) &innobase_force_recovery, 0,
   GET_LONG, REQUIRED_ARG, 0, 0, 6, 0, 1, 0},
  {"innodb_lock_wait_timeout", OPT_INNODB_LOCK_WAIT_TIMEOUT,
   "Timeout in seconds an InnoDB transaction may wait for a lock before being rolled back.",
   (gptr*) &innobase_lock_wait_timeout, (gptr*) &innobase_lock_wait_timeout,
   0, GET_LONG, REQUIRED_ARG, 50, 1, 1024 * 1024 * 1024, 0, 1, 0},
  {"innodb_log_buffer_size", OPT_INNODB_LOG_BUFFER_SIZE,
   "The size of the buffer which InnoDB uses to write log to the log files on disk.",
   (gptr*) &innobase_log_buffer_size, (gptr*) &innobase_log_buffer_size, 0,
   GET_LONG, REQUIRED_ARG, 1024*1024L, 256*1024L, ~0L, 0, 1024, 0},
  {"innodb_log_file_size", OPT_INNODB_LOG_FILE_SIZE,
   "Size of each log file in a log group in megabytes.",
   (gptr*) &innobase_log_file_size, (gptr*) &innobase_log_file_size, 0,
   GET_LONG, REQUIRED_ARG, 5*1024*1024L, 1*1024*1024L, ~0L, 0, 1024*1024L, 0},
  {"innodb_log_files_in_group", OPT_INNODB_LOG_FILES_IN_GROUP,
   "Number of log files in the log group. InnoDB writes to the files in a circular fashion. Value 3 is recommended here.",
   (gptr*) &innobase_log_files_in_group, (gptr*) &innobase_log_files_in_group,
   0, GET_LONG, REQUIRED_ARG, 2, 2, 100, 0, 1, 0},
  {"innodb_mirrored_log_groups", OPT_INNODB_MIRRORED_LOG_GROUPS,
   "Number of identical copies of log groups we keep for the database. Currently this should be set to 1.",
   (gptr*) &innobase_mirrored_log_groups,
   (gptr*) &innobase_mirrored_log_groups, 0, GET_LONG, REQUIRED_ARG, 1, 1, 10,
   0, 1, 0},
  {"innodb_open_files", OPT_INNODB_OPEN_FILES,
   "How many files at the maximum InnoDB keeps open at the same time.",
   (gptr*) &innobase_open_files, (gptr*) &innobase_open_files, 0,
   GET_LONG, REQUIRED_ARG, 300L, 10L, ~0L, 0, 1L, 0},
  {"innodb_sync_spin_loops", OPT_INNODB_SYNC_SPIN_LOOPS,
   "Count of spin-loop rounds in InnoDB mutexes",
   (gptr*) &srv_n_spin_wait_rounds,
   (gptr*) &srv_n_spin_wait_rounds,
   0, GET_LONG, REQUIRED_ARG, 20L, 0L, ~0L, 0, 1L, 0},
  {"innodb_thread_concurrency", OPT_INNODB_THREAD_CONCURRENCY,
   "Helps in performance tuning in heavily concurrent environments.",
   (gptr*) &srv_thread_concurrency, (gptr*) &srv_thread_concurrency,
   0, GET_LONG, REQUIRED_ARG, 8, 1, 1000, 0, 1, 0},
  {"innodb_thread_sleep_delay", OPT_INNODB_THREAD_SLEEP_DELAY,
   "Time of innodb thread sleeping before joining InnoDB queue (usec). Value 0"
    " disable a sleep",
   (gptr*) &srv_thread_sleep_delay,
   (gptr*) &srv_thread_sleep_delay,
   0, GET_LONG, REQUIRED_ARG, 10000L, 0L, ~0L, 0, 1L, 0},
#endif /* HAVE_INNOBASE_DB */
  {"interactive_timeout", OPT_INTERACTIVE_TIMEOUT,
   "The number of seconds the server waits for activity on an interactive connection before closing it.",
   (gptr*) &global_system_variables.net_interactive_timeout,
   (gptr*) &max_system_variables.net_interactive_timeout, 0,
   GET_ULONG, REQUIRED_ARG, NET_WAIT_TIMEOUT, 1, LONG_TIMEOUT, 0, 1, 0},
  {"join_buffer_size", OPT_JOIN_BUFF_SIZE,
   "The size of the buffer that is used for full joins.",
   (gptr*) &global_system_variables.join_buff_size,
   (gptr*) &max_system_variables.join_buff_size, 0, GET_ULONG,
   REQUIRED_ARG, 128*1024L, IO_SIZE*2+MALLOC_OVERHEAD, ~0L, MALLOC_OVERHEAD,
   IO_SIZE, 0},
  {"key_buffer_size", OPT_KEY_BUFFER_SIZE,
   "The size of the buffer used for index blocks for MyISAM tables. Increase this to get better index handling (for all reads and multiple writes) to as much as you can afford; 64M on a 256M machine that mainly runs MySQL is quite common.",
   (gptr*) &dflt_key_cache_var.param_buff_size,
   (gptr*) 0,
   0, (GET_ULL | GET_ASK_ADDR),
   REQUIRED_ARG, KEY_CACHE_SIZE, MALLOC_OVERHEAD, UINT_MAX32, MALLOC_OVERHEAD,
   IO_SIZE, 0},
  {"key_cache_age_threshold", OPT_KEY_CACHE_AGE_THRESHOLD,
   "This characterizes the number of hits a hot block has to be untouched until it is considered aged enough to be downgraded to a warm block. This specifies the percentage ratio of that number of hits to the total number of blocks in key cache",
   (gptr*) &dflt_key_cache_var.param_age_threshold,
   (gptr*) 0,
   0, (GET_ULONG | GET_ASK_ADDR), REQUIRED_ARG, 
   300, 100, ~0L, 0, 100, 0},
  {"key_cache_block_size", OPT_KEY_CACHE_BLOCK_SIZE,
   "The default size of key cache blocks",
   (gptr*) &dflt_key_cache_var.param_block_size,
   (gptr*) 0,
   0, (GET_ULONG | GET_ASK_ADDR), REQUIRED_ARG,
   KEY_CACHE_BLOCK_SIZE , 512, 1024*16, MALLOC_OVERHEAD, 512, 0},
  {"key_cache_division_limit", OPT_KEY_CACHE_DIVISION_LIMIT,
   "The minimum percentage of warm blocks in key cache",
   (gptr*) &dflt_key_cache_var.param_division_limit,
   (gptr*) 0,
   0, (GET_ULONG | GET_ASK_ADDR) , REQUIRED_ARG, 100,
   1, 100, 0, 1, 0},
  {"long_query_time", OPT_LONG_QUERY_TIME,
   "Log all queries that have taken more than long_query_time seconds to execute to file.",
   (gptr*) &global_system_variables.long_query_time,
   (gptr*) &max_system_variables.long_query_time, 0, GET_ULONG,
   REQUIRED_ARG, 10, 1, LONG_TIMEOUT, 0, 1, 0},
  {"lower_case_table_names", OPT_LOWER_CASE_TABLE_NAMES,
   "If set to 1 table names are stored in lowercase on disk and table names will be case-insensitive.  Should be set to 2 if you are using a case insensitive file system",
   (gptr*) &lower_case_table_names,
   (gptr*) &lower_case_table_names, 0, GET_UINT, OPT_ARG,
#ifdef FN_NO_CASE_SENCE
    1
#else
    0
#endif
   , 0, 2, 0, 1, 0},
  {"max_allowed_packet", OPT_MAX_ALLOWED_PACKET,
   "Max packetlength to send/receive from to server.",
   (gptr*) &global_system_variables.max_allowed_packet,
   (gptr*) &max_system_variables.max_allowed_packet, 0, GET_ULONG,
   REQUIRED_ARG, 1024*1024L, 1024, 1024L*1024L*1024L, MALLOC_OVERHEAD, 1024, 0},
  {"max_binlog_cache_size", OPT_MAX_BINLOG_CACHE_SIZE,
   "Can be used to restrict the total size used to cache a multi-transaction query.",
   (gptr*) &max_binlog_cache_size, (gptr*) &max_binlog_cache_size, 0,
   GET_ULONG, REQUIRED_ARG, ~0L, IO_SIZE, ~0L, 0, IO_SIZE, 0},
  {"max_binlog_size", OPT_MAX_BINLOG_SIZE,
   "Binary log will be rotated automatically when the size exceeds this \
value. Will also apply to relay logs if max_relay_log_size is 0. \
The minimum value for this variable is 4096.",
   (gptr*) &max_binlog_size, (gptr*) &max_binlog_size, 0, GET_ULONG,
   REQUIRED_ARG, 1024*1024L*1024L, IO_SIZE, 1024*1024L*1024L, 0, IO_SIZE, 0},
  {"max_connect_errors", OPT_MAX_CONNECT_ERRORS,
   "If there is more than this number of interrupted connections from a host this host will be blocked from further connections.",
   (gptr*) &max_connect_errors, (gptr*) &max_connect_errors, 0, GET_ULONG,
    REQUIRED_ARG, MAX_CONNECT_ERRORS, 1, ~0L, 0, 1, 0},
  {"max_connections", OPT_MAX_CONNECTIONS,
   "The number of simultaneous clients allowed.", (gptr*) &max_connections,
   (gptr*) &max_connections, 0, GET_ULONG, REQUIRED_ARG, 100, 1, 16384, 0, 1,
   0},
  {"max_delayed_threads", OPT_MAX_DELAYED_THREADS,
   "Don't start more than this number of threads to handle INSERT DELAYED statements. If set to zero, which means INSERT DELAYED is not used.",
   (gptr*) &global_system_variables.max_insert_delayed_threads,
   (gptr*) &max_system_variables.max_insert_delayed_threads,
   0, GET_ULONG, REQUIRED_ARG, 20, 0, 16384, 0, 1, 0},
  {"max_error_count", OPT_MAX_ERROR_COUNT,
   "Max number of errors/warnings to store for a statement.",
   (gptr*) &global_system_variables.max_error_count,
   (gptr*) &max_system_variables.max_error_count,
   0, GET_ULONG, REQUIRED_ARG, DEFAULT_ERROR_COUNT, 0, 65535, 0, 1, 0},
  {"max_heap_table_size", OPT_MAX_HEP_TABLE_SIZE,
   "Don't allow creation of heap tables bigger than this.",
   (gptr*) &global_system_variables.max_heap_table_size,
   (gptr*) &max_system_variables.max_heap_table_size, 0, GET_ULONG,
   REQUIRED_ARG, 16*1024*1024L, 16384, ~0L, MALLOC_OVERHEAD, 1024, 0},
  {"max_join_size", OPT_MAX_JOIN_SIZE,
   "Joins that are probably going to read more than max_join_size records return an error.",
   (gptr*) &global_system_variables.max_join_size,
   (gptr*) &max_system_variables.max_join_size, 0, GET_HA_ROWS, REQUIRED_ARG,
   ~0L, 1, ~0L, 0, 1, 0},
   {"max_length_for_sort_data", OPT_MAX_LENGTH_FOR_SORT_DATA,
    "Max number of bytes in sorted records.",
    (gptr*) &global_system_variables.max_length_for_sort_data,
    (gptr*) &max_system_variables.max_length_for_sort_data, 0, GET_ULONG,
    REQUIRED_ARG, 1024, 4, 8192*1024L, 0, 1, 0},
  {"max_relay_log_size", OPT_MAX_RELAY_LOG_SIZE,
   "If non-zero: relay log will be rotated automatically when the size exceeds this value; if zero (the default): when the size exceeds max_binlog_size. 0 excepted, the minimum value for this variable is 4096.",
   (gptr*) &max_relay_log_size, (gptr*) &max_relay_log_size, 0, GET_ULONG,
   REQUIRED_ARG, 0L, 0L, 1024*1024L*1024L, 0, IO_SIZE, 0},
  { "max_seeks_for_key", OPT_MAX_SEEKS_FOR_KEY,
    "Limit assumed max number of seeks when looking up rows based on a key",
    (gptr*) &global_system_variables.max_seeks_for_key,
    (gptr*) &max_system_variables.max_seeks_for_key, 0, GET_ULONG,
    REQUIRED_ARG, ~0L, 1, ~0L, 0, 1, 0 },
  {"max_sort_length", OPT_MAX_SORT_LENGTH,
   "The number of bytes to use when sorting BLOB or TEXT values (only the first max_sort_length bytes of each value are used; the rest are ignored).",
   (gptr*) &global_system_variables.max_sort_length,
   (gptr*) &max_system_variables.max_sort_length, 0, GET_ULONG,
   REQUIRED_ARG, 1024, 4, 8192*1024L, 0, 1, 0},
  {"max_tmp_tables", OPT_MAX_TMP_TABLES,
   "Maximum number of temporary tables a client can keep open at a time.",
   (gptr*) &global_system_variables.max_tmp_tables,
   (gptr*) &max_system_variables.max_tmp_tables, 0, GET_ULONG,
   REQUIRED_ARG, 32, 1, ~0L, 0, 1, 0},
  {"max_user_connections", OPT_MAX_USER_CONNECTIONS,
   "The maximum number of active connections for a single user (0 = no limit).",
   (gptr*) &max_user_connections, (gptr*) &max_user_connections, 0, GET_UINT,
   REQUIRED_ARG, 0, 1, ~0, 0, 1, 0},
  {"max_write_lock_count", OPT_MAX_WRITE_LOCK_COUNT,
   "After this many write locks, allow some read locks to run in between.",
   (gptr*) &max_write_lock_count, (gptr*) &max_write_lock_count, 0, GET_ULONG,
   REQUIRED_ARG, ~0L, 1, ~0L, 0, 1, 0},
  {"multi_range_count", OPT_MULTI_RANGE_COUNT,
   "Number of key ranges to request at once.",
   (gptr*) &global_system_variables.multi_range_count,
   (gptr*) &max_system_variables.multi_range_count, 0,
   GET_ULONG, REQUIRED_ARG, 256, 1, ~0L, 0, 1, 0},
  {"myisam_block_size", OPT_MYISAM_BLOCK_SIZE,
   "Block size to be used for MyISAM index pages.",
   (gptr*) &opt_myisam_block_size,
   (gptr*) &opt_myisam_block_size, 0, GET_ULONG, REQUIRED_ARG,
   MI_KEY_BLOCK_LENGTH, MI_MIN_KEY_BLOCK_LENGTH, MI_MAX_KEY_BLOCK_LENGTH,
   0, MI_MIN_KEY_BLOCK_LENGTH, 0},
  {"myisam_data_pointer_size", OPT_MYISAM_DATA_POINTER_SIZE,
   "Default pointer size to be used for MyISAM tables.",
   (gptr*) &myisam_data_pointer_size,
   (gptr*) &myisam_data_pointer_size, 0, GET_ULONG, REQUIRED_ARG,
   4, 2, 8, 0, 1, 0},
  {"myisam_max_extra_sort_file_size", OPT_MYISAM_MAX_EXTRA_SORT_FILE_SIZE,
   "Used to help MySQL to decide when to use the slow but safe key cache index create method.",
   (gptr*) &global_system_variables.myisam_max_extra_sort_file_size,
   (gptr*) &max_system_variables.myisam_max_extra_sort_file_size,
   0, GET_ULL, REQUIRED_ARG, (ulonglong) MI_MAX_TEMP_LENGTH,
   0, (ulonglong) MAX_FILE_SIZE, 0, 1, 0},
  {"myisam_max_sort_file_size", OPT_MYISAM_MAX_SORT_FILE_SIZE,
   "Don't use the fast sort index method to created index if the temporary file would get bigger than this.",
   (gptr*) &global_system_variables.myisam_max_sort_file_size,
   (gptr*) &max_system_variables.myisam_max_sort_file_size, 0,
   GET_ULL, REQUIRED_ARG, (longlong) LONG_MAX, 0, (ulonglong) MAX_FILE_SIZE,
   0, 1024*1024, 0},
  {"myisam_repair_threads", OPT_MYISAM_REPAIR_THREADS,
   "Number of threads to use when repairing MyISAM tables. The value of 1 disables parallel repair.",
   (gptr*) &global_system_variables.myisam_repair_threads,
   (gptr*) &max_system_variables.myisam_repair_threads, 0,
   GET_ULONG, REQUIRED_ARG, 1, 1, ~0L, 0, 1, 0},
  {"myisam_sort_buffer_size", OPT_MYISAM_SORT_BUFFER_SIZE,
   "The buffer that is allocated when sorting the index when doing a REPAIR or when creating indexes with CREATE INDEX or ALTER TABLE.",
   (gptr*) &global_system_variables.myisam_sort_buff_size,
   (gptr*) &max_system_variables.myisam_sort_buff_size, 0,
   GET_ULONG, REQUIRED_ARG, 8192*1024, 4, ~0L, 0, 1, 0},
  {"net_buffer_length", OPT_NET_BUFFER_LENGTH,
   "Buffer length for TCP/IP and socket communication.",
   (gptr*) &global_system_variables.net_buffer_length,
   (gptr*) &max_system_variables.net_buffer_length, 0, GET_ULONG,
   REQUIRED_ARG, 16384, 1024, 1024*1024L, 0, 1024, 0},
  {"net_read_timeout", OPT_NET_READ_TIMEOUT,
   "Number of seconds to wait for more data from a connection before aborting the read.",
   (gptr*) &global_system_variables.net_read_timeout,
   (gptr*) &max_system_variables.net_read_timeout, 0, GET_ULONG,
   REQUIRED_ARG, NET_READ_TIMEOUT, 1, LONG_TIMEOUT, 0, 1, 0},
  {"net_retry_count", OPT_NET_RETRY_COUNT,
   "If a read on a communication port is interrupted, retry this many times before giving up.",
   (gptr*) &global_system_variables.net_retry_count,
   (gptr*) &max_system_variables.net_retry_count,0,
   GET_ULONG, REQUIRED_ARG, MYSQLD_NET_RETRY_COUNT, 1, ~0L, 0, 1, 0},
  {"net_write_timeout", OPT_NET_WRITE_TIMEOUT,
   "Number of seconds to wait for a block to be written to a connection  before aborting the write.",
   (gptr*) &global_system_variables.net_write_timeout,
   (gptr*) &max_system_variables.net_write_timeout, 0, GET_ULONG,
   REQUIRED_ARG, NET_WRITE_TIMEOUT, 1, LONG_TIMEOUT, 0, 1, 0},
  {"open_files_limit", OPT_OPEN_FILES_LIMIT,
   "If this is not 0, then mysqld will use this value to reserve file descriptors to use with setrlimit(). If this value is 0 then mysqld will reserve max_connections*5 or max_connections + table_cache*2 (whichever is larger) number of files.",
   (gptr*) &open_files_limit, (gptr*) &open_files_limit, 0, GET_ULONG,
   REQUIRED_ARG, 0, 0, OS_FILE_LIMIT, 0, 1, 0},
  {"optimizer_prune_level", OPT_OPTIMIZER_PRUNE_LEVEL,
   "Controls the heuristic(s) applied during query optimization to prune less-promising partial plans from the optimizer search space. Meaning: 0 - do not apply any heuristic, thus perform exhaustive search; 1 - prune plans based on number of retrieved rows.",
   (gptr*) &global_system_variables.optimizer_prune_level,
   (gptr*) &max_system_variables.optimizer_prune_level,
   0, GET_ULONG, OPT_ARG, 1, 0, 1, 0, 1, 0},
  {"optimizer_search_depth", OPT_OPTIMIZER_SEARCH_DEPTH,
   "Maximum depth of search performed by the query optimizer. Values larger than the number of relations in a query result in better query plans, but take longer to compile a query. Smaller values than the number of tables in a relation result in faster optimization, but may produce very bad query plans. If set to 0, the system will automatically pick a reasonable value; if set to MAX_TABLES+2, the optimizer will switch to the original find_best (used for testing/comparison).",
   (gptr*) &global_system_variables.optimizer_search_depth,
   (gptr*) &max_system_variables.optimizer_search_depth,
   0, GET_ULONG, OPT_ARG, MAX_TABLES+1, 0, MAX_TABLES+2, 0, 1, 0},
   {"preload_buffer_size", OPT_PRELOAD_BUFFER_SIZE,
    "The size of the buffer that is allocated when preloading indexes",
    (gptr*) &global_system_variables.preload_buff_size,
    (gptr*) &max_system_variables.preload_buff_size, 0, GET_ULONG,
    REQUIRED_ARG, 32*1024L, 1024, 1024*1024*1024L, 0, 1, 0},
  {"query_alloc_block_size", OPT_QUERY_ALLOC_BLOCK_SIZE,
   "Allocation block size for query parsing and execution",
   (gptr*) &global_system_variables.query_alloc_block_size,
   (gptr*) &max_system_variables.query_alloc_block_size, 0, GET_ULONG,
   REQUIRED_ARG, QUERY_ALLOC_BLOCK_SIZE, 1024, ~0L, 0, 1024, 0},
#ifdef HAVE_QUERY_CACHE
  {"query_cache_limit", OPT_QUERY_CACHE_LIMIT,
   "Don't cache results that are bigger than this.",
   (gptr*) &query_cache_limit, (gptr*) &query_cache_limit, 0, GET_ULONG,
   REQUIRED_ARG, 1024*1024L, 0, (longlong) ULONG_MAX, 0, 1, 0},
  {"query_cache_min_res_unit", OPT_QUERY_CACHE_MIN_RES_UNIT,
   "minimal size of unit in wich space for results is allocated (last unit will be trimed after writing all result data.",
   (gptr*) &query_cache_min_res_unit, (gptr*) &query_cache_min_res_unit,
   0, GET_ULONG, REQUIRED_ARG, QUERY_CACHE_MIN_RESULT_DATA_SIZE,
   0, (longlong) ULONG_MAX, 0, 1, 0},
#endif /*HAVE_QUERY_CACHE*/
  {"query_cache_size", OPT_QUERY_CACHE_SIZE,
   "The memory allocated to store results from old queries.",
   (gptr*) &query_cache_size, (gptr*) &query_cache_size, 0, GET_ULONG,
   REQUIRED_ARG, 0, 0, (longlong) ULONG_MAX, 0, 1024, 0},
#ifdef HAVE_QUERY_CACHE
  {"query_cache_type", OPT_QUERY_CACHE_TYPE,
   "0 = OFF = Don't cache or retrieve results. 1 = ON = Cache all results except SELECT SQL_NO_CACHE ... queries. 2 = DEMAND = Cache only SELECT SQL_CACHE ... queries.",
   (gptr*) &global_system_variables.query_cache_type,
   (gptr*) &max_system_variables.query_cache_type,
   0, GET_ULONG, REQUIRED_ARG, 1, 0, 2, 0, 1, 0},
  {"query_cache_wlock_invalidate", OPT_QUERY_CACHE_WLOCK_INVALIDATE,
   "Invalidate queries in query cache on LOCK for write",
   (gptr*) &global_system_variables.query_cache_wlock_invalidate,
   (gptr*) &max_system_variables.query_cache_wlock_invalidate,
   0, GET_BOOL, NO_ARG, 0, 0, 1, 0, 1, 0},
#endif /*HAVE_QUERY_CACHE*/
  {"query_prealloc_size", OPT_QUERY_PREALLOC_SIZE,
   "Persistent buffer for query parsing and execution",
   (gptr*) &global_system_variables.query_prealloc_size,
   (gptr*) &max_system_variables.query_prealloc_size, 0, GET_ULONG,
   REQUIRED_ARG, QUERY_ALLOC_PREALLOC_SIZE, 16384, ~0L, 0, 1024, 0},
  {"range_alloc_block_size", OPT_RANGE_ALLOC_BLOCK_SIZE,
   "Allocation block size for storing ranges during optimization",
   (gptr*) &global_system_variables.range_alloc_block_size,
   (gptr*) &max_system_variables.range_alloc_block_size, 0, GET_ULONG,
   REQUIRED_ARG, RANGE_ALLOC_BLOCK_SIZE, 4096, ~0L, 0, 1024, 0},
  {"read_buffer_size", OPT_RECORD_BUFFER,
   "Each thread that does a sequential scan allocates a buffer of this size for each table it scans. If you do many sequential scans, you may want to increase this value.",
   (gptr*) &global_system_variables.read_buff_size,
   (gptr*) &max_system_variables.read_buff_size,0, GET_ULONG, REQUIRED_ARG,
   128*1024L, IO_SIZE*2+MALLOC_OVERHEAD, ~0L, MALLOC_OVERHEAD, IO_SIZE, 0},
  {"read_only", OPT_READONLY,
   "Make all tables readonly, with the exception for replication (slave) threads and users with the SUPER privilege",
   (gptr*) &opt_readonly,
   (gptr*) &opt_readonly,
   0, GET_BOOL, NO_ARG, 0, 0, 1, 0, 1, 0},
  {"read_rnd_buffer_size", OPT_RECORD_RND_BUFFER,
   "When reading rows in sorted order after a sort, the rows are read through this buffer to avoid a disk seeks. If not set, then it's set to the value of record_buffer.",
   (gptr*) &global_system_variables.read_rnd_buff_size,
   (gptr*) &max_system_variables.read_rnd_buff_size, 0,
   GET_ULONG, REQUIRED_ARG, 256*1024L, IO_SIZE*2+MALLOC_OVERHEAD,
   ~0L, MALLOC_OVERHEAD, IO_SIZE, 0},
  {"record_buffer", OPT_RECORD_BUFFER,
   "Alias for read_buffer_size",
   (gptr*) &global_system_variables.read_buff_size,
   (gptr*) &max_system_variables.read_buff_size,0, GET_ULONG, REQUIRED_ARG,
   128*1024L, IO_SIZE*2+MALLOC_OVERHEAD, ~0L, MALLOC_OVERHEAD, IO_SIZE, 0},
#ifdef HAVE_REPLICATION
  {"relay_log_purge", OPT_RELAY_LOG_PURGE,
   "0 = do not purge relay logs. 1 = purge them as soon as they are no more needed.",
   (gptr*) &relay_log_purge,
   (gptr*) &relay_log_purge, 0, GET_BOOL, NO_ARG,
   1, 0, 1, 0, 1, 0},
  {"relay_log_space_limit", OPT_RELAY_LOG_SPACE_LIMIT,
   "Maximum space to use for all relay logs.",
   (gptr*) &relay_log_space_limit,
   (gptr*) &relay_log_space_limit, 0, GET_ULL, REQUIRED_ARG, 0L, 0L,
   (longlong) ULONG_MAX, 0, 1, 0},
  {"slave_compressed_protocol", OPT_SLAVE_COMPRESSED_PROTOCOL,
   "Use compression on master/slave protocol.",
   (gptr*) &opt_slave_compressed_protocol,
   (gptr*) &opt_slave_compressed_protocol,
   0, GET_BOOL, NO_ARG, 0, 0, 1, 0, 1, 0},
  {"slave_net_timeout", OPT_SLAVE_NET_TIMEOUT,
   "Number of seconds to wait for more data from a master/slave connection before aborting the read.",
   (gptr*) &slave_net_timeout, (gptr*) &slave_net_timeout, 0,
   GET_ULONG, REQUIRED_ARG, SLAVE_NET_TIMEOUT, 1, LONG_TIMEOUT, 0, 1, 0},
  {"slave_transaction_retries", OPT_SLAVE_TRANS_RETRIES,
   "Number of times the slave SQL thread will retry a transaction in case "
   "it failed with a deadlock or elapsed lock wait timeout, "
   "before giving up and stopping.",
   (gptr*) &slave_trans_retries, (gptr*) &slave_trans_retries, 0,
   GET_ULONG, REQUIRED_ARG, 10L, 0L, (longlong) ULONG_MAX, 0, 1, 0},
#endif /* HAVE_REPLICATION */
  {"slow_launch_time", OPT_SLOW_LAUNCH_TIME,
   "If creating the thread takes longer than this value (in seconds), the Slow_launch_threads counter will be incremented.",
   (gptr*) &slow_launch_time, (gptr*) &slow_launch_time, 0, GET_ULONG,
   REQUIRED_ARG, 2L, 0L, LONG_TIMEOUT, 0, 1, 0},
  {"sort_buffer_size", OPT_SORT_BUFFER,
   "Each thread that needs to do a sort allocates a buffer of this size.",
   (gptr*) &global_system_variables.sortbuff_size,
   (gptr*) &max_system_variables.sortbuff_size, 0, GET_ULONG, REQUIRED_ARG,
   MAX_SORT_MEMORY, MIN_SORT_MEMORY+MALLOC_OVERHEAD*2, ~0L, MALLOC_OVERHEAD,
   1, 0},
#ifdef HAVE_BERKELEY_DB
  {"sync-bdb-logs", OPT_BDB_SYNC,
   "Synchronously flush logs. Enabled by default",
   (gptr*) &opt_sync_bdb_logs, (gptr*) &opt_sync_bdb_logs, 0, GET_BOOL,
   NO_ARG, 1, 0, 0, 0, 0, 0},
#endif /* HAVE_BERKELEY_DB */
  {"sync-binlog", OPT_SYNC_BINLOG,
   "Sync the binlog to disk after every #th event. \
#=0 (the default) does no sync. Syncing slows MySQL down",
   (gptr*) &sync_binlog_period,
   (gptr*) &sync_binlog_period, 0, GET_ULONG, REQUIRED_ARG, 0, 0, ~0L, 0, 1,
   0},
#ifdef DOES_NOTHING_YET
  {"sync-replication", OPT_SYNC_REPLICATION,
   "Enable synchronous replication",
   (gptr*) &global_system_variables.sync_replication,
   (gptr*) &global_system_variables.sync_replication,
   0, GET_ULONG, REQUIRED_ARG, 0, 0, 1, 0, 1, 0},
  {"sync-replication-slave-id", OPT_SYNC_REPLICATION_SLAVE_ID,
   "Synchronous replication is wished for this slave",
   (gptr*) &global_system_variables.sync_replication_slave_id,
   (gptr*) &global_system_variables.sync_replication_slave_id,
   0, GET_ULONG, REQUIRED_ARG, 0, 0, ~0L, 0, 1, 0},
  {"sync-replication-timeout", OPT_SYNC_REPLICATION_TIMEOUT,
   "Synchronous replication timeout",
   (gptr*) &global_system_variables.sync_replication_timeout,
   (gptr*) &global_system_variables.sync_replication_timeout,
   0, GET_ULONG, REQUIRED_ARG, 10, 0, ~0L, 0, 1, 0},
#endif
  {"sync-frm", OPT_SYNC_FRM, "Sync .frm to disk on create. Enabled by default",
   (gptr*) &opt_sync_frm, (gptr*) &opt_sync_frm, 0, GET_BOOL, NO_ARG, 1, 0,
   0, 0, 0, 0},
  {"table_cache", OPT_TABLE_CACHE,
   "The number of open tables for all threads.", (gptr*) &table_cache_size,
   (gptr*) &table_cache_size, 0, GET_ULONG, REQUIRED_ARG, 64, 1, 512*1024L,
   0, 1, 0},
  {"thread_cache_size", OPT_THREAD_CACHE_SIZE,
   "How many threads we should keep in a cache for reuse.",
   (gptr*) &thread_cache_size, (gptr*) &thread_cache_size, 0, GET_ULONG,
   REQUIRED_ARG, 0, 0, 16384, 0, 1, 0},
  {"thread_concurrency", OPT_THREAD_CONCURRENCY,
   "Permits the application to give the threads system a hint for the desired number of threads that should be run at the same time.",
   (gptr*) &concurrency, (gptr*) &concurrency, 0, GET_ULONG, REQUIRED_ARG,
   DEFAULT_CONCURRENCY, 1, 512, 0, 1, 0},
  {"thread_stack", OPT_THREAD_STACK,
   "The stack size for each thread.", (gptr*) &thread_stack,
   (gptr*) &thread_stack, 0, GET_ULONG, REQUIRED_ARG,DEFAULT_THREAD_STACK,
   1024L*128L, ~0L, 0, 1024, 0},
  { "time_format", OPT_TIME_FORMAT,
    "The TIME format (for future).",
    (gptr*) &opt_date_time_formats[MYSQL_TIMESTAMP_TIME],
    (gptr*) &opt_date_time_formats[MYSQL_TIMESTAMP_TIME],
    0, GET_STR, REQUIRED_ARG, 0, 0, 0, 0, 0, 0},
  {"tmp_table_size", OPT_TMP_TABLE_SIZE,
   "If an in-memory temporary table exceeds this size, MySQL will automatically convert it to an on-disk MyISAM table.",
   (gptr*) &global_system_variables.tmp_table_size,
   (gptr*) &max_system_variables.tmp_table_size, 0, GET_ULONG,
   REQUIRED_ARG, 32*1024*1024L, 1024, ~0L, 0, 1, 0},
  {"transaction_alloc_block_size", OPT_TRANS_ALLOC_BLOCK_SIZE,
   "Allocation block size for transactions to be stored in binary log",
   (gptr*) &global_system_variables.trans_alloc_block_size,
   (gptr*) &max_system_variables.trans_alloc_block_size, 0, GET_ULONG,
   REQUIRED_ARG, QUERY_ALLOC_BLOCK_SIZE, 1024, ~0L, 0, 1024, 0},
  {"transaction_prealloc_size", OPT_TRANS_PREALLOC_SIZE,
   "Persistent buffer for transactions to be stored in binary log",
   (gptr*) &global_system_variables.trans_prealloc_size,
   (gptr*) &max_system_variables.trans_prealloc_size, 0, GET_ULONG,
   REQUIRED_ARG, TRANS_ALLOC_PREALLOC_SIZE, 1024, ~0L, 0, 1024, 0},
  {"updatable_views_with_limit", OPT_UPDATABLE_VIEWS_WITH_LIMIT,
   "1 = YES = Don't issue an error message (warning only) if a VIEW without presence of a key of the underlying table is used in queries with a LIMIT clause for updating. 0 = NO = Prohibit update of a VIEW, which does not contain a key of the underlying table and the query uses a LIMIT clause (usually get from GUI tools).",
   (gptr*) &global_system_variables.updatable_views_with_limit,
   (gptr*) &max_system_variables.updatable_views_with_limit,
   0, GET_ULONG, REQUIRED_ARG, 1, 0, 1, 0, 1, 0},
  {"wait_timeout", OPT_WAIT_TIMEOUT,
   "The number of seconds the server waits for activity on a connection before closing it.",
   (gptr*) &global_system_variables.net_wait_timeout,
   (gptr*) &max_system_variables.net_wait_timeout, 0, GET_ULONG,
   REQUIRED_ARG, NET_WAIT_TIMEOUT, 1, IF_WIN(INT_MAX32/1000, LONG_TIMEOUT),
   0, 1, 0},
  {0, 0, 0, 0, 0, 0, GET_NO_ARG, NO_ARG, 0, 0, 0, 0, 0, 0}
};


struct show_var_st status_vars[]= {
  {"Aborted_clients",          (char*) &aborted_threads,        SHOW_LONG},
  {"Aborted_connects",         (char*) &aborted_connects,       SHOW_LONG},
  {"Binlog_cache_disk_use",    (char*) &binlog_cache_disk_use,  SHOW_LONG},
  {"Binlog_cache_use",         (char*) &binlog_cache_use,       SHOW_LONG},
  {"Bytes_received",           (char*) offsetof(STATUS_VAR, bytes_received), SHOW_LONG_STATUS},
  {"Bytes_sent",               (char*) offsetof(STATUS_VAR, bytes_sent), SHOW_LONG_STATUS},
  {"Com_admin_commands",       (char*) offsetof(STATUS_VAR, com_other), SHOW_LONG_STATUS},
  {"Com_alter_db",	       (char*) offsetof(STATUS_VAR, com_stat[(uint) SQLCOM_ALTER_DB]), SHOW_LONG_STATUS},
  {"Com_alter_table",	       (char*) offsetof(STATUS_VAR, com_stat[(uint) SQLCOM_ALTER_TABLE]), SHOW_LONG_STATUS},
  {"Com_analyze",	       (char*) offsetof(STATUS_VAR, com_stat[(uint) SQLCOM_ANALYZE]), SHOW_LONG_STATUS},
  {"Com_backup_table",	       (char*) offsetof(STATUS_VAR, com_stat[(uint) SQLCOM_BACKUP_TABLE]), SHOW_LONG_STATUS},
  {"Com_begin",		       (char*) offsetof(STATUS_VAR, com_stat[(uint) SQLCOM_BEGIN]), SHOW_LONG_STATUS},
  {"Com_change_db",	       (char*) offsetof(STATUS_VAR, com_stat[(uint) SQLCOM_CHANGE_DB]), SHOW_LONG_STATUS},
  {"Com_change_master",	       (char*) offsetof(STATUS_VAR, com_stat[(uint) SQLCOM_CHANGE_MASTER]), SHOW_LONG_STATUS},
  {"Com_check",		       (char*) offsetof(STATUS_VAR, com_stat[(uint) SQLCOM_CHECK]), SHOW_LONG_STATUS},
  {"Com_checksum",	       (char*) offsetof(STATUS_VAR, com_stat[(uint) SQLCOM_CHECKSUM]), SHOW_LONG_STATUS},
  {"Com_commit",	       (char*) offsetof(STATUS_VAR, com_stat[(uint) SQLCOM_COMMIT]), SHOW_LONG_STATUS},
  {"Com_create_db",	       (char*) offsetof(STATUS_VAR, com_stat[(uint) SQLCOM_CREATE_DB]), SHOW_LONG_STATUS},
  {"Com_create_function",      (char*) offsetof(STATUS_VAR, com_stat[(uint) SQLCOM_CREATE_FUNCTION]), SHOW_LONG_STATUS},
  {"Com_create_index",	       (char*) offsetof(STATUS_VAR, com_stat[(uint) SQLCOM_CREATE_INDEX]), SHOW_LONG_STATUS},
  {"Com_create_table",	       (char*) offsetof(STATUS_VAR, com_stat[(uint) SQLCOM_CREATE_TABLE]), SHOW_LONG_STATUS},
  {"Com_dealloc_sql",          (char*) offsetof(STATUS_VAR, com_stat[(uint) SQLCOM_DEALLOCATE_PREPARE]), SHOW_LONG_STATUS},
  {"Com_delete",	       (char*) offsetof(STATUS_VAR, com_stat[(uint) SQLCOM_DELETE]), SHOW_LONG_STATUS},
  {"Com_delete_multi",	       (char*) offsetof(STATUS_VAR, com_stat[(uint) SQLCOM_DELETE_MULTI]), SHOW_LONG_STATUS},
  {"Com_do",                   (char*) offsetof(STATUS_VAR, com_stat[(uint) SQLCOM_DO]), SHOW_LONG_STATUS},
  {"Com_drop_db",	       (char*) offsetof(STATUS_VAR, com_stat[(uint) SQLCOM_DROP_DB]), SHOW_LONG_STATUS},
  {"Com_drop_function",	       (char*) offsetof(STATUS_VAR, com_stat[(uint) SQLCOM_DROP_FUNCTION]), SHOW_LONG_STATUS},
  {"Com_drop_index",	       (char*) offsetof(STATUS_VAR, com_stat[(uint) SQLCOM_DROP_INDEX]), SHOW_LONG_STATUS},
  {"Com_drop_table",	       (char*) offsetof(STATUS_VAR, com_stat[(uint) SQLCOM_DROP_TABLE]), SHOW_LONG_STATUS},
  {"Com_drop_user",	       (char*) offsetof(STATUS_VAR, com_stat[(uint) SQLCOM_DROP_USER]), SHOW_LONG_STATUS},
  {"Com_execute_sql",          (char*) offsetof(STATUS_VAR, com_stat[(uint) SQLCOM_EXECUTE]), SHOW_LONG_STATUS}, 
  {"Com_flush",		       (char*) offsetof(STATUS_VAR, com_stat[(uint) SQLCOM_FLUSH]), SHOW_LONG_STATUS},
  {"Com_grant",		       (char*) offsetof(STATUS_VAR, com_stat[(uint) SQLCOM_GRANT]), SHOW_LONG_STATUS},
  {"Com_ha_close",	       (char*) offsetof(STATUS_VAR, com_stat[(uint) SQLCOM_HA_CLOSE]), SHOW_LONG_STATUS},
  {"Com_ha_open",	       (char*) offsetof(STATUS_VAR, com_stat[(uint) SQLCOM_HA_OPEN]), SHOW_LONG_STATUS},
  {"Com_ha_read",	       (char*) offsetof(STATUS_VAR, com_stat[(uint) SQLCOM_HA_READ]), SHOW_LONG_STATUS},
  {"Com_help",                 (char*) offsetof(STATUS_VAR, com_stat[(uint) SQLCOM_HELP]), SHOW_LONG_STATUS},
  {"Com_insert",	       (char*) offsetof(STATUS_VAR, com_stat[(uint) SQLCOM_INSERT]), SHOW_LONG_STATUS},
  {"Com_insert_select",	       (char*) offsetof(STATUS_VAR, com_stat[(uint) SQLCOM_INSERT_SELECT]), SHOW_LONG_STATUS},
  {"Com_kill",		       (char*) offsetof(STATUS_VAR, com_stat[(uint) SQLCOM_KILL]), SHOW_LONG_STATUS},
  {"Com_load",		       (char*) offsetof(STATUS_VAR, com_stat[(uint) SQLCOM_LOAD]), SHOW_LONG_STATUS},
  {"Com_load_master_data",     (char*) offsetof(STATUS_VAR, com_stat[(uint) SQLCOM_LOAD_MASTER_DATA]), SHOW_LONG_STATUS},
  {"Com_load_master_table",    (char*) offsetof(STATUS_VAR, com_stat[(uint) SQLCOM_LOAD_MASTER_TABLE]), SHOW_LONG_STATUS},
  {"Com_lock_tables",	       (char*) offsetof(STATUS_VAR, com_stat[(uint) SQLCOM_LOCK_TABLES]), SHOW_LONG_STATUS},
  {"Com_optimize",	       (char*) offsetof(STATUS_VAR, com_stat[(uint) SQLCOM_OPTIMIZE]), SHOW_LONG_STATUS},
  {"Com_preload_keys",	       (char*) offsetof(STATUS_VAR, com_stat[(uint) SQLCOM_PRELOAD_KEYS]), SHOW_LONG_STATUS},
  {"Com_prepare_sql",          (char*) offsetof(STATUS_VAR, com_stat[(uint) SQLCOM_PREPARE]), SHOW_LONG_STATUS},
  {"Com_purge",		       (char*) offsetof(STATUS_VAR, com_stat[(uint) SQLCOM_PURGE]), SHOW_LONG_STATUS},
  {"Com_purge_before_date",    (char*) offsetof(STATUS_VAR, com_stat[(uint) SQLCOM_PURGE_BEFORE]), SHOW_LONG_STATUS},
  {"Com_rename_table",	       (char*) offsetof(STATUS_VAR, com_stat[(uint) SQLCOM_RENAME_TABLE]), SHOW_LONG_STATUS},
  {"Com_repair",	       (char*) offsetof(STATUS_VAR, com_stat[(uint) SQLCOM_REPAIR]), SHOW_LONG_STATUS},
  {"Com_replace",	       (char*) offsetof(STATUS_VAR, com_stat[(uint) SQLCOM_REPLACE]), SHOW_LONG_STATUS},
  {"Com_replace_select",       (char*) offsetof(STATUS_VAR, com_stat[(uint) SQLCOM_REPLACE_SELECT]), SHOW_LONG_STATUS},
  {"Com_reset",		       (char*) offsetof(STATUS_VAR, com_stat[(uint) SQLCOM_RESET]), SHOW_LONG_STATUS},
  {"Com_restore_table",	       (char*) offsetof(STATUS_VAR, com_stat[(uint) SQLCOM_RESTORE_TABLE]), SHOW_LONG_STATUS},
  {"Com_revoke",	       (char*) offsetof(STATUS_VAR, com_stat[(uint) SQLCOM_REVOKE]), SHOW_LONG_STATUS},
  {"Com_revoke_all",	       (char*) offsetof(STATUS_VAR, com_stat[(uint) SQLCOM_REVOKE_ALL]), SHOW_LONG_STATUS},
  {"Com_rollback",	       (char*) offsetof(STATUS_VAR, com_stat[(uint) SQLCOM_ROLLBACK]), SHOW_LONG_STATUS},
  {"Com_savepoint",	       (char*) offsetof(STATUS_VAR, com_stat[(uint) SQLCOM_SAVEPOINT]), SHOW_LONG_STATUS},
  {"Com_select",	       (char*) offsetof(STATUS_VAR, com_stat[(uint) SQLCOM_SELECT]), SHOW_LONG_STATUS},
  {"Com_set_option",	       (char*) offsetof(STATUS_VAR, com_stat[(uint) SQLCOM_SET_OPTION]), SHOW_LONG_STATUS},
  {"Com_show_binlogs",	       (char*) offsetof(STATUS_VAR, com_stat[(uint) SQLCOM_SHOW_BINLOGS]), SHOW_LONG_STATUS},
  {"Com_show_binlog_events",   (char*) offsetof(STATUS_VAR, com_stat[(uint) SQLCOM_SHOW_BINLOG_EVENTS]), SHOW_LONG_STATUS},
  {"Com_show_charsets",	       (char*) offsetof(STATUS_VAR, com_stat[(uint) SQLCOM_SHOW_CHARSETS]), SHOW_LONG_STATUS},
  {"Com_show_collations",      (char*) offsetof(STATUS_VAR, com_stat[(uint) SQLCOM_SHOW_COLLATIONS]), SHOW_LONG_STATUS},
  {"Com_show_column_types",    (char*) offsetof(STATUS_VAR, com_stat[(uint) SQLCOM_SHOW_COLUMN_TYPES]), SHOW_LONG_STATUS},
  {"Com_show_create_table",    (char*) offsetof(STATUS_VAR, com_stat[(uint) SQLCOM_SHOW_CREATE]), SHOW_LONG_STATUS},
  {"Com_show_create_db",       (char*) offsetof(STATUS_VAR, com_stat[(uint) SQLCOM_SHOW_CREATE_DB]), SHOW_LONG_STATUS},
  {"Com_show_databases",       (char*) offsetof(STATUS_VAR, com_stat[(uint) SQLCOM_SHOW_DATABASES]), SHOW_LONG_STATUS},
  {"Com_show_errors",	       (char*) offsetof(STATUS_VAR, com_stat[(uint) SQLCOM_SHOW_ERRORS]), SHOW_LONG_STATUS},
  {"Com_show_fields",	       (char*) offsetof(STATUS_VAR, com_stat[(uint) SQLCOM_SHOW_FIELDS]), SHOW_LONG_STATUS},
  {"Com_show_grants",	       (char*) offsetof(STATUS_VAR, com_stat[(uint) SQLCOM_SHOW_GRANTS]), SHOW_LONG_STATUS},
  {"Com_show_innodb_status",   (char*) offsetof(STATUS_VAR, com_stat[(uint) SQLCOM_SHOW_INNODB_STATUS]), SHOW_LONG_STATUS},
  {"Com_show_keys",	       (char*) offsetof(STATUS_VAR, com_stat[(uint) SQLCOM_SHOW_KEYS]), SHOW_LONG_STATUS},
  {"Com_show_logs",	       (char*) offsetof(STATUS_VAR, com_stat[(uint) SQLCOM_SHOW_LOGS]), SHOW_LONG_STATUS},
  {"Com_show_master_status",   (char*) offsetof(STATUS_VAR, com_stat[(uint) SQLCOM_SHOW_MASTER_STAT]), SHOW_LONG_STATUS},
  {"Com_show_new_master",      (char*) offsetof(STATUS_VAR, com_stat[(uint) SQLCOM_SHOW_NEW_MASTER]), SHOW_LONG_STATUS},
  {"Com_show_open_tables",     (char*) offsetof(STATUS_VAR, com_stat[(uint) SQLCOM_SHOW_OPEN_TABLES]), SHOW_LONG_STATUS},
  {"Com_show_privileges",      (char*) offsetof(STATUS_VAR, com_stat[(uint) SQLCOM_SHOW_PRIVILEGES]), SHOW_LONG_STATUS},
  {"Com_show_processlist",     (char*) offsetof(STATUS_VAR, com_stat[(uint) SQLCOM_SHOW_PROCESSLIST]), SHOW_LONG_STATUS},
  {"Com_show_slave_hosts",     (char*) offsetof(STATUS_VAR, com_stat[(uint) SQLCOM_SHOW_SLAVE_HOSTS]), SHOW_LONG_STATUS},
  {"Com_show_slave_status",    (char*) offsetof(STATUS_VAR, com_stat[(uint) SQLCOM_SHOW_SLAVE_STAT]), SHOW_LONG_STATUS},
  {"Com_show_status",	       (char*) offsetof(STATUS_VAR, com_stat[(uint) SQLCOM_SHOW_STATUS]), SHOW_LONG_STATUS},
  {"Com_show_storage_engines", (char*) offsetof(STATUS_VAR, com_stat[(uint) SQLCOM_SHOW_STORAGE_ENGINES]), SHOW_LONG_STATUS},
  {"Com_show_tables",	       (char*) offsetof(STATUS_VAR, com_stat[(uint) SQLCOM_SHOW_TABLES]), SHOW_LONG_STATUS},
  {"Com_show_variables",       (char*) offsetof(STATUS_VAR, com_stat[(uint) SQLCOM_SHOW_VARIABLES]), SHOW_LONG_STATUS},
  {"Com_show_warnings",        (char*) offsetof(STATUS_VAR, com_stat[(uint) SQLCOM_SHOW_WARNS]), SHOW_LONG_STATUS},
  {"Com_slave_start",	       (char*) offsetof(STATUS_VAR, com_stat[(uint) SQLCOM_SLAVE_START]), SHOW_LONG_STATUS},
  {"Com_slave_stop",	       (char*) offsetof(STATUS_VAR, com_stat[(uint) SQLCOM_SLAVE_STOP]), SHOW_LONG_STATUS},
  {"Com_truncate",	       (char*) offsetof(STATUS_VAR, com_stat[(uint) SQLCOM_TRUNCATE]), SHOW_LONG_STATUS},
  {"Com_unlock_tables",	       (char*) offsetof(STATUS_VAR, com_stat[(uint) SQLCOM_UNLOCK_TABLES]), SHOW_LONG_STATUS},
  {"Com_update",	       (char*) offsetof(STATUS_VAR, com_stat[(uint) SQLCOM_UPDATE]), SHOW_LONG_STATUS},
  {"Com_update_multi",	       (char*) offsetof(STATUS_VAR, com_stat[(uint) SQLCOM_UPDATE_MULTI]), SHOW_LONG_STATUS},
  {"Com_xa_commit",            (char*) offsetof(STATUS_VAR, com_stat[(uint) SQLCOM_XA_COMMIT]),SHOW_LONG_STATUS},
  {"Com_xa_end",               (char*) offsetof(STATUS_VAR, com_stat[(uint) SQLCOM_XA_END]),SHOW_LONG_STATUS},
  {"Com_xa_prepare",           (char*) offsetof(STATUS_VAR, com_stat[(uint) SQLCOM_XA_PREPARE]),SHOW_LONG_STATUS},
  {"Com_xa_recover",           (char*) offsetof(STATUS_VAR, com_stat[(uint) SQLCOM_XA_RECOVER]),SHOW_LONG_STATUS},
  {"Com_xa_rollback",          (char*) offsetof(STATUS_VAR, com_stat[(uint) SQLCOM_XA_ROLLBACK]),SHOW_LONG_STATUS},
  {"Com_xa_start",             (char*) offsetof(STATUS_VAR, com_stat[(uint) SQLCOM_XA_START]),SHOW_LONG_STATUS},
  {"Connections",              (char*) &thread_id,              SHOW_LONG_CONST},
  {"Created_tmp_disk_tables",  (char*) offsetof(STATUS_VAR, created_tmp_disk_tables), SHOW_LONG_STATUS},
  {"Created_tmp_files",	       (char*) &my_tmp_file_created,	SHOW_LONG},
  {"Created_tmp_tables",       (char*) offsetof(STATUS_VAR, created_tmp_tables), SHOW_LONG_STATUS},
  {"Delayed_errors",           (char*) &delayed_insert_errors,  SHOW_LONG},
  {"Delayed_insert_threads",   (char*) &delayed_insert_threads, SHOW_LONG_CONST},
  {"Delayed_writes",           (char*) &delayed_insert_writes,  SHOW_LONG},
  {"Flush_commands",           (char*) &refresh_version,        SHOW_LONG_CONST},
  {"Handler_commit",           (char*) offsetof(STATUS_VAR, ha_commit_count), SHOW_LONG_STATUS},
  {"Handler_delete",           (char*) offsetof(STATUS_VAR, ha_delete_count), SHOW_LONG_STATUS},
  {"Handler_discover",         (char*) offsetof(STATUS_VAR, ha_discover_count), SHOW_LONG_STATUS},
  {"Handler_prepare",          (char*) offsetof(STATUS_VAR, ha_prepare_count),  SHOW_LONG_STATUS},
  {"Handler_read_first",       (char*) offsetof(STATUS_VAR, ha_read_first_count), SHOW_LONG_STATUS},
  {"Handler_read_key",         (char*) offsetof(STATUS_VAR, ha_read_key_count), SHOW_LONG_STATUS},
  {"Handler_read_next",        (char*) offsetof(STATUS_VAR, ha_read_next_count), SHOW_LONG_STATUS},
  {"Handler_read_prev",        (char*) offsetof(STATUS_VAR, ha_read_prev_count), SHOW_LONG_STATUS},
  {"Handler_read_rnd",         (char*) offsetof(STATUS_VAR, ha_read_rnd_count), SHOW_LONG_STATUS},
  {"Handler_read_rnd_next",    (char*) offsetof(STATUS_VAR, ha_read_rnd_next_count), SHOW_LONG_STATUS},
  {"Handler_rollback",         (char*) offsetof(STATUS_VAR, ha_rollback_count), SHOW_LONG_STATUS},
  {"Handler_savepoint",        (char*) offsetof(STATUS_VAR, ha_savepoint_count), SHOW_LONG_STATUS},
  {"Handler_savepoint_rollback",(char*) offsetof(STATUS_VAR, ha_savepoint_rollback_count), SHOW_LONG_STATUS},
  {"Handler_update",           (char*) offsetof(STATUS_VAR, ha_update_count), SHOW_LONG_STATUS},
  {"Handler_write",            (char*) offsetof(STATUS_VAR, ha_write_count), SHOW_LONG_STATUS},
#ifdef HAVE_INNOBASE_DB
  {"Innodb_",                  (char*) &innodb_status_variables, SHOW_VARS},
#endif /*HAVE_INNOBASE_DB*/
  {"Key_blocks_not_flushed",   (char*) &dflt_key_cache_var.global_blocks_changed, SHOW_KEY_CACHE_LONG},
  {"Key_blocks_unused",        (char*) &dflt_key_cache_var.blocks_unused, SHOW_KEY_CACHE_CONST_LONG},
  {"Key_blocks_used",          (char*) &dflt_key_cache_var.blocks_used, SHOW_KEY_CACHE_CONST_LONG},
  {"Key_read_requests",        (char*) &dflt_key_cache_var.global_cache_r_requests, SHOW_KEY_CACHE_LONG},
  {"Key_reads",                (char*) &dflt_key_cache_var.global_cache_read, SHOW_KEY_CACHE_LONG},
  {"Key_write_requests",       (char*) &dflt_key_cache_var.global_cache_w_requests, SHOW_KEY_CACHE_LONG},
  {"Key_writes",               (char*) &dflt_key_cache_var.global_cache_write, SHOW_KEY_CACHE_LONG},
  {"Last_query_cost",          (char*) &last_query_cost,        SHOW_DOUBLE},
  {"Max_used_connections",     (char*) &max_used_connections,  SHOW_LONG},
#ifdef HAVE_NDBCLUSTER_DB
  {"Ndb_",                     (char*) &ndb_status_variables,   SHOW_VARS},
#endif /*HAVE_NDBCLUSTER_DB*/
  {"Not_flushed_delayed_rows", (char*) &delayed_rows_in_use,    SHOW_LONG_CONST},
  {"Open_files",               (char*) &my_file_opened,         SHOW_LONG_CONST},
  {"Open_streams",             (char*) &my_stream_opened,       SHOW_LONG_CONST},
  {"Open_tables",              (char*) 0,                       SHOW_OPENTABLES},
  {"Opened_tables",            (char*) offsetof(STATUS_VAR, opened_tables), SHOW_LONG_STATUS},
#ifdef HAVE_QUERY_CACHE
  {"Qcache_free_blocks",       (char*) &query_cache.free_memory_blocks, SHOW_LONG_CONST},
  {"Qcache_free_memory",       (char*) &query_cache.free_memory, SHOW_LONG_CONST},
  {"Qcache_hits",              (char*) &query_cache.hits,       SHOW_LONG},
  {"Qcache_inserts",           (char*) &query_cache.inserts,    SHOW_LONG},
  {"Qcache_lowmem_prunes",     (char*) &query_cache.lowmem_prunes, SHOW_LONG},
  {"Qcache_not_cached",        (char*) &query_cache.refused,    SHOW_LONG},
  {"Qcache_queries_in_cache",  (char*) &query_cache.queries_in_cache, SHOW_LONG_CONST},
  {"Qcache_total_blocks",      (char*) &query_cache.total_blocks, SHOW_LONG_CONST},
#endif /*HAVE_QUERY_CACHE*/
  {"Questions",                (char*) 0,                       SHOW_QUESTION},
  {"Rpl_status",               (char*) 0,                 SHOW_RPL_STATUS},
  {"Select_full_join",         (char*) offsetof(STATUS_VAR, select_full_join_count), SHOW_LONG_STATUS},
  {"Select_full_range_join",   (char*) offsetof(STATUS_VAR, select_full_range_join_count), SHOW_LONG_STATUS},
  {"Select_range",             (char*) offsetof(STATUS_VAR, select_range_count), SHOW_LONG_STATUS},
  {"Select_range_check",       (char*) offsetof(STATUS_VAR, select_range_check_count), SHOW_LONG_STATUS},
  {"Select_scan",	       (char*) offsetof(STATUS_VAR, select_scan_count), SHOW_LONG_STATUS},
  {"Slave_open_temp_tables",   (char*) &slave_open_temp_tables, SHOW_LONG},
  {"Slave_running",            (char*) 0,                       SHOW_SLAVE_RUNNING},
  {"Slave_retried_transactions",(char*) 0,                      SHOW_SLAVE_RETRIED_TRANS},
  {"Slow_launch_threads",      (char*) &slow_launch_threads,    SHOW_LONG},
  {"Slow_queries",             (char*) offsetof(STATUS_VAR, long_query_count), SHOW_LONG_STATUS},
  {"Sort_merge_passes",	       (char*) offsetof(STATUS_VAR, filesort_merge_passes), SHOW_LONG_STATUS},
  {"Sort_range",	       (char*) offsetof(STATUS_VAR, filesort_range_count), SHOW_LONG_STATUS},
  {"Sort_rows",		       (char*) offsetof(STATUS_VAR, filesort_rows), SHOW_LONG_STATUS},
  {"Sort_scan",		       (char*) offsetof(STATUS_VAR, filesort_scan_count), SHOW_LONG_STATUS},
#ifdef HAVE_OPENSSL
  {"Ssl_accept_renegotiates",  (char*) 0, 	SHOW_SSL_CTX_SESS_ACCEPT_RENEGOTIATE},
  {"Ssl_accepts",              (char*) 0,  	SHOW_SSL_CTX_SESS_ACCEPT},
  {"Ssl_callback_cache_hits",  (char*) 0,	SHOW_SSL_CTX_SESS_CB_HITS},
  {"Ssl_cipher",               (char*) 0,  	SHOW_SSL_GET_CIPHER},
  {"Ssl_cipher_list",          (char*) 0,  	SHOW_SSL_GET_CIPHER_LIST},
  {"Ssl_client_connects",      (char*) 0,	SHOW_SSL_CTX_SESS_CONNECT},
  {"Ssl_connect_renegotiates", (char*) 0, 	SHOW_SSL_CTX_SESS_CONNECT_RENEGOTIATE},
  {"Ssl_ctx_verify_depth",     (char*) 0,	SHOW_SSL_CTX_GET_VERIFY_DEPTH},
  {"Ssl_ctx_verify_mode",      (char*) 0,	SHOW_SSL_CTX_GET_VERIFY_MODE},
  {"Ssl_default_timeout",      (char*) 0,  	SHOW_SSL_GET_DEFAULT_TIMEOUT},
  {"Ssl_finished_accepts",     (char*) 0,  	SHOW_SSL_CTX_SESS_ACCEPT_GOOD},
  {"Ssl_finished_connects",    (char*) 0,  	SHOW_SSL_CTX_SESS_CONNECT_GOOD},
  {"Ssl_session_cache_hits",   (char*) 0,	SHOW_SSL_CTX_SESS_HITS},
  {"Ssl_session_cache_misses", (char*) 0,	SHOW_SSL_CTX_SESS_MISSES},
  {"Ssl_session_cache_mode",   (char*) 0,	SHOW_SSL_CTX_GET_SESSION_CACHE_MODE},
  {"Ssl_session_cache_overflows", (char*) 0,	SHOW_SSL_CTX_SESS_CACHE_FULL},
  {"Ssl_session_cache_size",   (char*) 0,	SHOW_SSL_CTX_SESS_GET_CACHE_SIZE},
  {"Ssl_session_cache_timeouts", (char*) 0,	SHOW_SSL_CTX_SESS_TIMEOUTS},
  {"Ssl_sessions_reused",      (char*) 0,	SHOW_SSL_SESSION_REUSED},
  {"Ssl_used_session_cache_entries",(char*) 0,	SHOW_SSL_CTX_SESS_NUMBER},
  {"Ssl_verify_depth",         (char*) 0,	SHOW_SSL_GET_VERIFY_DEPTH},
  {"Ssl_verify_mode",          (char*) 0,	SHOW_SSL_GET_VERIFY_MODE},
  {"Ssl_version",   	       (char*) 0,  	SHOW_SSL_GET_VERSION},
#endif /* HAVE_OPENSSL */
  {"Table_locks_immediate",    (char*) &locks_immediate,        SHOW_LONG},
  {"Table_locks_waited",       (char*) &locks_waited,           SHOW_LONG},
  {"Tc_log_max_pages_used",    (char*) &tc_log_max_pages_used,  SHOW_LONG},
  {"Tc_log_page_size",         (char*) &tc_log_page_size,       SHOW_LONG},
  {"Tc_log_page_waits",        (char*) &tc_log_page_waits,      SHOW_LONG},
  {"Threads_cached",           (char*) &cached_thread_count,    SHOW_LONG_CONST},
  {"Threads_connected",        (char*) &thread_count,           SHOW_INT_CONST},
  {"Threads_created",	       (char*) &thread_created,		SHOW_LONG_CONST},
  {"Threads_running",          (char*) &thread_running,         SHOW_INT_CONST},
  {"Uptime",                   (char*) 0,                       SHOW_STARTTIME},
  {NullS, NullS, SHOW_LONG}
};

static void print_version(void)
{
  set_server_version();
  printf("%s  Ver %s for %s on %s (%s)\n",my_progname,
	 server_version,SYSTEM_TYPE,MACHINE_TYPE, MYSQL_COMPILATION_COMMENT);
}

static void use_help(void)
{
  print_version();
  printf("Use '--help' or '--no-defaults --help' for a list of available options\n");
}

static void usage(void)
{
  if (!(default_charset_info= get_charset_by_csname(default_character_set_name,
					           MY_CS_PRIMARY,
						   MYF(MY_WME))))
    exit(1);
  if (!default_collation_name)
    default_collation_name= (char*) default_charset_info->name;
  print_version();
  puts("\
Copyright (C) 2000 MySQL AB, by Monty and others\n\
This software comes with ABSOLUTELY NO WARRANTY. This is free software,\n\
and you are welcome to modify and redistribute it under the GPL license\n\n\
Starts the MySQL database server\n");

  printf("Usage: %s [OPTIONS]\n", my_progname);
  if (!opt_verbose)
    puts("\nFor more help options (several pages), use mysqld --verbose --help\n");
  else
  {
#ifdef __WIN__
  puts("NT and Win32 specific options:\n\
  --install                     Install the default service (NT)\n\
  --install-manual              Install the default service started manually (NT)\n\
  --install service_name        Install an optional service (NT)\n\
  --install-manual service_name Install an optional service started manually (NT)\n\
  --remove                      Remove the default service from the service list (NT)\n\
  --remove service_name         Remove the service_name from the service list (NT)\n\
  --enable-named-pipe           Only to be used for the	default server (NT)\n\
  --standalone                  Dummy option to start as a standalone server (NT)\
");
  puts("");
#endif
  print_defaults(MYSQL_CONFIG_NAME,load_default_groups);
  puts("");
  fix_paths();
  set_ports();

  my_print_help(my_long_options);
  my_print_variables(my_long_options);

  puts("\n\
To see what values a running MySQL server is using, type\n\
'mysqladmin variables' instead of 'mysqld --verbose --help'.\n");
  }
}


/*
  Initialize all MySQL global variables to default values

  SYNOPSIS
    mysql_init_variables()

  NOTES
    The reason to set a lot of global variables to zero is to allow one to
    restart the embedded server with a clean environment
    It's also needed on some exotic platforms where global variables are
    not set to 0 when a program starts.

    We don't need to set numeric variables refered to in my_long_options
    as these are initialized by my_getopt.
*/

static void mysql_init_variables(void)
{
  /* Things reset to zero */
  opt_skip_slave_start= opt_reckless_slave = 0;
  mysql_home[0]= pidfile_name[0]= log_error_file[0]= 0;
  opt_log= opt_update_log= opt_bin_log= opt_slow_log= 0;
  opt_disable_networking= opt_skip_show_db=0;
  opt_logname= opt_update_logname= opt_binlog_index_name= opt_slow_logname= 0;
  opt_tc_log_file= (char *)"tc.log";      // no hostname in tc_log file name !
  opt_secure_auth= 0;
  opt_bootstrap= opt_myisam_log= 0;
  mqh_used= 0;
  segfaulted= kill_in_progress= 0;
  cleanup_done= 0;
  defaults_argv= 0;
  server_id_supplied= 0;
  test_flags= select_errors= dropping_tables= ha_open_options=0;
  thread_count= thread_running= kill_cached_threads= wake_thread=0;
  slave_open_temp_tables= 0;
  cached_thread_count= 0;
  opt_endinfo= using_udf_functions= 0;
  opt_using_transactions= using_update_log= 0;
  abort_loop= select_thread_in_use= signal_thread_in_use= 0;
  ready_to_exit= shutdown_in_progress= grant_option= 0;
  aborted_threads= aborted_connects= 0;
  delayed_insert_threads= delayed_insert_writes= delayed_rows_in_use= 0;
  delayed_insert_errors= thread_created= 0;
  specialflag= 0;
  binlog_cache_use=  binlog_cache_disk_use= 0;
  max_used_connections= slow_launch_threads = 0;
  mysqld_user= mysqld_chroot= opt_init_file= opt_bin_logname = 0;
  errmesg= 0;
  mysqld_unix_port= opt_mysql_tmpdir= my_bind_addr_str= NullS;
  bzero((gptr) &mysql_tmpdir_list, sizeof(mysql_tmpdir_list));
  bzero((char *) &global_status_var, sizeof(global_status_var));
  opt_large_pages= 0;
  
  /* Character sets */
  system_charset_info= &my_charset_utf8_general_ci;
  files_charset_info= &my_charset_utf8_general_ci;
  national_charset_info= &my_charset_utf8_general_ci;
  table_alias_charset= &my_charset_bin;

  opt_date_time_formats[0]= opt_date_time_formats[1]= opt_date_time_formats[2]= 0;

  /* Things with default values that are not zero */
  delay_key_write_options= (uint) DELAY_KEY_WRITE_ON;
  opt_specialflag= SPECIAL_ENGLISH;
  unix_sock= ip_sock= INVALID_SOCKET;
  mysql_home_ptr= mysql_home;
  pidfile_name_ptr= pidfile_name;
  log_error_file_ptr= log_error_file;
  language_ptr= language;
  mysql_data_home= mysql_real_data_home;
  thd_startup_options= (OPTION_UPDATE_LOG | OPTION_AUTO_IS_NULL |
			OPTION_BIN_LOG | OPTION_QUOTE_SHOW_CREATE |
			OPTION_SQL_NOTES);
  protocol_version= PROTOCOL_VERSION;
  what_to_log= ~ (1L << (uint) COM_TIME);
  refresh_version= flush_version= 1L;	/* Increments on each reload */
  query_id= thread_id= 1L;
  strmov(server_version, MYSQL_SERVER_VERSION);
  myisam_recover_options_str= sql_mode_str= "OFF";
  my_bind_addr = htonl(INADDR_ANY);
  threads.empty();
  thread_cache.empty();
  key_caches.empty();
  if (!(dflt_key_cache= get_or_create_key_cache(default_key_cache_base.str,
					       default_key_cache_base.length)))
    exit(1);
  multi_keycache_init(); /* set key_cache_hash.default_value = dflt_key_cache */

  /* Initialize structures that is used when processing options */
  replicate_rewrite_db.empty();
  replicate_do_db.empty();
  replicate_ignore_db.empty();
  binlog_do_db.empty();
  binlog_ignore_db.empty();

  /* Set directory paths */
  strmake(language, LANGUAGE, sizeof(language)-1);
  strmake(mysql_real_data_home, get_relative_path(DATADIR),
	  sizeof(mysql_real_data_home)-1);
  mysql_data_home_buff[0]=FN_CURLIB;	// all paths are relative from here
  mysql_data_home_buff[1]=0;

  /* Replication parameters */
  master_user= (char*) "test";
  master_password= master_host= 0;
  master_info_file= (char*) "master.info",
    relay_log_info_file= (char*) "relay-log.info";
  master_ssl_key= master_ssl_cert= master_ssl_ca= 
    master_ssl_capath= master_ssl_cipher= 0;
  report_user= report_password = report_host= 0;	/* TO BE DELETED */
  opt_relay_logname= opt_relaylog_index_name= 0;

  /* Variables in libraries */
  charsets_dir= 0;
  default_character_set_name= (char*) MYSQL_DEFAULT_CHARSET_NAME;
  default_collation_name= (char*) MYSQL_DEFAULT_COLLATION_NAME;
  sys_charset_system.value= (char*) system_charset_info->csname;


  /* Set default values for some option variables */
  global_system_variables.table_type=   DB_TYPE_MYISAM;
  global_system_variables.tx_isolation= ISO_REPEATABLE_READ;
  global_system_variables.select_limit= (ulonglong) HA_POS_ERROR;
  max_system_variables.select_limit=    (ulonglong) HA_POS_ERROR;
  global_system_variables.max_join_size= (ulonglong) HA_POS_ERROR;
  max_system_variables.max_join_size=   (ulonglong) HA_POS_ERROR;
  global_system_variables.old_passwords= 0;

  /* Variables that depends on compile options */
#ifndef DBUG_OFF
  default_dbug_option=IF_WIN("d:t:i:O,\\mysqld.trace",
			     "d:t:i:o,/tmp/mysqld.trace");
#endif
  opt_error_log= IF_WIN(1,0);
#ifdef HAVE_BERKELEY_DB
  have_berkeley_db= SHOW_OPTION_YES;
#else
  have_berkeley_db= SHOW_OPTION_NO;
#endif
#ifdef HAVE_INNOBASE_DB
  have_innodb=SHOW_OPTION_YES;
#else
  have_innodb=SHOW_OPTION_NO;
#endif
#ifdef HAVE_ISAM
  have_isam=SHOW_OPTION_YES;
#else
  have_isam=SHOW_OPTION_NO;
#endif
#ifdef HAVE_EXAMPLE_DB
  have_example_db= SHOW_OPTION_YES;
#else
  have_example_db= SHOW_OPTION_NO;
#endif
#ifdef HAVE_ARCHIVE_DB
  have_archive_db= SHOW_OPTION_YES;
#else
  have_archive_db= SHOW_OPTION_NO;
#endif
<<<<<<< HEAD
#ifdef HAVE_FEDERATED_DB
  have_federated_db= SHOW_OPTION_YES;
#else
  have_federated_db= SHOW_OPTION_NO;
=======
#ifdef HAVE_BLACKHOLE_DB
  have_blackhole_db= SHOW_OPTION_YES;
#else
  have_blackhole_db= SHOW_OPTION_NO;
>>>>>>> 6e2caeb0
#endif
#ifdef HAVE_CSV_DB
  have_csv_db= SHOW_OPTION_YES;
#else
  have_csv_db= SHOW_OPTION_NO;
#endif
#ifdef HAVE_NDBCLUSTER_DB
  have_ndbcluster=SHOW_OPTION_DISABLED;
#else
  have_ndbcluster=SHOW_OPTION_NO;
#endif
#ifdef USE_RAID
  have_raid=SHOW_OPTION_YES;
#else
  have_raid=SHOW_OPTION_NO;
#endif
#ifdef HAVE_OPENSSL
  have_openssl=SHOW_OPTION_YES;
#else
  have_openssl=SHOW_OPTION_NO;
#endif
#ifdef HAVE_BROKEN_REALPATH
  have_symlink=SHOW_OPTION_NO;
#else
  have_symlink=SHOW_OPTION_YES;
#endif
#ifdef HAVE_QUERY_CACHE
  have_query_cache=SHOW_OPTION_YES;
#else
  have_query_cache=SHOW_OPTION_NO;
#endif
#ifdef HAVE_SPATIAL
  have_geometry=SHOW_OPTION_YES;
#else
  have_geometry=SHOW_OPTION_NO;
#endif
#ifdef HAVE_RTREE_KEYS
  have_rtree_keys=SHOW_OPTION_YES;
#else
  have_rtree_keys=SHOW_OPTION_NO;
#endif
#ifdef HAVE_CRYPT
  have_crypt=SHOW_OPTION_YES;
#else
  have_crypt=SHOW_OPTION_NO;
#endif
#ifdef HAVE_COMPRESS
  have_compress= SHOW_OPTION_YES;
#else
  have_compress= SHOW_OPTION_NO;
#endif
#ifdef HAVE_LIBWRAP
  libwrapName= NullS;
#endif
#ifdef HAVE_OPENSSL
  des_key_file = 0;
  ssl_acceptor_fd= 0;
#endif
#ifdef HAVE_SMEM
  shared_memory_base_name= default_shared_memory_base_name;
#endif
#if !defined(my_pthread_setprio) && !defined(HAVE_PTHREAD_SETSCHEDPARAM)
  opt_specialflag |= SPECIAL_NO_PRIOR;
#endif

#if defined(__WIN__) || defined(__NETWARE__)
  /* Allow Win32 and NetWare users to move MySQL anywhere */
  {
    char prg_dev[LIBLEN];
    my_path(prg_dev,my_progname,"mysql/bin");
    strcat(prg_dev,"/../");			// Remove 'bin' to get base dir
    cleanup_dirname(mysql_home,prg_dev);
  }
#else
  const char *tmpenv;
  if (!(tmpenv = getenv("MY_BASEDIR_VERSION")))
    tmpenv = DEFAULT_MYSQL_HOME;
  (void) strmake(mysql_home, tmpenv, sizeof(mysql_home)-1);
#endif
}


extern "C" my_bool
get_one_option(int optid, const struct my_option *opt __attribute__((unused)),
	       char *argument)
{
  switch(optid) {
  case '#':
#ifndef DBUG_OFF
    DBUG_PUSH(argument ? argument : default_dbug_option);
#endif
    opt_endinfo=1;				/* unireg: memory allocation */
    break;
  case 'a':
    global_system_variables.sql_mode= fix_sql_mode(MODE_ANSI);
    global_system_variables.tx_isolation= ISO_SERIALIZABLE;
    break;
  case 'b':
    strmake(mysql_home,argument,sizeof(mysql_home)-1);
    break;
  case 'C':
    default_collation_name= 0;
    break;
  case 'l':
    opt_log=1;
    break;
  case 'h':
    strmake(mysql_real_data_home,argument, sizeof(mysql_real_data_home)-1);
    /* Correct pointer set by my_getopt (for embedded library) */
    mysql_data_home= mysql_real_data_home;
    break;
  case 'u':
    if (!mysqld_user || !strcmp(mysqld_user, argument))
      mysqld_user= argument;
    else
      sql_print_warning("Ignoring user change to '%s' because the user was set to '%s' earlier on the command line\n", argument, mysqld_user);
    break;
  case 'L':
    strmake(language, argument, sizeof(language)-1);
    break;
#ifdef HAVE_REPLICATION
  case OPT_SLAVE_SKIP_ERRORS:
    init_slave_skip_errors(argument);
    break;
#endif
  case OPT_SAFEMALLOC_MEM_LIMIT:
#if !defined(DBUG_OFF) && defined(SAFEMALLOC)
    sf_malloc_mem_limit = atoi(argument);
#endif
    break;
#ifdef EMBEDDED_LIBRARY
  case OPT_MAX_ALLOWED_PACKET:
    max_allowed_packet= atoi(argument);
    global_system_variables.max_allowed_packet= max_allowed_packet;
    break;
  case OPT_NET_BUFFER_LENGTH:
    net_buffer_length=  atoi(argument);
    global_system_variables.net_buffer_length= net_buffer_length;
    break;
#endif
#include <sslopt-case.h>
  case 'V':
    print_version();
    exit(0);
  case 'W':
    if (!argument)
      global_system_variables.log_warnings++;
    else if (argument == disabled_my_option)
      global_system_variables.log_warnings= 0L;
    else
      global_system_variables.log_warnings= atoi(argument);
    break;
  case 'T':
    test_flags= argument ? (uint) atoi(argument) : 0;
    test_flags&= ~TEST_NO_THREADS;
    opt_endinfo=1;
    break;
  case (int) OPT_BIG_TABLES:
    thd_startup_options|=OPTION_BIG_TABLES;
    break;
  case (int) OPT_ISAM_LOG:
    opt_myisam_log=1;
    break;
  case (int) OPT_UPDATE_LOG:
    opt_update_log=1;
    break;
  case (int) OPT_BIN_LOG:
    opt_bin_log=1;
    break;
  case (int) OPT_ERROR_LOG_FILE:
    opt_error_log= 1;
    break;
#ifdef HAVE_REPLICATION
  case (int) OPT_INIT_RPL_ROLE:
  {
    int role;
    if ((role=find_type(argument, &rpl_role_typelib, 2)) <= 0)
    {
      fprintf(stderr, "Unknown replication role: %s\n", argument);
      exit(1);
    }
    rpl_status = (role == 1) ?  RPL_AUTH_MASTER : RPL_IDLE_SLAVE;
    break;
  }
  case (int)OPT_REPLICATE_IGNORE_DB:
  {
    i_string *db = new i_string(argument);
    replicate_ignore_db.push_back(db);
    break;
  }
  case (int)OPT_REPLICATE_DO_DB:
  {
    i_string *db = new i_string(argument);
    replicate_do_db.push_back(db);
    break;
  }
  case (int)OPT_REPLICATE_REWRITE_DB:
  {
    char* key = argument,*p, *val;

    if (!(p= strstr(argument, "->")))
    {
      fprintf(stderr,
	      "Bad syntax in replicate-rewrite-db - missing '->'!\n");
      exit(1);
    }
    val= p--;
    while (my_isspace(mysqld_charset, *p) && p > argument)
      *p-- = 0;
    if (p == argument)
    {
      fprintf(stderr,
	      "Bad syntax in replicate-rewrite-db - empty FROM db!\n");
      exit(1);
    }
    *val= 0;
    val+= 2;
    while (*val && my_isspace(mysqld_charset, *val))
      *val++;
    if (!*val)
    {
      fprintf(stderr,
	      "Bad syntax in replicate-rewrite-db - empty TO db!\n");
      exit(1);
    }

    i_string_pair *db_pair = new i_string_pair(key, val);
    replicate_rewrite_db.push_back(db_pair);
    break;
  }

  case (int)OPT_BINLOG_IGNORE_DB:
  {
    i_string *db = new i_string(argument);
    binlog_ignore_db.push_back(db);
    break;
  }
  case (int)OPT_BINLOG_DO_DB:
  {
    i_string *db = new i_string(argument);
    binlog_do_db.push_back(db);
    break;
  }
  case (int)OPT_REPLICATE_DO_TABLE:
  {
    if (!do_table_inited)
      init_table_rule_hash(&replicate_do_table, &do_table_inited);
    if (add_table_rule(&replicate_do_table, argument))
    {
      fprintf(stderr, "Could not add do table rule '%s'!\n", argument);
      exit(1);
    }
    table_rules_on = 1;
    break;
  }
  case (int)OPT_REPLICATE_WILD_DO_TABLE:
  {
    if (!wild_do_table_inited)
      init_table_rule_array(&replicate_wild_do_table,
			    &wild_do_table_inited);
    if (add_wild_table_rule(&replicate_wild_do_table, argument))
    {
      fprintf(stderr, "Could not add do table rule '%s'!\n", argument);
      exit(1);
    }
    table_rules_on = 1;
    break;
  }
  case (int)OPT_REPLICATE_WILD_IGNORE_TABLE:
  {
    if (!wild_ignore_table_inited)
      init_table_rule_array(&replicate_wild_ignore_table,
			    &wild_ignore_table_inited);
    if (add_wild_table_rule(&replicate_wild_ignore_table, argument))
    {
      fprintf(stderr, "Could not add ignore table rule '%s'!\n", argument);
      exit(1);
    }
    table_rules_on = 1;
    break;
  }
  case (int)OPT_REPLICATE_IGNORE_TABLE:
  {
    if (!ignore_table_inited)
      init_table_rule_hash(&replicate_ignore_table, &ignore_table_inited);
    if (add_table_rule(&replicate_ignore_table, argument))
    {
      fprintf(stderr, "Could not add ignore table rule '%s'!\n", argument);
      exit(1);
    }
    table_rules_on = 1;
    break;
  }
#endif /* HAVE_REPLICATION */
  case (int) OPT_SLOW_QUERY_LOG:
    opt_slow_log=1;
    break;
  case (int) OPT_SKIP_NEW:
    opt_specialflag|= SPECIAL_NO_NEW_FUNC;
    delay_key_write_options= (uint) DELAY_KEY_WRITE_NONE;
    myisam_concurrent_insert=0;
    myisam_recover_options= HA_RECOVER_NONE;
    sp_automatic_privileges=0;
    my_use_symdir=0;
    ha_open_options&= ~(HA_OPEN_ABORT_IF_CRASHED | HA_OPEN_DELAY_KEY_WRITE);
#ifdef HAVE_QUERY_CACHE
    query_cache_size=0;
#endif
    break;
  case (int) OPT_SAFE:
    opt_specialflag|= SPECIAL_SAFE_MODE;
    delay_key_write_options= (uint) DELAY_KEY_WRITE_NONE;
    myisam_recover_options= HA_RECOVER_DEFAULT;
    ha_open_options&= ~(HA_OPEN_DELAY_KEY_WRITE);
    break;
  case (int) OPT_SKIP_PRIOR:
    opt_specialflag|= SPECIAL_NO_PRIOR;
    break;
  case (int) OPT_SKIP_LOCK:
    opt_external_locking=0;
    break;
  case (int) OPT_SKIP_HOST_CACHE:
    opt_specialflag|= SPECIAL_NO_HOST_CACHE;
    break;
  case (int) OPT_SKIP_RESOLVE:
    opt_specialflag|=SPECIAL_NO_RESOLVE;
    break;
  case (int) OPT_SKIP_NETWORKING:
#if defined(__NETWARE__)
    sql_perror("Can't start server: skip-networking option is currently not supported on NetWare");
    exit(1);
#endif
    opt_disable_networking=1;
    mysqld_port=0;
    break;
  case (int) OPT_SKIP_SHOW_DB:
    opt_skip_show_db=1;
    opt_specialflag|=SPECIAL_SKIP_SHOW_DB;
    break;
#ifdef ONE_THREAD
  case (int) OPT_ONE_THREAD:
    test_flags |= TEST_NO_THREADS;
#endif
    break;
  case (int) OPT_WANT_CORE:
    test_flags |= TEST_CORE_ON_SIGNAL;
    break;
  case (int) OPT_SKIP_STACK_TRACE:
    test_flags|=TEST_NO_STACKTRACE;
    break;
  case (int) OPT_SKIP_SYMLINKS:
    my_use_symdir=0;
    break;
  case (int) OPT_BIND_ADDRESS:
    if ((my_bind_addr= (ulong) inet_addr(argument)) == INADDR_NONE)
    {
      struct hostent *ent;
      if (argument[0])
	ent=gethostbyname(argument);
      else
      {
	char myhostname[255];
	if (gethostname(myhostname,sizeof(myhostname)) < 0)
	{
	  sql_perror("Can't start server: cannot get my own hostname!");
	  exit(1);
	}
	ent=gethostbyname(myhostname);
      }
      if (!ent)
      {
	sql_perror("Can't start server: cannot resolve hostname!");
	exit(1);
      }
      my_bind_addr = (ulong) ((in_addr*)ent->h_addr_list[0])->s_addr;
    }
    break;
  case (int) OPT_PID_FILE:
    strmake(pidfile_name, argument, sizeof(pidfile_name)-1);
    break;
#ifdef __WIN__
  case (int) OPT_STANDALONE:		/* Dummy option for NT */
    break;
#endif
  case OPT_CONSOLE:
    if (opt_console)
      opt_error_log= 0;			// Force logs to stdout
    break;
  case (int) OPT_FLUSH:
#ifdef HAVE_ISAM
    nisam_flush=1;
#endif
    myisam_flush=1;
    flush_time=0;			// No auto flush
    break;
  case OPT_LOW_PRIORITY_UPDATES:
    thr_upgraded_concurrent_insert_lock= TL_WRITE_LOW_PRIORITY;
    global_system_variables.low_priority_updates=1;
    break;
  case OPT_BOOTSTRAP:
    opt_noacl=opt_bootstrap=1;
    break;
  case OPT_STORAGE_ENGINE:
  {
    if ((enum db_type)((global_system_variables.table_type=
	  ha_resolve_by_name(argument, strlen(argument)))) == DB_TYPE_UNKNOWN)
    {
      fprintf(stderr,"Unknown table type: %s\n",argument);
      exit(1);
    }
    break;
  }
  case OPT_SERVER_ID:
    server_id_supplied = 1;
    break;
  case OPT_DELAY_KEY_WRITE_ALL:
    if (argument != disabled_my_option)
      argument= (char*) "ALL";
    /* Fall through */
  case OPT_DELAY_KEY_WRITE:
    if (argument == disabled_my_option)
      delay_key_write_options= (uint) DELAY_KEY_WRITE_NONE;
    else if (! argument)
      delay_key_write_options= (uint) DELAY_KEY_WRITE_ON;
    else
    {
      int type;
      if ((type=find_type(argument, &delay_key_write_typelib, 2)) <= 0)
      {
	fprintf(stderr,"Unknown delay_key_write type: %s\n",argument);
	exit(1);
      }
      delay_key_write_options= (uint) type-1;
    }
    break;
  case OPT_CHARSETS_DIR:
    strmake(mysql_charsets_dir, argument, sizeof(mysql_charsets_dir)-1);
    charsets_dir = mysql_charsets_dir;
    break;
  case OPT_TX_ISOLATION:
  {
    int type;
    if ((type=find_type(argument, &tx_isolation_typelib, 2)) <= 0)
    {
      fprintf(stderr,"Unknown transaction isolation type: %s\n",argument);
      exit(1);
    }
    global_system_variables.tx_isolation= (type-1);
    break;
  }
#ifdef HAVE_BERKELEY_DB
  case OPT_BDB_NOSYNC:
    /* Deprecated option */
    opt_sync_bdb_logs= 0;
    /* Fall through */
  case OPT_BDB_SYNC:
    if (!opt_sync_bdb_logs)
      berkeley_env_flags|= DB_TXN_NOSYNC;
    else
      berkeley_env_flags&= ~DB_TXN_NOSYNC;
    break;
  case OPT_BDB_NO_RECOVER:
    berkeley_init_flags&= ~(DB_RECOVER);
    break;
  case OPT_BDB_LOCK:
  {
    int type;
    if ((type=find_type(argument, &berkeley_lock_typelib, 2)) > 0)
      berkeley_lock_type=berkeley_lock_types[type-1];
    else
    {
      int err;
      char *end;
      uint length= strlen(argument);
      long value= my_strntol(&my_charset_latin1, argument, length, 10, &end, &err);
      if (end == argument+length)
	berkeley_lock_scan_time= value;
      else
      {
	fprintf(stderr,"Unknown lock type: %s\n",argument);
	exit(1);
      }
    }
    break;
  }
  case OPT_BDB_SHARED:
    berkeley_init_flags&= ~(DB_PRIVATE);
    berkeley_shared_data= 1;
    break;
#endif /* HAVE_BERKELEY_DB */
  case OPT_BDB:
#ifdef HAVE_BERKELEY_DB
    if (opt_bdb)
      have_berkeley_db= SHOW_OPTION_YES;
    else
      have_berkeley_db= SHOW_OPTION_DISABLED;
#endif
    break;
  case OPT_ISAM:
#ifdef HAVE_ISAM
    if (opt_isam)
      have_isam= SHOW_OPTION_YES;
    else
      have_isam= SHOW_OPTION_DISABLED;
#endif
    break;
  case OPT_NDBCLUSTER:
#ifdef HAVE_NDBCLUSTER_DB
    if (opt_ndbcluster)
      have_ndbcluster= SHOW_OPTION_YES;
    else
      have_ndbcluster= SHOW_OPTION_DISABLED;
#endif
    break;
#ifdef HAVE_NDBCLUSTER_DB
  case OPT_NDB_MGMD:
  case OPT_NDB_NODEID:
  {
    int len= my_snprintf(opt_ndb_constrbuf+opt_ndb_constrbuf_len,
			 sizeof(opt_ndb_constrbuf)-opt_ndb_constrbuf_len,
			 "%s%s%s",opt_ndb_constrbuf_len > 0 ? ",":"",
			 optid == OPT_NDB_NODEID ? "nodeid=" : "",
			 argument);
    opt_ndb_constrbuf_len+= len;
  }
  /* fall through to add the connectstring to the end
   * and set opt_ndbcluster_connectstring
   */
  case OPT_NDB_CONNECTSTRING:
    if (opt_ndb_connectstring && opt_ndb_connectstring[0])
      my_snprintf(opt_ndb_constrbuf+opt_ndb_constrbuf_len,
		  sizeof(opt_ndb_constrbuf)-opt_ndb_constrbuf_len,
		  "%s%s", opt_ndb_constrbuf_len > 0 ? ",":"",
		  opt_ndb_connectstring);
    else
      opt_ndb_constrbuf[opt_ndb_constrbuf_len]= 0;
    opt_ndbcluster_connectstring= opt_ndb_constrbuf;
    break;
#endif
  case OPT_INNODB:
#ifdef HAVE_INNOBASE_DB
    if (opt_innodb)
      have_innodb= SHOW_OPTION_YES;
    else
      have_innodb= SHOW_OPTION_DISABLED;
#endif
    break;
  case OPT_INNODB_DATA_FILE_PATH:
#ifdef HAVE_INNOBASE_DB
    innobase_data_file_path= argument;
#endif
    break;
#ifdef HAVE_INNOBASE_DB
  case OPT_INNODB_LOG_ARCHIVE:
    innobase_log_archive= argument ? test(atoi(argument)) : 1;
    break;
  case OPT_INNODB_FAST_SHUTDOWN:
    innobase_fast_shutdown= argument ? test(atoi(argument)) : 1;
    break;
#endif /* HAVE_INNOBASE_DB */
  case OPT_MYISAM_RECOVER:
  {
    if (!argument || !argument[0])
    {
      myisam_recover_options=    HA_RECOVER_DEFAULT;
      myisam_recover_options_str= myisam_recover_typelib.type_names[0];
    }
    else
    {
      myisam_recover_options_str=argument;
      if ((myisam_recover_options=
	   find_bit_type(argument, &myisam_recover_typelib)) == ~(ulong) 0)
      {
	fprintf(stderr, "Unknown option to myisam-recover: %s\n",argument);
	exit(1);
      }
    }
    ha_open_options|=HA_OPEN_ABORT_IF_CRASHED;
    break;
  }
  case OPT_TC_HEURISTIC_RECOVER:
  {
    if ((tc_heuristic_recover=find_type(argument,
                                        &tc_heuristic_recover_typelib, 2)) <=0)
    {
      fprintf(stderr, "Unknown option to tc-heuristic-recover: %s\n",argument);
      exit(1);
    }
    break;
  }
  case OPT_SQL_MODE:
  {
    sql_mode_str= argument;
    if ((global_system_variables.sql_mode=
         find_bit_type(argument, &sql_mode_typelib)) == ~(ulong) 0)
    {
      fprintf(stderr, "Unknown option to sql-mode: %s\n", argument);
      exit(1);
    }
    global_system_variables.sql_mode= fix_sql_mode(global_system_variables.
						   sql_mode);
    break;
  }
  case OPT_FT_BOOLEAN_SYNTAX:
    if (ft_boolean_check_syntax_string((byte*) argument))
    {
      fprintf(stderr, "Invalid ft-boolean-syntax string: %s\n", argument);
      exit(1);
    }
    strmake(ft_boolean_syntax, argument, sizeof(ft_boolean_syntax)-1);
    break;
  case OPT_SKIP_SAFEMALLOC:
#ifdef SAFEMALLOC
    sf_malloc_quick=1;
#endif
    break;
  case OPT_LOWER_CASE_TABLE_NAMES:
    lower_case_table_names= argument ? atoi(argument) : 1;
    lower_case_table_names_used= 1;
    break;
  }
  return 0;
}
	/* Initiates DEBUG - but no debugging here ! */

extern "C" gptr *
mysql_getopt_value(const char *keyname, uint key_length,
		   const struct my_option *option)
{
  switch (option->id) {
  case OPT_KEY_BUFFER_SIZE:
  case OPT_KEY_CACHE_BLOCK_SIZE:
  case OPT_KEY_CACHE_DIVISION_LIMIT:
  case OPT_KEY_CACHE_AGE_THRESHOLD:
  {
    KEY_CACHE *key_cache;
    if (!(key_cache= get_or_create_key_cache(keyname, key_length)))
      exit(1);
    switch (option->id) {
    case OPT_KEY_BUFFER_SIZE:
      return (gptr*) &key_cache->param_buff_size;
    case OPT_KEY_CACHE_BLOCK_SIZE:
      return (gptr*) &key_cache->param_block_size;
    case OPT_KEY_CACHE_DIVISION_LIMIT:
      return (gptr*) &key_cache->param_division_limit;
    case OPT_KEY_CACHE_AGE_THRESHOLD:
      return (gptr*) &key_cache->param_age_threshold;
    }
  }
  }
 return option->value;
}


void option_error_reporter(enum loglevel level, const char *format, ...)
{
  va_list args;
  va_start(args, format);
  vprint_msg_to_log(level, format, args);
  va_end(args);
}


static void get_options(int argc,char **argv)
{
  int ho_error;

  my_getopt_register_get_addr(mysql_getopt_value);
  strmake(def_ft_boolean_syntax, ft_boolean_syntax,
	  sizeof(ft_boolean_syntax)-1);
  my_getopt_error_reporter= option_error_reporter;
  if ((ho_error= handle_options(&argc, &argv, my_long_options,
                                get_one_option)))
    exit(ho_error);

#ifndef HAVE_NDBCLUSTER_DB
  if (opt_ndbcluster)
    sql_print_warning("this binary does not contain NDBCLUSTER storage engine");
#endif
#ifndef HAVE_INNOBASE_DB
  if (opt_innodb)
    sql_print_warning("this binary does not contain INNODB storage engine");
#endif
#ifndef HAVE_ISAM
  if (opt_isam)
    sql_print_warning("this binary does not contain ISAM storage engine");
#endif
#ifndef HAVE_BERKELEY_DB
  if (opt_bdb)
    sql_print_warning("this binary does not contain BDB storage engine");
#endif

  if (argc > 0)
  {
    fprintf(stderr, "%s: Too many arguments (first extra is '%s').\nUse --help to get a list of available options\n", my_progname, *argv);
    /* FIXME add EXIT_TOO_MANY_ARGUMENTS to "mysys_err.h" and return that code? */
    exit(1);
  }

  if (opt_help)
  {
    usage();
    exit(0);
  }
#if defined(HAVE_BROKEN_REALPATH)
  my_use_symdir=0;
  my_disable_symlinks=1;
  have_symlink=SHOW_OPTION_NO;
#else
  if (!my_use_symdir)
  {
    my_disable_symlinks=1;
    have_symlink=SHOW_OPTION_DISABLED;
  }
#endif
  if (opt_debugging)
  {
    /* Allow break with SIGINT, no core or stack trace */
    test_flags|= TEST_SIGINT | TEST_NO_STACKTRACE;
    test_flags&= ~TEST_CORE_ON_SIGNAL;
  }
  /* Set global MyISAM variables from delay_key_write_options */
  fix_delay_key_write((THD*) 0, OPT_GLOBAL);

#ifndef EMBEDDED_LIBRARY
  if (mysqld_chroot)
    set_root(mysqld_chroot);
#endif
  fix_paths();

  /*
    Set some global variables from the global_system_variables
    In most cases the global variables will not be used
  */
  my_disable_locking= myisam_single_user= test(opt_external_locking == 0);
  my_default_record_cache_size=global_system_variables.read_buff_size;
  myisam_max_temp_length=
    (my_off_t) global_system_variables.myisam_max_sort_file_size;
  myisam_max_extra_temp_length=
    (my_off_t) global_system_variables.myisam_max_extra_sort_file_size;

  /* Set global variables based on startup options */
  myisam_block_size=(uint) 1 << my_bit_log2(opt_myisam_block_size);
  table_alias_charset= (lower_case_table_names ?
			files_charset_info :
			&my_charset_bin);

  if (opt_short_log_format)
    opt_specialflag|= SPECIAL_SHORT_LOG_FORMAT;
  if (opt_log_queries_not_using_indexes)
    opt_specialflag|= SPECIAL_LOG_QUERIES_NOT_USING_INDEXES;

  if (init_global_datetime_format(MYSQL_TIMESTAMP_DATE,
				  &global_system_variables.date_format) ||
      init_global_datetime_format(MYSQL_TIMESTAMP_TIME,
				  &global_system_variables.time_format) ||
      init_global_datetime_format(MYSQL_TIMESTAMP_DATETIME,
				  &global_system_variables.datetime_format))
    exit(1);
}


/*
  Create version name for running mysqld version
  We automaticly add suffixes -debug, -embedded and -log to the version
  name to make the version more descriptive.
  (MYSQL_SERVER_SUFFIX is set by the compilation environment)
*/

static void set_server_version(void)
{
  char *end= strxmov(server_version, MYSQL_SERVER_VERSION,
                     MYSQL_SERVER_SUFFIX_STR, NullS);
#ifdef EMBEDDED_LIBRARY
  end= strmov(end, "-embedded");
#endif
#ifndef DBUG_OFF
  if (!strstr(MYSQL_SERVER_SUFFIX_STR, "-debug"))
    end= strmov(end, "-debug");
#endif
  if (opt_log || opt_update_log || opt_slow_log || opt_bin_log)
    strmov(end, "-log");                        // This may slow down system
}


static char *get_relative_path(const char *path)
{
  if (test_if_hard_path(path) &&
      is_prefix(path,DEFAULT_MYSQL_HOME) &&
      strcmp(DEFAULT_MYSQL_HOME,FN_ROOTDIR))
  {
    path+=(uint) strlen(DEFAULT_MYSQL_HOME);
    while (*path == FN_LIBCHAR)
      path++;
  }
  return (char*) path;
}


/*
  Fix filename and replace extension where 'dir' is relative to
  mysql_real_data_home.
  Return 1 if len(path) > FN_REFLEN
*/

bool
fn_format_relative_to_data_home(my_string to, const char *name,
				const char *dir, const char *extension)
{
  char tmp_path[FN_REFLEN];
  if (!test_if_hard_path(dir))
  {
    strxnmov(tmp_path,sizeof(tmp_path)-1, mysql_real_data_home,
	     dir, NullS);
    dir=tmp_path;
  }
  return !fn_format(to, name, dir, extension,
		    MY_REPLACE_EXT | MY_UNPACK_FILENAME | MY_SAFE_PATH);
}


static void fix_paths(void)
{
  char buff[FN_REFLEN],*pos;
  convert_dirname(mysql_home,mysql_home,NullS);
  /* Resolve symlinks to allow 'mysql_home' to be a relative symlink */
  my_realpath(mysql_home,mysql_home,MYF(0));
  /* Ensure that mysql_home ends in FN_LIBCHAR */
  pos=strend(mysql_home);
  if (pos[-1] != FN_LIBCHAR)
  {
    pos[0]= FN_LIBCHAR;
    pos[1]= 0;
  }
  convert_dirname(mysql_real_data_home,mysql_real_data_home,NullS);
  convert_dirname(language,language,NullS);
  (void) my_load_path(mysql_home,mysql_home,""); // Resolve current dir
  (void) my_load_path(mysql_real_data_home,mysql_real_data_home,mysql_home);
  (void) my_load_path(pidfile_name,pidfile_name,mysql_real_data_home);

  char *sharedir=get_relative_path(SHAREDIR);
  if (test_if_hard_path(sharedir))
    strmake(buff,sharedir,sizeof(buff)-1);		/* purecov: tested */
  else
    strxnmov(buff,sizeof(buff)-1,mysql_home,sharedir,NullS);
  convert_dirname(buff,buff,NullS);
  (void) my_load_path(language,language,buff);

  /* If --character-sets-dir isn't given, use shared library dir */
  if (charsets_dir != mysql_charsets_dir)
  {
    strxnmov(mysql_charsets_dir, sizeof(mysql_charsets_dir)-1, buff,
	     CHARSET_DIR, NullS);
  }
  (void) my_load_path(mysql_charsets_dir, mysql_charsets_dir, buff);
  charsets_dir=mysql_charsets_dir;

  if (init_tmpdir(&mysql_tmpdir_list, opt_mysql_tmpdir))
    exit(1);
#ifdef HAVE_REPLICATION
  if (!slave_load_tmpdir)
  {
    if (!(slave_load_tmpdir = (char*) my_strdup(mysql_tmpdir, MYF(MY_FAE))))
      exit(1);
  }
#endif /* HAVE_REPLICATION */
}


/*
  Return a bitfield from a string of substrings separated by ','
  returns ~(ulong) 0 on error.
*/

static ulong find_bit_type(const char *x, TYPELIB *bit_lib)
{
  bool found_end;
  int  found_count;
  const char *end,*i,*j;
  const char **array, *pos;
  ulong found,found_int,bit;
  DBUG_ENTER("find_bit_type");
  DBUG_PRINT("enter",("x: '%s'",x));

  found=0;
  found_end= 0;
  pos=(my_string) x;
  while (*pos == ' ') pos++;
  found_end= *pos == 0;
  while (!found_end)
  {
    if (!*(end=strcend(pos,',')))		/* Let end point at fieldend */
    {
      while (end > pos && end[-1] == ' ')
	end--;					/* Skip end-space */
      found_end=1;
    }
    found_int=0; found_count=0;
    for (array=bit_lib->type_names, bit=1 ; (i= *array++) ; bit<<=1)
    {
      j=pos;
      while (j != end)
      {
	if (my_toupper(mysqld_charset,*i++) !=
            my_toupper(mysqld_charset,*j++))
	  goto skip;
      }
      found_int=bit;
      if (! *i)
      {
	found_count=1;
	break;
      }
      else if (j != pos)			// Half field found
      {
	found_count++;				// Could be one of two values
      }
skip: ;
    }
    if (found_count != 1)
      DBUG_RETURN(~(ulong) 0);				// No unique value
    found|=found_int;
    pos=end+1;
  }

  DBUG_PRINT("exit",("bit-field: %ld",(ulong) found));
  DBUG_RETURN(found);
} /* find_bit_type */


/*
  Check if file system used for databases is case insensitive

  SYNOPSIS
    test_if_case_sensitive()
    dir_name			Directory to test

  RETURN
    -1  Don't know (Test failed)
    0   File system is case sensitive
    1   File system is case insensitive
*/

static int test_if_case_insensitive(const char *dir_name)
{
  int result= 0;
  File file;
  char buff[FN_REFLEN], buff2[FN_REFLEN];
  MY_STAT stat_info;
  DBUG_ENTER("test_if_case_insensitive");

  fn_format(buff, glob_hostname, dir_name, ".lower-test",
	    MY_UNPACK_FILENAME | MY_REPLACE_EXT | MY_REPLACE_DIR);
  fn_format(buff2, glob_hostname, dir_name, ".LOWER-TEST",
	    MY_UNPACK_FILENAME | MY_REPLACE_EXT | MY_REPLACE_DIR);
  (void) my_delete(buff2, MYF(0));
  if ((file= my_create(buff, 0666, O_RDWR, MYF(0))) < 0)
  {
    sql_print_warning("Can't create test file %s", buff);
    DBUG_RETURN(-1);
  }
  my_close(file, MYF(0));
  if (my_stat(buff2, &stat_info, MYF(0)))
    result= 1;					// Can access file
  (void) my_delete(buff, MYF(MY_WME));
  DBUG_PRINT("exit", ("result: %d", result));
  DBUG_RETURN(result);
}


/* Create file to store pid number */

static void create_pid_file()
{
  File file;
  if ((file = my_create(pidfile_name,0664,
			O_WRONLY | O_TRUNC, MYF(MY_WME))) >= 0)
  {
    char buff[21], *end;
    end= int10_to_str((long) getpid(), buff, 10);
    *end++= '\n';
    (void) my_write(file, (byte*) buff, (uint) (end-buff),MYF(MY_WME));
    (void) my_close(file, MYF(0));
  }
}


/*****************************************************************************
  Instantiate templates
*****************************************************************************/

#ifdef __GNUC__
/* Used templates */
template class I_List<THD>;
template class I_List_iterator<THD>;
template class I_List<i_string>;
template class I_List<i_string_pair>;
template class I_List<NAMED_LIST>;
FIX_GCC_LINKING_PROBLEM
#endif<|MERGE_RESOLUTION|>--- conflicted
+++ resolved
@@ -5965,17 +5965,15 @@
 #else
   have_archive_db= SHOW_OPTION_NO;
 #endif
-<<<<<<< HEAD
+#ifdef HAVE_BLACKHOLE_DB
+  have_blackhole_db= SHOW_OPTION_YES;
+#else
+  have_blackhole_db= SHOW_OPTION_NO;
+#endif
 #ifdef HAVE_FEDERATED_DB
   have_federated_db= SHOW_OPTION_YES;
 #else
   have_federated_db= SHOW_OPTION_NO;
-=======
-#ifdef HAVE_BLACKHOLE_DB
-  have_blackhole_db= SHOW_OPTION_YES;
-#else
-  have_blackhole_db= SHOW_OPTION_NO;
->>>>>>> 6e2caeb0
 #endif
 #ifdef HAVE_CSV_DB
   have_csv_db= SHOW_OPTION_YES;
