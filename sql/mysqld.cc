--- conflicted
+++ resolved
@@ -797,6 +797,9 @@
 
 
 C_MODE_START
+
+static void option_error_reporter(enum loglevel level, const char *format, ...)
+  __attribute__((format(printf, 2, 3)));
 
 static void option_error_reporter(enum loglevel level, const char *format, ...)
 {
@@ -7392,26 +7395,6 @@
   return option->value;
 }
 
-<<<<<<< HEAD
-static void option_error_reporter(enum loglevel level, const char *format, ...)
-  __attribute__((format(printf, 2, 3)));
-
-static void option_error_reporter(enum loglevel level, const char *format, ...)
-{
-  va_list args;
-  va_start(args, format);
-
-  /* Don't print warnings for --loose options during bootstrap */
-  if (level == ERROR_LEVEL || !opt_bootstrap ||
-      (log_error_verbosity > 1))
-  {
-    error_log_print(level, format, args);
-  }
-  va_end(args);
-}
-
-=======
->>>>>>> ffafad49
 C_MODE_END
 
 /**
