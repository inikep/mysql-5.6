--- conflicted
+++ resolved
@@ -1646,27 +1646,16 @@
 }
 
 
-<<<<<<< HEAD
 static std::unique_ptr<dd::Table> create_dd_system_table(THD *thd,
                                     const std::string &table_name,
                                     HA_CREATE_INFO *create_info,
                                     const List<Create_field> &create_fields,
                                     const KEY *keyinfo,
                                     uint keys,
+                                    const FOREIGN_KEY *fk_keyinfo,
+                                    uint fk_keys,
                                     handler *file,
                                     const dd::Object_table &dd_table)
-=======
-static bool create_dd_system_table(THD *thd,
-                                   const std::string &table_name,
-                                   HA_CREATE_INFO *create_info,
-                                   const List<Create_field> &create_fields,
-                                   const KEY *keyinfo,
-                                   uint keys,
-                                   const FOREIGN_KEY *fk_keyinfo,
-                                   uint fk_keys,
-                                   handler *file,
-                                   const dd::Object_table &dd_table)
->>>>>>> d875b2e7
 {
   // Retrieve the system schema.
   const Schema *system_schema= NULL;
@@ -1690,13 +1679,8 @@
 
   if (fill_dd_table_from_create_info(thd, tab_obj.get(), table_name,
                                      create_info, create_fields,
-<<<<<<< HEAD
-                                     keyinfo, keys, file))
+                                     keyinfo, keys, fk_keyinfo, fk_keys, file))
     return nullptr;
-=======
-                                     keyinfo, keys, fk_keyinfo, fk_keys, file))
-    return true;
->>>>>>> d875b2e7
 
   // Get the se private data for the DD table
   if (file->ha_get_se_private_data(tab_obj.get(),
@@ -1713,7 +1697,6 @@
 }
 
 
-<<<<<<< HEAD
 static std::unique_ptr<dd::Table> create_dd_user_table(THD *thd,
                                     const std::string &schema_name,
                                     const std::string &table_name,
@@ -1721,21 +1704,11 @@
                                     const List<Create_field> &create_fields,
                                     const KEY *keyinfo,
                                     uint keys,
+                                    const FOREIGN_KEY *fk_keyinfo,
+                                    uint fk_keys,
                                     handler *file,
                                     bool commit_dd_changes,
                                     bool store_sdi)
-=======
-static bool create_dd_user_table(THD *thd,
-                                 const std::string &schema_name,
-                                 const std::string &table_name,
-                                 HA_CREATE_INFO *create_info,
-                                 const List<Create_field> &create_fields,
-                                 const KEY *keyinfo,
-                                 uint keys,
-                                 const FOREIGN_KEY *fk_keyinfo,
-                                 uint fk_keys,
-                                 handler *file)
->>>>>>> d875b2e7
 {
   // Verify that this is not a dd table.
   DBUG_ASSERT(!dd::get_dictionary()->is_dd_table_name(schema_name,
@@ -1765,18 +1738,13 @@
 
   if (fill_dd_table_from_create_info(thd, tab_obj.get(), table_name,
                                      create_info, create_fields,
-<<<<<<< HEAD
-                                     keyinfo, keys, file))
+                                     keyinfo, keys, fk_keyinfo, fk_keys, file))
     return nullptr;
 
   // WL7743:/TODO: Consider pulling out commit/rollback code below
   //               once partitioning DDL code is removed.
   //
   // QQ: Do we want to keep commits on this layer?
-=======
-                                     keyinfo, keys, fk_keyinfo, fk_keys, file))
-    return true;
->>>>>>> d875b2e7
 
   Disable_gtid_state_update_guard disabler(thd);
 
@@ -1800,7 +1768,6 @@
 }
 
 
-<<<<<<< HEAD
 std::unique_ptr<dd::Table> create_table(THD *thd,
                              const std::string &schema_name,
                              const std::string &table_name,
@@ -1808,21 +1775,11 @@
                              const List<Create_field> &create_fields,
                              const KEY *keyinfo,
                              uint keys,
+                             const FOREIGN_KEY *fk_keyinfo,
+                             uint fk_keys,
                              handler *file,
                              bool commit_dd_changes,
                              bool store_sdi)
-=======
-bool create_table(THD *thd,
-                  const std::string &schema_name,
-                  const std::string &table_name,
-                  HA_CREATE_INFO *create_info,
-                  const List<Create_field> &create_fields,
-                  const KEY *keyinfo,
-                  uint keys,
-                  const FOREIGN_KEY *fk_keyinfo,
-                  uint fk_keys,
-                  handler *file)
->>>>>>> d875b2e7
 {
   dd::Dictionary *dict= dd::get_dictionary();
   const dd::Object_table *dd_table= dict->get_dd_table(schema_name, table_name);
@@ -1832,13 +1789,8 @@
                            keyinfo, keys, fk_keyinfo, fk_keys,
                            file, *dd_table) :
     create_dd_user_table(thd, schema_name, table_name, create_info,
-<<<<<<< HEAD
-                         create_fields, keyinfo, keys, file, commit_dd_changes,
-                         store_sdi);
-=======
-                         create_fields, keyinfo, keys, fk_keyinfo,
-                         fk_keys, file);
->>>>>>> d875b2e7
+                         create_fields, keyinfo, keys, fk_keyinfo, fk_keys,
+                         file, commit_dd_changes, store_sdi);
 }
 
 
@@ -1874,37 +1826,36 @@
 
   if (fill_dd_table_from_create_info(thd, tab_obj.get(), table_name,
                                      create_info, create_fields,
-<<<<<<< HEAD
-                                     keyinfo, keys, file))
+                                     keyinfo, keys, NULL, 0, file))
     return nullptr;
-=======
-                                     keyinfo, keys, NULL, 0, file))
-    return NULL;
->>>>>>> d875b2e7
 
   return tab_obj;
 }
 
 
 bool add_foreign_keys(THD *thd,
-                      const std::string &schema_name,
-                      const std::string &table_name,
-                      const FOREIGN_KEY *fk_keyinfo, uint fk_keys)
+                      const char *schema_name,
+                      const char *table_name,
+                      const FOREIGN_KEY *fk_keyinfo, uint fk_keys,
+                      bool commit_dd_changes)
 {
   DBUG_ENTER("dd::add_foreign_keys");
-  dd::cache::Dictionary_client *client= thd->dd_client();
-  dd::cache::Dictionary_client::Auto_releaser releaser(client);
-
-  const dd::Table *const_table= nullptr;
-  if (client->acquire<dd::Table>(schema_name, table_name, &const_table))
+  std::unique_ptr<dd::Table> table;
+
+  if (!(table= acquire_uncached_uncommitted_table<dd::Table>(thd, schema_name,
+                                                             table_name)))
     DBUG_RETURN(true);
-
-  std::unique_ptr<dd::Table> table(const_table->clone());
 
   if (fill_dd_foreign_keys_from_create_fields(table.get(), fk_keys, fk_keyinfo))
     DBUG_RETURN(true);
 
-  if (client->update(&const_table, table.get()))
+  if (thd->dd_client()->update_uncached_and_invalidate(table.get()))
+    DBUG_RETURN(true);
+
+  Disable_gtid_state_update_guard disabler(thd);
+
+  if (commit_dd_changes &&
+      (trans_commit_stmt(thd) || trans_commit(thd)))
     DBUG_RETURN(true);
 
   DBUG_RETURN(false);
