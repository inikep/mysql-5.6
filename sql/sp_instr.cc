--- conflicted
+++ resolved
@@ -13,35 +13,15 @@
    along with this program; if not, write to the Free Software
    Foundation, Inc., 51 Franklin St, Fifth Floor, Boston, MA 02110-1301  USA */
 
-<<<<<<< HEAD
 #include "sql/sp_instr.h"
 
 #include "my_config.h"
-=======
-#include "my_global.h"    // NO_EMBEDDED_ACCESS_CHECKS
-#include "sp_instr.h"
-#include "item.h"         // Item_splocal
-#include "log.h"          // query_logger
-#include "opt_trace.h"    // opt_trace_disable_etc
-#include "probes_mysql.h" // MYSQL_QUERY_EXEC_START
-#include "sp_head.h"      // sp_head
-#include "sp.h"           // sp_get_item_value
-#include "sp_rcontext.h"  // sp_rcontext
-#include "auth_common.h"  // SELECT_ACL
-#include "sql_base.h"     // open_temporary_tables
-#include "sql_parse.h"    // check_table_access
-#include "sql_prepare.h"  // reinit_stmt_before_use
-#include "transaction.h"  // trans_commit_stmt
-#include "prealloced_array.h"
-#include "binlog.h"
-#include "item_cmpfunc.h" // Item_func_eq
-#include "debug_sync.h"   // DEBUG_SYNC
->>>>>>> cdbf3b86
 
 #include <algorithm>
 #include <atomic>
 #include <functional>
 
+#include "debug_sync.h"               // DEBUG_SYNC
 #include "m_ctype.h"
 #include "my_command.h"
 #include "my_compiler.h"
