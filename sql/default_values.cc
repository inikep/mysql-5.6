--- conflicted
+++ resolved
@@ -324,16 +324,8 @@
   // well as extra record length.
   handler *file= NULL;
   handlerton *engine= share->db_type();
-<<<<<<< HEAD
-  if (engine->db_type == DB_TYPE_PARTITION_DB)
-    engine= plugin_data<handlerton *>(ha_resolve_by_name_raw(thd,
-                                                             table.engine()));
   if (!(file= get_new_handler(NULL, table.partition_type()!=dd::Table::PT_NONE,
                               thd->mem_root, engine)))
-=======
-
-  if (!(file= get_new_handler(NULL, thd->mem_root, engine)))
->>>>>>> a0d0cab0
   {
     my_error(ER_OUTOFMEMORY, MYF(ME_FATALERROR),
              static_cast<int>(sizeof(handler)));
