/* Copyright (c) 2010, 2013, Oracle and/or its affiliates. All rights reserved. 

   This program is free software; you can redistribute it and/or modify
   it under the terms of the GNU General Public License as published by
   the Free Software Foundation; version 2 of the License.

   This program is distributed in the hope that it will be useful,
   but WITHOUT ANY WARRANTY; without even the implied warranty of
   MERCHANTABILITY or FITNESS FOR A PARTICULAR PURPOSE.  See the
   GNU General Public License for more details.

   You should have received a copy of the GNU General Public License
   along with this program; if not, write to the Free Software
   Foundation, Inc., 51 Franklin St, Fifth Floor, Boston, MA 02110-1301  USA */

#include "filesort_utils.h"
#include "sql_const.h"
#include "sql_sort.h"
#include "table.h"

#include <algorithm>
#include <functional>
#include <vector>

PSI_memory_key key_memory_Filesort_buffer_sort_keys;

namespace {
/**
  A local helper function. See comments for get_merge_buffers_cost().
 */
double get_merge_cost(ha_rows num_elements, ha_rows num_buffers, uint elem_size)
{
  return 
    2.0 * ((double) num_elements * elem_size) / IO_SIZE
    + num_elements * log((double) num_buffers) * ROWID_COMPARE_COST / M_LN2;
}
}

/**
  This is a simplified, and faster version of @see get_merge_many_buffs_cost().
  We calculate the cost of merging buffers, by simulating the actions
  of @see merge_many_buff. For explanations of formulas below,
  see comments for get_merge_buffers_cost().
  TODO: Use this function for Unique::get_use_cost().
*/
double get_merge_many_buffs_cost_fast(ha_rows num_rows,
                                      ha_rows num_keys_per_buffer,
                                      uint    elem_size)
{
  ha_rows num_buffers= num_rows / num_keys_per_buffer;
  ha_rows last_n_elems= num_rows % num_keys_per_buffer;
  double total_cost;

  // Calculate CPU cost of sorting buffers.
  total_cost=
    ( num_buffers * num_keys_per_buffer * log(1.0 + num_keys_per_buffer) +
      last_n_elems * log(1.0 + last_n_elems) ) * ROWID_COMPARE_COST;
  
  // Simulate behavior of merge_many_buff().
  while (num_buffers >= MERGEBUFF2)
  {
    // Calculate # of calls to merge_buffers().
    const ha_rows loop_limit= num_buffers - MERGEBUFF*3/2;
    const ha_rows num_merge_calls= 1 + loop_limit/MERGEBUFF;
    const ha_rows num_remaining_buffs=
      num_buffers - num_merge_calls * MERGEBUFF;

    // Cost of merge sort 'num_merge_calls'.
    total_cost+=
      num_merge_calls *
      get_merge_cost(num_keys_per_buffer * MERGEBUFF, MERGEBUFF, elem_size);

    // # of records in remaining buffers.
    last_n_elems+= num_remaining_buffs * num_keys_per_buffer;

    // Cost of merge sort of remaining buffers.
    total_cost+=
      get_merge_cost(last_n_elems, 1 + num_remaining_buffs, elem_size);

    num_buffers= num_merge_calls;
    num_keys_per_buffer*= MERGEBUFF;
  }

  // Simulate final merge_buff call.
  last_n_elems+= num_keys_per_buffer * num_buffers;
  total_cost+= get_merge_cost(last_n_elems, 1 + num_buffers, elem_size);
  return total_cost;
}


uchar *Filesort_buffer::alloc_sort_buffer(uint num_records, uint record_length)
{
  DBUG_EXECUTE_IF("alloc_sort_buffer_fail",
                  DBUG_SET("+d,simulate_out_of_memory"););

<<<<<<< HEAD
  if (m_rawmem != NULL)
=======
  /*
    For subqueries we try to re-use the buffer, in order to save
    expensive malloc/free calls. Both of the sizing parameters may change:
    - num_records due to e.g. different statistics from the engine.
    - record_length due to different buffer usage:
      a heap table may be flushed to myisam, which allows us to sort by
      <key, addon fields> rather than <key, rowid>
    If we already have a buffer, but with wrong size, we simply delete it.
   */
  if (!m_idx_array.is_null())
  {
    if (num_records != m_idx_array.size() ||
        record_length != m_record_length)
      free_sort_buffer();
  }

  if (m_idx_array.is_null())
>>>>>>> 24b3aaed
  {
    DBUG_ASSERT(num_records == m_num_records);
    DBUG_ASSERT(record_length == m_record_length);
    return m_rawmem;
  }
<<<<<<< HEAD
  m_size_in_bytes= ALIGN_SIZE(num_records * (record_length + sizeof(uchar*)));
  m_rawmem= (uchar*) my_malloc(key_memory_Filesort_buffer_sort_keys,
                               m_size_in_bytes, MYF(0));
  if (m_rawmem == NULL)
  {
    m_size_in_bytes= 0;
    return NULL;
  }
  m_record_pointers= reinterpret_cast<uchar**>(m_rawmem)
    + ((m_size_in_bytes / sizeof(uchar*)) - 1);
  m_num_records= num_records;
  m_record_length= record_length;
  m_idx= 0;
  return m_rawmem;
=======

  DBUG_RETURN(m_idx_array.array());
}


void Filesort_buffer::free_sort_buffer()
{
  my_free(m_idx_array.array());
  m_idx_array= Idx_array();
  m_record_length= 0;
  m_start_of_data= NULL;
>>>>>>> 24b3aaed
}

namespace {

/*
  An inline function which does memcmp().
  This one turns out to be pretty fast on all platforms, except sparc.
  See the accompanying unit tests, which measure various implementations.
 */
inline bool my_mem_compare(const uchar *s1, const uchar *s2, size_t len)
{
  DBUG_ASSERT(len > 0);
  DBUG_ASSERT(s1 != NULL);
  DBUG_ASSERT(s2 != NULL);
  do {
    if (*s1++ != *s2++)
      return *--s1 < *--s2;
  } while (--len != 0);
  return false;
}


class Mem_compare :
  public std::binary_function<const uchar*, const uchar*, bool>
{
public:
  Mem_compare(size_t n) : m_size(n) {}
  bool operator()(const uchar *s1, const uchar *s2) const
  {
#ifdef __sun
    // Usually faster on SUN, see comment for native_compare()
    return memcmp(s1, s2, m_size) < 0;
#else
    return my_mem_compare(s1, s2, m_size);
#endif
  }
private:
  size_t m_size;
};

template <typename type>
size_t try_reserve(std::pair<type*, ptrdiff_t> *buf, ptrdiff_t size)
{
  *buf= std::get_temporary_buffer<type>(size);
  if (buf->second != size)
  {
    std::return_temporary_buffer(buf->first);
    return 0;
  }
  return buf->second;
}

} // namespace

void Filesort_buffer::sort_buffer(const Sort_param *param, uint count)
{
  m_sort_keys= get_sort_keys();

  if (count <= 1)
    return;
  if (param->sort_length == 0)
    return;

  // For priority queue we have already reversed the pointers.
  if (!param->using_pq)
  {
    reverse_record_pointers();
  }
  std::pair<uchar**, ptrdiff_t> buffer;
  if (radixsort_is_appliccable(count, param->sort_length) &&
      try_reserve(&buffer, count))
  {
    radixsort_for_str_ptr(m_sort_keys, count, param->sort_length, buffer.first);
    std::return_temporary_buffer(buffer.first);
    return;
  }
  /*
    std::stable_sort has some extra overhead in allocating the temp buffer,
    which takes some time. The cutover point where it starts to get faster
    than quicksort seems to be somewhere around 10 to 40 records.
    So we're a bit conservative, and stay with quicksort up to 100 records.
  */
  if (count < 100)
  {
    size_t size= param->sort_length;
    my_qsort2(m_sort_keys, count, sizeof(uchar*), get_ptr_compare(size), &size);
    return;
  }
  std::stable_sort(m_sort_keys, m_sort_keys + count,
                   Mem_compare(param->sort_length));
}<|MERGE_RESOLUTION|>--- conflicted
+++ resolved
@@ -93,9 +93,6 @@
   DBUG_EXECUTE_IF("alloc_sort_buffer_fail",
                   DBUG_SET("+d,simulate_out_of_memory"););
 
-<<<<<<< HEAD
-  if (m_rawmem != NULL)
-=======
   /*
     For subqueries we try to re-use the buffer, in order to save
     expensive malloc/free calls. Both of the sizing parameters may change:
@@ -105,24 +102,17 @@
       <key, addon fields> rather than <key, rowid>
     If we already have a buffer, but with wrong size, we simply delete it.
    */
-  if (!m_idx_array.is_null())
-  {
-    if (num_records != m_idx_array.size() ||
+  if (m_rawmem != NULL)
+  {
+    if (num_records != m_num_records ||
         record_length != m_record_length)
       free_sort_buffer();
   }
 
-  if (m_idx_array.is_null())
->>>>>>> 24b3aaed
-  {
-    DBUG_ASSERT(num_records == m_num_records);
-    DBUG_ASSERT(record_length == m_record_length);
-    return m_rawmem;
-  }
-<<<<<<< HEAD
   m_size_in_bytes= ALIGN_SIZE(num_records * (record_length + sizeof(uchar*)));
-  m_rawmem= (uchar*) my_malloc(key_memory_Filesort_buffer_sort_keys,
-                               m_size_in_bytes, MYF(0));
+  if (m_rawmem == NULL)
+    m_rawmem= (uchar*) my_malloc(key_memory_Filesort_buffer_sort_keys,
+                                 m_size_in_bytes, MYF(0));
   if (m_rawmem == NULL)
   {
     m_size_in_bytes= 0;
@@ -134,19 +124,6 @@
   m_record_length= record_length;
   m_idx= 0;
   return m_rawmem;
-=======
-
-  DBUG_RETURN(m_idx_array.array());
-}
-
-
-void Filesort_buffer::free_sort_buffer()
-{
-  my_free(m_idx_array.array());
-  m_idx_array= Idx_array();
-  m_record_length= 0;
-  m_start_of_data= NULL;
->>>>>>> 24b3aaed
 }
 
 namespace {
