--- conflicted
+++ resolved
@@ -515,18 +515,16 @@
        DEFAULT(-1),
        BLOCK_SIZE(1), PFS_TRAILING_PROPERTIES);
 
-<<<<<<< HEAD
+static Sys_var_long Sys_pfs_connect_attrs_size(
+       "performance_schema_session_connect_attrs_size",
+       "Size of session attribute string buffer per thread."
+         " Use 0 to disable, -1 for automated sizing.",
+       READ_ONLY GLOBAL_VAR(pfs_param.m_session_connect_attrs_sizing),
+       CMD_LINE(REQUIRED_ARG), VALID_RANGE(-1, 1024 * 1024),
+       DEFAULT(-1),
+       BLOCK_SIZE(1), PFS_TRAILING_PROPERTIES);
+
 #endif /* EMBEDDED_LIBRARY */
-=======
-static Sys_var_ulong Sys_pfs_connect_attrs_size(
-       "performance_schema_session_connect_attrs_size",
-       "Size of session attribute string buffer per thread.",
-       READ_ONLY GLOBAL_VAR(pfs_param.m_session_connect_attrs_sizing),
-       CMD_LINE(REQUIRED_ARG), VALID_RANGE(0, 1024 * 1024),
-       DEFAULT(PFS_SESSION_CONNECT_ATTRS_SIZE),
-       BLOCK_SIZE(1), PFS_TRAILING_PROPERTIES);
-
->>>>>>> d5c44d54
 #endif /* WITH_PERFSCHEMA_STORAGE_ENGINE */
 
 static Sys_var_ulong Sys_auto_increment_increment(
