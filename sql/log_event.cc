--- conflicted
+++ resolved
@@ -177,11 +177,8 @@
   case HA_ERR_ROWS_EVENT_APPLY : return "HA_ERR_ROWS_EVENT_APPLY";
   case HA_ERR_FK_DEPTH_EXCEEDED : return "HA_ERR_FK_DEPTH_EXCEEDED";
   case HA_ERR_INNODB_READ_ONLY: return "HA_ERR_INNODB_READ_ONLY";
-<<<<<<< HEAD
   case HA_ERR_COMPUTE_FAILED: return "HA_ERR_COMPUTE_FAILED";
-=======
   case HA_ERR_FTS_TOO_MANY_NESTED_EXP: return "HA_ERR_FTS_TOO_MANY_NESTED_EXP";
->>>>>>> e2a46b48
   }
   return "No Error!";
 }
