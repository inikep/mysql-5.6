/* Copyright (c) 2000, 2011, Oracle and/or its affiliates. All rights reserved.

   This program is free software; you can redistribute it and/or modify
   it under the terms of the GNU General Public License as published by
   the Free Software Foundation; version 2 of the License.

   This program is distributed in the hope that it will be useful,
   but WITHOUT ANY WARRANTY; without even the implied warranty of
   MERCHANTABILITY or FITNESS FOR A PARTICULAR PURPOSE.  See the
   GNU General Public License for more details.

   You should have received a copy of the GNU General Public License
   along with this program; if not, write to the Free Software
   Foundation, Inc., 51 Franklin St, Fifth Floor, Boston, MA 02110-1301  USA */


/**
  @addtogroup Replication
  @{

  @file

  @brief Code to run the io thread and the sql thread on the
  replication slave.
*/

#include "sql_priv.h"
#include "my_global.h"
#include "slave.h"
#include "sql_parse.h"                         // execute_init_command
#include "sql_table.h"                         // mysql_rm_table
#include "rpl_mi.h"
#include "rpl_rli.h"
#include "sql_repl.h"
#include "rpl_filter.h"
#include "repl_failsafe.h"
#include "transaction.h"
#include <thr_alarm.h>
#include <my_dir.h>
#include <sql_common.h>
#include <errmsg.h>
#include <mysqld_error.h>
#include <mysys_err.h>
#include "rpl_handler.h"
#include <signal.h>
#include <mysql.h>
#include <myisam.h>

#include "sql_base.h"                           // close_thread_tables
#include "tztime.h"                             // struct Time_zone
#include "log_event.h"                          // Rotate_log_event,
                                                // Create_file_log_event,
                                                // Format_description_log_event

#ifdef HAVE_REPLICATION

#include "rpl_tblmap.h"
#include "debug_sync.h"

#define FLAGSTR(V,F) ((V)&(F)?#F" ":"")

#define MAX_SLAVE_RETRY_PAUSE 5
/*
  a parameter of sql_slave_killed() to defer the killed status
*/
#define SLAVE_WAIT_GROUP_DONE 60
bool use_slave_mask = 0;
MY_BITMAP slave_error_mask;
char slave_skip_error_names[SHOW_VAR_FUNC_BUFF_SIZE];

typedef bool (*CHECK_KILLED_FUNC)(THD*,void*);

char* slave_load_tmpdir = 0;
Master_info *active_mi= 0;
my_bool replicate_same_server_id;
ulonglong relay_log_space_limit = 0;

/*
  When slave thread exits, we need to remember the temporary tables so we
  can re-use them on slave start.

  TODO: move the vars below under Master_info
*/

int disconnect_slave_event_count = 0, abort_slave_event_count = 0;

static pthread_key(Master_info*, RPL_MASTER_INFO);

enum enum_slave_reconnect_actions
{
  SLAVE_RECON_ACT_REG= 0,
  SLAVE_RECON_ACT_DUMP= 1,
  SLAVE_RECON_ACT_EVENT= 2,
  SLAVE_RECON_ACT_MAX
};

enum enum_slave_reconnect_messages
{
  SLAVE_RECON_MSG_WAIT= 0,
  SLAVE_RECON_MSG_KILLED_WAITING= 1,
  SLAVE_RECON_MSG_AFTER= 2,
  SLAVE_RECON_MSG_FAILED= 3,
  SLAVE_RECON_MSG_COMMAND= 4,
  SLAVE_RECON_MSG_KILLED_AFTER= 5,
  SLAVE_RECON_MSG_MAX
};

static const char *reconnect_messages[SLAVE_RECON_ACT_MAX][SLAVE_RECON_MSG_MAX]=
{
  {
    "Waiting to reconnect after a failed registration on master",
    "Slave I/O thread killed while waitnig to reconnect after a failed \
registration on master",
    "Reconnecting after a failed registration on master",
    "failed registering on master, reconnecting to try again, \
log '%s' at position %s",
    "COM_REGISTER_SLAVE",
    "Slave I/O thread killed during or after reconnect"
  },
  {
    "Waiting to reconnect after a failed binlog dump request",
    "Slave I/O thread killed while retrying master dump",
    "Reconnecting after a failed binlog dump request",
    "failed dump request, reconnecting to try again, log '%s' at position %s",
    "COM_BINLOG_DUMP",
    "Slave I/O thread killed during or after reconnect"
  },
  {
    "Waiting to reconnect after a failed master event read",
    "Slave I/O thread killed while waiting to reconnect after a failed read",
    "Reconnecting after a failed master event read",
    "Slave I/O thread: Failed reading log event, reconnecting to retry, \
log '%s' at position %s",
    "",
    "Slave I/O thread killed during or after a reconnect done to recover from \
failed read"
  }
};
 

typedef enum { SLAVE_THD_IO, SLAVE_THD_SQL} SLAVE_THD_TYPE;

static int process_io_rotate(Master_info* mi, Rotate_log_event* rev);
static int process_io_create_file(Master_info* mi, Create_file_log_event* cev);
static bool wait_for_relay_log_space(Relay_log_info* rli);
static inline bool io_slave_killed(THD* thd,Master_info* mi);
static inline bool sql_slave_killed(THD* thd,Relay_log_info* rli);
static int init_slave_thread(THD* thd, SLAVE_THD_TYPE thd_type);
<<<<<<< HEAD
static void print_slave_skip_errors(void);
=======
#ifndef MCP_BUG54854
#else
static void print_slave_skip_errors(void);
#endif // MCP_BUG54854
>>>>>>> b2287d4c
static int safe_connect(THD* thd, MYSQL* mysql, Master_info* mi);
static int safe_reconnect(THD* thd, MYSQL* mysql, Master_info* mi,
                          bool suppress_warnings);
static int connect_to_master(THD* thd, MYSQL* mysql, Master_info* mi,
                             bool reconnect, bool suppress_warnings);
static int safe_sleep(THD* thd, int sec, CHECK_KILLED_FUNC thread_killed,
                      void* thread_killed_arg);
static int get_master_version_and_clock(MYSQL* mysql, Master_info* mi);
static Log_event* next_event(Relay_log_info* rli);
static int queue_event(Master_info* mi,const char* buf,ulong event_len);
static int terminate_slave_thread(THD *thd,
                                  mysql_mutex_t *term_lock,
                                  mysql_cond_t *term_cond,
                                  volatile uint *slave_running,
                                  bool skip_lock);
static bool check_io_slave_killed(THD *thd, Master_info *mi, const char *info);

/*
  Find out which replications threads are running

  SYNOPSIS
    init_thread_mask()
    mask                Return value here
    mi                  master_info for slave
    inverse             If set, returns which threads are not running

  IMPLEMENTATION
    Get a bit mask for which threads are running so that we can later restart
    these threads.

  RETURN
    mask        If inverse == 0, running threads
                If inverse == 1, stopped threads
*/

void init_thread_mask(int* mask,Master_info* mi,bool inverse)
{
  bool set_io = mi->slave_running, set_sql = mi->rli.slave_running;
  register int tmp_mask=0;
  DBUG_ENTER("init_thread_mask");

  if (set_io)
    tmp_mask |= SLAVE_IO;
  if (set_sql)
    tmp_mask |= SLAVE_SQL;
  if (inverse)
    tmp_mask^= (SLAVE_IO | SLAVE_SQL);
  *mask = tmp_mask;
  DBUG_VOID_RETURN;
}


/*
  lock_slave_threads()
*/

void lock_slave_threads(Master_info* mi)
{
  DBUG_ENTER("lock_slave_threads");

  //TODO: see if we can do this without dual mutex
  mysql_mutex_lock(&mi->run_lock);
  mysql_mutex_lock(&mi->rli.run_lock);
  DBUG_VOID_RETURN;
}


/*
  unlock_slave_threads()
*/

void unlock_slave_threads(Master_info* mi)
{
  DBUG_ENTER("unlock_slave_threads");

  //TODO: see if we can do this without dual mutex
  mysql_mutex_unlock(&mi->rli.run_lock);
  mysql_mutex_unlock(&mi->run_lock);
  DBUG_VOID_RETURN;
}

#ifdef HAVE_PSI_INTERFACE
static PSI_thread_key key_thread_slave_io, key_thread_slave_sql;

static PSI_thread_info all_slave_threads[]=
{
  { &key_thread_slave_io, "slave_io", PSI_FLAG_GLOBAL},
  { &key_thread_slave_sql, "slave_sql", PSI_FLAG_GLOBAL}
};

static void init_slave_psi_keys(void)
{
  const char* category= "sql";
  int count;

  if (PSI_server == NULL)
    return;

  count= array_elements(all_slave_threads);
  PSI_server->register_thread(category, all_slave_threads, count);
}
#endif /* HAVE_PSI_INTERFACE */

/* Initialize slave structures */

int init_slave()
{
  DBUG_ENTER("init_slave");
  int error= 0;

#ifdef HAVE_PSI_INTERFACE
  init_slave_psi_keys();
#endif

  /*
    This is called when mysqld starts. Before client connections are
    accepted. However bootstrap may conflict with us if it does START SLAVE.
    So it's safer to take the lock.
  */
  mysql_mutex_lock(&LOCK_active_mi);
  /*
    TODO: re-write this to interate through the list of files
    for multi-master
  */
  active_mi= new Master_info(relay_log_recovery);

  if (pthread_key_create(&RPL_MASTER_INFO, NULL))
    goto err;

#ifndef MCP_BUG54854
#else
  /*
    If --slave-skip-errors=... was not used, the string value for the
    system variable has not been set up yet. Do it now.
  */
  if (!use_slave_mask)
  {
    print_slave_skip_errors();
  }
#endif // MCP_BUG54854

  /*
    If master_host is not specified, try to read it from the master_info file.
    If master_host is specified, create the master_info file if it doesn't
    exists.
  */
  if (!active_mi)
  {
    sql_print_error("Failed to allocate memory for the master info structure");
    error= 1;
    goto err;
  }

  if (init_master_info(active_mi,master_info_file,relay_log_info_file,
                       1, (SLAVE_IO | SLAVE_SQL)))
  {
    sql_print_error("Failed to initialize the master info structure");
    error= 1;
    goto err;
  }

  /* If server id is not set, start_slave_thread() will say it */

  if (active_mi->host[0] && !opt_skip_slave_start)
  {
    if (start_slave_threads(1 /* need mutex */,
                            0 /* no wait for start*/,
                            active_mi,
                            master_info_file,
                            relay_log_info_file,
                            SLAVE_IO | SLAVE_SQL))
    {
      sql_print_error("Failed to create slave threads");
      error= 1;
      goto err;
    }
  }

err:
  mysql_mutex_unlock(&LOCK_active_mi);
  DBUG_RETURN(error);
}

/*
  Updates the master info based on the information stored in the
  relay info and ignores relay logs previously retrieved by the IO 
  thread, which thus starts fetching again based on to the  
  group_master_log_pos and group_master_log_name. Eventually, the old
  relay logs will be purged by the normal purge mechanism.

  In the feature, we should improve this routine in order to avoid throwing
  away logs that are safely stored in the disk. Note also that this recovery 
  routine relies on the correctness of the relay-log.info and only tolerates 
  coordinate problems in master.info.
  
  In this function, there is no need for a mutex as the caller 
  (i.e. init_slave) already has one acquired.
  
  Specifically, the following structures are updated:
 
  1 - mi->master_log_pos  <-- rli->group_master_log_pos
  2 - mi->master_log_name <-- rli->group_master_log_name
  3 - It moves the relay log to the new relay log file, by
      rli->group_relay_log_pos  <-- BIN_LOG_HEADER_SIZE;
      rli->event_relay_log_pos  <-- BIN_LOG_HEADER_SIZE;
      rli->group_relay_log_name <-- rli->relay_log.get_log_fname();
      rli->event_relay_log_name <-- rli->relay_log.get_log_fname();
  
   If there is an error, it returns (1), otherwise returns (0).
 */
int init_recovery(Master_info* mi, const char** errmsg)
{
  DBUG_ENTER("init_recovery");
 
  Relay_log_info *rli= &mi->rli;
  if (rli->group_master_log_name[0])
  {
    mi->master_log_pos= max(BIN_LOG_HEADER_SIZE,
                             rli->group_master_log_pos);
    strmake(mi->master_log_name, rli->group_master_log_name,
            sizeof(mi->master_log_name)-1);
 
    sql_print_warning("Recovery from master pos %ld and file %s.",
                      (ulong) mi->master_log_pos, mi->master_log_name);
 
    strmake(rli->group_relay_log_name, rli->relay_log.get_log_fname(),
            sizeof(rli->group_relay_log_name)-1);
    strmake(rli->event_relay_log_name, rli->relay_log.get_log_fname(),
            sizeof(mi->rli.event_relay_log_name)-1);
 
    rli->group_relay_log_pos= rli->event_relay_log_pos= BIN_LOG_HEADER_SIZE;
  }

  DBUG_RETURN(0);
}
 
/**
  Convert slave skip errors bitmap into a printable string.
*/

<<<<<<< HEAD
static void print_slave_skip_errors(void)
=======
#ifndef MCP_BUG54854
void print_slave_skip_errors()
#else
static void print_slave_skip_errors(void)
#endif // MCP_BUG54854
>>>>>>> b2287d4c
{
  /*
    To be safe, we want 10 characters of room in the buffer for a number
    plus terminators. Also, we need some space for constant strings.
    10 characters must be sufficient for a number plus {',' | '...'}
    plus a NUL terminator. That is a max 6 digit number.
  */
  const size_t MIN_ROOM= 10;
  DBUG_ENTER("print_slave_skip_errors");
  DBUG_ASSERT(sizeof(slave_skip_error_names) > MIN_ROOM);
  DBUG_ASSERT(MAX_SLAVE_ERROR <= 999999); // 6 digits

  if (!use_slave_mask || bitmap_is_clear_all(&slave_error_mask))
  {
    /* purecov: begin tested */
    memcpy(slave_skip_error_names, STRING_WITH_LEN("OFF"));
    /* purecov: end */
  }
  else if (bitmap_is_set_all(&slave_error_mask))
  {
    /* purecov: begin tested */
    memcpy(slave_skip_error_names, STRING_WITH_LEN("ALL"));
    /* purecov: end */
  }
  else
  {
    char *buff= slave_skip_error_names;
    char *bend= buff + sizeof(slave_skip_error_names);
    int  errnum;

    for (errnum= 0; errnum < MAX_SLAVE_ERROR; errnum++)
    {
      if (bitmap_is_set(&slave_error_mask, errnum))
      {
        if (buff + MIN_ROOM >= bend)
          break; /* purecov: tested */
        buff= int10_to_str(errnum, buff, 10);
        *buff++= ',';
      }
    }
    if (buff != slave_skip_error_names)
      buff--; // Remove last ','
    if (errnum < MAX_SLAVE_ERROR)
    {
      /* Couldn't show all errors */
      buff= strmov(buff, "..."); /* purecov: tested */
    }
    *buff=0;
  }
  DBUG_PRINT("init", ("error_names: '%s'", slave_skip_error_names));
  DBUG_VOID_RETURN;
}

#ifndef MCP_BUG54854
/**
 Change arg to the string with the nice, human-readable skip error values.
   @param slave_skip_errors_ptr
          The pointer to be changed
*/
void set_slave_skip_errors(char** slave_skip_errors_ptr)
{
  DBUG_ENTER("set_slave_skip_errors");
  print_slave_skip_errors();
  *slave_skip_errors_ptr= slave_skip_error_names;
  DBUG_VOID_RETURN;
}
#endif // MCP_BUG54854

#ifndef MCP_BUG54854
/**
  Init function to set up array for errors that should be skipped for slave
*/
static void init_slave_skip_errors()
{
  DBUG_ENTER("init_slave_skip_errors");
  DBUG_ASSERT(!use_slave_mask); // not already initialized

  if (bitmap_init(&slave_error_mask,0,MAX_SLAVE_ERROR,0))
  {
    fprintf(stderr, "Badly out of memory, please check your system status\n");
    exit(1);
  }
  use_slave_mask = 1;
  DBUG_VOID_RETURN;
}

static void add_slave_skip_errors(const uint* errors, uint n_errors)
{
  DBUG_ENTER("add_slave_skip_errors");
  DBUG_ASSERT(errors);
  DBUG_ASSERT(use_slave_mask);

  for (uint i = 0; i < n_errors; i++)
  {
    const uint err_code = errors[i];
    if (err_code < MAX_SLAVE_ERROR)
       bitmap_set_bit(&slave_error_mask, err_code);
  }
  DBUG_VOID_RETURN;
}

/*
  Add errors that should be skipped for slave

  SYNOPSIS
    add_slave_skip_errors()
    arg         List of errors numbers to be added to skip, separated with ','

  NOTES
    Called from get_options() in mysqld.cc on start-up
*/
void add_slave_skip_errors(const char* arg)
{
  const char *p= NULL;
  /*
    ALL is only valid when nothing else is provided.
  */
  const uchar SKIP_ALL[]= "all";
  size_t SIZE_SKIP_ALL= strlen((const char *) SKIP_ALL) + 1;
  /*
    IGNORE_DDL_ERRORS can be combined with other parameters
    but must be the first one provided.
  */
  const uchar SKIP_DDL_ERRORS[]= "ddl_exist_errors";
  size_t SIZE_SKIP_DDL_ERRORS= strlen((const char *) SKIP_DDL_ERRORS);
  DBUG_ENTER("add_slave_skip_errors");

  // initialize mask if not done yet
  if (!use_slave_mask)
    init_slave_skip_errors();

  for (; my_isspace(system_charset_info,*arg); ++arg)
    /* empty */;
  if (!my_strnncoll(system_charset_info, (uchar*)arg, SIZE_SKIP_ALL,
                    SKIP_ALL, SIZE_SKIP_ALL))
  {
    bitmap_set_all(&slave_error_mask);
    DBUG_VOID_RETURN;
  }
  if (!my_strnncoll(system_charset_info, (uchar*)arg, SIZE_SKIP_DDL_ERRORS,
                    SKIP_DDL_ERRORS, SIZE_SKIP_DDL_ERRORS))
  {
    // DDL errors to be skipped for relaxed 'exist' handling
    const uint ddl_errors[] = {
      // error codes with create/add <schema object>
      ER_DB_CREATE_EXISTS, ER_TABLE_EXISTS_ERROR, ER_DUP_KEYNAME,
      ER_MULTIPLE_PRI_KEY,
      // error codes with change/rename <schema object>
      ER_BAD_FIELD_ERROR, ER_NO_SUCH_TABLE, ER_DUP_FIELDNAME,
      // error codes with drop <schema object>
      ER_DB_DROP_EXISTS, ER_BAD_TABLE_ERROR, ER_CANT_DROP_FIELD_OR_KEY
    };

    add_slave_skip_errors(ddl_errors,
                          sizeof(ddl_errors)/sizeof(ddl_errors[0]));
    /*
      After processing the SKIP_DDL_ERRORS, the pointer is
      increased to the position after the comma.
    */
    if (strlen(arg) > SIZE_SKIP_DDL_ERRORS + 1)
      arg+= SIZE_SKIP_DDL_ERRORS + 1;
  }
  for (p= arg ; *p; )
  {
    long err_code;
    if (!(p= str2int(p, 10, 0, LONG_MAX, &err_code)))
      break;
    if (err_code < MAX_SLAVE_ERROR)
       bitmap_set_bit(&slave_error_mask,(uint)err_code);
    while (!my_isdigit(system_charset_info,*p) && *p)
      p++;
  }
  DBUG_VOID_RETURN;
}
#else
/*
  Init function to set up array for errors that should be skipped for slave

  SYNOPSIS
    init_slave_skip_errors()
    arg         List of errors numbers to skip, separated with ','

  NOTES
    Called from get_options() in mysqld.cc on start-up
*/

void init_slave_skip_errors(const char* arg)
{
  const char *p;
  DBUG_ENTER("init_slave_skip_errors");

  if (bitmap_init(&slave_error_mask,0,MAX_SLAVE_ERROR,0))
  {
    fprintf(stderr, "Badly out of memory, please check your system status\n");
    exit(1);
  }
  use_slave_mask = 1;
  for (;my_isspace(system_charset_info,*arg);++arg)
    /* empty */;
  if (!my_strnncoll(system_charset_info,(uchar*)arg,4,(const uchar*)"all",4))
  {
    bitmap_set_all(&slave_error_mask);
    print_slave_skip_errors();
    DBUG_VOID_RETURN;
  }
  for (p= arg ; *p; )
  {
    long err_code;
    if (!(p= str2int(p, 10, 0, LONG_MAX, &err_code)))
      break;
    if (err_code < MAX_SLAVE_ERROR)
       bitmap_set_bit(&slave_error_mask,(uint)err_code);
    while (!my_isdigit(system_charset_info,*p) && *p)
      p++;
  }
  /* Convert slave skip errors bitmap into a printable string. */
  print_slave_skip_errors();
  DBUG_VOID_RETURN;
}
#endif // MCP_BUG54854

static void set_thd_in_use_temporary_tables(Relay_log_info *rli)
{
  TABLE *table;

  for (table= rli->save_temporary_tables ; table ; table= table->next)
    table->in_use= rli->sql_thd;
}

int terminate_slave_threads(Master_info* mi,int thread_mask,bool skip_lock)
{
  DBUG_ENTER("terminate_slave_threads");

  if (!mi->inited)
    DBUG_RETURN(0); /* successfully do nothing */
  int error,force_all = (thread_mask & SLAVE_FORCE_ALL);
  mysql_mutex_t *sql_lock = &mi->rli.run_lock, *io_lock = &mi->run_lock;
  mysql_mutex_t *log_lock= mi->rli.relay_log.get_log_lock();

  if (thread_mask & (SLAVE_SQL|SLAVE_FORCE_ALL))
  {
    DBUG_PRINT("info",("Terminating SQL thread"));
    mi->rli.abort_slave=1;
    if ((error=terminate_slave_thread(mi->rli.sql_thd, sql_lock,
                                      &mi->rli.stop_cond,
                                      &mi->rli.slave_running,
                                      skip_lock)) &&
        !force_all)
      DBUG_RETURN(error);

    mysql_mutex_lock(log_lock);

    DBUG_PRINT("info",("Flushing relay-log info file."));
    if (current_thd)
      thd_proc_info(current_thd, "Flushing relay-log info file.");
    if (flush_relay_log_info(&mi->rli))
      DBUG_RETURN(ER_ERROR_DURING_FLUSH_LOGS);
    
    if (my_sync(mi->rli.info_fd, MYF(MY_WME)))
      DBUG_RETURN(ER_ERROR_DURING_FLUSH_LOGS);

    mysql_mutex_unlock(log_lock);
  }
  if (thread_mask & (SLAVE_IO|SLAVE_FORCE_ALL))
  {
    DBUG_PRINT("info",("Terminating IO thread"));
    mi->abort_slave=1;
    if ((error=terminate_slave_thread(mi->io_thd, io_lock,
                                      &mi->stop_cond,
                                      &mi->slave_running,
                                      skip_lock)) &&
        !force_all)
      DBUG_RETURN(error);

    mysql_mutex_lock(log_lock);

    DBUG_PRINT("info",("Flushing relay log and master info file."));
    if (current_thd)
      thd_proc_info(current_thd, "Flushing relay log and master info files.");
    if (flush_master_info(mi, TRUE, FALSE))
      DBUG_RETURN(ER_ERROR_DURING_FLUSH_LOGS);

    if (mi->rli.relay_log.is_open() &&
        my_sync(mi->rli.relay_log.get_log_file()->file, MYF(MY_WME)))
      DBUG_RETURN(ER_ERROR_DURING_FLUSH_LOGS);

    if (my_sync(mi->fd, MYF(MY_WME)))
      DBUG_RETURN(ER_ERROR_DURING_FLUSH_LOGS);

    mysql_mutex_unlock(log_lock);
  }
  DBUG_RETURN(0); 
}


/**
   Wait for a slave thread to terminate.

   This function is called after requesting the thread to terminate
   (by setting @c abort_slave member of @c Relay_log_info or @c
   Master_info structure to 1). Termination of the thread is
   controlled with the the predicate <code>*slave_running</code>.

   Function will acquire @c term_lock before waiting on the condition
   unless @c skip_lock is true in which case the mutex should be owned
   by the caller of this function and will remain acquired after
   return from the function.

   @param term_lock
          Associated lock to use when waiting for @c term_cond

   @param term_cond
          Condition that is signalled when the thread has terminated

   @param slave_running
          Pointer to predicate to check for slave thread termination

   @param skip_lock
          If @c true the lock will not be acquired before waiting on
          the condition. In this case, it is assumed that the calling
          function acquires the lock before calling this function.

   @retval 0 All OK ER_SLAVE_NOT_RUNNING otherwise.

   @note  If the executing thread has to acquire term_lock (skip_lock
          is false), the negative running status does not represent
          any issue therefore no error is reported.

 */
static int
terminate_slave_thread(THD *thd,
                       mysql_mutex_t *term_lock,
                       mysql_cond_t *term_cond,
                       volatile uint *slave_running,
                       bool skip_lock)
{
  DBUG_ENTER("terminate_slave_thread");
  if (!skip_lock)
  {
    mysql_mutex_lock(term_lock);
  }
  else
  {
    mysql_mutex_assert_owner(term_lock);
  }
  if (!*slave_running)
  {
    if (!skip_lock)
    {
      /*
        if run_lock (term_lock) is acquired locally then either
        slave_running status is fine
      */
      mysql_mutex_unlock(term_lock);
      DBUG_RETURN(0);
    }
    else
    {
      DBUG_RETURN(ER_SLAVE_NOT_RUNNING);
    }
  }
  DBUG_ASSERT(thd != 0);
  THD_CHECK_SENTRY(thd);

  /*
    Is is critical to test if the slave is running. Otherwise, we might
    be referening freed memory trying to kick it
  */

  while (*slave_running)                        // Should always be true
  {
    int error;
    DBUG_PRINT("loop", ("killing slave thread"));

    mysql_mutex_lock(&thd->LOCK_thd_data);
#ifndef DONT_USE_THR_ALARM
    /*
      Error codes from pthread_kill are:
      EINVAL: invalid signal number (can't happen)
      ESRCH: thread already killed (can happen, should be ignored)
    */
    int err __attribute__((unused))= pthread_kill(thd->real_id, thr_client_alarm);
    DBUG_ASSERT(err != EINVAL);
#endif
    thd->awake(THD::NOT_KILLED);
    mysql_mutex_unlock(&thd->LOCK_thd_data);

    /*
      There is a small chance that slave thread might miss the first
      alarm. To protect againts it, resend the signal until it reacts
    */
    struct timespec abstime;
    set_timespec(abstime,2);
    error= mysql_cond_timedwait(term_cond, term_lock, &abstime);
    DBUG_ASSERT(error == ETIMEDOUT || error == 0);
  }

  DBUG_ASSERT(*slave_running == 0);

  if (!skip_lock)
    mysql_mutex_unlock(term_lock);
  DBUG_RETURN(0);
}


int start_slave_thread(
#ifdef HAVE_PSI_INTERFACE
                       PSI_thread_key thread_key,
#endif
                       pthread_handler h_func, mysql_mutex_t *start_lock,
                       mysql_mutex_t *cond_lock,
                       mysql_cond_t *start_cond,
                       volatile uint *slave_running,
                       volatile ulong *slave_run_id,
                       Master_info* mi)
{
  pthread_t th;
  ulong start_id;
  DBUG_ENTER("start_slave_thread");

  DBUG_ASSERT(mi->inited);

  if (start_lock)
    mysql_mutex_lock(start_lock);
  if (!server_id)
  {
    if (start_cond)
      mysql_cond_broadcast(start_cond);
    if (start_lock)
      mysql_mutex_unlock(start_lock);
    sql_print_error("Server id not set, will not start slave");
    DBUG_RETURN(ER_BAD_SLAVE);
  }

  if (*slave_running)
  {
    if (start_cond)
      mysql_cond_broadcast(start_cond);
    if (start_lock)
      mysql_mutex_unlock(start_lock);
    DBUG_RETURN(ER_SLAVE_MUST_STOP);
  }
  start_id= *slave_run_id;
  DBUG_PRINT("info",("Creating new slave thread"));
  if (mysql_thread_create(thread_key,
                          &th, &connection_attrib, h_func, (void*)mi))
  {
    if (start_lock)
      mysql_mutex_unlock(start_lock);
    DBUG_RETURN(ER_SLAVE_THREAD);
  }
  if (start_cond && cond_lock) // caller has cond_lock
  {
    THD* thd = current_thd;
    while (start_id == *slave_run_id)
    {
      DBUG_PRINT("sleep",("Waiting for slave thread to start"));
      const char *old_msg= thd->enter_cond(start_cond, cond_lock,
                                           "Waiting for slave thread to start");
      /*
        It is not sufficient to test this at loop bottom. We must test
        it after registering the mutex in enter_cond(). If the kill
        happens after testing of thd->killed and before the mutex is
        registered, we could otherwise go waiting though thd->killed is
        set.
      */
      if (!thd->killed)
        mysql_cond_wait(start_cond, cond_lock);
      thd->exit_cond(old_msg);
      mysql_mutex_lock(cond_lock); // re-acquire it as exit_cond() released
      if (thd->killed)
      {
        if (start_lock)
          mysql_mutex_unlock(start_lock);
        DBUG_RETURN(thd->killed_errno());
      }
    }
  }
  if (start_lock)
    mysql_mutex_unlock(start_lock);
  DBUG_RETURN(0);
}


/*
  start_slave_threads()

  NOTES
    SLAVE_FORCE_ALL is not implemented here on purpose since it does not make
    sense to do that for starting a slave--we always care if it actually
    started the threads that were not previously running
*/

int start_slave_threads(bool need_slave_mutex, bool wait_for_start,
                        Master_info* mi, const char* master_info_fname,
                        const char* slave_info_fname, int thread_mask)
{
  mysql_mutex_t *lock_io=0, *lock_sql=0, *lock_cond_io=0, *lock_cond_sql=0;
  mysql_cond_t* cond_io=0, *cond_sql=0;
  int error=0;
  DBUG_ENTER("start_slave_threads");

  if (need_slave_mutex)
  {
    lock_io = &mi->run_lock;
    lock_sql = &mi->rli.run_lock;
  }
  if (wait_for_start)
  {
    cond_io = &mi->start_cond;
    cond_sql = &mi->rli.start_cond;
    lock_cond_io = &mi->run_lock;
    lock_cond_sql = &mi->rli.run_lock;
  }

  if (thread_mask & SLAVE_IO)
    error= start_slave_thread(
#ifdef HAVE_PSI_INTERFACE
                              key_thread_slave_io,
#endif
                              handle_slave_io, lock_io, lock_cond_io,
                              cond_io,
                              &mi->slave_running, &mi->slave_run_id,
                              mi);
  if (!error && (thread_mask & SLAVE_SQL))
  {
    error= start_slave_thread(
#ifdef HAVE_PSI_INTERFACE
                              key_thread_slave_sql,
#endif
                              handle_slave_sql, lock_sql, lock_cond_sql,
                              cond_sql,
                              &mi->rli.slave_running, &mi->rli.slave_run_id,
                              mi);
    if (error)
      terminate_slave_threads(mi, thread_mask & SLAVE_IO, !need_slave_mutex);
  }
  DBUG_RETURN(error);
}


/*
  Release slave threads at time of executing shutdown.

  SYNOPSIS
    end_slave()
*/

void end_slave()
{
  DBUG_ENTER("end_slave");

  /*
    This is called when the server terminates, in close_connections().
    It terminates slave threads. However, some CHANGE MASTER etc may still be
    running presently. If a START SLAVE was in progress, the mutex lock below
    will make us wait until slave threads have started, and START SLAVE
    returns, then we terminate them here.
  */
  mysql_mutex_lock(&LOCK_active_mi);
  if (active_mi)
  {
    /*
      TODO: replace the line below with
      list_walk(&master_list, (list_walk_action)end_slave_on_walk,0);
      once multi-master code is ready.
    */
    terminate_slave_threads(active_mi,SLAVE_FORCE_ALL);
  }
  mysql_mutex_unlock(&LOCK_active_mi);
  DBUG_VOID_RETURN;
}

/**
   Free all resources used by slave threads at time of executing shutdown.
   The routine must be called after all possible users of @c active_mi
   have left.

   SYNOPSIS
     close_active_mi()

*/
void close_active_mi()
{
  mysql_mutex_lock(&LOCK_active_mi);
  if (active_mi)
  {
    end_master_info(active_mi);
    delete active_mi;
    active_mi= 0;
  }
  mysql_mutex_unlock(&LOCK_active_mi);
}

static bool io_slave_killed(THD* thd, Master_info* mi)
{
  DBUG_ENTER("io_slave_killed");

  DBUG_ASSERT(mi->io_thd == thd);
  DBUG_ASSERT(mi->slave_running); // tracking buffer overrun
  DBUG_RETURN(mi->abort_slave || abort_loop || thd->killed);
}

/**
   The function analyzes a possible killed status and makes
   a decision whether to accept it or not.
   Normally upon accepting the sql thread goes to shutdown.
   In the event of deffering decision @rli->last_event_start_time waiting
   timer is set to force the killed status be accepted upon its expiration.

   @param thd   pointer to a THD instance
   @param rli   pointer to Relay_log_info instance

   @return TRUE the killed status is recognized, FALSE a possible killed
           status is deferred.
*/
static bool sql_slave_killed(THD* thd, Relay_log_info* rli)
{
  bool ret= FALSE;
  DBUG_ENTER("sql_slave_killed");

  DBUG_ASSERT(rli->sql_thd == thd);
  DBUG_ASSERT(rli->slave_running == 1);// tracking buffer overrun
  if (abort_loop || thd->killed || rli->abort_slave)
  {
    /*
      The transaction should always be binlogged if OPTION_KEEP_LOG is set
      (it implies that something can not be rolled back). And such case
      should be regarded similarly as modifing a non-transactional table
      because retrying of the transaction will lead to an error or inconsistency
      as well.
      Example: OPTION_KEEP_LOG is set if a temporary table is created or dropped.
    */
    if ((thd->transaction.all.modified_non_trans_table ||
         (thd->variables.option_bits & OPTION_KEEP_LOG))
        && rli->is_in_group())
    {
      char msg_stopped[]=
        "... Slave SQL Thread stopped with incomplete event group "
        "having non-transactional changes. "
        "If the group consists solely of row-based events, you can try "
        "to restart the slave with --slave-exec-mode=IDEMPOTENT, which "
        "ignores duplicate key, key not found, and similar errors (see "
        "documentation for details).";

      if (rli->abort_slave)
      {
        DBUG_PRINT("info", ("Request to stop slave SQL Thread received while "
                            "applying a group that has non-transactional "
                            "changes; waiting for completion of the group ... "));

        /*
          Slave sql thread shutdown in face of unfinished group modified 
          Non-trans table is handled via a timer. The slave may eventually
          give out to complete the current group and in that case there
          might be issues at consequent slave restart, see the error message.
          WL#2975 offers a robust solution requiring to store the last exectuted
          event's coordinates along with the group's coordianates
          instead of waiting with @c last_event_start_time the timer.
        */

        if (rli->last_event_start_time == 0)
          rli->last_event_start_time= my_time(0);
        ret= difftime(my_time(0), rli->last_event_start_time) <=
          SLAVE_WAIT_GROUP_DONE ? FALSE : TRUE;

        DBUG_EXECUTE_IF("stop_slave_middle_group", 
                        DBUG_EXECUTE_IF("incomplete_group_in_relay_log",
                                        ret= TRUE;);); // time is over

        if (ret == 0)
        {
          rli->report(WARNING_LEVEL, 0,
                      "Request to stop slave SQL Thread received while "
                      "applying a group that has non-transactional "
                      "changes; waiting for completion of the group ... ");
        }
        else
        {
          rli->report(ERROR_LEVEL, ER_SLAVE_FATAL_ERROR,
                      ER(ER_SLAVE_FATAL_ERROR), msg_stopped);
        }
      }
      else
      {
        ret= TRUE;
        rli->report(ERROR_LEVEL, ER_SLAVE_FATAL_ERROR, ER(ER_SLAVE_FATAL_ERROR),
                    msg_stopped);
      }
    }
    else
    {
      ret= TRUE;
    }
  }
  if (ret)
    rli->last_event_start_time= 0;
  
  DBUG_RETURN(ret);
}


/*
  skip_load_data_infile()

  NOTES
    This is used to tell a 3.23 master to break send_file()
*/

void skip_load_data_infile(NET *net)
{
  DBUG_ENTER("skip_load_data_infile");

  (void)net_request_file(net, "/dev/null");
  (void)my_net_read(net);                               // discard response
  (void)net_write_command(net, 0, (uchar*) "", 0, (uchar*) "", 0); // ok
  DBUG_VOID_RETURN;
}


bool net_request_file(NET* net, const char* fname)
{
  DBUG_ENTER("net_request_file");
  DBUG_RETURN(net_write_command(net, 251, (uchar*) fname, strlen(fname),
                                (uchar*) "", 0));
}

/*
  From other comments and tests in code, it looks like
  sometimes Query_log_event and Load_log_event can have db == 0
  (see rewrite_db() above for example)
  (cases where this happens are unclear; it may be when the master is 3.23).
*/

const char *print_slave_db_safe(const char* db)
{
  DBUG_ENTER("*print_slave_db_safe");

  DBUG_RETURN((db ? db : ""));
}

int init_strvar_from_file(char *var, int max_size, IO_CACHE *f,
                                 const char *default_val)
{
  uint length;
  DBUG_ENTER("init_strvar_from_file");

  if ((length=my_b_gets(f,var, max_size)))
  {
    char* last_p = var + length -1;
    if (*last_p == '\n')
      *last_p = 0; // if we stopped on newline, kill it
    else
    {
      /*
        If we truncated a line or stopped on last char, remove all chars
        up to and including newline.
      */
      int c;
      while (((c=my_b_get(f)) != '\n' && c != my_b_EOF)) ;
    }
    DBUG_RETURN(0);
  }
  else if (default_val)
  {
    strmake(var,  default_val, max_size-1);
    DBUG_RETURN(0);
  }
  DBUG_RETURN(1);
}


int init_intvar_from_file(int* var, IO_CACHE* f, int default_val)
{
  char buf[32];
  DBUG_ENTER("init_intvar_from_file");


  if (my_b_gets(f, buf, sizeof(buf)))
  {
    *var = atoi(buf);
    DBUG_RETURN(0);
  }
  else if (default_val)
  {
    *var = default_val;
    DBUG_RETURN(0);
  }
  DBUG_RETURN(1);
}

int init_floatvar_from_file(float* var, IO_CACHE* f, float default_val)
{
  char buf[16];
  DBUG_ENTER("init_floatvar_from_file");


  if (my_b_gets(f, buf, sizeof(buf)))
  {
    if (sscanf(buf, "%f", var) != 1)
      DBUG_RETURN(1);
    else
      DBUG_RETURN(0);
  }
  else if (default_val != 0.0)
  {
    *var = default_val;
    DBUG_RETURN(0);
  }
  DBUG_RETURN(1);
}


/**
   A master info read method

   This function is called from @c init_master_info() along with
   relatives to restore some of @c active_mi members.
   Particularly, this function is responsible for restoring
   IGNORE_SERVER_IDS list of servers whose events the slave is
   going to ignore (to not log them in the relay log).
   Items being read are supposed to be decimal output of values of a
   type shorter or equal of @c long and separated by the single space.

   @param arr         @c DYNAMIC_ARRAY pointer to storage for servers id
   @param f           @c IO_CACHE pointer to the source file

   @retval 0         All OK
   @retval non-zero  An error
*/

int init_dynarray_intvar_from_file(DYNAMIC_ARRAY* arr, IO_CACHE* f)
{
  int ret= 0;
  char buf[16 * (sizeof(long)*4 + 1)]; // static buffer to use most of times
  char *buf_act= buf; // actual buffer can be dynamic if static is short
  char *token, *last;
  uint num_items;     // number of items of `arr'
  size_t read_size;
  DBUG_ENTER("init_dynarray_intvar_from_file");

  if ((read_size= my_b_gets(f, buf_act, sizeof(buf))) == 0)
  {
    return 0; // no line in master.info
  }
  if (read_size + 1 == sizeof(buf) && buf[sizeof(buf) - 2] != '\n')
  {
    /*
      short read happend; allocate sufficient memory and make the 2nd read
    */
    char buf_work[(sizeof(long)*3 + 1)*16];
    memcpy(buf_work, buf, sizeof(buf_work));
    num_items= atoi(strtok_r(buf_work, " ", &last));
    size_t snd_size;
    /*
      max size lower bound approximate estimation bases on the formula:
      (the items number + items themselves) * 
          (decimal size + space) - 1 + `\n' + '\0'
    */
    size_t max_size= (1 + num_items) * (sizeof(long)*3 + 1) + 1;
    buf_act= (char*) my_malloc(max_size, MYF(MY_WME));
    memcpy(buf_act, buf, read_size);
    snd_size= my_b_gets(f, buf_act + read_size, max_size - read_size);
    if (snd_size == 0 ||
        ((snd_size + 1 == max_size - read_size) &&  buf_act[max_size - 2] != '\n'))
    {
      /*
        failure to make the 2nd read or short read again
      */
      ret= 1;
      goto err;
    }
  }
  token= strtok_r(buf_act, " ", &last);
  if (token == NULL)
  {
    ret= 1;
    goto err;
  }
  num_items= atoi(token);
  for (uint i=0; i < num_items; i++)
  {
    token= strtok_r(NULL, " ", &last);
    if (token == NULL)
    {
      ret= 1;
      goto err;
    }
    else
    {
      ulong val= atol(token);
      insert_dynamic(arr, (uchar *) &val);
    }
  }
err:
  if (buf_act != buf)
    my_free(buf_act);
  DBUG_RETURN(ret);
}


/*
  Check if the error is caused by network.
  @param[in]   errorno   Number of the error.
  RETURNS:
  TRUE         network error
  FALSE        not network error
*/

bool is_network_error(uint errorno)
{ 
  if (errorno == CR_CONNECTION_ERROR || 
      errorno == CR_CONN_HOST_ERROR ||
      errorno == CR_SERVER_GONE_ERROR ||
      errorno == CR_SERVER_LOST ||
      errorno == ER_CON_COUNT_ERROR ||
      errorno == ER_SERVER_SHUTDOWN)
    return TRUE;

  return FALSE;   
}


/*
  Note that we rely on the master's version (3.23, 4.0.14 etc) instead of
  relying on the binlog's version. This is not perfect: imagine an upgrade
  of the master without waiting that all slaves are in sync with the master;
  then a slave could be fooled about the binlog's format. This is what happens
  when people upgrade a 3.23 master to 4.0 without doing RESET MASTER: 4.0
  slaves are fooled. So we do this only to distinguish between 3.23 and more
  recent masters (it's too late to change things for 3.23).

  RETURNS
  0       ok
  1       error
  2       transient network problem, the caller should try to reconnect
*/

static int get_master_version_and_clock(MYSQL* mysql, Master_info* mi)
{
  char err_buff[MAX_SLAVE_ERRMSG];
  const char* errmsg= 0;
  int err_code= 0;
  MYSQL_RES *master_res= 0;
  MYSQL_ROW master_row;
  DBUG_ENTER("get_master_version_and_clock");

  /*
    Free old description_event_for_queue (that is needed if we are in
    a reconnection).
  */
  delete mi->rli.relay_log.description_event_for_queue;
  mi->rli.relay_log.description_event_for_queue= 0;

  if (!my_isdigit(&my_charset_bin,*mysql->server_version))
  {
    errmsg = "Master reported unrecognized MySQL version";
    err_code= ER_SLAVE_FATAL_ERROR;
    sprintf(err_buff, ER(err_code), errmsg);
  }
  else
  {
    /*
      Note the following switch will bug when we have MySQL branch 30 ;)
    */
    switch (*mysql->server_version)
    {
    case '0':
    case '1':
    case '2':
      errmsg = "Master reported unrecognized MySQL version";
      err_code= ER_SLAVE_FATAL_ERROR;
      sprintf(err_buff, ER(err_code), errmsg);
      break;
    case '3':
      mi->rli.relay_log.description_event_for_queue= new
        Format_description_log_event(1, mysql->server_version);
      break;
    case '4':
      mi->rli.relay_log.description_event_for_queue= new
        Format_description_log_event(3, mysql->server_version);
      break;
    default:
      /*
        Master is MySQL >=5.0. Give a default Format_desc event, so that we can
        take the early steps (like tests for "is this a 3.23 master") which we
        have to take before we receive the real master's Format_desc which will
        override this one. Note that the Format_desc we create below is garbage
        (it has the format of the *slave*); it's only good to help know if the
        master is 3.23, 4.0, etc.
      */
      mi->rli.relay_log.description_event_for_queue= new
        Format_description_log_event(4, mysql->server_version);
      break;
    }
  }

  /*
     This does not mean that a 5.0 slave will be able to read a 6.0 master; but
     as we don't know yet, we don't want to forbid this for now. If a 5.0 slave
     can't read a 6.0 master, this will show up when the slave can't read some
     events sent by the master, and there will be error messages.
  */

  if (errmsg)
    goto err;

  /* as we are here, we tried to allocate the event */
  if (!mi->rli.relay_log.description_event_for_queue)
  {
    errmsg= "default Format_description_log_event";
    err_code= ER_SLAVE_CREATE_EVENT_FAILURE;
    sprintf(err_buff, ER(err_code), errmsg);
    goto err;
  }

  /*
    Compare the master and slave's clock. Do not die if master's clock is
    unavailable (very old master not supporting UNIX_TIMESTAMP()?).
  */

  DBUG_EXECUTE_IF("dbug.before_get_UNIX_TIMESTAMP",
                  {
                    const char act[]=
                      "now "
                      "wait_for signal.get_unix_timestamp";
                    DBUG_ASSERT(opt_debug_sync_timeout > 0);
                    DBUG_ASSERT(!debug_sync_set_action(current_thd,
                                                       STRING_WITH_LEN(act)));
                  };);

  master_res= NULL;
  if (!mysql_real_query(mysql, STRING_WITH_LEN("SELECT UNIX_TIMESTAMP()")) &&
      (master_res= mysql_store_result(mysql)) &&
      (master_row= mysql_fetch_row(master_res)))
  {
    mi->clock_diff_with_master=
      (long) (time((time_t*) 0) - strtoul(master_row[0], 0, 10));
  }
  else if (check_io_slave_killed(mi->io_thd, mi, NULL))
    goto slave_killed_err;
  else if (is_network_error(mysql_errno(mysql)))
  {
    mi->report(WARNING_LEVEL, mysql_errno(mysql),
               "Get master clock failed with error: %s", mysql_error(mysql));
    goto network_err;
  }
  else 
  {
    mi->clock_diff_with_master= 0; /* The "most sensible" value */
    sql_print_warning("\"SELECT UNIX_TIMESTAMP()\" failed on master, "
                      "do not trust column Seconds_Behind_Master of SHOW "
                      "SLAVE STATUS. Error: %s (%d)",
                      mysql_error(mysql), mysql_errno(mysql));
  }
  if (master_res)
  {
    mysql_free_result(master_res);
    master_res= NULL;
  }

  /*
    Check that the master's server id and ours are different. Because if they
    are equal (which can result from a simple copy of master's datadir to slave,
    thus copying some my.cnf), replication will work but all events will be
    skipped.
    Do not die if SHOW VARIABLES LIKE 'SERVER_ID' fails on master (very old
    master?).
    Note: we could have put a @@SERVER_ID in the previous SELECT
    UNIX_TIMESTAMP() instead, but this would not have worked on 3.23 masters.
  */
  DBUG_EXECUTE_IF("dbug.before_get_SERVER_ID",
                  {
                    const char act[]=
                      "now "
                      "wait_for signal.get_server_id";
                    DBUG_ASSERT(opt_debug_sync_timeout > 0);
                    DBUG_ASSERT(!debug_sync_set_action(current_thd, 
                                                       STRING_WITH_LEN(act)));
                  };);
  master_res= NULL;
  master_row= NULL;
  if (!mysql_real_query(mysql,
                        STRING_WITH_LEN("SHOW VARIABLES LIKE 'SERVER_ID'")) &&
      (master_res= mysql_store_result(mysql)) &&
      (master_row= mysql_fetch_row(master_res)))
  {
    if ((::server_id == (mi->master_id= strtoul(master_row[1], 0, 10))) &&
        !mi->rli.replicate_same_server_id)
    {
      errmsg= "The slave I/O thread stops because master and slave have equal \
MySQL server ids; these ids must be different for replication to work (or \
the --replicate-same-server-id option must be used on slave but this does \
not always make sense; please check the manual before using it).";
      err_code= ER_SLAVE_FATAL_ERROR;
      sprintf(err_buff, ER(err_code), errmsg);
      goto err;
    }
  }
  else if (mysql_errno(mysql))
  {
    if (check_io_slave_killed(mi->io_thd, mi, NULL))
      goto slave_killed_err;
    else if (is_network_error(mysql_errno(mysql)))
    {
      mi->report(WARNING_LEVEL, mysql_errno(mysql),
                 "Get master SERVER_ID failed with error: %s", mysql_error(mysql));
      goto network_err;
    }
    /* Fatal error */
    errmsg= "The slave I/O thread stops because a fatal error is encountered \
when it try to get the value of SERVER_ID variable from master.";
    err_code= mysql_errno(mysql);
    sprintf(err_buff, "%s Error: %s", errmsg, mysql_error(mysql));
    goto err;
  }
  else if (!master_row && master_res)
  {
    mi->report(WARNING_LEVEL, ER_UNKNOWN_SYSTEM_VARIABLE,
               "Unknown system variable 'SERVER_ID' on master, \
maybe it is a *VERY OLD MASTER*.");
  }
  if (master_res)
  {
    mysql_free_result(master_res);
    master_res= NULL;
  }
  if (mi->master_id == 0 && mi->ignore_server_ids.elements > 0)
  {
    errmsg= "Slave configured with server id filtering could not detect the master server id.";
    err_code= ER_SLAVE_FATAL_ERROR;
    sprintf(err_buff, ER(err_code), errmsg);
    goto err;
  }

  /*
    Check that the master's global character_set_server and ours are the same.
    Not fatal if query fails (old master?).
    Note that we don't check for equality of global character_set_client and
    collation_connection (neither do we prevent their setting in
    set_var.cc). That's because from what I (Guilhem) have tested, the global
    values of these 2 are never used (new connections don't use them).
    We don't test equality of global collation_database either as it's is
    going to be deprecated (made read-only) in 4.1 very soon.
    The test is only relevant if master < 5.0.3 (we'll test only if it's older
    than the 5 branch; < 5.0.3 was alpha...), as >= 5.0.3 master stores
    charset info in each binlog event.
    We don't do it for 3.23 because masters <3.23.50 hang on
    SELECT @@unknown_var (BUG#7965 - see changelog of 3.23.50). So finally we
    test only if master is 4.x.
  */

  /* redundant with rest of code but safer against later additions */
  if (*mysql->server_version == '3')
    goto err;

  if (*mysql->server_version == '4')
  {
    master_res= NULL;
    if (!mysql_real_query(mysql,
                          STRING_WITH_LEN("SELECT @@GLOBAL.COLLATION_SERVER")) &&
        (master_res= mysql_store_result(mysql)) &&
        (master_row= mysql_fetch_row(master_res)))
    {
      if (strcmp(master_row[0], global_system_variables.collation_server->name))
      {
        errmsg= "The slave I/O thread stops because master and slave have \
different values for the COLLATION_SERVER global variable. The values must \
be equal for the Statement-format replication to work";
        err_code= ER_SLAVE_FATAL_ERROR;
        sprintf(err_buff, ER(err_code), errmsg);
        goto err;
      }
    }
    else if (check_io_slave_killed(mi->io_thd, mi, NULL))
      goto slave_killed_err;
    else if (is_network_error(mysql_errno(mysql)))
    {
      mi->report(WARNING_LEVEL, mysql_errno(mysql),
                 "Get master COLLATION_SERVER failed with error: %s", mysql_error(mysql));
      goto network_err;
    }
    else if (mysql_errno(mysql) != ER_UNKNOWN_SYSTEM_VARIABLE)
    {
      /* Fatal error */
      errmsg= "The slave I/O thread stops because a fatal error is encountered \
when it try to get the value of COLLATION_SERVER global variable from master.";
      err_code= mysql_errno(mysql);
      sprintf(err_buff, "%s Error: %s", errmsg, mysql_error(mysql));
      goto err;
    }
    else
      mi->report(WARNING_LEVEL, ER_UNKNOWN_SYSTEM_VARIABLE,
                 "Unknown system variable 'COLLATION_SERVER' on master, \
maybe it is a *VERY OLD MASTER*. *NOTE*: slave may experience \
inconsistency if replicated data deals with collation.");

    if (master_res)
    {
      mysql_free_result(master_res);
      master_res= NULL;
    }
  }

  /*
    Perform analogous check for time zone. Theoretically we also should
    perform check here to verify that SYSTEM time zones are the same on
    slave and master, but we can't rely on value of @@system_time_zone
    variable (it is time zone abbreviation) since it determined at start
    time and so could differ for slave and master even if they are really
    in the same system time zone. So we are omiting this check and just
    relying on documentation. Also according to Monty there are many users
    who are using replication between servers in various time zones. Hence
    such check will broke everything for them. (And now everything will
    work for them because by default both their master and slave will have
    'SYSTEM' time zone).
    This check is only necessary for 4.x masters (and < 5.0.4 masters but
    those were alpha).
  */
  if (*mysql->server_version == '4')
  {
    master_res= NULL;
    if (!mysql_real_query(mysql, STRING_WITH_LEN("SELECT @@GLOBAL.TIME_ZONE")) &&
        (master_res= mysql_store_result(mysql)) &&
        (master_row= mysql_fetch_row(master_res)))
    {
      if (strcmp(master_row[0],
                 global_system_variables.time_zone->get_name()->ptr()))
      {
        errmsg= "The slave I/O thread stops because master and slave have \
different values for the TIME_ZONE global variable. The values must \
be equal for the Statement-format replication to work";
        err_code= ER_SLAVE_FATAL_ERROR;
        sprintf(err_buff, ER(err_code), errmsg);
        goto err;
      }
    }
    else if (check_io_slave_killed(mi->io_thd, mi, NULL))
      goto slave_killed_err;
    else if (is_network_error(mysql_errno(mysql)))
    {
      mi->report(WARNING_LEVEL, mysql_errno(mysql),
                 "Get master TIME_ZONE failed with error: %s", mysql_error(mysql));
      goto network_err;
    } 
    else
    {
      /* Fatal error */
      errmsg= "The slave I/O thread stops because a fatal error is encountered \
when it try to get the value of TIME_ZONE global variable from master.";
      err_code= mysql_errno(mysql);
      sprintf(err_buff, "%s Error: %s", errmsg, mysql_error(mysql));
      goto err;
    }
    if (master_res)
    {
      mysql_free_result(master_res);
      master_res= NULL;
    }
  }

  if (mi->heartbeat_period != 0.0)
  {
    char llbuf[22];
    const char query_format[]= "SET @master_heartbeat_period= %s";
    char query[sizeof(query_format) - 2 + sizeof(llbuf)];
    /* 
       the period is an ulonglong of nano-secs. 
    */
    llstr((ulonglong) (mi->heartbeat_period*1000000000UL), llbuf);
    sprintf(query, query_format, llbuf);

    if (mysql_real_query(mysql, query, strlen(query))
        && !check_io_slave_killed(mi->io_thd, mi, NULL))
    {
      errmsg= "The slave I/O thread stops because SET @master_heartbeat_period "
        "on master failed.";
      err_code= ER_SLAVE_FATAL_ERROR;
      sprintf(err_buff, "%s Error: %s", errmsg, mysql_error(mysql));
      mysql_free_result(mysql_store_result(mysql));
      goto err;
    }
    mysql_free_result(mysql_store_result(mysql));
  }
 

err:
  if (errmsg)
  {
    if (master_res)
      mysql_free_result(master_res);
    DBUG_ASSERT(err_code != 0);
    mi->report(ERROR_LEVEL, err_code, "%s", err_buff);
    DBUG_RETURN(1);
  }

  DBUG_RETURN(0);

network_err:
  if (master_res)
    mysql_free_result(master_res);
  DBUG_RETURN(2);

slave_killed_err:
  if (master_res)
    mysql_free_result(master_res);
  DBUG_RETURN(2);
}

static bool wait_for_relay_log_space(Relay_log_info* rli)
{
  bool slave_killed=0;
  Master_info* mi = rli->mi;
  const char *save_proc_info;
  THD* thd = mi->io_thd;
  DBUG_ENTER("wait_for_relay_log_space");

  mysql_mutex_lock(&rli->log_space_lock);
  save_proc_info= thd->enter_cond(&rli->log_space_cond,
                                  &rli->log_space_lock,
                                  "\
Waiting for the slave SQL thread to free enough relay log space");
  while (rli->log_space_limit < rli->log_space_total &&
         !(slave_killed=io_slave_killed(thd,mi)) &&
         !rli->ignore_log_space_limit)
    mysql_cond_wait(&rli->log_space_cond, &rli->log_space_lock);
  thd->exit_cond(save_proc_info);
  DBUG_RETURN(slave_killed);
}


/*
  Builds a Rotate from the ignored events' info and writes it to relay log.

  SYNOPSIS
  write_ignored_events_info_to_relay_log()
    thd             pointer to I/O thread's thd
    mi

  DESCRIPTION
    Slave I/O thread, going to die, must leave a durable trace of the
    ignored events' end position for the use of the slave SQL thread, by
    calling this function. Only that thread can call it (see assertion).
 */
static void write_ignored_events_info_to_relay_log(THD *thd, Master_info *mi)
{
  Relay_log_info *rli= &mi->rli;
  mysql_mutex_t *log_lock= rli->relay_log.get_log_lock();
  DBUG_ENTER("write_ignored_events_info_to_relay_log");

  DBUG_ASSERT(thd == mi->io_thd);
  mysql_mutex_lock(log_lock);
  if (rli->ign_master_log_name_end[0])
  {
    DBUG_PRINT("info",("writing a Rotate event to track down ignored events"));
    Rotate_log_event *ev= new Rotate_log_event(rli->ign_master_log_name_end,
                                               0, rli->ign_master_log_pos_end,
                                               Rotate_log_event::DUP_NAME);
    rli->ign_master_log_name_end[0]= 0;
    /* can unlock before writing as slave SQL thd will soon see our Rotate */
    mysql_mutex_unlock(log_lock);
    if (likely((bool)ev))
    {
      ev->server_id= 0; // don't be ignored by slave SQL thread
      if (unlikely(rli->relay_log.append(ev)))
        mi->report(ERROR_LEVEL, ER_SLAVE_RELAY_LOG_WRITE_FAILURE,
                   ER(ER_SLAVE_RELAY_LOG_WRITE_FAILURE),
                   "failed to write a Rotate event"
                   " to the relay log, SHOW SLAVE STATUS may be"
                   " inaccurate");
      rli->relay_log.harvest_bytes_written(&rli->log_space_total);
      if (flush_master_info(mi, TRUE, TRUE))
        sql_print_error("Failed to flush master info file");
      delete ev;
    }
    else
      mi->report(ERROR_LEVEL, ER_SLAVE_CREATE_EVENT_FAILURE,
                 ER(ER_SLAVE_CREATE_EVENT_FAILURE),
                 "Rotate_event (out of memory?),"
                 " SHOW SLAVE STATUS may be inaccurate");
  }
  else
    mysql_mutex_unlock(log_lock);
  DBUG_VOID_RETURN;
}


int register_slave_on_master(MYSQL* mysql, Master_info *mi,
                             bool *suppress_warnings)
{
  uchar buf[1024], *pos= buf;
  uint report_host_len=0, report_user_len=0, report_password_len=0;
  DBUG_ENTER("register_slave_on_master");

  *suppress_warnings= FALSE;
  if (report_host)
    report_host_len= strlen(report_host);
  if (report_host_len > HOSTNAME_LENGTH)
  {
    sql_print_warning("The length of report_host is %d. "
                      "It is larger than the max length(%d), so this "
                      "slave cannot be registered to the master.",
                      report_host_len, HOSTNAME_LENGTH);
    DBUG_RETURN(0);
  }

  if (report_user)
    report_user_len= strlen(report_user);
  if (report_user_len > USERNAME_LENGTH)
  {
    sql_print_warning("The length of report_user is %d. "
                      "It is larger than the max length(%d), so this "
                      "slave cannot be registered to the master.",
                      report_user_len, USERNAME_LENGTH);
    DBUG_RETURN(0);
  }

  if (report_password)
    report_password_len= strlen(report_password);
  if (report_password_len > MAX_PASSWORD_LENGTH)
  {
    sql_print_warning("The length of report_password is %d. "
                      "It is larger than the max length(%d), so this "
                      "slave cannot be registered to the master.",
                      report_password_len, MAX_PASSWORD_LENGTH);
    DBUG_RETURN(0);
  }

  int4store(pos, server_id); pos+= 4;
  pos= net_store_data(pos, (uchar*) report_host, report_host_len);
  pos= net_store_data(pos, (uchar*) report_user, report_user_len);
  pos= net_store_data(pos, (uchar*) report_password, report_password_len);
  int2store(pos, (uint16) report_port); pos+= 2;
  /* 
    Fake rpl_recovery_rank, which was removed in BUG#13963,
    so that this server can register itself on old servers,
    see BUG#49259.
   */
  int4store(pos, /* rpl_recovery_rank */ 0);    pos+= 4;
  /* The master will fill in master_id */
  int4store(pos, 0);                    pos+= 4;

  if (simple_command(mysql, COM_REGISTER_SLAVE, buf, (size_t) (pos- buf), 0))
  {
    if (mysql_errno(mysql) == ER_NET_READ_INTERRUPTED)
    {
      *suppress_warnings= TRUE;                 // Suppress reconnect warning
    }
    else if (!check_io_slave_killed(mi->io_thd, mi, NULL))
    {
      char buf[256];
      my_snprintf(buf, sizeof(buf), "%s (Errno: %d)", mysql_error(mysql), 
                  mysql_errno(mysql));
      mi->report(ERROR_LEVEL, ER_SLAVE_MASTER_COM_FAILURE,
                 ER(ER_SLAVE_MASTER_COM_FAILURE), "COM_REGISTER_SLAVE", buf);
    }
    DBUG_RETURN(1);
  }
  DBUG_RETURN(0);
}


/**
  Execute a SHOW SLAVE STATUS statement.

  @param thd Pointer to THD object for the client thread executing the
  statement.

  @param mi Pointer to Master_info object for the IO thread.

  @retval FALSE success
  @retval TRUE failure
*/
bool show_master_info(THD* thd, Master_info* mi)
{
  // TODO: fix this for multi-master
  List<Item> field_list;
  Protocol *protocol= thd->protocol;
  DBUG_ENTER("show_master_info");

  field_list.push_back(new Item_empty_string("Slave_IO_State",
                                                     14));
  field_list.push_back(new Item_empty_string("Master_Host",
                                                     sizeof(mi->host)));
  field_list.push_back(new Item_empty_string("Master_User",
                                                     sizeof(mi->user)));
  field_list.push_back(new Item_return_int("Master_Port", 7,
                                           MYSQL_TYPE_LONG));
  field_list.push_back(new Item_return_int("Connect_Retry", 10,
                                           MYSQL_TYPE_LONG));
  field_list.push_back(new Item_empty_string("Master_Log_File",
                                             FN_REFLEN));
  field_list.push_back(new Item_return_int("Read_Master_Log_Pos", 10,
                                           MYSQL_TYPE_LONGLONG));
  field_list.push_back(new Item_empty_string("Relay_Log_File",
                                             FN_REFLEN));
  field_list.push_back(new Item_return_int("Relay_Log_Pos", 10,
                                           MYSQL_TYPE_LONGLONG));
  field_list.push_back(new Item_empty_string("Relay_Master_Log_File",
                                             FN_REFLEN));
  field_list.push_back(new Item_empty_string("Slave_IO_Running", 3));
  field_list.push_back(new Item_empty_string("Slave_SQL_Running", 3));
  field_list.push_back(new Item_empty_string("Replicate_Do_DB", 20));
  field_list.push_back(new Item_empty_string("Replicate_Ignore_DB", 20));
  field_list.push_back(new Item_empty_string("Replicate_Do_Table", 20));
  field_list.push_back(new Item_empty_string("Replicate_Ignore_Table", 23));
  field_list.push_back(new Item_empty_string("Replicate_Wild_Do_Table", 24));
  field_list.push_back(new Item_empty_string("Replicate_Wild_Ignore_Table",
                                             28));
  field_list.push_back(new Item_return_int("Last_Errno", 4, MYSQL_TYPE_LONG));
  field_list.push_back(new Item_empty_string("Last_Error", 20));
  field_list.push_back(new Item_return_int("Skip_Counter", 10,
                                           MYSQL_TYPE_LONG));
  field_list.push_back(new Item_return_int("Exec_Master_Log_Pos", 10,
                                           MYSQL_TYPE_LONGLONG));
  field_list.push_back(new Item_return_int("Relay_Log_Space", 10,
                                           MYSQL_TYPE_LONGLONG));
  field_list.push_back(new Item_empty_string("Until_Condition", 6));
  field_list.push_back(new Item_empty_string("Until_Log_File", FN_REFLEN));
  field_list.push_back(new Item_return_int("Until_Log_Pos", 10,
                                           MYSQL_TYPE_LONGLONG));
  field_list.push_back(new Item_empty_string("Master_SSL_Allowed", 7));
  field_list.push_back(new Item_empty_string("Master_SSL_CA_File",
                                             sizeof(mi->ssl_ca)));
  field_list.push_back(new Item_empty_string("Master_SSL_CA_Path",
                                             sizeof(mi->ssl_capath)));
  field_list.push_back(new Item_empty_string("Master_SSL_Cert",
                                             sizeof(mi->ssl_cert)));
  field_list.push_back(new Item_empty_string("Master_SSL_Cipher",
                                             sizeof(mi->ssl_cipher)));
  field_list.push_back(new Item_empty_string("Master_SSL_Key",
                                             sizeof(mi->ssl_key)));
  field_list.push_back(new Item_return_int("Seconds_Behind_Master", 10,
                                           MYSQL_TYPE_LONGLONG));
  field_list.push_back(new Item_empty_string("Master_SSL_Verify_Server_Cert",
                                             3));
  field_list.push_back(new Item_return_int("Last_IO_Errno", 4, MYSQL_TYPE_LONG));
  field_list.push_back(new Item_empty_string("Last_IO_Error", 20));
  field_list.push_back(new Item_return_int("Last_SQL_Errno", 4, MYSQL_TYPE_LONG));
  field_list.push_back(new Item_empty_string("Last_SQL_Error", 20));
  field_list.push_back(new Item_empty_string("Replicate_Ignore_Server_Ids",
                                             FN_REFLEN));
  field_list.push_back(new Item_return_int("Master_Server_Id", sizeof(ulong),
                                           MYSQL_TYPE_LONG));
#ifndef MCP_WL3127
  field_list.push_back(new Item_empty_string("Master_Bind",
                                             sizeof(mi->bind_addr)));
#endif
 
  if (protocol->send_result_set_metadata(&field_list,
                            Protocol::SEND_NUM_ROWS | Protocol::SEND_EOF))
    DBUG_RETURN(TRUE);

  if (mi->host[0])
  {
    DBUG_PRINT("info",("host is set: '%s'", mi->host));
    String *packet= &thd->packet;
    protocol->prepare_for_resend();

    /*
      slave_running can be accessed without run_lock but not other
      non-volotile members like mi->io_thd, which is guarded by the mutex.
    */
    mysql_mutex_lock(&mi->run_lock);
    protocol->store(mi->io_thd ? mi->io_thd->proc_info : "", &my_charset_bin);
    mysql_mutex_unlock(&mi->run_lock);

    mysql_mutex_lock(&mi->data_lock);
    mysql_mutex_lock(&mi->rli.data_lock);
    mysql_mutex_lock(&mi->err_lock);
    mysql_mutex_lock(&mi->rli.err_lock);
    protocol->store(mi->host, &my_charset_bin);
    protocol->store(mi->user, &my_charset_bin);
    protocol->store((uint32) mi->port);
    protocol->store((uint32) mi->connect_retry);
    protocol->store(mi->master_log_name, &my_charset_bin);
    protocol->store((ulonglong) mi->master_log_pos);
    protocol->store(mi->rli.group_relay_log_name +
                    dirname_length(mi->rli.group_relay_log_name),
                    &my_charset_bin);
    protocol->store((ulonglong) mi->rli.group_relay_log_pos);
    protocol->store(mi->rli.group_master_log_name, &my_charset_bin);
    protocol->store(mi->slave_running == MYSQL_SLAVE_RUN_CONNECT ?
                    "Yes" : (mi->slave_running == MYSQL_SLAVE_RUN_NOT_CONNECT ?
                             "Connecting" : "No"), &my_charset_bin);
    protocol->store(mi->rli.slave_running ? "Yes":"No", &my_charset_bin);
    protocol->store(rpl_filter->get_do_db());
    protocol->store(rpl_filter->get_ignore_db());

    char buf[256];
    String tmp(buf, sizeof(buf), &my_charset_bin);
    rpl_filter->get_do_table(&tmp);
    protocol->store(&tmp);
    rpl_filter->get_ignore_table(&tmp);
    protocol->store(&tmp);
    rpl_filter->get_wild_do_table(&tmp);
    protocol->store(&tmp);
    rpl_filter->get_wild_ignore_table(&tmp);
    protocol->store(&tmp);

    protocol->store(mi->rli.last_error().number);
    protocol->store(mi->rli.last_error().message, &my_charset_bin);
    protocol->store((uint32) mi->rli.slave_skip_counter);
    protocol->store((ulonglong) mi->rli.group_master_log_pos);
    protocol->store((ulonglong) mi->rli.log_space_total);

    protocol->store(
      mi->rli.until_condition==Relay_log_info::UNTIL_NONE ? "None":
        ( mi->rli.until_condition==Relay_log_info::UNTIL_MASTER_POS? "Master":
          "Relay"), &my_charset_bin);
    protocol->store(mi->rli.until_log_name, &my_charset_bin);
    protocol->store((ulonglong) mi->rli.until_log_pos);

#ifdef HAVE_OPENSSL
    protocol->store(mi->ssl? "Yes":"No", &my_charset_bin);
#else
    protocol->store(mi->ssl? "Ignored":"No", &my_charset_bin);
#endif
    protocol->store(mi->ssl_ca, &my_charset_bin);
    protocol->store(mi->ssl_capath, &my_charset_bin);
    protocol->store(mi->ssl_cert, &my_charset_bin);
    protocol->store(mi->ssl_cipher, &my_charset_bin);
    protocol->store(mi->ssl_key, &my_charset_bin);

    /*
      Seconds_Behind_Master: if SQL thread is running and I/O thread is
      connected, we can compute it otherwise show NULL (i.e. unknown).
    */
    if ((mi->slave_running == MYSQL_SLAVE_RUN_CONNECT) &&
        mi->rli.slave_running)
    {
      long time_diff= ((long)(time(0) - mi->rli.last_master_timestamp)
                       - mi->clock_diff_with_master);
      /*
        Apparently on some systems time_diff can be <0. Here are possible
        reasons related to MySQL:
        - the master is itself a slave of another master whose time is ahead.
        - somebody used an explicit SET TIMESTAMP on the master.
        Possible reason related to granularity-to-second of time functions
        (nothing to do with MySQL), which can explain a value of -1:
        assume the master's and slave's time are perfectly synchronized, and
        that at slave's connection time, when the master's timestamp is read,
        it is at the very end of second 1, and (a very short time later) when
        the slave's timestamp is read it is at the very beginning of second
        2. Then the recorded value for master is 1 and the recorded value for
        slave is 2. At SHOW SLAVE STATUS time, assume that the difference
        between timestamp of slave and rli->last_master_timestamp is 0
        (i.e. they are in the same second), then we get 0-(2-1)=-1 as a result.
        This confuses users, so we don't go below 0: hence the max().

        last_master_timestamp == 0 (an "impossible" timestamp 1970) is a
        special marker to say "consider we have caught up".
      */
      protocol->store((longlong)(mi->rli.last_master_timestamp ?
                                 max(0, time_diff) : 0));
    }
    else
    {
      protocol->store_null();
    }
    protocol->store(mi->ssl_verify_server_cert? "Yes":"No", &my_charset_bin);

    // Last_IO_Errno
    protocol->store(mi->last_error().number);
    // Last_IO_Error
    protocol->store(mi->last_error().message, &my_charset_bin);
    // Last_SQL_Errno
    protocol->store(mi->rli.last_error().number);
    // Last_SQL_Error
    protocol->store(mi->rli.last_error().message, &my_charset_bin);
    // Replicate_Ignore_Server_Ids
    {
      char buff[FN_REFLEN];
      ulong i, cur_len;
      for (i= 0, buff[0]= 0, cur_len= 0;
           i < mi->ignore_server_ids.elements; i++)
      {
        ulong s_id, slen;
        char sbuff[FN_REFLEN];
        get_dynamic(&mi->ignore_server_ids, (uchar*) &s_id, i);
        slen= sprintf(sbuff, (i==0? "%lu" : ", %lu"), s_id);
        if (cur_len + slen + 4 > FN_REFLEN)
        {
          /*
            break the loop whenever remained space could not fit
            ellipses on the next cycle
          */
          sprintf(buff + cur_len, "...");
          break;
        }
        cur_len += sprintf(buff + cur_len, "%s", sbuff);
      }
      protocol->store(buff, &my_charset_bin);
    }
    // Master_Server_id
    protocol->store((uint32) mi->master_id);
#ifndef MCP_WL3127
    // Master_Bind
    protocol->store(mi->bind_addr, &my_charset_bin);
#endif
 
    mysql_mutex_unlock(&mi->rli.err_lock);
    mysql_mutex_unlock(&mi->err_lock);
    mysql_mutex_unlock(&mi->rli.data_lock);
    mysql_mutex_unlock(&mi->data_lock);

    if (my_net_write(&thd->net, (uchar*) thd->packet.ptr(), packet->length()))
      DBUG_RETURN(TRUE);
  }
  my_eof(thd);
  DBUG_RETURN(FALSE);
}


void set_slave_thread_options(THD* thd)
{
  DBUG_ENTER("set_slave_thread_options");
  /*
     It's nonsense to constrain the slave threads with max_join_size; if a
     query succeeded on master, we HAVE to execute it. So set
     OPTION_BIG_SELECTS. Setting max_join_size to HA_POS_ERROR is not enough
     (and it's not needed if we have OPTION_BIG_SELECTS) because an INSERT
     SELECT examining more than 4 billion rows would still fail (yes, because
     when max_join_size is 4G, OPTION_BIG_SELECTS is automatically set, but
     only for client threads.
  */
  ulonglong options= thd->variables.option_bits | OPTION_BIG_SELECTS;
  if (opt_log_slave_updates)
    options|= OPTION_BIN_LOG;
  else
    options&= ~OPTION_BIN_LOG;
  thd->variables.option_bits= options;
  thd->variables.completion_type= 0;
  DBUG_VOID_RETURN;
}

void set_slave_thread_default_charset(THD* thd, Relay_log_info const *rli)
{
  DBUG_ENTER("set_slave_thread_default_charset");

  thd->variables.character_set_client=
    global_system_variables.character_set_client;
  thd->variables.collation_connection=
    global_system_variables.collation_connection;
  thd->variables.collation_server=
    global_system_variables.collation_server;
  thd->update_charset();

  /*
    We use a const cast here since the conceptual (and externally
    visible) behavior of the function is to set the default charset of
    the thread.  That the cache has to be invalidated is a secondary
    effect.
   */
  const_cast<Relay_log_info*>(rli)->cached_charset_invalidate();
  DBUG_VOID_RETURN;
}

/*
  init_slave_thread()
*/

static int init_slave_thread(THD* thd, SLAVE_THD_TYPE thd_type)
{
  DBUG_ENTER("init_slave_thread");
#if !defined(DBUG_OFF)
  int simulate_error= 0;
#endif
  thd->system_thread = (thd_type == SLAVE_THD_SQL) ?
    SYSTEM_THREAD_SLAVE_SQL : SYSTEM_THREAD_SLAVE_IO;
  thd->security_ctx->skip_grants();
  my_net_init(&thd->net, 0);
/*
  Adding MAX_LOG_EVENT_HEADER_LEN to the max_allowed_packet on all
  slave threads, since a replication event can become this much larger
  than the corresponding packet (query) sent from client to master.
*/
  thd->variables.max_allowed_packet= global_system_variables.max_allowed_packet
    + MAX_LOG_EVENT_HEADER;  /* note, incr over the global not session var */
  thd->slave_thread = 1;
  thd->enable_slow_log= opt_log_slow_slave_statements;
  set_slave_thread_options(thd);
  thd->client_capabilities = CLIENT_LOCAL_FILES;
  mysql_mutex_lock(&LOCK_thread_count);
  thd->thread_id= thd->variables.pseudo_thread_id= thread_id++;
  mysql_mutex_unlock(&LOCK_thread_count);

  DBUG_EXECUTE_IF("simulate_io_slave_error_on_init",
                  simulate_error|= (1 << SLAVE_THD_IO););
  DBUG_EXECUTE_IF("simulate_sql_slave_error_on_init",
                  simulate_error|= (1 << SLAVE_THD_SQL););
#if !defined(DBUG_OFF)
  if (init_thr_lock() || thd->store_globals() || simulate_error & (1<< thd_type))
#else
  if (init_thr_lock() || thd->store_globals())
#endif
  {
    thd->cleanup();
    DBUG_RETURN(-1);
  }

  if (thd_type == SLAVE_THD_SQL)
    thd_proc_info(thd, "Waiting for the next event in relay log");
  else
    thd_proc_info(thd, "Waiting for master update");
  thd->set_time();
  /* Do not use user-supplied timeout value for system threads. */
  thd->variables.lock_wait_timeout= LONG_TIMEOUT;
  DBUG_RETURN(0);
}


static int safe_sleep(THD* thd, int sec, CHECK_KILLED_FUNC thread_killed,
                      void* thread_killed_arg)
{
  int nap_time;
  thr_alarm_t alarmed;
  DBUG_ENTER("safe_sleep");

  thr_alarm_init(&alarmed);
  time_t start_time= my_time(0);
  time_t end_time= start_time+sec;

  while ((nap_time= (int) (end_time - start_time)) > 0)
  {
    ALARM alarm_buff;
    /*
      The only reason we are asking for alarm is so that
      we will be woken up in case of murder, so if we do not get killed,
      set the alarm so it goes off after we wake up naturally
    */
    thr_alarm(&alarmed, 2 * nap_time, &alarm_buff);
    sleep(nap_time);
    thr_end_alarm(&alarmed);

    if ((*thread_killed)(thd,thread_killed_arg))
      DBUG_RETURN(1);
    start_time= my_time(0);
  }
  DBUG_RETURN(0);
}


static int request_dump(THD *thd, MYSQL* mysql, Master_info* mi,
			bool *suppress_warnings)
{
  uchar buf[FN_REFLEN + 10];
  int len;
  ushort binlog_flags = 0; // for now
  char* logname = mi->master_log_name;
  DBUG_ENTER("request_dump");
  
  *suppress_warnings= FALSE;

  if (RUN_HOOK(binlog_relay_io,
               before_request_transmit,
               (thd, mi, binlog_flags)))
    DBUG_RETURN(1);
  
  // TODO if big log files: Change next to int8store()
  int4store(buf, (ulong) mi->master_log_pos);
  int2store(buf + 4, binlog_flags);
  int4store(buf + 6, server_id);
  len = (uint) strlen(logname);
  memcpy(buf + 10, logname,len);
  if (simple_command(mysql, COM_BINLOG_DUMP, buf, len + 10, 1))
  {
    /*
      Something went wrong, so we will just reconnect and retry later
      in the future, we should do a better error analysis, but for
      now we just fill up the error log :-)
    */
    if (mysql_errno(mysql) == ER_NET_READ_INTERRUPTED)
      *suppress_warnings= TRUE;                 // Suppress reconnect warning
    else
      sql_print_error("Error on COM_BINLOG_DUMP: %d  %s, will retry in %d secs",
                      mysql_errno(mysql), mysql_error(mysql),
                      mi->connect_retry);
    DBUG_RETURN(1);
  }

  DBUG_RETURN(0);
}


/*
  Read one event from the master

  SYNOPSIS
    read_event()
    mysql               MySQL connection
    mi                  Master connection information
    suppress_warnings   TRUE when a normal net read timeout has caused us to
                        try a reconnect.  We do not want to print anything to
                        the error log in this case because this a anormal
                        event in an idle server.

    RETURN VALUES
    'packet_error'      Error
    number              Length of packet
*/

static ulong read_event(MYSQL* mysql, Master_info *mi, bool* suppress_warnings)
{
  ulong len;
  DBUG_ENTER("read_event");

  *suppress_warnings= FALSE;
  /*
    my_real_read() will time us out
    We check if we were told to die, and if not, try reading again
  */
#ifndef DBUG_OFF
  if (disconnect_slave_event_count && !(mi->events_till_disconnect--))
    DBUG_RETURN(packet_error);
#endif

  len = cli_safe_read(mysql);
  if (len == packet_error || (long) len < 1)
  {
    if (mysql_errno(mysql) == ER_NET_READ_INTERRUPTED)
    {
      /*
        We are trying a normal reconnect after a read timeout;
        we suppress prints to .err file as long as the reconnect
        happens without problems
      */
      *suppress_warnings= TRUE;
    }
    else
      sql_print_error("Error reading packet from server: %s ( server_errno=%d)",
                      mysql_error(mysql), mysql_errno(mysql));
    DBUG_RETURN(packet_error);
  }

  /* Check if eof packet */
  if (len < 8 && mysql->net.read_pos[0] == 254)
  {
    sql_print_information("Slave: received end packet from server, apparent "
                          "master shutdown: %s",
                     mysql_error(mysql));
     DBUG_RETURN(packet_error);
  }

  DBUG_PRINT("exit", ("len: %lu  net->read_pos[4]: %d",
                      len, mysql->net.read_pos[4]));
  DBUG_RETURN(len - 1);
}

/*
  Check if the current error is of temporary nature of not.
  Some errors are temporary in nature, such as
  ER_LOCK_DEADLOCK and ER_LOCK_WAIT_TIMEOUT.  Ndb also signals
  that the error is temporary by pushing a warning with the error code
  ER_GET_TEMPORARY_ERRMSG, if the originating error is temporary.
*/
static int has_temporary_error(THD *thd)
{
  DBUG_ENTER("has_temporary_error");

  DBUG_EXECUTE_IF("all_errors_are_temporary_errors",
                  if (thd->stmt_da->is_error())
                  {
                    thd->clear_error();
                    my_error(ER_LOCK_DEADLOCK, MYF(0));
                  });

  /*
    If there is no message in THD, we can't say if it's a temporary
    error or not. This is currently the case for Incident_log_event,
    which sets no message. Return FALSE.
  */
  if (!thd->is_error())
    DBUG_RETURN(0);

  /*
    Temporary error codes:
    currently, InnoDB deadlock detected by InnoDB or lock
    wait timeout (innodb_lock_wait_timeout exceeded
  */
  if (thd->stmt_da->sql_errno() == ER_LOCK_DEADLOCK ||
      thd->stmt_da->sql_errno() == ER_LOCK_WAIT_TIMEOUT)
    DBUG_RETURN(1);

#ifdef HAVE_NDB_BINLOG
  /*
    currently temporary error set in ndbcluster
  */
  List_iterator_fast<MYSQL_ERROR> it(thd->warning_info->warn_list());
  MYSQL_ERROR *err;
  while ((err= it++))
  {
    DBUG_PRINT("info", ("has condition %d %s", err->get_sql_errno(),
                        err->get_message_text()));
    switch (err->get_sql_errno())
    {
    case ER_GET_TEMPORARY_ERRMSG:
      DBUG_RETURN(1);
    default:
      break;
    }
  }
#endif
  DBUG_RETURN(0);
}


/**
  Applies the given event and advances the relay log position.

  In essence, this function does:

  @code
    ev->apply_event(rli);
    ev->update_pos(rli);
  @endcode

  But it also does some maintainance, such as skipping events if
  needed and reporting errors.

  If the @c skip flag is set, then it is tested whether the event
  should be skipped, by looking at the slave_skip_counter and the
  server id.  The skip flag should be set when calling this from a
  replication thread but not set when executing an explicit BINLOG
  statement.

  @retval 0 OK.

  @retval 1 Error calling ev->apply_event().

  @retval 2 No error calling ev->apply_event(), but error calling
  ev->update_pos().
*/
int apply_event_and_update_pos(Log_event* ev, THD* thd, Relay_log_info* rli)
{
  int exec_res= 0;

  DBUG_ENTER("apply_event_and_update_pos");

  DBUG_PRINT("exec_event",("%s(type_code: %d; server_id: %d)",
                           ev->get_type_str(), ev->get_type_code(),
                           ev->server_id));
  DBUG_PRINT("info", ("thd->options: %s%s; rli->last_event_start_time: %lu",
                      FLAGSTR(thd->variables.option_bits, OPTION_NOT_AUTOCOMMIT),
                      FLAGSTR(thd->variables.option_bits, OPTION_BEGIN),
                      (ulong) rli->last_event_start_time));

  /*
    Execute the event to change the database and update the binary
    log coordinates, but first we set some data that is needed for
    the thread.

    The event will be executed unless it is supposed to be skipped.

    Queries originating from this server must be skipped.  Low-level
    events (Format_description_log_event, Rotate_log_event,
    Stop_log_event) from this server must also be skipped. But for
    those we don't want to modify 'group_master_log_pos', because
    these events did not exist on the master.
    Format_description_log_event is not completely skipped.

    Skip queries specified by the user in 'slave_skip_counter'.  We
    can't however skip events that has something to do with the log
    files themselves.

    Filtering on own server id is extremely important, to ignore
    execution of events created by the creation/rotation of the relay
    log (remember that now the relay log starts with its Format_desc,
    has a Rotate etc).
  */
#ifndef MCP_BUG52305
  /*
     Set the unmasked and actual server ids from the event
   */
  thd->unmasked_server_id = ev->unmasked_server_id;
#endif
  thd->server_id = ev->server_id; // use the original server id for logging
  thd->set_time();                            // time the query
  thd->lex->current_select= 0;
  if (!ev->when)
    ev->when= my_time(0);
  ev->thd = thd; // because up to this point, ev->thd == 0

  int reason= ev->shall_skip(rli);
  if (reason == Log_event::EVENT_SKIP_COUNT)
    sql_slave_skip_counter= --rli->slave_skip_counter;
  mysql_mutex_unlock(&rli->data_lock);
  if (reason == Log_event::EVENT_SKIP_NOT)
    exec_res= ev->apply_event(rli);

#ifndef DBUG_OFF
  /*
    This only prints information to the debug trace.

    TODO: Print an informational message to the error log?
  */
  static const char *const explain[] = {
    // EVENT_SKIP_NOT,
    "not skipped",
    // EVENT_SKIP_IGNORE,
    "skipped because event should be ignored",
    // EVENT_SKIP_COUNT
    "skipped because event skip counter was non-zero"
  };
  DBUG_PRINT("info", ("OPTION_BEGIN: %d; IN_STMT: %d",
                      test(thd->variables.option_bits & OPTION_BEGIN),
                      rli->get_flag(Relay_log_info::IN_STMT)));
  DBUG_PRINT("skip_event", ("%s event was %s",
                            ev->get_type_str(), explain[reason]));
#endif

  DBUG_PRINT("info", ("apply_event error = %d", exec_res));
  if (exec_res == 0)
  {
    int error= ev->update_pos(rli);
#ifdef HAVE_purify
    if (!rli->is_fake)
#endif
    {
#ifndef DBUG_OFF
      char buf[22];
#endif
      DBUG_PRINT("info", ("update_pos error = %d", error));
      DBUG_PRINT("info", ("group %s %s",
                          llstr(rli->group_relay_log_pos, buf),
                          rli->group_relay_log_name));
      DBUG_PRINT("info", ("event %s %s",
                          llstr(rli->event_relay_log_pos, buf),
                          rli->event_relay_log_name));
    }
    /*
      The update should not fail, so print an error message and
      return an error code.

      TODO: Replace this with a decent error message when merged
      with BUG#24954 (which adds several new error message).
    */
    if (error)
    {
      char buf[22];
      rli->report(ERROR_LEVEL, ER_UNKNOWN_ERROR,
                  "It was not possible to update the positions"
                  " of the relay log information: the slave may"
                  " be in an inconsistent state."
                  " Stopped in %s position %s",
                  rli->group_relay_log_name,
                  llstr(rli->group_relay_log_pos, buf));
      DBUG_RETURN(2);
    }
  }

  DBUG_RETURN(exec_res ? 1 : 0);
}


/**
  Top-level function for executing the next event from the relay log.

  This function reads the event from the relay log, executes it, and
  advances the relay log position.  It also handles errors, etc.

  This function may fail to apply the event for the following reasons:

   - The position specfied by the UNTIL condition of the START SLAVE
     command is reached.

   - It was not possible to read the event from the log.

   - The slave is killed.

   - An error occurred when applying the event, and the event has been
     tried slave_trans_retries times.  If the event has been retried
     fewer times, 0 is returned.

   - init_master_info or init_relay_log_pos failed. (These are called
     if a failure occurs when applying the event.)

   - An error occurred when updating the binlog position.

  @retval 0 The event was applied.

  @retval 1 The event was not applied.
*/
static int exec_relay_log_event(THD* thd, Relay_log_info* rli)
{
  DBUG_ENTER("exec_relay_log_event");

  /*
     We acquire this mutex since we need it for all operations except
     event execution. But we will release it in places where we will
     wait for something for example inside of next_event().
   */
  mysql_mutex_lock(&rli->data_lock);

  Log_event * ev = next_event(rli);

  DBUG_ASSERT(rli->sql_thd==thd);

  if (sql_slave_killed(thd,rli))
  {
    mysql_mutex_unlock(&rli->data_lock);
    delete ev;
    DBUG_RETURN(1);
  }
  if (ev)
  {
    int exec_res;

    /*
      This tests if the position of the beginning of the current event
      hits the UNTIL barrier.
    */
    if (rli->until_condition != Relay_log_info::UNTIL_NONE &&
        rli->is_until_satisfied(thd, ev))
    {
      char buf[22];
      sql_print_information("Slave SQL thread stopped because it reached its"
                            " UNTIL position %s", llstr(rli->until_pos(), buf));
      /*
        Setting abort_slave flag because we do not want additional message about
        error in query execution to be printed.
      */
      rli->abort_slave= 1;
      mysql_mutex_unlock(&rli->data_lock);
      delete ev;
      DBUG_RETURN(1);
    }

    { /**
         The following failure injecion works in cooperation with tests 
         setting @@global.debug= 'd,incomplete_group_in_relay_log'.
         Xid or Commit events are not executed to force the slave sql
         read hanging if the realy log does not have any more events.
      */
      DBUG_EXECUTE_IF("incomplete_group_in_relay_log",
                      if ((ev->get_type_code() == XID_EVENT) ||
                          ((ev->get_type_code() == QUERY_EVENT) &&
                           strcmp("COMMIT", ((Query_log_event *) ev)->query) == 0))
                      {
                        DBUG_ASSERT(thd->transaction.all.modified_non_trans_table);
                        rli->abort_slave= 1;
                        mysql_mutex_unlock(&rli->data_lock);
                        delete ev;
                        rli->inc_event_relay_log_pos();
                        DBUG_RETURN(0);
                      };);
    }

    exec_res= apply_event_and_update_pos(ev, thd, rli);

    /*
      Format_description_log_event should not be deleted because it will be
      used to read info about the relay log's format; it will be deleted when
      the SQL thread does not need it, i.e. when this thread terminates.
    */
    if (ev->get_type_code() != FORMAT_DESCRIPTION_EVENT)
    {
      DBUG_PRINT("info", ("Deleting the event after it has been executed"));
      delete ev;
    }

    /*
      update_log_pos failed: this should not happen, so we don't
      retry.
    */
    if (exec_res == 2)
      DBUG_RETURN(1);

    if (slave_trans_retries)
    {
      int UNINIT_VAR(temp_err);
      if (exec_res && (temp_err= has_temporary_error(thd)))
      {
        const char *errmsg;
        /*
          We were in a transaction which has been rolled back because of a
          temporary error;
          let's seek back to BEGIN log event and retry it all again.
	  Note, if lock wait timeout (innodb_lock_wait_timeout exceeded)
	  there is no rollback since 5.0.13 (ref: manual).
          We have to not only seek but also
          a) init_master_info(), to seek back to hot relay log's start for later
          (for when we will come back to this hot log after re-processing the
          possibly existing old logs where BEGIN is: check_binlog_magic() will
          then need the cache to be at position 0 (see comments at beginning of
          init_master_info()).
          b) init_relay_log_pos(), because the BEGIN may be an older relay log.
        */
        if (rli->trans_retries < slave_trans_retries)
        {
          if (init_master_info(rli->mi, 0, 0, 0, SLAVE_SQL))
            sql_print_error("Failed to initialize the master info structure");
          else if (init_relay_log_pos(rli,
                                      rli->group_relay_log_name,
                                      rli->group_relay_log_pos,
                                      1, &errmsg, 1))
            sql_print_error("Error initializing relay log position: %s",
                            errmsg);
          else
          {
            exec_res= 0;
            rli->cleanup_context(thd, 1);
            /* chance for concurrent connection to get more locks */
            safe_sleep(thd, min(rli->trans_retries, MAX_SLAVE_RETRY_PAUSE),
                       (CHECK_KILLED_FUNC)sql_slave_killed, (void*)rli);
            mysql_mutex_lock(&rli->data_lock); // because of SHOW STATUS
            rli->trans_retries++;
            rli->retried_trans++;
            mysql_mutex_unlock(&rli->data_lock);
            DBUG_PRINT("info", ("Slave retries transaction "
                                "rli->trans_retries: %lu", rli->trans_retries));
          }
        }
        else
          sql_print_error("Slave SQL thread retried transaction %lu time(s) "
                          "in vain, giving up. Consider raising the value of "
                          "the slave_transaction_retries variable.",
                          slave_trans_retries);
      }
      else if ((exec_res && !temp_err) ||
               (opt_using_transactions &&
                rli->group_relay_log_pos == rli->event_relay_log_pos))
      {
        /*
          Only reset the retry counter if the entire group succeeded
          or failed with a non-transient error.  On a successful
          event, the execution will proceed as usual; in the case of a
          non-transient error, the slave will stop with an error.
         */
        rli->trans_retries= 0; // restart from fresh
        DBUG_PRINT("info", ("Resetting retry counter, rli->trans_retries: %lu",
                            rli->trans_retries));
      }
    }
    DBUG_RETURN(exec_res);
  }
  mysql_mutex_unlock(&rli->data_lock);
  rli->report(ERROR_LEVEL, ER_SLAVE_RELAY_LOG_READ_FAILURE,
              ER(ER_SLAVE_RELAY_LOG_READ_FAILURE), "\
Could not parse relay log event entry. The possible reasons are: the master's \
binary log is corrupted (you can check this by running 'mysqlbinlog' on the \
binary log), the slave's relay log is corrupted (you can check this by running \
'mysqlbinlog' on the relay log), a network problem, or a bug in the master's \
or slave's MySQL code. If you want to check the master's binary log or slave's \
relay log, you will be able to know their names by issuing 'SHOW SLAVE STATUS' \
on this slave.\
");
  DBUG_RETURN(1);
}


static bool check_io_slave_killed(THD *thd, Master_info *mi, const char *info)
{
  if (io_slave_killed(thd, mi))
  {
    if (info && global_system_variables.log_warnings)
      sql_print_information("%s", info);
    return TRUE;
  }
  return FALSE;
}

/**
  @brief Try to reconnect slave IO thread.

  @details Terminates current connection to master, sleeps for
  @c mi->connect_retry msecs and initiates new connection with
  @c safe_reconnect(). Variable pointed by @c retry_count is increased -
  if it exceeds @c master_retry_count then connection is not re-established
  and function signals error.
  Unless @c suppres_warnings is TRUE, a warning is put in the server error log
  when reconnecting. The warning message and messages used to report errors
  are taken from @c messages array. In case @c master_retry_count is exceeded,
  no messages are added to the log.

  @param[in]     thd                 Thread context.
  @param[in]     mysql               MySQL connection.
  @param[in]     mi                  Master connection information.
  @param[in,out] retry_count         Number of attempts to reconnect.
  @param[in]     suppress_warnings   TRUE when a normal net read timeout 
                                     has caused to reconnecting.
  @param[in]     messages            Messages to print/log, see 
                                     reconnect_messages[] array.

  @retval        0                   OK.
  @retval        1                   There was an error.
*/

static int try_to_reconnect(THD *thd, MYSQL *mysql, Master_info *mi,
                            uint *retry_count, bool suppress_warnings,
                            const char *messages[SLAVE_RECON_MSG_MAX])
{
  mi->slave_running= MYSQL_SLAVE_RUN_NOT_CONNECT;
  thd->proc_info= messages[SLAVE_RECON_MSG_WAIT];
#ifdef SIGNAL_WITH_VIO_CLOSE  
  thd->clear_active_vio();
#endif
  end_server(mysql);
  if ((*retry_count)++)
  {
    if (*retry_count > master_retry_count)
      return 1;                             // Don't retry forever
    safe_sleep(thd, mi->connect_retry, (CHECK_KILLED_FUNC) io_slave_killed,
               (void *) mi);
  }
  if (check_io_slave_killed(thd, mi, messages[SLAVE_RECON_MSG_KILLED_WAITING]))
    return 1;
  thd->proc_info = messages[SLAVE_RECON_MSG_AFTER];
  if (!suppress_warnings) 
  {
    char buf[256], llbuff[22];
    my_snprintf(buf, sizeof(buf), messages[SLAVE_RECON_MSG_FAILED], 
                IO_RPL_LOG_NAME, llstr(mi->master_log_pos, llbuff));
    /* 
      Raise a warining during registering on master/requesting dump.
      Log a message reading event.
    */
    if (messages[SLAVE_RECON_MSG_COMMAND][0])
    {
      mi->report(WARNING_LEVEL, ER_SLAVE_MASTER_COM_FAILURE,
                 ER(ER_SLAVE_MASTER_COM_FAILURE), 
                 messages[SLAVE_RECON_MSG_COMMAND], buf);
    }
    else
    {
      sql_print_information("%s", buf);
    }
  }
  if (safe_reconnect(thd, mysql, mi, 1) || io_slave_killed(thd, mi))
  {
    if (global_system_variables.log_warnings)
      sql_print_information("%s", messages[SLAVE_RECON_MSG_KILLED_AFTER]);
    return 1;
  }
  return 0;
}


/**
  Slave IO thread entry point.

  @param arg Pointer to Master_info struct that holds information for
  the IO thread.

  @return Always 0.
*/
pthread_handler_t handle_slave_io(void *arg)
{
  THD *thd; // needs to be first for thread_stack
  MYSQL *mysql;
  Master_info *mi = (Master_info*)arg;
  Relay_log_info *rli= &mi->rli;
  char llbuff[22];
  uint retry_count;
  bool suppress_warnings;
  int ret;
#ifndef DBUG_OFF
  uint retry_count_reg= 0, retry_count_dump= 0, retry_count_event= 0;
#endif
  // needs to call my_thread_init(), otherwise we get a coredump in DBUG_ stuff
  my_thread_init();
  DBUG_ENTER("handle_slave_io");

  DBUG_ASSERT(mi->inited);
  mysql= NULL ;
  retry_count= 0;

  mysql_mutex_lock(&mi->run_lock);
  /* Inform waiting threads that slave has started */
  mi->slave_run_id++;

#ifndef DBUG_OFF
  mi->events_till_disconnect = disconnect_slave_event_count;
#endif

  thd= new THD; // note that contructor of THD uses DBUG_ !
  THD_CHECK_SENTRY(thd);
  mi->io_thd = thd;

  pthread_detach_this_thread();
  thd->thread_stack= (char*) &thd; // remember where our stack is
  mi->clear_error();
  if (init_slave_thread(thd, SLAVE_THD_IO))
  {
    mysql_cond_broadcast(&mi->start_cond);
    mysql_mutex_unlock(&mi->run_lock);
    sql_print_error("Failed during slave I/O thread initialization");
    goto err;
  }
  mysql_mutex_lock(&LOCK_thread_count);
  threads.append(thd);
  mysql_mutex_unlock(&LOCK_thread_count);
  mi->slave_running = 1;
  mi->abort_slave = 0;
  mysql_mutex_unlock(&mi->run_lock);
  mysql_cond_broadcast(&mi->start_cond);

  DBUG_PRINT("master_info",("log_file_name: '%s'  position: %s",
                            mi->master_log_name,
                            llstr(mi->master_log_pos,llbuff)));

  /* This must be called before run any binlog_relay_io hooks */
  my_pthread_setspecific_ptr(RPL_MASTER_INFO, mi);

  if (RUN_HOOK(binlog_relay_io, thread_start, (thd, mi)))
  {
    mi->report(ERROR_LEVEL, ER_SLAVE_FATAL_ERROR,
               ER(ER_SLAVE_FATAL_ERROR), "Failed to run 'thread_start' hook");
    goto err;
  }

  if (!(mi->mysql = mysql = mysql_init(NULL)))
  {
    mi->report(ERROR_LEVEL, ER_SLAVE_FATAL_ERROR,
               ER(ER_SLAVE_FATAL_ERROR), "error in mysql_init()");
    goto err;
  }

  thd_proc_info(thd, "Connecting to master");
  // we can get killed during safe_connect
  if (!safe_connect(thd, mysql, mi))
  {
    sql_print_information("Slave I/O thread: connected to master '%s@%s:%d',"
                          "replication started in log '%s' at position %s",
                          mi->user, mi->host, mi->port,
			  IO_RPL_LOG_NAME,
			  llstr(mi->master_log_pos,llbuff));
  /*
    Adding MAX_LOG_EVENT_HEADER_LEN to the max_packet_size on the I/O
    thread, since a replication event can become this much larger than
    the corresponding packet (query) sent from client to master.
  */
    mysql->net.max_packet_size= thd->net.max_packet_size+= MAX_LOG_EVENT_HEADER;
  }
  else
  {
    sql_print_information("Slave I/O thread killed while connecting to master");
    goto err;
  }

connected:

    DBUG_EXECUTE_IF("dbug.before_get_running_status_yes",
                    {
                      const char act[]=
                        "now "
                        "wait_for signal.io_thread_let_running";
                      DBUG_ASSERT(opt_debug_sync_timeout > 0);
                      DBUG_ASSERT(!debug_sync_set_action(thd, 
                                                         STRING_WITH_LEN(act)));
                    };);

  // TODO: the assignment below should be under mutex (5.0)
  mi->slave_running= MYSQL_SLAVE_RUN_CONNECT;
  thd->slave_net = &mysql->net;
  thd_proc_info(thd, "Checking master version");
  ret= get_master_version_and_clock(mysql, mi);
  if (ret == 1)
    /* Fatal error */
    goto err;

  if (ret == 2) 
  { 
    if (check_io_slave_killed(mi->io_thd, mi, "Slave I/O thread killed"
                              "while calling get_master_version_and_clock(...)"))
      goto err;
    suppress_warnings= FALSE;
    /* Try to reconnect because the error was caused by a transient network problem */
    if (try_to_reconnect(thd, mysql, mi, &retry_count, suppress_warnings,
                             reconnect_messages[SLAVE_RECON_ACT_REG]))
      goto err;
    goto connected;
  } 

  if (mi->rli.relay_log.description_event_for_queue->binlog_version > 1)
  {
    /*
      Register ourselves with the master.
    */
    thd_proc_info(thd, "Registering slave on master");
    if (register_slave_on_master(mysql, mi, &suppress_warnings))
    {
      if (!check_io_slave_killed(thd, mi, "Slave I/O thread killed "
                                "while registering slave on master"))
      {
        sql_print_error("Slave I/O thread couldn't register on master");
        if (try_to_reconnect(thd, mysql, mi, &retry_count, suppress_warnings,
                             reconnect_messages[SLAVE_RECON_ACT_REG]))
          goto err;
      }
      else
        goto err;
      goto connected;
    }
    DBUG_EXECUTE_IF("FORCE_SLAVE_TO_RECONNECT_REG", 
      if (!retry_count_reg)
      {
        retry_count_reg++;
        sql_print_information("Forcing to reconnect slave I/O thread");
        if (try_to_reconnect(thd, mysql, mi, &retry_count, suppress_warnings,
                             reconnect_messages[SLAVE_RECON_ACT_REG]))
          goto err;
        goto connected;
      });
  }

  DBUG_PRINT("info",("Starting reading binary log from master"));
  while (!io_slave_killed(thd,mi))
  {
    thd_proc_info(thd, "Requesting binlog dump");
    if (request_dump(thd, mysql, mi, &suppress_warnings))
    {
      sql_print_error("Failed on request_dump()");
      if (check_io_slave_killed(thd, mi, "Slave I/O thread killed while \
requesting master dump") ||
          try_to_reconnect(thd, mysql, mi, &retry_count, suppress_warnings,
                           reconnect_messages[SLAVE_RECON_ACT_DUMP]))
        goto err;
      goto connected;
    }
    DBUG_EXECUTE_IF("FORCE_SLAVE_TO_RECONNECT_DUMP", 
      if (!retry_count_dump)
      {
        retry_count_dump++;
        sql_print_information("Forcing to reconnect slave I/O thread");
        if (try_to_reconnect(thd, mysql, mi, &retry_count, suppress_warnings,
                             reconnect_messages[SLAVE_RECON_ACT_DUMP]))
          goto err;
        goto connected;
      });
    const char *event_buf;

    DBUG_ASSERT(mi->last_error().number == 0);
    while (!io_slave_killed(thd,mi))
    {
      ulong event_len;
      /*
         We say "waiting" because read_event() will wait if there's nothing to
         read. But if there's something to read, it will not wait. The
         important thing is to not confuse users by saying "reading" whereas
         we're in fact receiving nothing.
      */
      thd_proc_info(thd, "Waiting for master to send event");
      event_len= read_event(mysql, mi, &suppress_warnings);
      if (check_io_slave_killed(thd, mi, "Slave I/O thread killed while \
reading event"))
        goto err;
      DBUG_EXECUTE_IF("FORCE_SLAVE_TO_RECONNECT_EVENT",
        if (!retry_count_event)
        {
          retry_count_event++;
          sql_print_information("Forcing to reconnect slave I/O thread");
          if (try_to_reconnect(thd, mysql, mi, &retry_count, suppress_warnings,
                               reconnect_messages[SLAVE_RECON_ACT_EVENT]))
            goto err;
          goto connected;
        });

      if (event_len == packet_error)
      {
        uint mysql_error_number= mysql_errno(mysql);
        switch (mysql_error_number) {
        case CR_NET_PACKET_TOO_LARGE:
          sql_print_error("\
Log entry on master is longer than max_allowed_packet (%ld) on \
slave. If the entry is correct, restart the server with a higher value of \
max_allowed_packet",
                          thd->variables.max_allowed_packet);
          mi->report(ERROR_LEVEL, ER_NET_PACKET_TOO_LARGE,
                     "%s", ER(ER_NET_PACKET_TOO_LARGE));
          goto err;
        case ER_MASTER_FATAL_ERROR_READING_BINLOG:
          mi->report(ERROR_LEVEL, ER_MASTER_FATAL_ERROR_READING_BINLOG,
                     ER(ER_MASTER_FATAL_ERROR_READING_BINLOG),
                     mysql_error_number, mysql_error(mysql));
          goto err;
        case ER_OUT_OF_RESOURCES:
          sql_print_error("\
Stopping slave I/O thread due to out-of-memory error from master");
          mi->report(ERROR_LEVEL, ER_OUT_OF_RESOURCES,
                     "%s", ER(ER_OUT_OF_RESOURCES));
          goto err;
        }
        if (try_to_reconnect(thd, mysql, mi, &retry_count, suppress_warnings,
                             reconnect_messages[SLAVE_RECON_ACT_EVENT]))
          goto err;
        goto connected;
      } // if (event_len == packet_error)

      retry_count=0;                    // ok event, reset retry counter
      thd_proc_info(thd, "Queueing master event to the relay log");
      event_buf= (const char*)mysql->net.read_pos + 1;
      if (RUN_HOOK(binlog_relay_io, after_read_event,
                   (thd, mi,(const char*)mysql->net.read_pos + 1,
                    event_len, &event_buf, &event_len)))
      {
        mi->report(ERROR_LEVEL, ER_SLAVE_FATAL_ERROR,
                   ER(ER_SLAVE_FATAL_ERROR),
                   "Failed to run 'after_read_event' hook");
        goto err;
      }

      /* XXX: 'synced' should be updated by queue_event to indicate
         whether event has been synced to disk */
      bool synced= 0;
      if (queue_event(mi, event_buf, event_len))
      {
        mi->report(ERROR_LEVEL, ER_SLAVE_RELAY_LOG_WRITE_FAILURE,
                   ER(ER_SLAVE_RELAY_LOG_WRITE_FAILURE),
                   "could not queue event from master");
        goto err;
      }

      if (RUN_HOOK(binlog_relay_io, after_queue_event,
                   (thd, mi, event_buf, event_len, synced)))
      {
        mi->report(ERROR_LEVEL, ER_SLAVE_FATAL_ERROR,
                   ER(ER_SLAVE_FATAL_ERROR),
                   "Failed to run 'after_queue_event' hook");
        goto err;
      }

      if (flush_master_info(mi, TRUE, TRUE))
      {
        sql_print_error("Failed to flush master info file");
        goto err;
      }
      /*
        See if the relay logs take too much space.
        We don't lock mi->rli.log_space_lock here; this dirty read saves time
        and does not introduce any problem:
        - if mi->rli.ignore_log_space_limit is 1 but becomes 0 just after (so
        the clean value is 0), then we are reading only one more event as we
        should, and we'll block only at the next event. No big deal.
        - if mi->rli.ignore_log_space_limit is 0 but becomes 1 just after (so
        the clean value is 1), then we are going into wait_for_relay_log_space()
        for no reason, but this function will do a clean read, notice the clean
        value and exit immediately.
      */
#ifndef DBUG_OFF
      {
        char llbuf1[22], llbuf2[22];
        DBUG_PRINT("info", ("log_space_limit=%s log_space_total=%s \
ignore_log_space_limit=%d",
                            llstr(rli->log_space_limit,llbuf1),
                            llstr(rli->log_space_total,llbuf2),
                            (int) rli->ignore_log_space_limit));
      }
#endif

      if (rli->log_space_limit && rli->log_space_limit <
          rli->log_space_total &&
          !rli->ignore_log_space_limit)
        if (wait_for_relay_log_space(rli))
        {
          sql_print_error("Slave I/O thread aborted while waiting for relay \
log space");
          goto err;
        }
    }
  }

  // error = 0;
err:
  // print the current replication position
  sql_print_information("Slave I/O thread exiting, read up to log '%s', position %s",
                  IO_RPL_LOG_NAME, llstr(mi->master_log_pos,llbuff));
  RUN_HOOK(binlog_relay_io, thread_stop, (thd, mi));
  thd->reset_query();
  thd->reset_db(NULL, 0);
  if (mysql)
  {
    /*
      Here we need to clear the active VIO before closing the
      connection with the master.  The reason is that THD::awake()
      might be called from terminate_slave_thread() because somebody
      issued a STOP SLAVE.  If that happends, the close_active_vio()
      can be called in the middle of closing the VIO associated with
      the 'mysql' object, causing a crash.
    */
#ifdef SIGNAL_WITH_VIO_CLOSE
    thd->clear_active_vio();
#endif
    mysql_close(mysql);
    mi->mysql=0;
  }
  write_ignored_events_info_to_relay_log(thd, mi);
  thd_proc_info(thd, "Waiting for slave mutex on exit");
  mysql_mutex_lock(&mi->run_lock);

  /* Forget the relay log's format */
  delete mi->rli.relay_log.description_event_for_queue;
  mi->rli.relay_log.description_event_for_queue= 0;
  // TODO: make rpl_status part of Master_info
  change_rpl_status(RPL_ACTIVE_SLAVE,RPL_IDLE_SLAVE);
  DBUG_ASSERT(thd->net.buff != 0);
  net_end(&thd->net); // destructor will not free it, because net.vio is 0
  mysql_mutex_lock(&LOCK_thread_count);
  THD_CHECK_SENTRY(thd);
  delete thd;
  mysql_mutex_unlock(&LOCK_thread_count);
  mi->abort_slave= 0;
  mi->slave_running= 0;
  mi->io_thd= 0;
  /*
    Note: the order of the two following calls (first broadcast, then unlock)
    is important. Otherwise a killer_thread can execute between the calls and
    delete the mi structure leading to a crash! (see BUG#25306 for details)
   */ 
  mysql_cond_broadcast(&mi->stop_cond);       // tell the world we are done
  DBUG_EXECUTE_IF("simulate_slave_delay_at_terminate_bug38694", sleep(5););
  mysql_mutex_unlock(&mi->run_lock);

  DBUG_LEAVE;                                   // Must match DBUG_ENTER()
  my_thread_end();
  pthread_exit(0);
  return 0;                                     // Avoid compiler warnings
}

/*
  Check the temporary directory used by commands like
  LOAD DATA INFILE.
 */
static 
int check_temp_dir(char* tmp_file)
{
  int fd;
  MY_DIR *dirp;
  char tmp_dir[FN_REFLEN];
  size_t tmp_dir_size;

  DBUG_ENTER("check_temp_dir");

  /*
    Get the directory from the temporary file.
  */
  dirname_part(tmp_dir, tmp_file, &tmp_dir_size);

  /*
    Check if the directory exists.
   */
  if (!(dirp=my_dir(tmp_dir,MYF(MY_WME))))
    DBUG_RETURN(1);
  my_dirend(dirp);

  /*
    Check permissions to create a file.
   */
  if ((fd= mysql_file_create(key_file_misc,
                             tmp_file, CREATE_MODE,
                             O_WRONLY | O_BINARY | O_EXCL | O_NOFOLLOW,
                             MYF(MY_WME))) < 0)
  DBUG_RETURN(1);

  /*
    Clean up.
   */
  mysql_file_close(fd, MYF(0));
  mysql_file_delete(key_file_misc, tmp_file, MYF(0));

  DBUG_RETURN(0);
}

/**
  Slave SQL thread entry point.

  @param arg Pointer to Relay_log_info object that holds information
  for the SQL thread.

  @return Always 0.
*/
pthread_handler_t handle_slave_sql(void *arg)
{
  THD *thd;                     /* needs to be first for thread_stack */
  char llbuff[22],llbuff1[22];
  char saved_log_name[FN_REFLEN];
  char saved_master_log_name[FN_REFLEN];
  my_off_t UNINIT_VAR(saved_log_pos);
  my_off_t UNINIT_VAR(saved_master_log_pos);
  my_off_t saved_skip= 0;

  Relay_log_info* rli = &((Master_info*)arg)->rli;
  const char *errmsg;

  // needs to call my_thread_init(), otherwise we get a coredump in DBUG_ stuff
  my_thread_init();
  DBUG_ENTER("handle_slave_sql");

  DBUG_ASSERT(rli->inited);
  mysql_mutex_lock(&rli->run_lock);
  DBUG_ASSERT(!rli->slave_running);
  errmsg= 0;
#ifndef DBUG_OFF
  rli->events_till_abort = abort_slave_event_count;
#endif

  thd = new THD; // note that contructor of THD uses DBUG_ !
  thd->thread_stack = (char*)&thd; // remember where our stack is
  rli->sql_thd= thd;
  
  /* Inform waiting threads that slave has started */
  rli->slave_run_id++;
  rli->slave_running = 1;

  pthread_detach_this_thread();
  if (init_slave_thread(thd, SLAVE_THD_SQL))
  {
    /*
      TODO: this is currently broken - slave start and change master
      will be stuck if we fail here
    */
    mysql_cond_broadcast(&rli->start_cond);
    mysql_mutex_unlock(&rli->run_lock);
    rli->report(ERROR_LEVEL, ER_SLAVE_FATAL_ERROR, 
                "Failed during slave thread initialization");
    goto err;
  }
  thd->init_for_queries();
  thd->temporary_tables = rli->save_temporary_tables; // restore temp tables
  set_thd_in_use_temporary_tables(rli);   // (re)set sql_thd in use for saved temp tables
  mysql_mutex_lock(&LOCK_thread_count);
  threads.append(thd);
  mysql_mutex_unlock(&LOCK_thread_count);
  /*
    We are going to set slave_running to 1. Assuming slave I/O thread is
    alive and connected, this is going to make Seconds_Behind_Master be 0
    i.e. "caught up". Even if we're just at start of thread. Well it's ok, at
    the moment we start we can think we are caught up, and the next second we
    start receiving data so we realize we are not caught up and
    Seconds_Behind_Master grows. No big deal.
  */
  rli->abort_slave = 0;
  mysql_mutex_unlock(&rli->run_lock);
  mysql_cond_broadcast(&rli->start_cond);

  /*
    Reset errors for a clean start (otherwise, if the master is idle, the SQL
    thread may execute no Query_log_event, so the error will remain even
    though there's no problem anymore). Do not reset the master timestamp
    (imagine the slave has caught everything, the STOP SLAVE and START SLAVE:
    as we are not sure that we are going to receive a query, we want to
    remember the last master timestamp (to say how many seconds behind we are
    now.
    But the master timestamp is reset by RESET SLAVE & CHANGE MASTER.
  */
  rli->clear_error();

  //tell the I/O thread to take relay_log_space_limit into account from now on
  mysql_mutex_lock(&rli->log_space_lock);
  rli->ignore_log_space_limit= 0;
  mysql_mutex_unlock(&rli->log_space_lock);
  rli->trans_retries= 0; // start from "no error"
  DBUG_PRINT("info", ("rli->trans_retries: %lu", rli->trans_retries));

  if (init_relay_log_pos(rli,
                         rli->group_relay_log_name,
                         rli->group_relay_log_pos,
                         1 /*need data lock*/, &errmsg,
                         1 /*look for a description_event*/))
  { 
    rli->report(ERROR_LEVEL, ER_SLAVE_FATAL_ERROR, 
                "Error initializing relay log position: %s", errmsg);
    goto err;
  }
  THD_CHECK_SENTRY(thd);
#ifndef DBUG_OFF
  {
    char llbuf1[22], llbuf2[22];
    DBUG_PRINT("info", ("my_b_tell(rli->cur_log)=%s rli->event_relay_log_pos=%s",
                        llstr(my_b_tell(rli->cur_log),llbuf1),
                        llstr(rli->event_relay_log_pos,llbuf2)));
    DBUG_ASSERT(rli->event_relay_log_pos >= BIN_LOG_HEADER_SIZE);
    /*
      Wonder if this is correct. I (Guilhem) wonder if my_b_tell() returns the
      correct position when it's called just after my_b_seek() (the questionable
      stuff is those "seek is done on next read" comments in the my_b_seek()
      source code).
      The crude reality is that this assertion randomly fails whereas
      replication seems to work fine. And there is no easy explanation why it
      fails (as we my_b_seek(rli->event_relay_log_pos) at the very end of
      init_relay_log_pos() called above). Maybe the assertion would be
      meaningful if we held rli->data_lock between the my_b_seek() and the
      DBUG_ASSERT().
    */
#ifdef SHOULD_BE_CHECKED
    DBUG_ASSERT(my_b_tell(rli->cur_log) == rli->event_relay_log_pos);
#endif
  }
#endif
  DBUG_ASSERT(rli->sql_thd == thd);

#ifndef MCP_BUG46955
#ifdef WITH_NDBCLUSTER_STORAGE_ENGINE
  if (ndb_wait_setup_func && ndb_wait_setup_func(opt_ndb_wait_setup))
  {
    sql_print_warning("Slave SQL thread : NDB : Tables not available after %lu"
                      " seconds.  Consider increasing --ndb-wait-setup value",
                      opt_ndb_wait_setup);
  }
#endif
#endif

  DBUG_PRINT("master_info",("log_file_name: %s  position: %s",
                            rli->group_master_log_name,
                            llstr(rli->group_master_log_pos,llbuff)));
  if (global_system_variables.log_warnings)
    sql_print_information("Slave SQL thread initialized, starting replication in \
log '%s' at position %s, relay log '%s' position: %s", RPL_LOG_NAME,
                    llstr(rli->group_master_log_pos,llbuff),rli->group_relay_log_name,
                    llstr(rli->group_relay_log_pos,llbuff1));

  if (check_temp_dir(rli->slave_patternload_file))
  {
    rli->report(ERROR_LEVEL, thd->stmt_da->sql_errno(), 
                "Unable to use slave's temporary directory %s - %s", 
                slave_load_tmpdir, thd->stmt_da->message());
    goto err;
  }

  /* execute init_slave variable */
  if (opt_init_slave.length)
  {
    execute_init_command(thd, &opt_init_slave, &LOCK_sys_init_slave);
    if (thd->is_slave_error)
    {
      rli->report(ERROR_LEVEL, thd->stmt_da->sql_errno(),
                  "Slave SQL thread aborted. Can't execute init_slave query");
      goto err;
    }
  }

  /*
    First check until condition - probably there is nothing to execute. We
    do not want to wait for next event in this case.
  */
  mysql_mutex_lock(&rli->data_lock);
  if (rli->slave_skip_counter)
  {
    strmake(saved_log_name, rli->group_relay_log_name, FN_REFLEN - 1);
    strmake(saved_master_log_name, rli->group_master_log_name, FN_REFLEN - 1);
    saved_log_pos= rli->group_relay_log_pos;
    saved_master_log_pos= rli->group_master_log_pos;
    saved_skip= rli->slave_skip_counter;
  }
  if (rli->until_condition != Relay_log_info::UNTIL_NONE &&
      rli->is_until_satisfied(thd, NULL))
  {
    char buf[22];
    sql_print_information("Slave SQL thread stopped because it reached its"
                          " UNTIL position %s", llstr(rli->until_pos(), buf));
    mysql_mutex_unlock(&rli->data_lock);
    goto err;
  }
  mysql_mutex_unlock(&rli->data_lock);

  /* Read queries from the IO/THREAD until this thread is killed */

  while (!sql_slave_killed(thd,rli))
  {
    thd_proc_info(thd, "Reading event from the relay log");
    DBUG_ASSERT(rli->sql_thd == thd);
    THD_CHECK_SENTRY(thd);

    if (saved_skip && rli->slave_skip_counter == 0)
    {
      sql_print_information("'SQL_SLAVE_SKIP_COUNTER=%ld' executed at "
        "relay_log_file='%s', relay_log_pos='%ld', master_log_name='%s', "
        "master_log_pos='%ld' and new position at "
        "relay_log_file='%s', relay_log_pos='%ld', master_log_name='%s', "
        "master_log_pos='%ld' ",
        (ulong) saved_skip, saved_log_name, (ulong) saved_log_pos,
        saved_master_log_name, (ulong) saved_master_log_pos,
        rli->group_relay_log_name, (ulong) rli->group_relay_log_pos,
        rli->group_master_log_name, (ulong) rli->group_master_log_pos);
      saved_skip= 0;
    }
    
    if (exec_relay_log_event(thd,rli))
    {
      DBUG_PRINT("info", ("exec_relay_log_event() failed"));
      // do not scare the user if SQL thread was simply killed or stopped
      if (!sql_slave_killed(thd,rli))
      {
        /*
          retrieve as much info as possible from the thd and, error
          codes and warnings and print this to the error log as to
          allow the user to locate the error
        */
        uint32 const last_errno= rli->last_error().number;

        if (thd->is_error())
        {
          char const *const errmsg= thd->stmt_da->message();

          DBUG_PRINT("info",
                     ("thd->stmt_da->sql_errno()=%d; rli->last_error.number=%d",
                      thd->stmt_da->sql_errno(), last_errno));
          if (last_errno == 0)
          {
            /*
 	      This function is reporting an error which was not reported
 	      while executing exec_relay_log_event().
 	    */ 
            rli->report(ERROR_LEVEL, thd->stmt_da->sql_errno(), "%s", errmsg);
          }
          else if (last_errno != thd->stmt_da->sql_errno())
          {
            /*
             * An error was reported while executing exec_relay_log_event()
             * however the error code differs from what is in the thread.
             * This function prints out more information to help finding
             * what caused the problem.
             */  
            sql_print_error("Slave (additional info): %s Error_code: %d",
                            errmsg, thd->stmt_da->sql_errno());
          }
        }

        /* Print any warnings issued */
        List_iterator_fast<MYSQL_ERROR> it(thd->warning_info->warn_list());
        MYSQL_ERROR *err;
        /*
          Added controlled slave thread cancel for replication
          of user-defined variables.
        */
        bool udf_error = false;
        while ((err= it++))
        {
          if (err->get_sql_errno() == ER_CANT_OPEN_LIBRARY)
            udf_error = true;
          sql_print_warning("Slave: %s Error_code: %d", err->get_message_text(), err->get_sql_errno());
        }
        if (udf_error)
          sql_print_error("Error loading user-defined library, slave SQL "
            "thread aborted. Install the missing library, and restart the "
            "slave SQL thread with \"SLAVE START\". We stopped at log '%s' "
            "position %s", RPL_LOG_NAME, llstr(rli->group_master_log_pos, 
            llbuff));
        else
          sql_print_error("\
Error running query, slave SQL thread aborted. Fix the problem, and restart \
the slave SQL thread with \"SLAVE START\". We stopped at log \
'%s' position %s", RPL_LOG_NAME, llstr(rli->group_master_log_pos, llbuff));
      }
      goto err;
    }
  }

  /* Thread stopped. Print the current replication position to the log */
  sql_print_information("Slave SQL thread exiting, replication stopped in log "
                        "'%s' at position %s",
                        RPL_LOG_NAME, llstr(rli->group_master_log_pos,llbuff));

 err:

  /*
    Some events set some playgrounds, which won't be cleared because thread
    stops. Stopping of this thread may not be known to these events ("stop"
    request is detected only by the present function, not by events), so we
    must "proactively" clear playgrounds:
  */
  thd->clear_error();
  rli->cleanup_context(thd, 1);
  /*
    Some extra safety, which should not been needed (normally, event deletion
    should already have done these assignments (each event which sets these
    variables is supposed to set them to 0 before terminating)).
  */
  thd->catalog= 0;
  thd->reset_query();
  thd->reset_db(NULL, 0);
  thd_proc_info(thd, "Waiting for slave mutex on exit");
  mysql_mutex_lock(&rli->run_lock);
  /* We need data_lock, at least to wake up any waiting master_pos_wait() */
  mysql_mutex_lock(&rli->data_lock);
  DBUG_ASSERT(rli->slave_running == 1); // tracking buffer overrun
  /* When master_pos_wait() wakes up it will check this and terminate */
  rli->slave_running= 0;
  /* Forget the relay log's format */
  delete rli->relay_log.description_event_for_exec;
  rli->relay_log.description_event_for_exec= 0;
  /* Wake up master_pos_wait() */
  mysql_mutex_unlock(&rli->data_lock);
  DBUG_PRINT("info",("Signaling possibly waiting master_pos_wait() functions"));
  mysql_cond_broadcast(&rli->data_cond);
  rli->ignore_log_space_limit= 0; /* don't need any lock */
  /* we die so won't remember charset - re-update them on next thread start */
  rli->cached_charset_invalidate();
  rli->save_temporary_tables = thd->temporary_tables;

  /*
    TODO: see if we can do this conditionally in next_event() instead
    to avoid unneeded position re-init
  */
  thd->temporary_tables = 0; // remove tempation from destructor to close them
  DBUG_ASSERT(thd->net.buff != 0);
  net_end(&thd->net); // destructor will not free it, because we are weird
  DBUG_ASSERT(rli->sql_thd == thd);
  THD_CHECK_SENTRY(thd);
  rli->sql_thd= 0;
  set_thd_in_use_temporary_tables(rli);  // (re)set sql_thd in use for saved temp tables
  mysql_mutex_lock(&LOCK_thread_count);
  THD_CHECK_SENTRY(thd);
  delete thd;
  mysql_mutex_unlock(&LOCK_thread_count);
 /*
  Note: the order of the broadcast and unlock calls below (first broadcast, then unlock)
  is important. Otherwise a killer_thread can execute between the calls and
  delete the mi structure leading to a crash! (see BUG#25306 for details)
 */ 
  mysql_cond_broadcast(&rli->stop_cond);
  DBUG_EXECUTE_IF("simulate_slave_delay_at_terminate_bug38694", sleep(5););
  mysql_mutex_unlock(&rli->run_lock);  // tell the world we are done

  DBUG_LEAVE;                                   // Must match DBUG_ENTER()
  my_thread_end();
  pthread_exit(0);
  return 0;                                     // Avoid compiler warnings
}


/*
  process_io_create_file()
*/

static int process_io_create_file(Master_info* mi, Create_file_log_event* cev)
{
  int error = 1;
  ulong num_bytes;
  bool cev_not_written;
  THD *thd = mi->io_thd;
  NET *net = &mi->mysql->net;
  DBUG_ENTER("process_io_create_file");

  if (unlikely(!cev->is_valid()))
    DBUG_RETURN(1);

  if (!rpl_filter->db_ok(cev->db))
  {
    skip_load_data_infile(net);
    DBUG_RETURN(0);
  }
  DBUG_ASSERT(cev->inited_from_old);
  thd->file_id = cev->file_id = mi->file_id++;
  thd->server_id = cev->server_id;
  cev_not_written = 1;

  if (unlikely(net_request_file(net,cev->fname)))
  {
    sql_print_error("Slave I/O: failed requesting download of '%s'",
                    cev->fname);
    goto err;
  }

  /*
    This dummy block is so we could instantiate Append_block_log_event
    once and then modify it slightly instead of doing it multiple times
    in the loop
  */
  {
    Append_block_log_event aev(thd,0,0,0,0);

    for (;;)
    {
      if (unlikely((num_bytes=my_net_read(net)) == packet_error))
      {
        sql_print_error("Network read error downloading '%s' from master",
                        cev->fname);
        goto err;
      }
      if (unlikely(!num_bytes)) /* eof */
      {
	/* 3.23 master wants it */
        net_write_command(net, 0, (uchar*) "", 0, (uchar*) "", 0);
        /*
          If we wrote Create_file_log_event, then we need to write
          Execute_load_log_event. If we did not write Create_file_log_event,
          then this is an empty file and we can just do as if the LOAD DATA
          INFILE had not existed, i.e. write nothing.
        */
        if (unlikely(cev_not_written))
          break;
        Execute_load_log_event xev(thd,0,0);
        xev.log_pos = cev->log_pos;
        if (unlikely(mi->rli.relay_log.append(&xev)))
        {
          mi->report(ERROR_LEVEL, ER_SLAVE_RELAY_LOG_WRITE_FAILURE,
                     ER(ER_SLAVE_RELAY_LOG_WRITE_FAILURE),
                     "error writing Exec_load event to relay log");
          goto err;
        }
        mi->rli.relay_log.harvest_bytes_written(&mi->rli.log_space_total);
        break;
      }
      if (unlikely(cev_not_written))
      {
        cev->block = net->read_pos;
        cev->block_len = num_bytes;
        if (unlikely(mi->rli.relay_log.append(cev)))
        {
          mi->report(ERROR_LEVEL, ER_SLAVE_RELAY_LOG_WRITE_FAILURE,
                     ER(ER_SLAVE_RELAY_LOG_WRITE_FAILURE),
                     "error writing Create_file event to relay log");
          goto err;
        }
        cev_not_written=0;
        mi->rli.relay_log.harvest_bytes_written(&mi->rli.log_space_total);
      }
      else
      {
        aev.block = net->read_pos;
        aev.block_len = num_bytes;
        aev.log_pos = cev->log_pos;
        if (unlikely(mi->rli.relay_log.append(&aev)))
        {
          mi->report(ERROR_LEVEL, ER_SLAVE_RELAY_LOG_WRITE_FAILURE,
                     ER(ER_SLAVE_RELAY_LOG_WRITE_FAILURE),
                     "error writing Append_block event to relay log");
          goto err;
        }
        mi->rli.relay_log.harvest_bytes_written(&mi->rli.log_space_total) ;
      }
    }
  }
  error=0;
err:
  DBUG_RETURN(error);
}


/*
  Start using a new binary log on the master

  SYNOPSIS
    process_io_rotate()
    mi                  master_info for the slave
    rev                 The rotate log event read from the binary log

  DESCRIPTION
    Updates the master info with the place in the next binary
    log where we should start reading.
    Rotate the relay log to avoid mixed-format relay logs.

  NOTES
    We assume we already locked mi->data_lock

  RETURN VALUES
    0           ok
    1           Log event is illegal

*/

static int process_io_rotate(Master_info *mi, Rotate_log_event *rev)
{
  DBUG_ENTER("process_io_rotate");
  mysql_mutex_assert_owner(&mi->data_lock);

  if (unlikely(!rev->is_valid()))
    DBUG_RETURN(1);

  /* Safe copy as 'rev' has been "sanitized" in Rotate_log_event's ctor */
  memcpy(mi->master_log_name, rev->new_log_ident, rev->ident_len+1);
  mi->master_log_pos= rev->pos;
  DBUG_PRINT("info", ("master_log_pos: '%s' %lu",
                      mi->master_log_name, (ulong) mi->master_log_pos));
#ifndef DBUG_OFF
  /*
    If we do not do this, we will be getting the first
    rotate event forever, so we need to not disconnect after one.
  */
  if (disconnect_slave_event_count)
    mi->events_till_disconnect++;
#endif

  /*
    If description_event_for_queue is format <4, there is conversion in the
    relay log to the slave's format (4). And Rotate can mean upgrade or
    nothing. If upgrade, it's to 5.0 or newer, so we will get a Format_desc, so
    no need to reset description_event_for_queue now. And if it's nothing (same
    master version as before), no need (still using the slave's format).
  */
  if (mi->rli.relay_log.description_event_for_queue->binlog_version >= 4)
  {
    delete mi->rli.relay_log.description_event_for_queue;
    /* start from format 3 (MySQL 4.0) again */
    mi->rli.relay_log.description_event_for_queue= new
      Format_description_log_event(3);
  }
  /*
    Rotate the relay log makes binlog format detection easier (at next slave
    start or mysqlbinlog)
  */
  DBUG_RETURN(rotate_relay_log(mi) /* will take the right mutexes */);
}

/*
  Reads a 3.23 event and converts it to the slave's format. This code was
  copied from MySQL 4.0.
*/
static int queue_binlog_ver_1_event(Master_info *mi, const char *buf,
                           ulong event_len)
{
  const char *errmsg = 0;
  ulong inc_pos;
  bool ignore_event= 0;
  char *tmp_buf = 0;
  Relay_log_info *rli= &mi->rli;
  DBUG_ENTER("queue_binlog_ver_1_event");

  /*
    If we get Load event, we need to pass a non-reusable buffer
    to read_log_event, so we do a trick
  */
  if (buf[EVENT_TYPE_OFFSET] == LOAD_EVENT)
  {
    if (unlikely(!(tmp_buf=(char*)my_malloc(event_len+1,MYF(MY_WME)))))
    {
      mi->report(ERROR_LEVEL, ER_SLAVE_FATAL_ERROR,
                 ER(ER_SLAVE_FATAL_ERROR), "Memory allocation failed");
      DBUG_RETURN(1);
    }
    memcpy(tmp_buf,buf,event_len);
    /*
      Create_file constructor wants a 0 as last char of buffer, this 0 will
      serve as the string-termination char for the file's name (which is at the
      end of the buffer)
      We must increment event_len, otherwise the event constructor will not see
      this end 0, which leads to segfault.
    */
    tmp_buf[event_len++]=0;
    int4store(tmp_buf+EVENT_LEN_OFFSET, event_len);
    buf = (const char*)tmp_buf;
  }
  /*
    This will transform LOAD_EVENT into CREATE_FILE_EVENT, ask the master to
    send the loaded file, and write it to the relay log in the form of
    Append_block/Exec_load (the SQL thread needs the data, as that thread is not
    connected to the master).
  */
  Log_event *ev = Log_event::read_log_event(buf,event_len, &errmsg,
                                            mi->rli.relay_log.description_event_for_queue);
  if (unlikely(!ev))
  {
    sql_print_error("Read invalid event from master: '%s',\
 master could be corrupt but a more likely cause of this is a bug",
                    errmsg);
    my_free(tmp_buf);
    DBUG_RETURN(1);
  }

  mysql_mutex_lock(&mi->data_lock);
  ev->log_pos= mi->master_log_pos; /* 3.23 events don't contain log_pos */
  switch (ev->get_type_code()) {
  case STOP_EVENT:
    ignore_event= 1;
    inc_pos= event_len;
    break;
  case ROTATE_EVENT:
    if (unlikely(process_io_rotate(mi,(Rotate_log_event*)ev)))
    {
      delete ev;
      mysql_mutex_unlock(&mi->data_lock);
      DBUG_RETURN(1);
    }
    inc_pos= 0;
    break;
  case CREATE_FILE_EVENT:
    /*
      Yes it's possible to have CREATE_FILE_EVENT here, even if we're in
      queue_old_event() which is for 3.23 events which don't comprise
      CREATE_FILE_EVENT. This is because read_log_event() above has just
      transformed LOAD_EVENT into CREATE_FILE_EVENT.
    */
  {
    /* We come here when and only when tmp_buf != 0 */
    DBUG_ASSERT(tmp_buf != 0);
    inc_pos=event_len;
    ev->log_pos+= inc_pos;
    int error = process_io_create_file(mi,(Create_file_log_event*)ev);
    delete ev;
    mi->master_log_pos += inc_pos;
    DBUG_PRINT("info", ("master_log_pos: %lu", (ulong) mi->master_log_pos));
    mysql_mutex_unlock(&mi->data_lock);
    my_free(tmp_buf);
    DBUG_RETURN(error);
  }
  default:
    inc_pos= event_len;
    break;
  }
  if (likely(!ignore_event))
  {
    if (ev->log_pos)
      /*
         Don't do it for fake Rotate events (see comment in
      Log_event::Log_event(const char* buf...) in log_event.cc).
      */
      ev->log_pos+= event_len; /* make log_pos be the pos of the end of the event */
    if (unlikely(rli->relay_log.append(ev)))
    {
      delete ev;
      mysql_mutex_unlock(&mi->data_lock);
      DBUG_RETURN(1);
    }
    rli->relay_log.harvest_bytes_written(&rli->log_space_total);
  }
  delete ev;
  mi->master_log_pos+= inc_pos;
  DBUG_PRINT("info", ("master_log_pos: %lu", (ulong) mi->master_log_pos));
  mysql_mutex_unlock(&mi->data_lock);
  DBUG_RETURN(0);
}

/*
  Reads a 4.0 event and converts it to the slave's format. This code was copied
  from queue_binlog_ver_1_event(), with some affordable simplifications.
*/
static int queue_binlog_ver_3_event(Master_info *mi, const char *buf,
                           ulong event_len)
{
  const char *errmsg = 0;
  ulong inc_pos;
  char *tmp_buf = 0;
  Relay_log_info *rli= &mi->rli;
  DBUG_ENTER("queue_binlog_ver_3_event");

  /* read_log_event() will adjust log_pos to be end_log_pos */
  Log_event *ev = Log_event::read_log_event(buf,event_len, &errmsg,
                                            mi->rli.relay_log.description_event_for_queue);
  if (unlikely(!ev))
  {
    sql_print_error("Read invalid event from master: '%s',\
 master could be corrupt but a more likely cause of this is a bug",
                    errmsg);
    my_free(tmp_buf);
    DBUG_RETURN(1);
  }
  mysql_mutex_lock(&mi->data_lock);
  switch (ev->get_type_code()) {
  case STOP_EVENT:
    goto err;
  case ROTATE_EVENT:
    if (unlikely(process_io_rotate(mi,(Rotate_log_event*)ev)))
    {
      delete ev;
      mysql_mutex_unlock(&mi->data_lock);
      DBUG_RETURN(1);
    }
    inc_pos= 0;
    break;
  default:
    inc_pos= event_len;
    break;
  }
  if (unlikely(rli->relay_log.append(ev)))
  {
    delete ev;
    mysql_mutex_unlock(&mi->data_lock);
    DBUG_RETURN(1);
  }
  rli->relay_log.harvest_bytes_written(&rli->log_space_total);
  delete ev;
  mi->master_log_pos+= inc_pos;
err:
  DBUG_PRINT("info", ("master_log_pos: %lu", (ulong) mi->master_log_pos));
  mysql_mutex_unlock(&mi->data_lock);
  DBUG_RETURN(0);
}

/*
  queue_old_event()

  Writes a 3.23 or 4.0 event to the relay log, after converting it to the 5.0
  (exactly, slave's) format. To do the conversion, we create a 5.0 event from
  the 3.23/4.0 bytes, then write this event to the relay log.

  TODO:
    Test this code before release - it has to be tested on a separate
    setup with 3.23 master or 4.0 master
*/

static int queue_old_event(Master_info *mi, const char *buf,
                           ulong event_len)
{
  DBUG_ENTER("queue_old_event");

  switch (mi->rli.relay_log.description_event_for_queue->binlog_version)
  {
  case 1:
      DBUG_RETURN(queue_binlog_ver_1_event(mi,buf,event_len));
  case 3:
      DBUG_RETURN(queue_binlog_ver_3_event(mi,buf,event_len));
  default: /* unsupported format; eg version 2 */
    DBUG_PRINT("info",("unsupported binlog format %d in queue_old_event()",
                       mi->rli.relay_log.description_event_for_queue->binlog_version));
    DBUG_RETURN(1);
  }
}

/*
  queue_event()

  If the event is 3.23/4.0, passes it to queue_old_event() which will convert
  it. Otherwise, writes a 5.0 (or newer) event to the relay log. Then there is
  no format conversion, it's pure read/write of bytes.
  So a 5.0.0 slave's relay log can contain events in the slave's format or in
  any >=5.0.0 format.
*/

static int queue_event(Master_info* mi,const char* buf, ulong event_len)
{
  int error= 0;
  String error_msg;
  ulong inc_pos;
  Relay_log_info *rli= &mi->rli;
  mysql_mutex_t *log_lock= rli->relay_log.get_log_lock();
  ulong s_id;
  DBUG_ENTER("queue_event");

  LINT_INIT(inc_pos);

  if (mi->rli.relay_log.description_event_for_queue->binlog_version<4 &&
      buf[EVENT_TYPE_OFFSET] != FORMAT_DESCRIPTION_EVENT /* a way to escape */)
    DBUG_RETURN(queue_old_event(mi,buf,event_len));

  LINT_INIT(inc_pos);
  mysql_mutex_lock(&mi->data_lock);

  switch (buf[EVENT_TYPE_OFFSET]) {
  case STOP_EVENT:
    /*
      We needn't write this event to the relay log. Indeed, it just indicates a
      master server shutdown. The only thing this does is cleaning. But
      cleaning is already done on a per-master-thread basis (as the master
      server is shutting down cleanly, it has written all DROP TEMPORARY TABLE
      prepared statements' deletion are TODO only when we binlog prep stmts).

      We don't even increment mi->master_log_pos, because we may be just after
      a Rotate event. Btw, in a few milliseconds we are going to have a Start
      event from the next binlog (unless the master is presently running
      without --log-bin).
    */
    goto err;
  case ROTATE_EVENT:
  {
    Rotate_log_event rev(buf,event_len,mi->rli.relay_log.description_event_for_queue);
    if (unlikely(process_io_rotate(mi,&rev)))
    {
      error= ER_SLAVE_RELAY_LOG_WRITE_FAILURE;
      goto err;
    }
    /*
      Now the I/O thread has just changed its mi->master_log_name, so
      incrementing mi->master_log_pos is nonsense.
    */
    inc_pos= 0;
    break;
  }
  case FORMAT_DESCRIPTION_EVENT:
  {
    /*
      Create an event, and save it (when we rotate the relay log, we will have
      to write this event again).
    */
    /*
      We are the only thread which reads/writes description_event_for_queue.
      The relay_log struct does not move (though some members of it can
      change), so we needn't any lock (no rli->data_lock, no log lock).
    */
    Format_description_log_event* tmp;
    const char* errmsg;
    if (!(tmp= (Format_description_log_event*)
          Log_event::read_log_event(buf, event_len, &errmsg,
                                    mi->rli.relay_log.description_event_for_queue)))
    {
      error= ER_SLAVE_RELAY_LOG_WRITE_FAILURE;
      goto err;
    }
    delete mi->rli.relay_log.description_event_for_queue;
    mi->rli.relay_log.description_event_for_queue= tmp;
    /*
       Though this does some conversion to the slave's format, this will
       preserve the master's binlog format version, and number of event types.
    */
    /*
       If the event was not requested by the slave (the slave did not ask for
       it), i.e. has end_log_pos=0, we do not increment mi->master_log_pos
    */
    inc_pos= uint4korr(buf+LOG_POS_OFFSET) ? event_len : 0;
    DBUG_PRINT("info",("binlog format is now %d",
                       mi->rli.relay_log.description_event_for_queue->binlog_version));

  }
  break;

  case HEARTBEAT_LOG_EVENT:
  {
    /*
      HB (heartbeat) cannot come before RL (Relay)
    */
    char  llbuf[22];
    Heartbeat_log_event hb(buf, event_len, mi->rli.relay_log.description_event_for_queue);
    if (!hb.is_valid())
    {
      error= ER_SLAVE_HEARTBEAT_FAILURE;
      error_msg.append(STRING_WITH_LEN("inconsistent heartbeat event content;"));
      error_msg.append(STRING_WITH_LEN("the event's data: log_file_name "));
      error_msg.append(hb.get_log_ident(), (uint) strlen(hb.get_log_ident()));
      error_msg.append(STRING_WITH_LEN(" log_pos "));
      llstr(hb.log_pos, llbuf);
      error_msg.append(llbuf, strlen(llbuf));
      goto err;
    }
    mi->received_heartbeats++;
    /* 
       compare local and event's versions of log_file, log_pos.
       
       Heartbeat is sent only after an event corresponding to the corrdinates
       the heartbeat carries.
       Slave can not have a difference in coordinates except in the only
       special case when mi->master_log_name, master_log_pos have never
       been updated by Rotate event i.e when slave does not have any history
       with the master (and thereafter mi->master_log_pos is NULL).

       TODO: handling `when' for SHOW SLAVE STATUS' snds behind
    */
    if ((memcmp(mi->master_log_name, hb.get_log_ident(), hb.get_ident_len())
         && mi->master_log_name != NULL)
        || mi->master_log_pos != hb.log_pos)
    {
      /* missed events of heartbeat from the past */
      error= ER_SLAVE_HEARTBEAT_FAILURE;
      error_msg.append(STRING_WITH_LEN("heartbeat is not compatible with local info;"));
      error_msg.append(STRING_WITH_LEN("the event's data: log_file_name "));
      error_msg.append(hb.get_log_ident(), (uint) strlen(hb.get_log_ident()));
      error_msg.append(STRING_WITH_LEN(" log_pos "));
      llstr(hb.log_pos, llbuf);
      error_msg.append(llbuf, strlen(llbuf));
      goto err;
    }
    goto skip_relay_logging;
  }
  break;

  default:
    inc_pos= event_len;
    break;
  }

  /*
     If this event is originating from this server, don't queue it.
     We don't check this for 3.23 events because it's simpler like this; 3.23
     will be filtered anyway by the SQL slave thread which also tests the
     server id (we must also keep this test in the SQL thread, in case somebody
     upgrades a 4.0 slave which has a not-filtered relay log).

     ANY event coming from ourselves can be ignored: it is obvious for queries;
     for STOP_EVENT/ROTATE_EVENT/START_EVENT: these cannot come from ourselves
     (--log-slave-updates would not log that) unless this slave is also its
     direct master (an unsupported, useless setup!).
  */

  mysql_mutex_lock(log_lock);
  s_id= uint4korr(buf + SERVER_ID_OFFSET);
#ifndef MCP_BUG52305
  /*
    If server_id_bits option is set we need to mask out irrelevant bits
    when checking server_id, but we still put the full unmasked server_id
    into the Relay log so that it can be accessed when applying the event
  */
  s_id&= opt_server_id_mask;
#endif
  if ((s_id == ::server_id && !mi->rli.replicate_same_server_id) ||
      /*
        the following conjunction deals with IGNORE_SERVER_IDS, if set
        If the master is on the ignore list, execution of
        format description log events and rotate events is necessary.
      */
      (mi->ignore_server_ids.elements > 0 &&
       mi->shall_ignore_server_id(s_id) &&
       /* everything is filtered out from non-master */
       (s_id != mi->master_id ||
        /* for the master meta information is necessary */
        (buf[EVENT_TYPE_OFFSET] != FORMAT_DESCRIPTION_EVENT &&
         buf[EVENT_TYPE_OFFSET] != ROTATE_EVENT))))
  {
    /*
      Do not write it to the relay log.
      a) We still want to increment mi->master_log_pos, so that we won't
      re-read this event from the master if the slave IO thread is now
      stopped/restarted (more efficient if the events we are ignoring are big
      LOAD DATA INFILE).
      b) We want to record that we are skipping events, for the information of
      the slave SQL thread, otherwise that thread may let
      rli->group_relay_log_pos stay too small if the last binlog's event is
      ignored.
      But events which were generated by this slave and which do not exist in
      the master's binlog (i.e. Format_desc, Rotate & Stop) should not increment
      mi->master_log_pos.
      If the event is originated remotely and is being filtered out by
      IGNORE_SERVER_IDS it increments mi->master_log_pos
      as well as rli->group_relay_log_pos.
    */
    if (!(s_id == ::server_id && !mi->rli.replicate_same_server_id) ||
        (buf[EVENT_TYPE_OFFSET] != FORMAT_DESCRIPTION_EVENT &&
         buf[EVENT_TYPE_OFFSET] != ROTATE_EVENT &&
         buf[EVENT_TYPE_OFFSET] != STOP_EVENT))
    {
      mi->master_log_pos+= inc_pos;
      memcpy(rli->ign_master_log_name_end, mi->master_log_name, FN_REFLEN);
      DBUG_ASSERT(rli->ign_master_log_name_end[0]);
      rli->ign_master_log_pos_end= mi->master_log_pos;
    }
    rli->relay_log.signal_update(); // the slave SQL thread needs to re-check
    DBUG_PRINT("info", ("master_log_pos: %lu, event originating from %u server, ignored",
                        (ulong) mi->master_log_pos, uint4korr(buf + SERVER_ID_OFFSET)));
  }
  else
  {
    /* write the event to the relay log */
    if (likely(!(rli->relay_log.appendv(buf,event_len,0))))
    {
      mi->master_log_pos+= inc_pos;
      DBUG_PRINT("info", ("master_log_pos: %lu", (ulong) mi->master_log_pos));
      rli->relay_log.harvest_bytes_written(&rli->log_space_total);
    }
    else
    {
      error= ER_SLAVE_RELAY_LOG_WRITE_FAILURE;
    }
    rli->ign_master_log_name_end[0]= 0; // last event is not ignored
  }
  mysql_mutex_unlock(log_lock);

skip_relay_logging:
  
err:
  mysql_mutex_unlock(&mi->data_lock);
  DBUG_PRINT("info", ("error: %d", error));
  if (error)
    mi->report(ERROR_LEVEL, error, ER(error), 
               (error == ER_SLAVE_RELAY_LOG_WRITE_FAILURE)?
               "could not queue event from master" :
               error_msg.ptr());
  DBUG_RETURN(error);
}


void end_relay_log_info(Relay_log_info* rli)
{
  DBUG_ENTER("end_relay_log_info");

  if (!rli->inited)
    DBUG_VOID_RETURN;
  if (rli->info_fd >= 0)
  {
    end_io_cache(&rli->info_file);
    mysql_file_close(rli->info_fd, MYF(MY_WME));
    rli->info_fd = -1;
  }
  if (rli->cur_log_fd >= 0)
  {
    end_io_cache(&rli->cache_buf);
    mysql_file_close(rli->cur_log_fd, MYF(MY_WME));
    rli->cur_log_fd = -1;
  }
  rli->inited = 0;
  rli->relay_log.close(LOG_CLOSE_INDEX | LOG_CLOSE_STOP_EVENT);
  rli->relay_log.harvest_bytes_written(&rli->log_space_total);
  /*
    Delete the slave's temporary tables from memory.
    In the future there will be other actions than this, to ensure persistance
    of slave's temp tables after shutdown.
  */
  rli->close_temporary_tables();
  DBUG_VOID_RETURN;
}


/**
  Hook to detach the active VIO before closing a connection handle.

  The client API might close the connection (and associated data)
  in case it encounters a unrecoverable (network) error. This hook
  is called from the client code before the VIO handle is deleted
  allows the thread to detach the active vio so it does not point
  to freed memory.

  Other calls to THD::clear_active_vio throughout this module are
  redundant due to the hook but are left in place for illustrative
  purposes.
*/

extern "C" void slave_io_thread_detach_vio()
{
#ifdef SIGNAL_WITH_VIO_CLOSE
  THD *thd= current_thd;
  if (thd && thd->slave_thread)
    thd->clear_active_vio();
#endif
}


/*
  Try to connect until successful or slave killed

  SYNPOSIS
    safe_connect()
    thd                 Thread handler for slave
    mysql               MySQL connection handle
    mi                  Replication handle

  RETURN
    0   ok
    #   Error
*/

static int safe_connect(THD* thd, MYSQL* mysql, Master_info* mi)
{
  DBUG_ENTER("safe_connect");

  DBUG_RETURN(connect_to_master(thd, mysql, mi, 0, 0));
}


/*
  SYNPOSIS
    connect_to_master()

  IMPLEMENTATION
    Try to connect until successful or slave killed or we have retried
    master_retry_count times
*/

static int connect_to_master(THD* thd, MYSQL* mysql, Master_info* mi,
                             bool reconnect, bool suppress_warnings)
{
  int slave_was_killed;
  int last_errno= -2;                           // impossible error
  ulong err_count=0;
  char llbuff[22];
  DBUG_ENTER("connect_to_master");

#ifndef DBUG_OFF
  mi->events_till_disconnect = disconnect_slave_event_count;
#endif
  ulong client_flag= CLIENT_REMEMBER_OPTIONS;
  if (opt_slave_compressed_protocol)
    client_flag=CLIENT_COMPRESS;                /* We will use compression */

  mysql_options(mysql, MYSQL_OPT_CONNECT_TIMEOUT, (char *) &slave_net_timeout);
  mysql_options(mysql, MYSQL_OPT_READ_TIMEOUT, (char *) &slave_net_timeout);

#ifndef MCP_WL3127
  if (mi->bind_addr[0])
  {
    DBUG_PRINT("info",("BIND ADDR: %s",mi->bind_addr));
    mysql_options(mysql, MYSQL_OPT_BIND, mi->bind_addr);
  }
#endif

#ifdef HAVE_OPENSSL
  if (mi->ssl)
  {
    mysql_ssl_set(mysql,
                  mi->ssl_key[0]?mi->ssl_key:0,
                  mi->ssl_cert[0]?mi->ssl_cert:0,
                  mi->ssl_ca[0]?mi->ssl_ca:0,
                  mi->ssl_capath[0]?mi->ssl_capath:0,
                  mi->ssl_cipher[0]?mi->ssl_cipher:0);
    mysql_options(mysql, MYSQL_OPT_SSL_VERIFY_SERVER_CERT,
                  &mi->ssl_verify_server_cert);
  }
#endif

  mysql_options(mysql, MYSQL_SET_CHARSET_NAME, default_charset_info->csname);
  /* This one is not strictly needed but we have it here for completeness */
  mysql_options(mysql, MYSQL_SET_CHARSET_DIR, (char *) charsets_dir);

  /* Set MYSQL_PLUGIN_DIR in case master asks for an external authentication plugin */
  if (opt_plugin_dir_ptr && *opt_plugin_dir_ptr)
    mysql_options(mysql, MYSQL_PLUGIN_DIR, opt_plugin_dir_ptr);

  /* we disallow empty users */
  if (mi->user == NULL || mi->user[0] == 0)
  {
    mi->report(ERROR_LEVEL, ER_SLAVE_FATAL_ERROR,
               ER(ER_SLAVE_FATAL_ERROR),
               "Invalid (empty) username when attempting to "
               "connect to the master server. Connection attempt "
               "terminated.");
    DBUG_RETURN(1);
  }
  while (!(slave_was_killed = io_slave_killed(thd,mi)) &&
         (reconnect ? mysql_reconnect(mysql) != 0 :
          mysql_real_connect(mysql, mi->host, mi->user, mi->password, 0,
                             mi->port, 0, client_flag) == 0))
  {
    /* Don't repeat last error */
    if ((int)mysql_errno(mysql) != last_errno)
    {
      last_errno=mysql_errno(mysql);
      suppress_warnings= 0;
      mi->report(ERROR_LEVEL, last_errno,
                 "error %s to master '%s@%s:%d'"
                 " - retry-time: %d  retries: %lu",
                 (reconnect ? "reconnecting" : "connecting"),
                 mi->user, mi->host, mi->port,
                 mi->connect_retry, master_retry_count);
    }
    /*
      By default we try forever. The reason is that failure will trigger
      master election, so if the user did not set master_retry_count we
      do not want to have election triggered on the first failure to
      connect
    */
    if (++err_count == master_retry_count)
    {
      slave_was_killed=1;
      if (reconnect)
        change_rpl_status(RPL_ACTIVE_SLAVE,RPL_LOST_SOLDIER);
      break;
    }
    safe_sleep(thd,mi->connect_retry,(CHECK_KILLED_FUNC)io_slave_killed,
               (void*)mi);
  }

  if (!slave_was_killed)
  {
    mi->clear_error(); // clear possible left over reconnect error
    if (reconnect)
    {
      if (!suppress_warnings && global_system_variables.log_warnings)
        sql_print_information("Slave: connected to master '%s@%s:%d',\
replication resumed in log '%s' at position %s", mi->user,
                        mi->host, mi->port,
                        IO_RPL_LOG_NAME,
                        llstr(mi->master_log_pos,llbuff));
    }
    else
    {
      change_rpl_status(RPL_IDLE_SLAVE,RPL_ACTIVE_SLAVE);
      general_log_print(thd, COM_CONNECT_OUT, "%s@%s:%d",
                        mi->user, mi->host, mi->port);
    }
#ifdef SIGNAL_WITH_VIO_CLOSE
    thd->set_active_vio(mysql->net.vio);
#endif
  }
  mysql->reconnect= 1;
  DBUG_PRINT("exit",("slave_was_killed: %d", slave_was_killed));
  DBUG_RETURN(slave_was_killed);
}


/*
  safe_reconnect()

  IMPLEMENTATION
    Try to connect until successful or slave killed or we have retried
    master_retry_count times
*/

static int safe_reconnect(THD* thd, MYSQL* mysql, Master_info* mi,
                          bool suppress_warnings)
{
  DBUG_ENTER("safe_reconnect");
  DBUG_RETURN(connect_to_master(thd, mysql, mi, 1, suppress_warnings));
}


MYSQL *rpl_connect_master(MYSQL *mysql)
{
  THD *thd= current_thd;
  Master_info *mi= my_pthread_getspecific_ptr(Master_info*, RPL_MASTER_INFO);
  if (!mi)
  {
    sql_print_error("'rpl_connect_master' must be called in slave I/O thread context.");
    return NULL;
  }

  bool allocated= false;
  
  if (!mysql)
  {
    if(!(mysql= mysql_init(NULL)))
    {
      sql_print_error("rpl_connect_master: failed in mysql_init()");
      return NULL;
    }
    allocated= true;
  }

  /*
    XXX: copied from connect_to_master, this function should not
    change the slave status, so we cannot use connect_to_master
    directly
    
    TODO: make this part a seperate function to eliminate duplication
  */
  mysql_options(mysql, MYSQL_OPT_CONNECT_TIMEOUT, (char *) &slave_net_timeout);
  mysql_options(mysql, MYSQL_OPT_READ_TIMEOUT, (char *) &slave_net_timeout);

#ifndef MCP_WL3127
  if (mi->bind_addr[0])
  {
    DBUG_PRINT("info",("BIND ADDR: %s",mi->bind_addr));
    mysql_options(mysql, MYSQL_OPT_BIND, mi->bind_addr);
  }
#endif

#ifdef HAVE_OPENSSL
  if (mi->ssl)
  {
    mysql_ssl_set(mysql,
                  mi->ssl_key[0]?mi->ssl_key:0,
                  mi->ssl_cert[0]?mi->ssl_cert:0,
                  mi->ssl_ca[0]?mi->ssl_ca:0,
                  mi->ssl_capath[0]?mi->ssl_capath:0,
                  mi->ssl_cipher[0]?mi->ssl_cipher:0);
    mysql_options(mysql, MYSQL_OPT_SSL_VERIFY_SERVER_CERT,
                  &mi->ssl_verify_server_cert);
  }
#endif

  mysql_options(mysql, MYSQL_SET_CHARSET_NAME, default_charset_info->csname);
  /* This one is not strictly needed but we have it here for completeness */
  mysql_options(mysql, MYSQL_SET_CHARSET_DIR, (char *) charsets_dir);

  if (mi->user == NULL
      || mi->user[0] == 0
      || io_slave_killed(thd, mi)
      || !mysql_real_connect(mysql, mi->host, mi->user, mi->password, 0,
                             mi->port, 0, 0))
  {
    if (!io_slave_killed(thd, mi))
      sql_print_error("rpl_connect_master: error connecting to master: %s (server_error: %d)",
                      mysql_error(mysql), mysql_errno(mysql));
    
    if (allocated)
      mysql_close(mysql);                       // this will free the object
    return NULL;
  }
  return mysql;
}

/*
  Store the file and position where the execute-slave thread are in the
  relay log.

  SYNOPSIS
    flush_relay_log_info()
    rli                 Relay log information

  NOTES
    - As this is only called by the slave thread or on STOP SLAVE, with the
      log_lock grabbed and the slave thread stopped, we don't need to have 
      a lock here.
    - If there is an active transaction, then we don't update the position
      in the relay log.  This is to ensure that we re-execute statements
      if we die in the middle of an transaction that was rolled back.
    - As a transaction never spans binary logs, we don't have to handle the
      case where we do a relay-log-rotation in the middle of the transaction.
      If this would not be the case, we would have to ensure that we
      don't delete the relay log file where the transaction started when
      we switch to a new relay log file.

  TODO
    - Change the log file information to a binary format to avoid calling
      longlong2str.

  RETURN VALUES
    0   ok
    1   write error
*/

bool flush_relay_log_info(Relay_log_info* rli)
{
  bool error=0;
  DBUG_ENTER("flush_relay_log_info");

  if (unlikely(rli->no_storage))
    DBUG_RETURN(0);

  IO_CACHE *file = &rli->info_file;
  char buff[FN_REFLEN*2+22*2+4], *pos;

  my_b_seek(file, 0L);
  pos=strmov(buff, rli->group_relay_log_name);
  *pos++='\n';
  pos=longlong2str(rli->group_relay_log_pos, pos, 10);
  *pos++='\n';
  pos=strmov(pos, rli->group_master_log_name);
  *pos++='\n';
  pos=longlong2str(rli->group_master_log_pos, pos, 10);
  *pos='\n';
  if (my_b_write(file, (uchar*) buff, (size_t) (pos-buff)+1))
    error=1;
  if (flush_io_cache(file))
    error=1;
  if (sync_relayloginfo_period &&
      !error &&
      ++(rli->sync_counter) >= sync_relayloginfo_period)
  {
    if (my_sync(rli->info_fd, MYF(MY_WME)))
      error=1;
    rli->sync_counter= 0;
  }
  /* 
    Flushing the relay log is done by the slave I/O thread 
    or by the user on STOP SLAVE. 
   */
  DBUG_RETURN(error);
}


/*
  Called when we notice that the current "hot" log got rotated under our feet.
*/

static IO_CACHE *reopen_relay_log(Relay_log_info *rli, const char **errmsg)
{
  DBUG_ENTER("reopen_relay_log");
  DBUG_ASSERT(rli->cur_log != &rli->cache_buf);
  DBUG_ASSERT(rli->cur_log_fd == -1);

  IO_CACHE *cur_log = rli->cur_log=&rli->cache_buf;
  if ((rli->cur_log_fd=open_binlog(cur_log,rli->event_relay_log_name,
                                   errmsg)) <0)
    DBUG_RETURN(0);
  /*
    We want to start exactly where we was before:
    relay_log_pos       Current log pos
    pending             Number of bytes already processed from the event
  */
  rli->event_relay_log_pos= max(rli->event_relay_log_pos, BIN_LOG_HEADER_SIZE);
  my_b_seek(cur_log,rli->event_relay_log_pos);
  DBUG_RETURN(cur_log);
}


/**
  Reads next event from the relay log.  Should be called from the
  slave IO thread.

  @param rli Relay_log_info structure for the slave IO thread.

  @return The event read, or NULL on error.  If an error occurs, the
  error is reported through the sql_print_information() or
  sql_print_error() functions.
*/
static Log_event* next_event(Relay_log_info* rli)
{
  Log_event* ev;
  IO_CACHE* cur_log = rli->cur_log;
  mysql_mutex_t *log_lock = rli->relay_log.get_log_lock();
  const char* errmsg=0;
  THD* thd = rli->sql_thd;
  DBUG_ENTER("next_event");

  DBUG_ASSERT(thd != 0);

#ifndef DBUG_OFF
  if (abort_slave_event_count && !rli->events_till_abort--)
    DBUG_RETURN(0);
#endif

  /*
    For most operations we need to protect rli members with data_lock,
    so we assume calling function acquired this mutex for us and we will
    hold it for the most of the loop below However, we will release it
    whenever it is worth the hassle,  and in the cases when we go into a
    mysql_cond_wait() with the non-data_lock mutex
  */
  mysql_mutex_assert_owner(&rli->data_lock);

  while (!sql_slave_killed(thd,rli))
  {
    /*
      We can have two kinds of log reading:
      hot_log:
        rli->cur_log points at the IO_CACHE of relay_log, which
        is actively being updated by the I/O thread. We need to be careful
        in this case and make sure that we are not looking at a stale log that
        has already been rotated. If it has been, we reopen the log.

      The other case is much simpler:
        We just have a read only log that nobody else will be updating.
    */
    bool hot_log;
    if ((hot_log = (cur_log != &rli->cache_buf)))
    {
      DBUG_ASSERT(rli->cur_log_fd == -1); // foreign descriptor
      mysql_mutex_lock(log_lock);

      /*
        Reading xxx_file_id is safe because the log will only
        be rotated when we hold relay_log.LOCK_log
      */
      if (rli->relay_log.get_open_count() != rli->cur_log_old_open_count)
      {
        // The master has switched to a new log file; Reopen the old log file
        cur_log=reopen_relay_log(rli, &errmsg);
        mysql_mutex_unlock(log_lock);
        if (!cur_log)                           // No more log files
          goto err;
        hot_log=0;                              // Using old binary log
      }
    }
    /* 
      As there is no guarantee that the relay is open (for example, an I/O
      error during a write by the slave I/O thread may have closed it), we
      have to test it.
    */
    if (!my_b_inited(cur_log))
      goto err;
#ifndef DBUG_OFF
    {
      /* This is an assertion which sometimes fails, let's try to track it */
      char llbuf1[22], llbuf2[22];
      DBUG_PRINT("info", ("my_b_tell(cur_log)=%s rli->event_relay_log_pos=%s",
                          llstr(my_b_tell(cur_log),llbuf1),
                          llstr(rli->event_relay_log_pos,llbuf2)));
      DBUG_ASSERT(my_b_tell(cur_log) >= BIN_LOG_HEADER_SIZE);
      DBUG_ASSERT(my_b_tell(cur_log) == rli->event_relay_log_pos);
    }
#endif
    /*
      Relay log is always in new format - if the master is 3.23, the
      I/O thread will convert the format for us.
      A problem: the description event may be in a previous relay log. So if
      the slave has been shutdown meanwhile, we would have to look in old relay
      logs, which may even have been deleted. So we need to write this
      description event at the beginning of the relay log.
      When the relay log is created when the I/O thread starts, easy: the
      master will send the description event and we will queue it.
      But if the relay log is created by new_file(): then the solution is:
      MYSQL_BIN_LOG::open() will write the buffered description event.
    */
    if ((ev=Log_event::read_log_event(cur_log,0,
                                      rli->relay_log.description_event_for_exec)))

    {
      DBUG_ASSERT(thd==rli->sql_thd);
      /*
        read it while we have a lock, to avoid a mutex lock in
        inc_event_relay_log_pos()
      */
      rli->future_event_relay_log_pos= my_b_tell(cur_log);
      if (hot_log)
        mysql_mutex_unlock(log_lock);
      DBUG_RETURN(ev);
    }
    DBUG_ASSERT(thd==rli->sql_thd);
    if (opt_reckless_slave)                     // For mysql-test
      cur_log->error = 0;
    if (cur_log->error < 0)
    {
      errmsg = "slave SQL thread aborted because of I/O error";
      if (hot_log)
        mysql_mutex_unlock(log_lock);
      goto err;
    }
    if (!cur_log->error) /* EOF */
    {
      /*
        On a hot log, EOF means that there are no more updates to
        process and we must block until I/O thread adds some and
        signals us to continue
      */
      if (hot_log)
      {
        /*
          We say in Seconds_Behind_Master that we have "caught up". Note that
          for example if network link is broken but I/O slave thread hasn't
          noticed it (slave_net_timeout not elapsed), then we'll say "caught
          up" whereas we're not really caught up. Fixing that would require
          internally cutting timeout in smaller pieces in network read, no
          thanks. Another example: SQL has caught up on I/O, now I/O has read
          a new event and is queuing it; the false "0" will exist until SQL
          finishes executing the new event; it will be look abnormal only if
          the events have old timestamps (then you get "many", 0, "many").

          Transient phases like this can be fixed with implemeting
          Heartbeat event which provides the slave the status of the
          master at time the master does not have any new update to send.
          Seconds_Behind_Master would be zero only when master has no
          more updates in binlog for slave. The heartbeat can be sent
          in a (small) fraction of slave_net_timeout. Until it's done
          rli->last_master_timestamp is temporarely (for time of
          waiting for the following event) reset whenever EOF is
          reached.
        */
        time_t save_timestamp= rli->last_master_timestamp;
        rli->last_master_timestamp= 0;

        DBUG_ASSERT(rli->relay_log.get_open_count() ==
                    rli->cur_log_old_open_count);

        if (rli->ign_master_log_name_end[0])
        {
          /* We generate and return a Rotate, to make our positions advance */
          DBUG_PRINT("info",("seeing an ignored end segment"));
          ev= new Rotate_log_event(rli->ign_master_log_name_end,
                                   0, rli->ign_master_log_pos_end,
                                   Rotate_log_event::DUP_NAME);
          rli->ign_master_log_name_end[0]= 0;
          mysql_mutex_unlock(log_lock);
          if (unlikely(!ev))
          {
            errmsg= "Slave SQL thread failed to create a Rotate event "
              "(out of memory?), SHOW SLAVE STATUS may be inaccurate";
            goto err;
          }
          ev->server_id= 0; // don't be ignored by slave SQL thread
          DBUG_RETURN(ev);
        }

        /*
          We can, and should release data_lock while we are waiting for
          update. If we do not, show slave status will block
        */
        mysql_mutex_unlock(&rli->data_lock);

        /*
          Possible deadlock :
          - the I/O thread has reached log_space_limit
          - the SQL thread has read all relay logs, but cannot purge for some
          reason:
            * it has already purged all logs except the current one
            * there are other logs than the current one but they're involved in
            a transaction that finishes in the current one (or is not finished)
          Solution :
          Wake up the possibly waiting I/O thread, and set a boolean asking
          the I/O thread to temporarily ignore the log_space_limit
          constraint, because we do not want the I/O thread to block because of
          space (it's ok if it blocks for any other reason (e.g. because the
          master does not send anything). Then the I/O thread stops waiting
          and reads more events.
          The SQL thread decides when the I/O thread should take log_space_limit
          into account again : ignore_log_space_limit is reset to 0
          in purge_first_log (when the SQL thread purges the just-read relay
          log), and also when the SQL thread starts. We should also reset
          ignore_log_space_limit to 0 when the user does RESET SLAVE, but in
          fact, no need as RESET SLAVE requires that the slave
          be stopped, and the SQL thread sets ignore_log_space_limit to 0 when
          it stops.
        */
        mysql_mutex_lock(&rli->log_space_lock);
        // prevent the I/O thread from blocking next times
        rli->ignore_log_space_limit= 1;
        /*
          If the I/O thread is blocked, unblock it.  Ok to broadcast
          after unlock, because the mutex is only destroyed in
          ~Relay_log_info(), i.e. when rli is destroyed, and rli will
          not be destroyed before we exit the present function.
        */
        mysql_mutex_unlock(&rli->log_space_lock);
        mysql_cond_broadcast(&rli->log_space_cond);
        // Note that wait_for_update_relay_log unlocks lock_log !
        rli->relay_log.wait_for_update_relay_log(rli->sql_thd);
        // re-acquire data lock since we released it earlier
        mysql_mutex_lock(&rli->data_lock);
        rli->last_master_timestamp= save_timestamp;
        continue;
      }
      /*
        If the log was not hot, we need to move to the next log in
        sequence. The next log could be hot or cold, we deal with both
        cases separately after doing some common initialization
      */
      end_io_cache(cur_log);
      DBUG_ASSERT(rli->cur_log_fd >= 0);
      mysql_file_close(rli->cur_log_fd, MYF(MY_WME));
      rli->cur_log_fd = -1;

      if (relay_log_purge)
      {
        /*
          purge_first_log will properly set up relay log coordinates in rli.
          If the group's coordinates are equal to the event's coordinates
          (i.e. the relay log was not rotated in the middle of a group),
          we can purge this relay log too.
          We do ulonglong and string comparisons, this may be slow but
          - purging the last relay log is nice (it can save 1GB of disk), so we
          like to detect the case where we can do it, and given this,
          - I see no better detection method
          - purge_first_log is not called that often
        */
        if (rli->relay_log.purge_first_log
            (rli,
             rli->group_relay_log_pos == rli->event_relay_log_pos
             && !strcmp(rli->group_relay_log_name,rli->event_relay_log_name)))
        {
          errmsg = "Error purging processed logs";
          goto err;
        }
      }
      else
      {
        /*
          If hot_log is set, then we already have a lock on
          LOCK_log.  If not, we have to get the lock.

          According to Sasha, the only time this code will ever be executed
          is if we are recovering from a bug.
        */
        if (rli->relay_log.find_next_log(&rli->linfo, !hot_log))
        {
          errmsg = "error switching to the next log";
          goto err;
        }
        rli->event_relay_log_pos = BIN_LOG_HEADER_SIZE;
        strmake(rli->event_relay_log_name,rli->linfo.log_file_name,
                sizeof(rli->event_relay_log_name)-1);
        flush_relay_log_info(rli);
      }

      /*
        Now we want to open this next log. To know if it's a hot log (the one
        being written by the I/O thread now) or a cold log, we can use
        is_active(); if it is hot, we use the I/O cache; if it's cold we open
        the file normally. But if is_active() reports that the log is hot, this
        may change between the test and the consequence of the test. So we may
        open the I/O cache whereas the log is now cold, which is nonsense.
        To guard against this, we need to have LOCK_log.
      */

      DBUG_PRINT("info",("hot_log: %d",hot_log));
      if (!hot_log) /* if hot_log, we already have this mutex */
        mysql_mutex_lock(log_lock);
      if (rli->relay_log.is_active(rli->linfo.log_file_name))
      {
#ifdef EXTRA_DEBUG
        if (global_system_variables.log_warnings)
          sql_print_information("next log '%s' is currently active",
                                rli->linfo.log_file_name);
#endif
        rli->cur_log= cur_log= rli->relay_log.get_log_file();
        rli->cur_log_old_open_count= rli->relay_log.get_open_count();
        DBUG_ASSERT(rli->cur_log_fd == -1);

        /*
           When the SQL thread is [stopped and] (re)started the
           following may happen:

           1. Log was hot at stop time and remains hot at restart

              SQL thread reads again from hot_log (SQL thread was
              reading from the active log when it was stopped and the
              very same log is still active on SQL thread restart).

              In this case, my_b_seek is performed on cur_log, while
              cur_log points to relay_log.get_log_file();

           2. Log was hot at stop time but got cold before restart

              The log was hot when SQL thread stopped, but it is not
              anymore when the SQL thread restarts.

              In this case, the SQL thread reopens the log, using
              cache_buf, ie, cur_log points to &cache_buf, and thence
              its coordinates are reset.

           3. Log was already cold at stop time

              The log was not hot when the SQL thread stopped, and, of
              course, it will not be hot when it restarts.

              In this case, the SQL thread opens the cold log again,
              using cache_buf, ie, cur_log points to &cache_buf, and
              thence its coordinates are reset.

           4. Log was hot at stop time, DBA changes to previous cold
              log and restarts SQL thread

              The log was hot when the SQL thread was stopped, but the
              user changed the coordinates of the SQL thread to
              restart from a previous cold log.

              In this case, at start time, cur_log points to a cold
              log, opened using &cache_buf as cache, and coordinates
              are reset. However, as it moves on to the next logs, it
              will eventually reach the hot log. If the hot log is the
              same at the time the SQL thread was stopped, then
              coordinates were not reset - the cur_log will point to
              relay_log.get_log_file(), and not a freshly opened
              IO_CACHE through cache_buf. For this reason we need to
              deploy a my_b_seek before calling check_binlog_magic at
              this point of the code (see: BUG#55263 for more
              details).
          
          NOTES: 
            - We must keep the LOCK_log to read the 4 first bytes, as
              this is a hot log (same as when we call read_log_event()
              above: for a hot log we take the mutex).

            - Because of scenario #4 above, we need to have a
              my_b_seek here. Otherwise, we might hit the assertion
              inside check_binlog_magic.
        */

        my_b_seek(cur_log, (my_off_t) 0);
        if (check_binlog_magic(cur_log,&errmsg))
        {
          if (!hot_log)
            mysql_mutex_unlock(log_lock);
          goto err;
        }
        if (!hot_log)
          mysql_mutex_unlock(log_lock);
        continue;
      }
      if (!hot_log)
        mysql_mutex_unlock(log_lock);
      /*
        if we get here, the log was not hot, so we will have to open it
        ourselves. We are sure that the log is still not hot now (a log can get
        from hot to cold, but not from cold to hot). No need for LOCK_log.
      */
#ifdef EXTRA_DEBUG
      if (global_system_variables.log_warnings)
        sql_print_information("next log '%s' is not active",
                              rli->linfo.log_file_name);
#endif
      // open_binlog() will check the magic header
      if ((rli->cur_log_fd=open_binlog(cur_log,rli->linfo.log_file_name,
                                       &errmsg)) <0)
        goto err;
    }
    else
    {
      /*
        Read failed with a non-EOF error.
        TODO: come up with something better to handle this error
      */
      if (hot_log)
        mysql_mutex_unlock(log_lock);
      sql_print_error("Slave SQL thread: I/O error reading \
event(errno: %d  cur_log->error: %d)",
                      my_errno,cur_log->error);
      // set read position to the beginning of the event
      my_b_seek(cur_log,rli->event_relay_log_pos);
      /* otherwise, we have had a partial read */
      errmsg = "Aborting slave SQL thread because of partial event read";
      break;                                    // To end of function
    }
  }
  if (!errmsg && global_system_variables.log_warnings)
  {
    sql_print_information("Error reading relay log event: %s",
                          "slave SQL thread was killed");
    DBUG_RETURN(0);
  }

err:
  if (errmsg)
    sql_print_error("Error reading relay log event: %s", errmsg);
  DBUG_RETURN(0);
}

/*
  Rotate a relay log (this is used only by FLUSH LOGS; the automatic rotation
  because of size is simpler because when we do it we already have all relevant
  locks; here we don't, so this function is mainly taking locks).
  Returns nothing as we cannot catch any error (MYSQL_BIN_LOG::new_file()
  is void).
*/

int rotate_relay_log(Master_info* mi)
{
  DBUG_ENTER("rotate_relay_log");
  Relay_log_info* rli= &mi->rli;
  int error= 0;

  DBUG_EXECUTE_IF("crash_before_rotate_relaylog", DBUG_SUICIDE(););

  /*
     We need to test inited because otherwise, new_file() will attempt to lock
     LOCK_log, which may not be inited (if we're not a slave).
  */
  if (!rli->inited)
  {
    DBUG_PRINT("info", ("rli->inited == 0"));
    goto end;
  }

  /* If the relay log is closed, new_file() will do nothing. */
  if ((error= rli->relay_log.new_file()))
    goto end;

  /*
    We harvest now, because otherwise BIN_LOG_HEADER_SIZE will not immediately
    be counted, so imagine a succession of FLUSH LOGS  and assume the slave
    threads are started:
    relay_log_space decreases by the size of the deleted relay log, but does
    not increase, so flush-after-flush we may become negative, which is wrong.
    Even if this will be corrected as soon as a query is replicated on the
    slave (because the I/O thread will then call harvest_bytes_written() which
    will harvest all these BIN_LOG_HEADER_SIZE we forgot), it may give strange
    output in SHOW SLAVE STATUS meanwhile. So we harvest now.
    If the log is closed, then this will just harvest the last writes, probably
    0 as they probably have been harvested.
  */
  rli->relay_log.harvest_bytes_written(&rli->log_space_total);
end:
  DBUG_RETURN(error);
}


/**
   Detects, based on master's version (as found in the relay log), if master
   has a certain bug.
   @param rli Relay_log_info which tells the master's version
   @param bug_id Number of the bug as found in bugs.mysql.com
   @param report bool report error message, default TRUE

   @param pred Predicate function that will be called with @c param to
   check for the bug. If the function return @c true, the bug is present,
   otherwise, it is not.

   @param param  State passed to @c pred function.

   @return TRUE if master has the bug, FALSE if it does not.
*/
bool rpl_master_has_bug(const Relay_log_info *rli, uint bug_id, bool report,
                        bool (*pred)(const void *), const void *param)
{
  struct st_version_range_for_one_bug {
    uint        bug_id;
    const uchar introduced_in[3]; // first version with bug
    const uchar fixed_in[3];      // first version with fix
  };
  static struct st_version_range_for_one_bug versions_for_all_bugs[]=
  {
    {24432, { 5, 0, 24 }, { 5, 0, 38 } },
    {24432, { 5, 1, 12 }, { 5, 1, 17 } },
    {33029, { 5, 0,  0 }, { 5, 0, 58 } },
    {33029, { 5, 1,  0 }, { 5, 1, 12 } },
    {37426, { 5, 1,  0 }, { 5, 1, 26 } },
  };
  const uchar *master_ver=
    rli->relay_log.description_event_for_exec->server_version_split;

  DBUG_ASSERT(sizeof(rli->relay_log.description_event_for_exec->server_version_split) == 3);

  for (uint i= 0;
       i < sizeof(versions_for_all_bugs)/sizeof(*versions_for_all_bugs);i++)
  {
    const uchar *introduced_in= versions_for_all_bugs[i].introduced_in,
      *fixed_in= versions_for_all_bugs[i].fixed_in;
    if ((versions_for_all_bugs[i].bug_id == bug_id) &&
        (memcmp(introduced_in, master_ver, 3) <= 0) &&
        (memcmp(fixed_in,      master_ver, 3) >  0) &&
        (pred == NULL || (*pred)(param)))
    {
      if (!report)
	return TRUE;
      // a short message for SHOW SLAVE STATUS (message length constraints)
      my_printf_error(ER_UNKNOWN_ERROR, "master may suffer from"
                      " http://bugs.mysql.com/bug.php?id=%u"
                      " so slave stops; check error log on slave"
                      " for more info", MYF(0), bug_id);
      // a verbose message for the error log
      rli->report(ERROR_LEVEL, ER_UNKNOWN_ERROR,
                  "According to the master's version ('%s'),"
                  " it is probable that master suffers from this bug:"
                      " http://bugs.mysql.com/bug.php?id=%u"
                      " and thus replicating the current binary log event"
                      " may make the slave's data become different from the"
                      " master's data."
                      " To take no risk, slave refuses to replicate"
                      " this event and stops."
                      " We recommend that all updates be stopped on the"
                      " master and slave, that the data of both be"
                      " manually synchronized,"
                      " that master's binary logs be deleted,"
                      " that master be upgraded to a version at least"
                      " equal to '%d.%d.%d'. Then replication can be"
                      " restarted.",
                      rli->relay_log.description_event_for_exec->server_version,
                      bug_id,
                      fixed_in[0], fixed_in[1], fixed_in[2]);
      return TRUE;
    }
  }
  return FALSE;
}

/**
   BUG#33029, For all 5.0 up to 5.0.58 exclusive, and 5.1 up to 5.1.12
   exclusive, if one statement in a SP generated AUTO_INCREMENT value
   by the top statement, all statements after it would be considered
   generated AUTO_INCREMENT value by the top statement, and a
   erroneous INSERT_ID value might be associated with these statement,
   which could cause duplicate entry error and stop the slave.

   Detect buggy master to work around.
 */
bool rpl_master_erroneous_autoinc(THD *thd)
{
  if (active_mi && active_mi->rli.sql_thd == thd)
  {
    Relay_log_info *rli= &active_mi->rli;
    DBUG_EXECUTE_IF("simulate_bug33029", return TRUE;);
    return rpl_master_has_bug(rli, 33029, FALSE, NULL, NULL);
  }
  return FALSE;
}

#ifdef HAVE_EXPLICIT_TEMPLATE_INSTANTIATION
template class I_List_iterator<i_string>;
template class I_List_iterator<i_string_pair>;
#endif

/**
  @} (end of group Replication)
*/

#endif /* HAVE_REPLICATION */<|MERGE_RESOLUTION|>--- conflicted
+++ resolved
@@ -1,4 +1,4 @@
-/* Copyright (c) 2000, 2011, Oracle and/or its affiliates. All rights reserved.
+/* Copyright (c) 2000, 2012, Oracle and/or its affiliates. All rights reserved.
 
    This program is free software; you can redistribute it and/or modify
    it under the terms of the GNU General Public License as published by
@@ -146,14 +146,7 @@
 static inline bool io_slave_killed(THD* thd,Master_info* mi);
 static inline bool sql_slave_killed(THD* thd,Relay_log_info* rli);
 static int init_slave_thread(THD* thd, SLAVE_THD_TYPE thd_type);
-<<<<<<< HEAD
 static void print_slave_skip_errors(void);
-=======
-#ifndef MCP_BUG54854
-#else
-static void print_slave_skip_errors(void);
-#endif // MCP_BUG54854
->>>>>>> b2287d4c
 static int safe_connect(THD* thd, MYSQL* mysql, Master_info* mi);
 static int safe_reconnect(THD* thd, MYSQL* mysql, Master_info* mi,
                           bool suppress_warnings);
@@ -394,15 +387,7 @@
   Convert slave skip errors bitmap into a printable string.
 */
 
-<<<<<<< HEAD
 static void print_slave_skip_errors(void)
-=======
-#ifndef MCP_BUG54854
-void print_slave_skip_errors()
-#else
-static void print_slave_skip_errors(void)
-#endif // MCP_BUG54854
->>>>>>> b2287d4c
 {
   /*
     To be safe, we want 10 characters of room in the buffer for a number
@@ -415,6 +400,12 @@
   DBUG_ASSERT(sizeof(slave_skip_error_names) > MIN_ROOM);
   DBUG_ASSERT(MAX_SLAVE_ERROR <= 999999); // 6 digits
 
+#ifndef MCP_BUG54854
+#else
+  /* Make @@slave_skip_errors show the nice human-readable value.  */
+  opt_slave_skip_errors= slave_skip_error_names;
+#endif // MCP_BUG54854
+
   if (!use_slave_mask || bitmap_is_clear_all(&slave_error_mask))
   {
     /* purecov: begin tested */
@@ -469,9 +460,7 @@
   *slave_skip_errors_ptr= slave_skip_error_names;
   DBUG_VOID_RETURN;
 }
-#endif // MCP_BUG54854
-
-#ifndef MCP_BUG54854
+
 /**
   Init function to set up array for errors that should be skipped for slave
 */
@@ -4383,8 +4372,8 @@
   mysql_options(mysql, MYSQL_SET_CHARSET_DIR, (char *) charsets_dir);
 
   /* Set MYSQL_PLUGIN_DIR in case master asks for an external authentication plugin */
-  if (opt_plugin_dir_ptr && *opt_plugin_dir_ptr)
-    mysql_options(mysql, MYSQL_PLUGIN_DIR, opt_plugin_dir_ptr);
+  if (opt_plugin_dir_ptr && *opt_plugin_dir_ptr)
+    mysql_options(mysql, MYSQL_PLUGIN_DIR, opt_plugin_dir_ptr);
 
   /* we disallow empty users */
   if (mi->user == NULL || mi->user[0] == 0)
