--- conflicted
+++ resolved
@@ -1,9 +1,5 @@
 /*
-<<<<<<< HEAD
-   Copyright (c) 2002, 2012, Oracle and/or its affiliates. All rights reserved.
-=======
    Copyright (c) 2002, 2013, Oracle and/or its affiliates. All rights reserved.
->>>>>>> 7c0bc485
 
    This program is free software; you can redistribute it and/or modify
    it under the terms of the GNU General Public License as published by
@@ -1776,7 +1772,6 @@
 bool sp_head::merge_table_list(THD *thd,
                                TABLE_LIST *table,
                                LEX *lex_for_tmp_check)
-<<<<<<< HEAD
 {
   if (lex_for_tmp_check->sql_command == SQLCOM_DROP_TABLE &&
       lex_for_tmp_check->drop_temporary)
@@ -1900,282 +1895,6 @@
       return false;
 
     for (uint j= 0; j < stab->lock_count; j++)
-=======
-{
-  if (lex_for_tmp_check->sql_command == SQLCOM_DROP_TABLE &&
-      lex_for_tmp_check->drop_temporary)
-    return true;
-
-  for (uint i= 0 ; i < m_sptabs.records ; i++)
-  {
-    SP_TABLE *tab= (SP_TABLE*) my_hash_element(&m_sptabs, i);
-    tab->query_lock_count= 0;
-  }
-
-  for (; table ; table= table->next_global)
-    if (!table->derived && !table->schema_table)
->>>>>>> 7c0bc485
-    {
-      TABLE_LIST *table= (TABLE_LIST *)tab_buff;
-
-      table->db= key_buff;
-      table->db_length= stab->db_length;
-      table->table_name= table->db + table->db_length + 1;
-      table->table_name_length= stab->table_name_length;
-      table->alias= table->table_name + table->table_name_length + 1;
-      table->lock_type= stab->lock_type;
-      table->cacheable_table= 1;
-      table->prelocking_placeholder= 1;
-      table->belong_to_view= belong_to_view;
-      table->trg_event_map= stab->trg_event_map;
-      /*
-<<<<<<< HEAD
-        Since we don't allow DDL on base tables in prelocked mode it
-        is safe to infer the type of metadata lock from the type of
-        table lock.
-      */
-      table->mdl_request.init(MDL_key::TABLE, table->db, table->table_name,
-                              table->lock_type >= TL_WRITE_ALLOW_WRITE ?
-                              MDL_SHARED_WRITE : MDL_SHARED_READ,
-                              MDL_TRANSACTION);
-
-      /* Everyting else should be zeroed */
-
-      **query_tables_last_ptr= table;
-      table->prev_global= *query_tables_last_ptr;
-      *query_tables_last_ptr= &table->next_global;
-
-      tab_buff+= ALIGN_SIZE(sizeof(TABLE_LIST));
-      result= true;
-    }
-  }
-
-  return result;
-}
-
-
-bool sp_head::check_show_access(THD *thd, bool *full_access)
-{
-  TABLE_LIST tables;
-  memset(&tables, 0, sizeof(tables));
-  tables.db= (char*) "mysql";
-  tables.table_name= tables.alias= (char*) "proc";
-
-  *full_access=
-    ((!check_table_access(thd, SELECT_ACL, &tables, false, 1, true) &&
-      (tables.grant.privilege & SELECT_ACL) != 0) ||
-     (!strcmp(m_definer_user.str, thd->security_ctx->priv_user) &&
-      !strcmp(m_definer_host.str, thd->security_ctx->priv_host)));
-
-  return *full_access ?
-         false :
-         check_some_routine_access(thd, m_db.str, m_name.str,
-                                   m_type == SP_TYPE_PROCEDURE);
-}
-
-
-#ifndef NO_EMBEDDED_ACCESS_CHECKS
-bool sp_head::set_security_ctx(THD *thd, Security_context **save_ctx)
-{
-  *save_ctx= NULL;
-
-  if (m_chistics->suid != SP_IS_NOT_SUID &&
-      m_security_ctx.change_security_context(thd,
-                                             &m_definer_user, &m_definer_host,
-                                             &m_db, save_ctx))
-  {
-    return true;
-  }
-
-  /*
-    If we changed context to run as another user, we need to check the
-    access right for the new context again as someone may have revoked
-    the right to use the procedure from this user.
-  */
-
-  if (*save_ctx &&
-      check_routine_access(thd, EXECUTE_ACL, m_db.str, m_name.str,
-                           m_type == SP_TYPE_PROCEDURE, false))
-  {
-    m_security_ctx.restore_security_context(thd, *save_ctx);
-    *save_ctx= NULL;
-    return true;
-  }
-
-  return false;
-}
-#endif // ! NO_EMBEDDED_ACCESS_CHECKS
-
-
-///////////////////////////////////////////////////////////////////////////
-// sp_parser_data implementation.
-///////////////////////////////////////////////////////////////////////////
-
-
-void sp_parser_data::start_parsing_sp_body(THD *thd, sp_head *sp)
-{
-  m_saved_memroot= thd->mem_root;
-  m_saved_free_list= thd->free_list;
-
-  thd->mem_root= sp->get_persistent_mem_root();
-  thd->free_list= NULL;
-}
-
-
-bool sp_parser_data::add_backpatch_entry(sp_branch_instr *i,
-                                         sp_label *label)
-{
-  Backpatch_info *bp= (Backpatch_info *)sql_alloc(sizeof(Backpatch_info));
-
-  if (!bp)
-    return true;
-
-  bp->label= label;
-  bp->instr= i;
-  return m_backpatch.push_front(bp);
-}
-
-
-void sp_parser_data::do_backpatch(sp_label *label, uint dest)
-{
-  Backpatch_info *bp;
-  List_iterator_fast<Backpatch_info> li(m_backpatch);
-
-  while ((bp= li++))
-  {
-    if (bp->label == label)
-      bp->instr->backpatch(dest);
-  }
-}
-
-
-bool sp_parser_data::add_cont_backpatch_entry(sp_lex_branch_instr *i)
-{
-  i->set_cont_dest(m_cont_level);
-  return m_cont_backpatch.push_front(i);
-}
-
-
-void sp_parser_data::do_cont_backpatch(uint dest)
-{
-  sp_lex_branch_instr *i;
-
-  while ((i= m_cont_backpatch.head()) && i->get_cont_dest() == m_cont_level)
-  {
-    i->set_cont_dest(dest);
-    m_cont_backpatch.pop();
-  }
-
-  --m_cont_level;
-=======
-        Structure of key for the multi-set is "db\0table\0alias\0".
-        Since "alias" part can have arbitrary length we use String
-        object to construct the key. By default String will use
-        buffer allocated on stack with NAME_LEN bytes reserved for
-        alias, since in most cases it is going to be smaller than
-        NAME_LEN bytes.
-      */
-      char tname_buff[(NAME_LEN + 1) * 3];
-      String tname(tname_buff, sizeof(tname_buff), &my_charset_bin);
-      uint temp_table_key_length;
-
-      tname.length(0);
-      tname.append(table->db, table->db_length);
-      tname.append('\0');
-      tname.append(table->table_name, table->table_name_length);
-      tname.append('\0');
-      temp_table_key_length= tname.length();
-      tname.append(table->alias);
-      tname.append('\0');
-
-      /*
-        Upgrade the lock type because this table list will be used
-        only in pre-locked mode, in which DELAYED inserts are always
-        converted to normal inserts.
-      */
-      if (table->lock_type == TL_WRITE_DELAYED)
-        table->lock_type= TL_WRITE;
-
-      /*
-        We ignore alias when we check if table was already marked as temporary
-        (and therefore should not be prelocked). Otherwise we will erroneously
-        treat table with same name but with different alias as non-temporary.
-      */
-
-      SP_TABLE *tab;
-
-      if ((tab= (SP_TABLE*) my_hash_search(&m_sptabs, (uchar *)tname.ptr(),
-                                           tname.length())) ||
-          ((tab= (SP_TABLE*) my_hash_search(&m_sptabs, (uchar *)tname.ptr(),
-                                            temp_table_key_length)) &&
-           tab->temp))
-      {
-        if (tab->lock_type < table->lock_type)
-          tab->lock_type= table->lock_type; // Use the table with the highest lock type
-        tab->query_lock_count++;
-        if (tab->query_lock_count > tab->lock_count)
-          tab->lock_count++;
-        tab->trg_event_map|= table->trg_event_map;
-      }
-      else
-      {
-        if (!(tab= (SP_TABLE *)thd->calloc(sizeof(SP_TABLE))))
-          return false;
-        if (lex_for_tmp_check->sql_command == SQLCOM_CREATE_TABLE &&
-            lex_for_tmp_check->query_tables == table &&
-            lex_for_tmp_check->create_info.options & HA_LEX_CREATE_TMP_TABLE)
-        {
-          tab->temp= true;
-          tab->qname.length= temp_table_key_length;
-        }
-        else
-          tab->qname.length= tname.length();
-        tab->qname.str= (char*) thd->memdup(tname.ptr(), tab->qname.length);
-        if (!tab->qname.str)
-          return false;
-        tab->table_name_length= table->table_name_length;
-        tab->db_length= table->db_length;
-        tab->lock_type= table->lock_type;
-        tab->lock_count= tab->query_lock_count= 1;
-        tab->trg_event_map= table->trg_event_map;
-        if (my_hash_insert(&m_sptabs, (uchar *)tab))
-          return false;
-      }
-    }
-  return true;
-}
-
-
-bool sp_head::add_used_tables_to_table_list(THD *thd,
-                                            TABLE_LIST ***query_tables_last_ptr,
-                                            TABLE_LIST *belong_to_view)
-{
-  bool result= false;
-
-  /*
-    Use persistent arena for table list allocation to be PS/SP friendly.
-    Note that we also have to copy database/table names and alias to PS/SP
-    memory since current instance of sp_head object can pass away before
-    next execution of PS/SP for which tables are added to prelocking list.
-    This will be fixed by introducing of proper invalidation mechanism
-    once new TDC is ready.
-  */
-  Prepared_stmt_arena_holder ps_arena_holder(thd);
-
-  for (uint i= 0; i < m_sptabs.records; i++)
-  {
-    char *tab_buff, *key_buff;
-    SP_TABLE *stab= (SP_TABLE*) my_hash_element(&m_sptabs, i);
-    if (stab->temp)
-      continue;
-
-    if (!(tab_buff= (char *)thd->calloc(ALIGN_SIZE(sizeof(TABLE_LIST)) *
-                                        stab->lock_count)) ||
-        !(key_buff= (char*)thd->memdup(stab->qname.str,
-                                       stab->qname.length)))
-      return false;
-
-    for (uint j= 0; j < stab->lock_count; j++)
     {
       TABLE_LIST *table= (TABLE_LIST *)tab_buff;
 
@@ -2263,12 +1982,73 @@
   }
 
   return false;
->>>>>>> 7c0bc485
 }
 #endif // ! NO_EMBEDDED_ACCESS_CHECKS
 
 
-<<<<<<< HEAD
+///////////////////////////////////////////////////////////////////////////
+// sp_parser_data implementation.
+///////////////////////////////////////////////////////////////////////////
+
+
+void sp_parser_data::start_parsing_sp_body(THD *thd, sp_head *sp)
+{
+  m_saved_memroot= thd->mem_root;
+  m_saved_free_list= thd->free_list;
+
+  thd->mem_root= sp->get_persistent_mem_root();
+  thd->free_list= NULL;
+}
+
+
+bool sp_parser_data::add_backpatch_entry(sp_branch_instr *i,
+                                         sp_label *label)
+{
+  Backpatch_info *bp= (Backpatch_info *)sql_alloc(sizeof(Backpatch_info));
+
+  if (!bp)
+    return true;
+
+  bp->label= label;
+  bp->instr= i;
+  return m_backpatch.push_front(bp);
+}
+
+
+void sp_parser_data::do_backpatch(sp_label *label, uint dest)
+{
+  Backpatch_info *bp;
+  List_iterator_fast<Backpatch_info> li(m_backpatch);
+
+  while ((bp= li++))
+  {
+    if (bp->label == label)
+      bp->instr->backpatch(dest);
+  }
+}
+
+
+bool sp_parser_data::add_cont_backpatch_entry(sp_lex_branch_instr *i)
+{
+  i->set_cont_dest(m_cont_level);
+  return m_cont_backpatch.push_front(i);
+}
+
+
+void sp_parser_data::do_cont_backpatch(uint dest)
+{
+  sp_lex_branch_instr *i;
+
+  while ((i= m_cont_backpatch.head()) && i->get_cont_dest() == m_cont_level)
+  {
+    i->set_cont_dest(dest);
+    m_cont_backpatch.pop();
+  }
+
+  --m_cont_level;
+}
+
+
 void sp_parser_data::process_new_sp_instr(THD* thd, sp_instr *i)
 {
   /*
@@ -2282,84 +2062,6 @@
     Next SP-instruction should start its own free-list from the scratch.
   */
 
-=======
-///////////////////////////////////////////////////////////////////////////
-// sp_parser_data implementation.
-///////////////////////////////////////////////////////////////////////////
-
-
-void sp_parser_data::start_parsing_sp_body(THD *thd, sp_head *sp)
-{
-  m_saved_memroot= thd->mem_root;
-  m_saved_free_list= thd->free_list;
-
-  thd->mem_root= sp->get_persistent_mem_root();
-  thd->free_list= NULL;
-}
-
-
-bool sp_parser_data::add_backpatch_entry(sp_branch_instr *i,
-                                         sp_label *label)
-{
-  Backpatch_info *bp= (Backpatch_info *)sql_alloc(sizeof(Backpatch_info));
-
-  if (!bp)
-    return true;
-
-  bp->label= label;
-  bp->instr= i;
-  return m_backpatch.push_front(bp);
-}
-
-
-void sp_parser_data::do_backpatch(sp_label *label, uint dest)
-{
-  Backpatch_info *bp;
-  List_iterator_fast<Backpatch_info> li(m_backpatch);
-
-  while ((bp= li++))
-  {
-    if (bp->label == label)
-      bp->instr->backpatch(dest);
-  }
-}
-
-
-bool sp_parser_data::add_cont_backpatch_entry(sp_lex_branch_instr *i)
-{
-  i->set_cont_dest(m_cont_level);
-  return m_cont_backpatch.push_front(i);
-}
-
-
-void sp_parser_data::do_cont_backpatch(uint dest)
-{
-  sp_lex_branch_instr *i;
-
-  while ((i= m_cont_backpatch.head()) && i->get_cont_dest() == m_cont_level)
-  {
-    i->set_cont_dest(dest);
-    m_cont_backpatch.pop();
-  }
-
-  --m_cont_level;
-}
-
-
-void sp_parser_data::process_new_sp_instr(THD* thd, sp_instr *i)
-{
-  /*
-    thd->free_list should be cleaned here because it's implicitly expected
-    that that process_new_sp_instr() (called from sp_head::add_instr) is
-    called as the last action after parsing the SP-instruction's SQL query.
-
-    Thus, at this point thd->free_list contains all Item-objects, created for
-    this SP-instruction.
-
-    Next SP-instruction should start its own free-list from the scratch.
-  */
-
->>>>>>> 7c0bc485
   i->free_list= thd->free_list;
 
   thd->free_list= NULL;
