/* Copyright (c) 2006, 2010, Oracle and/or its affiliates. All rights reserved.

   This program is free software; you can redistribute it and/or modify
   it under the terms of the GNU General Public License as published by
   the Free Software Foundation; version 2 of the License.

   This program is distributed in the hope that it will be useful,
   but WITHOUT ANY WARRANTY; without even the implied warranty of
   MERCHANTABILITY or FITNESS FOR A PARTICULAR PURPOSE.  See the
   GNU General Public License for more details.

   You should have received a copy of the GNU General Public License
   along with this program; if not, write to the Free Software
   Foundation, Inc., 51 Franklin St, Fifth Floor, Boston, MA  02110-1301  USA */

#ifndef SQL_TABLE_INCLUDED
#define SQL_TABLE_INCLUDED

#include "my_global.h"                          /* my_bool */
#include "my_sys.h"                             // pthread_mutex_t

class Alter_info;
class Create_field;
struct TABLE_LIST;
class THD;
struct TABLE;
struct handlerton;
typedef struct st_ha_check_opt HA_CHECK_OPT;
typedef struct st_ha_create_information HA_CREATE_INFO;
typedef struct st_key KEY;
typedef struct st_key_cache KEY_CACHE;
typedef struct st_lock_param_type ALTER_PARTITION_PARAM_TYPE;
typedef struct st_mysql_lex_string LEX_STRING;
typedef struct st_order ORDER;
class Alter_table_change_level;

enum ddl_log_entry_code
{
  /*
    DDL_LOG_EXECUTE_CODE:
      This is a code that indicates that this is a log entry to
      be executed, from this entry a linked list of log entries
      can be found and executed.
    DDL_LOG_ENTRY_CODE:
      An entry to be executed in a linked list from an execute log
      entry.
    DDL_IGNORE_LOG_ENTRY_CODE:
      An entry that is to be ignored
  */
  DDL_LOG_EXECUTE_CODE = 'e',
  DDL_LOG_ENTRY_CODE = 'l',
  DDL_IGNORE_LOG_ENTRY_CODE = 'i'
};

enum ddl_log_action_code
{
  /*
    The type of action that a DDL_LOG_ENTRY_CODE entry is to
    perform.
    DDL_LOG_DELETE_ACTION:
      Delete an entity
    DDL_LOG_RENAME_ACTION:
      Rename an entity
    DDL_LOG_REPLACE_ACTION:
      Rename an entity after removing the previous entry with the
      new name, that is replace this entry.
    DDL_LOG_EXCHANGE_ACTION:
      Exchange two entities by renaming them a -> tmp, b -> a, tmp -> b.
  */
  DDL_LOG_DELETE_ACTION = 'd',
  DDL_LOG_RENAME_ACTION = 'r',
  DDL_LOG_REPLACE_ACTION = 's',
  DDL_LOG_EXCHANGE_ACTION = 'e'
};

enum enum_ddl_log_exchange_phase {
  EXCH_PHASE_NAME_TO_TEMP= 0,
  EXCH_PHASE_FROM_TO_NAME= 1,
  EXCH_PHASE_TEMP_TO_FROM= 2
};


typedef struct st_ddl_log_entry
{
  const char *name;
  const char *from_name;
  const char *handler_name;
  const char *tmp_name;
  uint next_entry;
  uint entry_pos;
  enum ddl_log_entry_code entry_type;
  enum ddl_log_action_code action_type;
  /*
    Most actions have only one phase. REPLACE does however have two
    phases. The first phase removes the file with the new name if
    there was one there before and the second phase renames the
    old name to the new name. EXCHANGE have three phases.
  */
  char phase;
} DDL_LOG_ENTRY;

typedef struct st_ddl_log_memory_entry
{
  uint entry_pos;
  struct st_ddl_log_memory_entry *next_log_entry;
  struct st_ddl_log_memory_entry *prev_log_entry;
  struct st_ddl_log_memory_entry *next_active_log_entry;
} DDL_LOG_MEMORY_ENTRY;


enum enum_explain_filename_mode
{
  EXPLAIN_ALL_VERBOSE= 0,
  EXPLAIN_PARTITIONS_VERBOSE,
  EXPLAIN_PARTITIONS_AS_COMMENT
};

/* depends on errmsg.txt Database `db`, Table `t` ... */
#define EXPLAIN_FILENAME_MAX_EXTRA_LENGTH 63

#define MYSQL50_TABLE_NAME_PREFIX         "#mysql50#"
#define MYSQL50_TABLE_NAME_PREFIX_LENGTH  9

#define WFRM_WRITE_SHADOW 1
#define WFRM_INSTALL_SHADOW 2
#define WFRM_PACK_FRM 4
#define WFRM_KEEP_SHARE 8

/* Flags for conversion functions. */
#define FN_FROM_IS_TMP  (1 << 0)
#define FN_TO_IS_TMP    (1 << 1)
#define FN_IS_TMP       (FN_FROM_IS_TMP | FN_TO_IS_TMP)
#define NO_FRM_RENAME   (1 << 2)
#define FRM_ONLY        (1 << 3)

uint filename_to_tablename(const char *from, char *to, uint to_length);
uint tablename_to_filename(const char *from, char *to, uint to_length);
uint check_n_cut_mysql50_prefix(const char *from, char *to, uint to_length);
bool check_mysql50_prefix(const char *name);
uint build_table_filename(char *buff, size_t bufflen, const char *db,
                          const char *table, const char *ext, uint flags);
uint build_table_shadow_filename(char *buff, size_t bufflen,
                                 ALTER_PARTITION_PARAM_TYPE *lpt);
bool mysql_create_table(THD *thd, TABLE_LIST *create_table,
                        HA_CREATE_INFO *create_info,
                        Alter_info *alter_info);
bool mysql_create_table_no_lock(THD *thd, const char *db,
                                const char *table_name,
                                HA_CREATE_INFO *create_info,
                                Alter_info *alter_info,
                                bool tmp_table, uint select_field_count);
bool mysql_prepare_alter_table(THD *thd, TABLE *table,
                               HA_CREATE_INFO *create_info,
                               Alter_info *alter_info);
bool mysql_alter_table(THD *thd, char *new_db, char *new_name,
                       HA_CREATE_INFO *create_info,
                       TABLE_LIST *table_list,
                       Alter_info *alter_info,
                       uint order_num, ORDER *order, bool ignore);
bool mysql_compare_tables(TABLE *table,
                          Alter_info *alter_info,
                          HA_CREATE_INFO *create_info,
                          uint order_num,
                          Alter_table_change_level *need_copy_table,
                          KEY **key_info_buffer,
                          uint **index_drop_buffer, uint *index_drop_count,
                          uint **index_add_buffer, uint *index_add_count,
<<<<<<< HEAD
                          uint *candidate_key_count, bool exact_match);
=======
                          uint *candidate_key_count);
>>>>>>> 7641dd7b
bool mysql_recreate_table(THD *thd, TABLE_LIST *table_list);
bool mysql_create_like_table(THD *thd, TABLE_LIST *table,
                             TABLE_LIST *src_table,
                             HA_CREATE_INFO *create_info);
bool mysql_rename_table(handlerton *base, const char *old_db,
                        const char * old_name, const char *new_db,
                        const char * new_name, uint flags);

bool mysql_backup_table(THD* thd, TABLE_LIST* table_list);
bool mysql_restore_table(THD* thd, TABLE_LIST* table_list);

bool mysql_checksum_table(THD* thd, TABLE_LIST* table_list,
                          HA_CHECK_OPT* check_opt);
bool mysql_rm_table(THD *thd,TABLE_LIST *tables, my_bool if_exists,
                    my_bool drop_temporary);
int mysql_rm_table_part2(THD *thd, TABLE_LIST *tables, bool if_exists,
                         bool drop_temporary, bool drop_view, bool log_query);
bool quick_rm_table(handlerton *base,const char *db,
                    const char *table_name, uint flags);
void close_cached_table(THD *thd, TABLE *table);
void sp_prepare_create_field(THD *thd, Create_field *sql_field);
int prepare_create_field(Create_field *sql_field,
			 uint *blob_columns,
			 int *timestamps, int *timestamps_with_niladic,
			 longlong table_flags);
CHARSET_INFO* get_sql_field_charset(Create_field *sql_field,
                                    HA_CREATE_INFO *create_info);
bool mysql_write_frm(ALTER_PARTITION_PARAM_TYPE *lpt, uint flags);
int write_bin_log(THD *thd, bool clear_error,
                  char const *query, ulong query_length,
                  bool is_trans= FALSE);
bool write_ddl_log_entry(DDL_LOG_ENTRY *ddl_log_entry,
                           DDL_LOG_MEMORY_ENTRY **active_entry);
bool write_execute_ddl_log_entry(uint first_entry,
                                   bool complete,
                                   DDL_LOG_MEMORY_ENTRY **active_entry);
bool deactivate_ddl_log_entry(uint entry_no);
void release_ddl_log_memory_entry(DDL_LOG_MEMORY_ENTRY *log_entry);
bool sync_ddl_log();
void release_ddl_log();
void execute_ddl_log_recovery();
bool execute_ddl_log_entry(THD *thd, uint first_entry);
bool check_duplicate_warning(THD *thd, char *msg, ulong length);

/*
  These prototypes where under INNODB_COMPATIBILITY_HOOKS.
*/
uint explain_filename(THD* thd, const char *from, char *to, uint to_length,
                      enum_explain_filename_mode explain_mode);


extern MYSQL_PLUGIN_IMPORT const char *primary_key_name;
extern mysql_mutex_t LOCK_gdl;

#endif /* SQL_TABLE_INCLUDED */<|MERGE_RESOLUTION|>--- conflicted
+++ resolved
@@ -165,11 +165,7 @@
                           KEY **key_info_buffer,
                           uint **index_drop_buffer, uint *index_drop_count,
                           uint **index_add_buffer, uint *index_add_count,
-<<<<<<< HEAD
                           uint *candidate_key_count, bool exact_match);
-=======
-                          uint *candidate_key_count);
->>>>>>> 7641dd7b
 bool mysql_recreate_table(THD *thd, TABLE_LIST *table_list);
 bool mysql_create_like_table(THD *thd, TABLE_LIST *table,
                              TABLE_LIST *src_table,
