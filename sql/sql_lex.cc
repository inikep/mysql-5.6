--- conflicted
+++ resolved
@@ -130,12 +130,8 @@
   "DERIVED",
   "SUBQUERY",
   "UNION",
-<<<<<<< HEAD
-  "UNION RESULT"
-=======
   "UNION RESULT",
   "MATERIALIZED"
->>>>>>> b7fc4388
 };
 
 
@@ -452,11 +448,7 @@
   lex->sphead= NULL;
   lex->set_sp_current_parsing_ctx(NULL);
   lex->m_sql_cmd= NULL;
-<<<<<<< HEAD
-  lex->proc_list.first= 0;
-=======
   lex->proc_analyse= NULL;
->>>>>>> b7fc4388
   lex->escape_used= FALSE;
   lex->query_tables= 0;
   lex->reset_query_tables_list(FALSE);
@@ -2042,12 +2034,6 @@
           sl->uncacheable|= UNCACHEABLE_UNITED;
       }
     }
-<<<<<<< HEAD
-    Item_subselect *subquery_predicate= s->master_unit()->item;
-    if (subquery_predicate)
-      subquery_predicate->is_correlated= TRUE;
-=======
->>>>>>> b7fc4388
   }
 }
 
@@ -2291,24 +2277,7 @@
     if (subs_type == Item_subselect::EXISTS_SUBS ||
         subs_type == Item_subselect::IN_SUBS ||
         subs_type == Item_subselect::ALL_SUBS)
-<<<<<<< HEAD
-    {
-      DBUG_ASSERT(!item->fixed ||
-                  /*
-                    If not using materialization both:
-                    select_limit == 1, and there should be no offset_limit.
-                  */
-                  (((subs_type == Item_subselect::IN_SUBS) &&
-                    ((Item_in_subselect*)item)->exec_method ==
-                    Item_in_subselect::EXEC_MATERIALIZATION) ?
-                   TRUE :
-                   (select_limit->val_int() == LL(1)) &&
-                   offset_limit == 0));
       return;
-    }
-=======
-      return;
->>>>>>> b7fc4388
   }
   if (explicit_limit)
   {
@@ -2601,8 +2570,6 @@
   else
     str->append(STRING_WITH_LEN("select "));
 
-<<<<<<< HEAD
-=======
   if (!thd->lex->describe && join && join->need_tmp)
   {
     /*
@@ -2616,7 +2583,6 @@
     return;
   }
 
->>>>>>> b7fc4388
   /* First add options */
   if (options & SELECT_STRAIGHT_JOIN)
     str->append(STRING_WITH_LEN("straight_join "));
@@ -2723,11 +2689,7 @@
   // having
   Item *cur_having= having;
   if (join)
-<<<<<<< HEAD
-    cur_having= join->having;
-=======
     cur_having= join->having_for_explain;
->>>>>>> b7fc4388
 
   if (cur_having || having_value != Item::COND_UNDEF)
   {
@@ -3635,13 +3597,8 @@
     This function saves it, and returns a copy which can be thrashed during
     this execution of the statement. By saving/thrashing here we mean only
     AND/OR trees.
-<<<<<<< HEAD
-    We also save the chain of ORDER::next in group_list, in case
-    the list is modified by remove_const().
-=======
     We also save the chain of ORDER::next in group_list and order_list, in
     case the list is modified by remove_const().
->>>>>>> b7fc4388
     The function also calls fix_prepare_info_in_table_list that saves all
     ON expressions.    
 */
