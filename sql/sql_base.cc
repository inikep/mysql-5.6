/* Copyright (C) 2000 MySQL AB & MySQL Finland AB & TCX DataKonsult AB

   This program is free software; you can redistribute it and/or modify
   it under the terms of the GNU General Public License as published by
   the Free Software Foundation; either version 2 of the License, or
   (at your option) any later version.

   This program is distributed in the hope that it will be useful,
   but WITHOUT ANY WARRANTY; without even the implied warranty of
   MERCHANTABILITY or FITNESS FOR A PARTICULAR PURPOSE.  See the
   GNU General Public License for more details.

   You should have received a copy of the GNU General Public License
   along with this program; if not, write to the Free Software
   Foundation, Inc., 59 Temple Place, Suite 330, Boston, MA  02111-1307  USA */


/* Basic functions needed by many modules */

#include "mysql_priv.h"
#include "sql_select.h"
#include <m_ctype.h>
#include <my_dir.h>
#include <hash.h>
#include <nisam.h>
#ifdef	__WIN__
#include <io.h>
#endif

TABLE *unused_tables;				/* Used by mysql_test */
HASH open_cache;				/* Used by mysql_test */
HASH assign_cache;

static int open_unireg_entry(THD *thd,TABLE *entry,const char *db,
			     const char *name, const char *alias);
static void free_cache_entry(TABLE *entry);
static void mysql_rm_tmp_tables(void);


extern "C" byte *table_cache_key(const byte *record,uint *length,
				 my_bool not_used __attribute__((unused)))
{
  TABLE *entry=(TABLE*) record;
  *length=entry->key_length;
  return (byte*) entry->table_cache_key;
}

bool table_cache_init(void)
{
  mysql_rm_tmp_tables();
  return hash_init(&open_cache, &my_charset_bin, table_cache_size+16,
		   0, 0,table_cache_key,
		   (hash_free_key) free_cache_entry, 0) != 0;
}

void table_cache_free(void)
{
  DBUG_ENTER("table_cache_free");
  close_cached_tables((THD*) 0,0,(TABLE_LIST*) 0);
  if (!open_cache.records)			// Safety first
    hash_free(&open_cache);
  DBUG_VOID_RETURN;
}

uint cached_tables(void)
{
  return open_cache.records;
}

#ifdef EXTRA_DEBUG
static void check_unused(void)
{
  uint count=0,idx=0;
  TABLE *cur_link,*start_link;

  if ((start_link=cur_link=unused_tables))
  {
    do
    {
      if (cur_link != cur_link->next->prev || cur_link != cur_link->prev->next)
      {
	DBUG_PRINT("error",("Unused_links aren't linked properly")); /* purecov: inspected */
	return; /* purecov: inspected */
      }
    } while (count++ < open_cache.records &&
	     (cur_link=cur_link->next) != start_link);
    if (cur_link != start_link)
    {
      DBUG_PRINT("error",("Unused_links aren't connected")); /* purecov: inspected */
    }
  }
  for (idx=0 ; idx < open_cache.records ; idx++)
  {
    TABLE *entry=(TABLE*) hash_element(&open_cache,idx);
    if (!entry->in_use)
      count--;
  }
  if (count != 0)
  {
    DBUG_PRINT("error",("Unused_links doesn't match open_cache: diff: %d", /* purecov: inspected */
			count)); /* purecov: inspected */
  }
}
#else
#define check_unused()
#endif

/*
  Create a list for all open tables matching SQL expression

  SYNOPSIS
    list_open_tables()
    thd			Thread THD
    wild		SQL like expression

  NOTES
    One gets only a list of tables for which one has any kind of privilege.
    db and table names are allocated in result struct, so one doesn't need
    a lock on LOCK_open when traversing the return list.

  RETURN VALUES
    NULL	Error (Probably OOM)
    #		Pointer to list of names of open tables.
*/

OPEN_TABLE_LIST *list_open_tables(THD *thd, const char *wild)
{
  int result = 0;
  OPEN_TABLE_LIST **start_list, *open_list;
  TABLE_LIST table_list;
  char name[NAME_LEN*2];
  DBUG_ENTER("list_open_tables");

  VOID(pthread_mutex_lock(&LOCK_open));
  bzero((char*) &table_list,sizeof(table_list));
  start_list= &open_list;
  open_list=0;

  for (uint idx=0 ; result == 0 && idx < open_cache.records; idx++)
  {
    OPEN_TABLE_LIST *table;
    TABLE *entry=(TABLE*) hash_element(&open_cache,idx);

    DBUG_ASSERT(entry->real_name);
    if ((!entry->real_name))			// To be removed
      continue;					// Shouldn't happen
    if (wild)
    {
      strxmov(name,entry->table_cache_key,".",entry->real_name,NullS);
      if (wild_compare(name,wild,0))
	continue;
    }

    /* Check if user has SELECT privilege for any column in the table */
    table_list.db= (char*) entry->table_cache_key;
    table_list.real_name= entry->real_name;
    table_list.grant.privilege=0;

    if (check_table_access(thd,SELECT_ACL | EXTRA_ACL,&table_list,1))
      continue;
    /* need to check if we haven't already listed it */
    for (table= open_list  ; table ; table=table->next)
    {
      if (!strcmp(table->table,entry->real_name) &&
	  !strcmp(table->db,entry->table_cache_key))
      {
	if (entry->in_use)
	  table->in_use++;
	if (entry->locked_by_name)
	  table->locked++;
	break;
      }
    }
    if (table)
      continue;
    if (!(*start_list = (OPEN_TABLE_LIST *)
	  sql_alloc(sizeof(**start_list)+entry->key_length)))
    {
      open_list=0;				// Out of memory
      break;
    }
    strmov((*start_list)->table=
	   strmov(((*start_list)->db= (char*) ((*start_list)+1)),
		  entry->table_cache_key)+1,
	   entry->real_name);
    (*start_list)->in_use= entry->in_use ? 1 : 0;
    (*start_list)->locked= entry->locked_by_name ? 1 : 0;
    start_list= &(*start_list)->next;
    *start_list=0;
  }
  VOID(pthread_mutex_unlock(&LOCK_open));
  DBUG_RETURN(open_list);
}

/*****************************************************************************
 *	 Functions to free open table cache
 ****************************************************************************/


void intern_close_table(TABLE *table)
{						// Free all structures
  free_io_cache(table);
  if (table->file)
    VOID(closefrm(table));			// close file
}

/*
  Remove table from the open table cache

  SYNOPSIS
    free_cache_entry()
    table		Table to remove

  NOTE
    We need to have a lock on LOCK_open when calling this
*/

static void free_cache_entry(TABLE *table)
{
  DBUG_ENTER("free_cache_entry");
  safe_mutex_assert_owner(&LOCK_open);

  intern_close_table(table);
  if (!table->in_use)
  {
    table->next->prev=table->prev;		/* remove from used chain */
    table->prev->next=table->next;
    if (table == unused_tables)
    {
      unused_tables=unused_tables->next;
      if (table == unused_tables)
	unused_tables=0;
    }
    check_unused();				// consisty check
  }
  my_free((gptr) table,MYF(0));
  DBUG_VOID_RETURN;
}

/* Free resources allocated by filesort() and read_record() */

void free_io_cache(TABLE *table)
{
  DBUG_ENTER("free_io_cache");
  if (table->sort.io_cache)
  {
    close_cached_file(table->sort.io_cache);
    my_free((gptr) table->sort.io_cache,MYF(0));
    table->sort.io_cache=0;
  }
  DBUG_VOID_RETURN;
}

/*
  Close all tables which aren't in use by any thread

  THD can be NULL, but then if_wait_for_refresh must be FALSE
  and tables must be NULL.
*/

bool close_cached_tables(THD *thd, bool if_wait_for_refresh,
			 TABLE_LIST *tables)
{
  bool result=0;
  DBUG_ENTER("close_cached_tables");
  DBUG_ASSERT(thd || (!if_wait_for_refresh && !tables));

  VOID(pthread_mutex_lock(&LOCK_open));
  if (!tables)
  {
    while (unused_tables)
    {
#ifdef EXTRA_DEBUG
      if (hash_delete(&open_cache,(byte*) unused_tables))
	printf("Warning: Couldn't delete open table from hash\n");
#else
      VOID(hash_delete(&open_cache,(byte*) unused_tables));
#endif
    }
    refresh_version++;				// Force close of open tables
  }
  else
  {
    bool found=0;
    for (TABLE_LIST *table=tables ; table ; table=table->next)
    {
      if (remove_table_from_cache(thd, table->db, table->real_name, 1))
	found=1;
    }
    if (!found)
      if_wait_for_refresh=0;			// Nothing to wait for
  }
#ifndef EMBEDDED_LIBRARY
  if (!tables)
    kill_delayed_threads();
#endif
  if (if_wait_for_refresh)
  {
    /*
      If there is any table that has a lower refresh_version, wait until
      this is closed (or this thread is killed) before returning
    */
    thd->mysys_var->current_mutex= &LOCK_open;
    thd->mysys_var->current_cond= &COND_refresh;
    thd->proc_info="Flushing tables";

    close_old_data_files(thd,thd->open_tables,1,1);
    mysql_ha_flush(thd, tables, MYSQL_HA_REOPEN_ON_USAGE | MYSQL_HA_FLUSH_ALL);
    bool found=1;
    /* Wait until all threads has closed all the tables we had locked */
    DBUG_PRINT("info",
	       ("Waiting for others threads to close their open tables"));
    while (found && ! thd->killed)
    {
      found=0;
      for (uint idx=0 ; idx < open_cache.records ; idx++)
      {
	TABLE *table=(TABLE*) hash_element(&open_cache,idx);
	if ((table->version) < refresh_version && table->db_stat)
	{
	  found=1;
	  pthread_cond_wait(&COND_refresh,&LOCK_open);
	  break;
	}
      }
    }
    /*
      No other thread has the locked tables open; reopen them and get the
      old locks. This should always succeed (unless some external process
      has removed the tables)
    */
    thd->in_lock_tables=1;
    result=reopen_tables(thd,1,1);
    thd->in_lock_tables=0;
    /* Set version for table */
    for (TABLE *table=thd->open_tables; table ; table=table->next)
      table->version=refresh_version;
  }
  VOID(pthread_mutex_unlock(&LOCK_open));
  if (if_wait_for_refresh)
  {
    pthread_mutex_lock(&thd->mysys_var->mutex);
    thd->mysys_var->current_mutex= 0;
    thd->mysys_var->current_cond= 0;
    thd->proc_info=0;
    pthread_mutex_unlock(&thd->mysys_var->mutex);
  }
  DBUG_RETURN(result);
}


/*
  Close all tables used by thread

  SYNOPSIS
    close_thread_tables()
    thd			Thread handler
    lock_in_use		Set to 1 (0 = default) if caller has a lock on
			LOCK_open
    skip_derived	Set to 1 (0 = default) if we should not free derived
			tables.

  IMPLEMENTATION
    Unlocks tables and frees derived tables.
    Put all normal tables used by thread in free list.
*/

void close_thread_tables(THD *thd, bool lock_in_use, bool skip_derived)
{
  bool found_old_table;
  DBUG_ENTER("close_thread_tables");

  if (thd->derived_tables && !skip_derived)
  {
    TABLE *table, *next;
    /*
      Close all derived tables generated from questions like
      SELECT * from (select * from t1))
    */
    for (table= thd->derived_tables ; table ; table= next)
    {
      next= table->next;
      free_tmp_table(thd, table);
    }
    thd->derived_tables= 0;
  }
  if (thd->locked_tables)
  {
    ha_commit_stmt(thd);			// If select statement
    DBUG_VOID_RETURN;				// LOCK TABLES in use
  }

  if (thd->lock)
  {
    mysql_unlock_tables(thd, thd->lock);
    thd->lock=0;
  }
  /* VOID(pthread_sigmask(SIG_SETMASK,&thd->block_signals,NULL)); */
  if (!lock_in_use)
    VOID(pthread_mutex_lock(&LOCK_open));
  safe_mutex_assert_owner(&LOCK_open);

  DBUG_PRINT("info", ("thd->open_tables=%p", thd->open_tables));

 found_old_table= 0;
  while (thd->open_tables)
    found_old_table|=close_thread_table(thd, &thd->open_tables);
  thd->some_tables_deleted=0;

  /* Free tables to hold down open files */
  while (open_cache.records > table_cache_size && unused_tables)
    VOID(hash_delete(&open_cache,(byte*) unused_tables)); /* purecov: tested */
  check_unused();
  if (found_old_table)
  {
    /* Tell threads waiting for refresh that something has happened */
    VOID(pthread_cond_broadcast(&COND_refresh));
  }
  if (!lock_in_use)
    VOID(pthread_mutex_unlock(&LOCK_open));
  /*  VOID(pthread_sigmask(SIG_SETMASK,&thd->signals,NULL)); */
  DBUG_VOID_RETURN;
}

/* move one table to free list */

bool close_thread_table(THD *thd, TABLE **table_ptr)
{
  DBUG_ENTER("close_thread_table");

  bool found_old_table= 0;
  TABLE *table= *table_ptr;
  DBUG_ASSERT(table->key_read == 0);

  *table_ptr=table->next;
  if (table->version != refresh_version ||
      thd->version != refresh_version || !table->db_stat)
  {
    VOID(hash_delete(&open_cache,(byte*) table));
    found_old_table=1;
  }
  else
  {
    if (table->flush_version != flush_version)
    {
      table->flush_version=flush_version;
      table->file->extra(HA_EXTRA_FLUSH);
    }
    else
    {
      // Free memory and reset for next loop
      table->file->reset();
    }
    table->in_use=0;
    if (unused_tables)
    {
      table->next=unused_tables;		/* Link in last */
      table->prev=unused_tables->prev;
      unused_tables->prev=table;
      table->prev->next=table;
    }
    else
      unused_tables=table->next=table->prev=table;
  }
  DBUG_RETURN(found_old_table);
}

	/* Close and delete temporary tables */

void close_temporary(TABLE *table,bool delete_table)
{
  DBUG_ENTER("close_temporary");
  char path[FN_REFLEN];
  db_type table_type=table->db_type;
  strmov(path,table->path);
  free_io_cache(table);
  closefrm(table);
  my_free((char*) table,MYF(0));
  if (delete_table)
    rm_temporary_table(table_type, path);
  DBUG_VOID_RETURN;
}


void close_temporary_tables(THD *thd)
{
  TABLE *table,*next;
  char *query, *end;
  uint query_buf_size; 
  bool found_user_tables = 0;

  if (!thd->temporary_tables)
    return;
  
  LINT_INIT(end);
  query_buf_size= 50;   // Enough for DROP ... TABLE IF EXISTS

  for (table=thd->temporary_tables ; table ; table=table->next)
    /*
      We are going to add 4 ` around the db/table names, so 1 does not look
      enough; indeed it is enough, because table->key_length is greater (by 8,
      because of server_id and thread_id) than db||table.
    */
    query_buf_size+= table->key_length+1;

  if ((query = alloc_root(thd->mem_root, query_buf_size)))
    // Better add "if exists", in case a RESET MASTER has been done
    end=strmov(query, "DROP /*!40005 TEMPORARY */ TABLE IF EXISTS ");

  for (table=thd->temporary_tables ; table ; table=next)
  {
    if (query) // we might be out of memory, but this is not fatal
    {
      // skip temporary tables not created directly by the user
      if (table->real_name[0] != '#')
	found_user_tables = 1;
      /*
        Here we assume table_cache_key always starts
        with \0 terminated db name
      */
      end = strxmov(end,"`",table->table_cache_key,"`.`",
                    table->real_name,"`,", NullS);
    }
    next=table->next;
    close_temporary(table);
  }
  if (query && found_user_tables && mysql_bin_log.is_open())
  {
    /* The -1 is to remove last ',' */
    thd->clear_error();
    Query_log_event qinfo(thd, query, (ulong)(end-query)-1, 0, FALSE);
    /*
      Imagine the thread had created a temp table, then was doing a SELECT, and
      the SELECT was killed. Then it's not clever to mark the statement above as
      "killed", because it's not really a statement updating data, and there
      are 99.99% chances it will succeed on slave.
      If a real update (one updating a persistent table) was killed on the
      master, then this real update will be logged with error_code=killed,
      rightfully causing the slave to stop.
    */
    qinfo.error_code= 0;
    mysql_bin_log.write(&qinfo);
  }
  thd->temporary_tables=0;
}

/*
  Find first suitable table by alias in given list.

  SYNOPSIS
    find_table_in_list()
    table - pointer to table list
    db_name - data base name or 0 for any
    table_name - table name or 0 for any

  RETURN VALUES
    NULL	Table not found
    #		Pointer to found table.
*/

TABLE_LIST * find_table_in_list(TABLE_LIST *table,
				const char *db_name, const char *table_name)
{
  for (; table; table= table->next)
    if ((!db_name || !strcmp(table->db, db_name)) &&
	(!table_name || !my_strcasecmp(table_alias_charset,
				       table->alias, table_name)))
      break;
  return table;
}

/*
  Find real table in given list.

  SYNOPSIS
    find_real_table_in_list()
    table - pointer to table list
    db_name - data base name
    table_name - table name

  RETURN VALUES
    NULL	Table not found
    #		Pointer to found table.
*/

TABLE_LIST * find_real_table_in_list(TABLE_LIST *table,
				     const char *db_name,
				     const char *table_name)
{
  for (; table; table= table->next)
    if (!strcmp(table->db, db_name) &&
	!strcmp(table->real_name, table_name))
      break;
  return table;
}

TABLE **find_temporary_table(THD *thd, const char *db, const char *table_name)
{
  char	key[MAX_DBKEY_LENGTH];
  uint	key_length= (uint) (strmov(strmov(key,db)+1,table_name)-key)+1;
  TABLE *table,**prev;

  int4store(key+key_length,thd->server_id);
  key_length += 4;
  int4store(key+key_length,thd->variables.pseudo_thread_id);
  key_length += 4;

  prev= &thd->temporary_tables;
  for (table=thd->temporary_tables ; table ; table=table->next)
  {
    if (table->key_length == key_length &&
	!memcmp(table->table_cache_key,key,key_length))
      return prev;
    prev= &table->next;
  }
  return 0;					// Not a temporary table
}

bool close_temporary_table(THD *thd, const char *db, const char *table_name)
{
  TABLE *table,**prev;

  if (!(prev=find_temporary_table(thd,db,table_name)))
    return 1;
  table= *prev;
  *prev= table->next;
  close_temporary(table);
  if (thd->slave_thread)
    --slave_open_temp_tables;
  return 0;
}

/*
  Used by ALTER TABLE when the table is a temporary one. It changes something
  only if the ALTER contained a RENAME clause (otherwise, table_name is the old
  name).
  Prepares a table cache key, which is the concatenation of db, table_name and
  thd->slave_proxy_id, separated by '\0'.
*/
bool rename_temporary_table(THD* thd, TABLE *table, const char *db,
			    const char *table_name)
{
  char *key;
  if (!(key=(char*) alloc_root(&table->mem_root,
			       (uint) strlen(db)+
			       (uint) strlen(table_name)+6+4)))
    return 1;				/* purecov: inspected */
  table->key_length=(uint)
    (strmov((table->real_name=strmov(table->table_cache_key=key,
				     db)+1),
	    table_name) - table->table_cache_key)+1;
  int4store(key+table->key_length,thd->server_id);
  table->key_length += 4;
  int4store(key+table->key_length,thd->variables.pseudo_thread_id);
  table->key_length += 4;
  return 0;
}


	/* move table first in unused links */

static void relink_unused(TABLE *table)
{
  if (table != unused_tables)
  {
    table->prev->next=table->next;		/* Remove from unused list */
    table->next->prev=table->prev;
    table->next=unused_tables;			/* Link in unused tables */
    table->prev=unused_tables->prev;
    unused_tables->prev->next=table;
    unused_tables->prev=table;
    unused_tables=table;
    check_unused();
  }
}


/*
  Remove all instances of table from the current open list
  Free all locks on tables that are done with LOCK TABLES
 */

TABLE *unlink_open_table(THD *thd, TABLE *list, TABLE *find)
{
  char key[MAX_DBKEY_LENGTH];
  uint key_length=find->key_length;
  TABLE *start=list,**prev,*next;
  prev= &start;
  memcpy(key,find->table_cache_key,key_length);
  for (; list ; list=next)
  {
    next=list->next;
    if (list->key_length == key_length &&
	!memcmp(list->table_cache_key,key,key_length))
    {
      if (thd->locked_tables)
	mysql_lock_remove(thd, thd->locked_tables,list);
      VOID(hash_delete(&open_cache,(byte*) list)); // Close table
    }
    else
    {
      *prev=list;				// put in use list
      prev= &list->next;
    }
  }
  *prev=0;
  // Notify any 'refresh' threads
  pthread_cond_broadcast(&COND_refresh);
  return start;
}


/*
   When we call the following function we must have a lock on
   LOCK_open ; This lock will be unlocked on return.
*/

void wait_for_refresh(THD *thd)
{
  safe_mutex_assert_owner(&LOCK_open);

  /* Wait until the current table is up to date */
  const char *proc_info;
  thd->mysys_var->current_mutex= &LOCK_open;
  thd->mysys_var->current_cond= &COND_refresh;
  proc_info=thd->proc_info;
  thd->proc_info="Waiting for table";
  if (!thd->killed)
    (void) pthread_cond_wait(&COND_refresh,&LOCK_open);

  pthread_mutex_unlock(&LOCK_open);	// Must be unlocked first
  pthread_mutex_lock(&thd->mysys_var->mutex);
  thd->mysys_var->current_mutex= 0;
  thd->mysys_var->current_cond= 0;
  thd->proc_info= proc_info;
  pthread_mutex_unlock(&thd->mysys_var->mutex);
}


TABLE *reopen_name_locked_table(THD* thd, TABLE_LIST* table_list)
{
  DBUG_ENTER("reopen_name_locked_table");
  if (thd->killed)
    DBUG_RETURN(0);
  TABLE* table;
  if (!(table = table_list->table))
    DBUG_RETURN(0);

  char* db = thd->db ? thd->db : table_list->db;
  char* table_name = table_list->real_name;
  char	key[MAX_DBKEY_LENGTH];
  uint	key_length;
  key_length=(uint) (strmov(strmov(key,db)+1,table_name)-key)+1;

  pthread_mutex_lock(&LOCK_open);
  if (open_unireg_entry(thd, table, db, table_name, table_name) ||
      !(table->table_cache_key =memdup_root(&table->mem_root,(char*) key,
					    key_length)))
  {
    closefrm(table);
    pthread_mutex_unlock(&LOCK_open);
    DBUG_RETURN(0);
  }

  table->key_length=key_length;
  table->version=0;
  table->flush_version=0;
  table->in_use = thd;
  check_unused();
  pthread_mutex_unlock(&LOCK_open);
  table->next = thd->open_tables;
  thd->open_tables = table;
  table->tablenr=thd->current_tablenr++;
  table->used_fields=0;
  table->const_table=0;
  table->outer_join= table->null_row= table->maybe_null= table->force_index= 0;
  table->status=STATUS_NO_RECORD;
  table->keys_in_use_for_query= table->keys_in_use;
  table->used_keys= table->keys_for_keyread;
  DBUG_RETURN(table);
}


/******************************************************************************
** open a table
** Uses a cache of open tables to find a table not in use.
** If refresh is a NULL pointer, then the is no version number checking and
** the table is not put in the thread-open-list
** If the return value is NULL and refresh is set then one must close
** all tables and retry the open
******************************************************************************/


TABLE *open_table(THD *thd,const char *db,const char *table_name,
		  const char *alias,bool *refresh)
{
  reg1	TABLE *table;
  char	key[MAX_DBKEY_LENGTH];
  uint	key_length;
  DBUG_ENTER("open_table");

  /* find a unused table in the open table cache */
  if (refresh)
    *refresh=0;
  if (thd->killed)
    DBUG_RETURN(0);
  key_length= (uint) (strmov(strmov(key,db)+1,table_name)-key)+1;
  int4store(key + key_length, thd->server_id);
  int4store(key + key_length + 4, thd->variables.pseudo_thread_id);

  for (table=thd->temporary_tables; table ; table=table->next)
  {
    if (table->key_length == key_length + TMP_TABLE_KEY_EXTRA &&
	!memcmp(table->table_cache_key, key,
                key_length + TMP_TABLE_KEY_EXTRA))
    {
      if (table->query_id == thd->query_id)
      {
	my_printf_error(ER_CANT_REOPEN_TABLE,
			ER(ER_CANT_REOPEN_TABLE),MYF(0),table->table_name);
	DBUG_RETURN(0);
      }
      table->query_id=thd->query_id;
      table->clear_query_id=1;
      thd->tmp_table_used= 1;
      DBUG_PRINT("info",("Using temporary table"));
      goto reset;
    }
  }

  if (thd->locked_tables)
  {						// Using table locks
    for (table=thd->open_tables; table ; table=table->next)
    {
      if (table->key_length == key_length &&
	  !memcmp(table->table_cache_key,key,key_length) &&
	  !my_strcasecmp(system_charset_info, table->table_name, alias) &&
	  table->query_id != thd->query_id)
      {
	table->query_id=thd->query_id;
        DBUG_PRINT("info",("Using locked table"));
	goto reset;
      }
    }
    my_printf_error(ER_TABLE_NOT_LOCKED,ER(ER_TABLE_NOT_LOCKED),MYF(0),alias);
    DBUG_RETURN(0);
  }

  VOID(pthread_mutex_lock(&LOCK_open));

  if (!thd->open_tables)
    thd->version=refresh_version;
  else if (thd->version != refresh_version && refresh)
  {
    /* Someone did a refresh while thread was opening tables */
    *refresh=1;
    VOID(pthread_mutex_unlock(&LOCK_open));
    DBUG_RETURN(0);
  }

  /* close handler tables which are marked for flush */
  mysql_ha_flush(thd, (TABLE_LIST*) NULL, MYSQL_HA_REOPEN_ON_USAGE);

  for (table=(TABLE*) hash_search(&open_cache,(byte*) key,key_length) ;
       table && table->in_use ;
       table = (TABLE*) hash_next(&open_cache,(byte*) key,key_length))
  {
    if (table->version != refresh_version)
    {
      /*
      ** There is a refresh in progress for this table
      ** Wait until the table is freed or the thread is killed.
      */
      close_old_data_files(thd,thd->open_tables,0,0);
      if (table->in_use != thd)
	wait_for_refresh(thd);
      else
	VOID(pthread_mutex_unlock(&LOCK_open));
      if (refresh)
	*refresh=1;
      DBUG_RETURN(0);
    }
  }
  if (table)
  {
    if (table == unused_tables)
    {						// First unused
      unused_tables=unused_tables->next;	// Remove from link
      if (table == unused_tables)
	unused_tables=0;
    }
    table->prev->next=table->next;		/* Remove from unused list */
    table->next->prev=table->prev;

  }
  else
  {
    /* Free cache if too big */
    while (open_cache.records > table_cache_size && unused_tables)
      VOID(hash_delete(&open_cache,(byte*) unused_tables)); /* purecov: tested */

    /* make a new table */
    if (!(table=(TABLE*) my_malloc(sizeof(*table),MYF(MY_WME))))
    {
      VOID(pthread_mutex_unlock(&LOCK_open));
      DBUG_RETURN(NULL);
    }
    if (open_unireg_entry(thd, table,db,table_name,alias) ||
	!(table->table_cache_key=memdup_root(&table->mem_root,(char*) key,
					     key_length)))
    {
      table->next=table->prev=table;
      free_cache_entry(table);
      VOID(pthread_mutex_unlock(&LOCK_open));
      DBUG_RETURN(NULL);
    }
    table->key_length=key_length;
    table->version=refresh_version;
    table->flush_version=flush_version;
    DBUG_PRINT("info", ("inserting table %p into the cache", table));
    VOID(my_hash_insert(&open_cache,(byte*) table));
  }

  table->in_use=thd;
  check_unused();				// Debugging call
       
  VOID(pthread_mutex_unlock(&LOCK_open));
  if (refresh)
  {
    table->next=thd->open_tables;		/* Link into simple list */
    thd->open_tables=table;
  }
  table->reginfo.lock_type=TL_READ;		/* Assume read */

 reset:
  /* Fix alias if table name changes */
  if (strcmp(table->table_name,alias))
  {
    uint length=(uint) strlen(alias)+1;
    table->table_name= (char*) my_realloc(table->table_name,length,
					  MYF(MY_WME));
    memcpy(table->table_name,alias,length);
    for (uint i=0 ; i < table->fields ; i++)
      table->field[i]->table_name=table->table_name;
  }
#if MYSQL_VERSION_ID < 40100
  /*
    If per-connection "new" variable (represented by variables.new_mode)
    is set then we should pretend that the length of TIMESTAMP field is 19.
    The cheapest (from perfomance viewpoint) way to achieve that is to set
    field_length of all Field_timestamp objects in a table after opening
    it (to 19 if new_mode is true or to original field length otherwise).
    We save value of new_mode variable in TABLE::timestamp_mode to
    not perform this setup if new_mode value is the same between sequential
    table opens.
  */
  my_bool new_mode= thd->variables.new_mode;
  if (table->timestamp_mode != new_mode)
  {
    for (uint i=0 ; i < table->fields ; i++)
    {
      Field *field= table->field[i];

      if (field->type() == FIELD_TYPE_TIMESTAMP)
        field->field_length= new_mode ? 19 :
                             ((Field_timestamp *)(field))->orig_field_length;
    }
    table->timestamp_mode= new_mode;
  }
#endif
  /* These variables are also set in reopen_table() */
  table->tablenr=thd->current_tablenr++;
  table->used_fields=0;
  table->const_table=0;
  table->outer_join= table->null_row= table->maybe_null= table->force_index= 0;
  table->status=STATUS_NO_RECORD;
  table->keys_in_use_for_query= table->keys_in_use;
  table->used_keys= table->keys_for_keyread;
  if (table->timestamp_field)
    table->timestamp_field_type= table->timestamp_field->get_auto_set_type();
  DBUG_ASSERT(table->key_read == 0);
  DBUG_RETURN(table);
}


TABLE *find_locked_table(THD *thd, const char *db,const char *table_name)
{
  char	key[MAX_DBKEY_LENGTH];
  uint key_length=(uint) (strmov(strmov(key,db)+1,table_name)-key)+1;

  for (TABLE *table=thd->open_tables; table ; table=table->next)
  {
    if (table->key_length == key_length &&
	!memcmp(table->table_cache_key,key,key_length))
      return table;
  }
  return(0);
}


/****************************************************************************
** Reopen an table because the definition has changed. The date file for the
** table is already closed.
** Returns 0 if ok.
** If table can't be reopened, the entry is unchanged.
****************************************************************************/

bool reopen_table(TABLE *table,bool locked)
{
  TABLE tmp;
  char *db=table->table_cache_key;
  char *table_name=table->real_name;
  bool error=1;
  Field **field;
  uint key,part;
  DBUG_ENTER("reopen_table");

#ifdef EXTRA_DEBUG
  if (table->db_stat)
    sql_print_error("Table %s had a open data handler in reopen_table",
		    table->table_name);
#endif
  if (!locked)
    VOID(pthread_mutex_lock(&LOCK_open));
  safe_mutex_assert_owner(&LOCK_open);

  if (open_unireg_entry(current_thd,&tmp,db,table_name,table->table_name))
    goto end;
  free_io_cache(table);

  if (!(tmp.table_cache_key= memdup_root(&tmp.mem_root,db,
					 table->key_length)))
  {
    closefrm(&tmp);				// End of memory
    goto end;
  }

  /* This list copies variables set by open_table */
  tmp.tablenr=		table->tablenr;
  tmp.used_fields=	table->used_fields;
  tmp.const_table=	table->const_table;
  tmp.outer_join=	table->outer_join;
  tmp.null_row=		table->null_row;
  tmp.maybe_null=	table->maybe_null;
  tmp.status=		table->status;
  tmp.keys_in_use_for_query= tmp.keys_in_use;
  tmp.used_keys= 	tmp.keys_for_keyread;
  tmp.force_index=	tmp.force_index;

  /* Get state */
  tmp.key_length=	table->key_length;
  tmp.in_use=    	table->in_use;
  tmp.reginfo.lock_type=table->reginfo.lock_type;
  tmp.version=		refresh_version;
  tmp.tmp_table=	table->tmp_table;
  tmp.grant=		table->grant;

  /* Replace table in open list */
  tmp.next=		table->next;
  tmp.prev=		table->prev;

  if (table->file)
    VOID(closefrm(table));		// close file, free everything

  *table=tmp;
  table->file->change_table_ptr(table);

  DBUG_ASSERT(table->table_name);
  for (field=table->field ; *field ; field++)
  {
    (*field)->table= (*field)->orig_table= table;
    (*field)->table_name=table->table_name;
  }
  for (key=0 ; key < table->keys ; key++)
    for (part=0 ; part < table->key_info[key].usable_key_parts ; part++)
      table->key_info[key].key_part[part].field->table= table;
  VOID(pthread_cond_broadcast(&COND_refresh));
  error=0;

 end:
  if (!locked)
    VOID(pthread_mutex_unlock(&LOCK_open));
  DBUG_RETURN(error);
}


/*
  Used with ALTER TABLE:
  Close all instanses of table when LOCK TABLES is in used;
  Close first all instances of table and then reopen them
 */

bool close_data_tables(THD *thd,const char *db, const char *table_name)
{
  TABLE *table;
  for (table=thd->open_tables; table ; table=table->next)
  {
    if (!strcmp(table->real_name,table_name) &&
	!strcmp(table->table_cache_key,db))
    {
      mysql_lock_remove(thd, thd->locked_tables,table);
      table->file->close();
      table->db_stat=0;
    }
  }
  return 0;					// For the future
}


/*
  Reopen all tables with closed data files
  One should have lock on LOCK_open when calling this
*/

bool reopen_tables(THD *thd,bool get_locks,bool in_refresh)
{
  DBUG_ENTER("reopen_tables");
  safe_mutex_assert_owner(&LOCK_open);

  if (!thd->open_tables)
    DBUG_RETURN(0);

  TABLE *table,*next,**prev;
  TABLE **tables,**tables_ptr;			// For locks
  bool error=0;
  if (get_locks)
  {
    /* The ptr is checked later */
    uint opens=0;
    for (table=thd->open_tables; table ; table=table->next) opens++;
    tables= (TABLE**) my_alloca(sizeof(TABLE*)*opens);
  }
  else
    tables= &thd->open_tables;
  tables_ptr =tables;

  prev= &thd->open_tables;
  for (table=thd->open_tables; table ; table=next)
  {
    uint db_stat=table->db_stat;
    next=table->next;
    if (!tables || (!db_stat && reopen_table(table,1)))
    {
      my_error(ER_CANT_REOPEN_TABLE,MYF(0),table->table_name);
      VOID(hash_delete(&open_cache,(byte*) table));
      error=1;
    }
    else
    {
      *prev= table;
      prev= &table->next;
      if (get_locks && !db_stat)
	*tables_ptr++= table;			// need new lock on this
      if (in_refresh)
      {
	table->version=0;
	table->locked_by_flush=0;
      }
    }
  }
  if (tables != tables_ptr)			// Should we get back old locks
  {
    MYSQL_LOCK *lock;
    /* We should always get these locks */
    thd->some_tables_deleted=0;
    if ((lock= mysql_lock_tables(thd, tables, (uint) (tables_ptr-tables), 0)))
    {
      thd->locked_tables=mysql_lock_merge(thd->locked_tables,lock);
    }
    else
      error=1;
  }
  if (get_locks && tables)
  {
    my_afree((gptr) tables);
  }
  VOID(pthread_cond_broadcast(&COND_refresh)); // Signal to refresh
  *prev=0;
  DBUG_RETURN(error);
}

/*
  Close handlers for tables in list, but leave the TABLE structure
  intact so that we can re-open these quickly
  abort_locks is set if called from flush_tables.
*/

void close_old_data_files(THD *thd, TABLE *table, bool abort_locks,
			  bool send_refresh)
{
  DBUG_ENTER("close_old_data_files");
  bool found=send_refresh;
  for (; table ; table=table->next)
  {
    if (table->version != refresh_version)
    {
      found=1;
      if (!abort_locks)				// If not from flush tables
	table->version = refresh_version;	// Let other threads use table
      if (table->db_stat)
      {
	if (abort_locks)
	{
	  mysql_lock_abort(thd,table);		// Close waiting threads
	  mysql_lock_remove(thd, thd->locked_tables,table);
	  table->locked_by_flush=1;		// Will be reopened with locks
	}
	table->file->close();
	table->db_stat=0;
      }
    }
  }
  if (found)
    VOID(pthread_cond_broadcast(&COND_refresh)); // Signal to refresh
  DBUG_VOID_RETURN;
}


/*
  Wait until all threads has closed the tables in the list
  We have also to wait if there is thread that has a lock on this table even
  if the table is closed
*/

bool table_is_used(TABLE *table, bool wait_for_name_lock)
{
  do
  {
    char *key= table->table_cache_key;
    uint key_length=table->key_length;
    for (TABLE *search=(TABLE*) hash_search(&open_cache,
					    (byte*) key,key_length) ;
	 search ;
	 search = (TABLE*) hash_next(&open_cache,(byte*) key,key_length))
    {
      if (search->locked_by_flush ||
	  search->locked_by_name && wait_for_name_lock ||
	  search->db_stat && search->version < refresh_version)
	return 1;				// Table is used
    }
  } while ((table=table->next));
  return 0;
}


/* Wait until all used tables are refreshed */

bool wait_for_tables(THD *thd)
{
  bool result;
  DBUG_ENTER("wait_for_tables");

  thd->proc_info="Waiting for tables";
  pthread_mutex_lock(&LOCK_open);
  while (!thd->killed)
  {
    thd->some_tables_deleted=0;
    close_old_data_files(thd,thd->open_tables,0,dropping_tables != 0);
    mysql_ha_flush(thd, (TABLE_LIST*) NULL, MYSQL_HA_REOPEN_ON_USAGE);
    if (!table_is_used(thd->open_tables,1))
      break;
    (void) pthread_cond_wait(&COND_refresh,&LOCK_open);
  }
  if (thd->killed)
    result= 1;					// aborted
  else
  {
    /* Now we can open all tables without any interference */
    thd->proc_info="Reopen tables";
    thd->version= refresh_version;
    result=reopen_tables(thd,0,0);
  }
  pthread_mutex_unlock(&LOCK_open);
  thd->proc_info=0;
  DBUG_RETURN(result);
}


/* drop tables from locked list */

bool drop_locked_tables(THD *thd,const char *db, const char *table_name)
{
  TABLE *table,*next,**prev;
  bool found=0;
  prev= &thd->open_tables;
  for (table=thd->open_tables; table ; table=next)
  {
    next=table->next;
    if (!strcmp(table->real_name,table_name) &&
	!strcmp(table->table_cache_key,db))
    {
      mysql_lock_remove(thd, thd->locked_tables,table);
      VOID(hash_delete(&open_cache,(byte*) table));
      found=1;
    }
    else
    {
      *prev=table;
      prev= &table->next;
    }
  }
  *prev=0;
  if (found)
    VOID(pthread_cond_broadcast(&COND_refresh)); // Signal to refresh
  if (thd->locked_tables && thd->locked_tables->table_count == 0)
  {
    my_free((gptr) thd->locked_tables,MYF(0));
    thd->locked_tables=0;
  }
  return found;
}


/*
  If we have the table open, which only happens when a LOCK TABLE has been
  done on the table, change the lock type to a lock that will abort all
  other threads trying to get the lock.
*/

void abort_locked_tables(THD *thd,const char *db, const char *table_name)
{
  TABLE *table;
  for (table= thd->open_tables; table ; table= table->next)
  {
    if (!strcmp(table->real_name,table_name) &&
	!strcmp(table->table_cache_key,db))
    {
      mysql_lock_abort(thd,table);
      break;
    }
  }
}


/*
  Load a table definition from file and open unireg table

  SYNOPSIS
    open_unireg_entry()
    thd			Thread handle
    entry		Store open table definition here
    db			Database name
    name		Table name
    alias		Alias name

  NOTES
   Extra argument for open is taken from thd->open_options

  RETURN
    0	ok
    #	Error
*/

static int open_unireg_entry(THD *thd, TABLE *entry, const char *db,
			     const char *name, const char *alias)
{
  char path[FN_REFLEN];
  int error;
  uint discover_retry_count= 0;
  DBUG_ENTER("open_unireg_entry");

  strxmov(path, mysql_data_home, "/", db, "/", name, NullS);
  while (openfrm(path,alias,
	       (uint) (HA_OPEN_KEYFILE | HA_OPEN_RNDFILE | HA_GET_INDEX |
		       HA_TRY_READ_ONLY),
	       READ_KEYINFO | COMPUTE_TYPES | EXTRA_RECORD,
	      thd->open_options, entry))
  {
    if (!entry->crashed)
    {
      /*
       Frm file could not be found on disk
       Since it does not exist, no one can be using it
       LOCK_open has been locked to protect from someone else
       trying to discover the table at the same time.
      */
      if (discover_retry_count++ != 0)
       goto err;
      if (ha_create_table_from_engine(thd, db, name, TRUE) != 0)
       goto err;

      thd->clear_error(); // Clear error message
      continue;
    }

    // Code below is for repairing a crashed file
    TABLE_LIST table_list;
    bzero((char*) &table_list, sizeof(table_list)); // just for safe
    table_list.db=(char*) db;
    table_list.real_name=(char*) name;

    safe_mutex_assert_owner(&LOCK_open);

    if ((error=lock_table_name(thd,&table_list)))
    {
      if (error < 0)
      {
	goto err;
      }
      if (wait_for_locked_table_names(thd,&table_list))
      {
	unlock_table_name(thd,&table_list);
	goto err;
      }
    }
    pthread_mutex_unlock(&LOCK_open);
    thd->clear_error();				// Clear error message
    error= 0;
    if (openfrm(path,alias,
		(uint) (HA_OPEN_KEYFILE | HA_OPEN_RNDFILE | HA_GET_INDEX |
			 HA_TRY_READ_ONLY),
		READ_KEYINFO | COMPUTE_TYPES | EXTRA_RECORD,
		ha_open_options | HA_OPEN_FOR_REPAIR,
		entry) || ! entry->file ||
	(entry->file->is_crashed() && entry->file->check_and_repair(thd)))
    {
      /* Give right error message */
      thd->clear_error();
      my_error(ER_NOT_KEYFILE, MYF(0), name, my_errno);
      sql_print_error("Couldn't repair table: %s.%s",db,name);
      if (entry->file)
	closefrm(entry);
      error=1;
    }
    else
      thd->clear_error();			// Clear error message
    pthread_mutex_lock(&LOCK_open);
    unlock_table_name(thd,&table_list);

    if (error)
      goto err;
    break;
  }
  /*
    If we are here, there was no fatal error (but error may be still
    unitialized).
  */
  if (unlikely(entry->file->implicit_emptied))
  {
    entry->file->implicit_emptied= 0;
    if (mysql_bin_log.is_open())
    {
      char *query, *end;
      uint query_buf_size= 20 + 2*NAME_LEN + 1;
      if ((query= (char*)my_malloc(query_buf_size,MYF(MY_WME))))
      {
        end = strxmov(strmov(query, "DELETE FROM `"),
                      db,"`.`",name,"`", NullS);
        Query_log_event qinfo(thd, query, (ulong)(end-query), 0, FALSE);
        mysql_bin_log.write(&qinfo);
        my_free(query, MYF(0));
      }
      else
      {
        /*
          As replication is maybe going to be corrupted, we need to warn the
          DBA on top of warning the client (which will automatically be done
          because of MYF(MY_WME) in my_malloc() above).
        */
        sql_print_error("When opening HEAP table, could not allocate \
memory to write 'DELETE FROM `%s`.`%s`' to the binary log",db,name);
        if (entry->file)
          closefrm(entry);
        goto err;
      }
    }
  }
  DBUG_RETURN(0);
err:
  DBUG_RETURN(1);
}

/*
  Open all tables in list

  SYNOPSIS
    open_tables()
    thd - thread handler
    start - list of tables
    counter - number of opened tables will be return using this parameter

  RETURN
    0  - OK
    -1 - error
*/

int open_tables(THD *thd, TABLE_LIST *start, uint *counter)
{
  TABLE_LIST *tables;
  bool refresh;
  int result=0;
  DBUG_ENTER("open_tables");

  thd->current_tablenr= 0;
 restart:
  *counter= 0;
  thd->proc_info="Opening tables";
  for (tables=start ; tables ; tables=tables->next)
  {
    /*
      Ignore placeholders for derived tables. After derived tables
      processing, link to created temporary table will be put here.
     */
    if (tables->derived)
      continue;
    (*counter)++;
    if (!tables->table &&
	!(tables->table= open_table(thd,
				    tables->db,
				    tables->real_name,
				    tables->alias, &refresh)))
    {
      if (refresh)				// Refresh in progress
      {
	/* close all 'old' tables used by this thread */
	pthread_mutex_lock(&LOCK_open);
	// if query_id is not reset, we will get an error
	// re-opening a temp table
	thd->version=refresh_version;
	TABLE **prev_table= &thd->open_tables;
	bool found=0;
	for (TABLE_LIST *tmp=start ; tmp ; tmp=tmp->next)
	{
	  /* Close normal (not temporary) changed tables */
	  if (tmp->table && ! tmp->table->tmp_table)
	  {
	    if (tmp->table->version != refresh_version ||
		! tmp->table->db_stat)
	    {
	      VOID(hash_delete(&open_cache,(byte*) tmp->table));
	      tmp->table=0;
	      found=1;
	    }
	    else
	    {
	      *prev_table= tmp->table;		// Relink open list
	      prev_table= &tmp->table->next;
	    }
	  }
	}
	*prev_table=0;
	pthread_mutex_unlock(&LOCK_open);
	if (found)
	  VOID(pthread_cond_broadcast(&COND_refresh)); // Signal to refresh
	goto restart;
      }
      result= -1;				// Fatal error
      break;
    }
    if (tables->lock_type != TL_UNLOCK && ! thd->locked_tables)
      tables->table->reginfo.lock_type=tables->lock_type;
    tables->table->grant= tables->grant;
  }
  thd->proc_info=0;
  DBUG_RETURN(result);
}


/*
  Check that lock is ok for tables; Call start stmt if ok

  SYNOPSIS
    check_lock_and_start_stmt()
    thd			Thread handle
    table_list		Table to check
    lock_type		Lock used for table

  RETURN VALUES
  0	ok
  1	error
*/

static bool check_lock_and_start_stmt(THD *thd, TABLE *table,
				      thr_lock_type lock_type)
{
  int error;
  DBUG_ENTER("check_lock_and_start_stmt");

  if ((int) lock_type >= (int) TL_WRITE_ALLOW_READ &&
      (int) table->reginfo.lock_type < (int) TL_WRITE_ALLOW_READ)
  {
    my_printf_error(ER_TABLE_NOT_LOCKED_FOR_WRITE,
		    ER(ER_TABLE_NOT_LOCKED_FOR_WRITE),
		    MYF(0),table->table_name);
    DBUG_RETURN(1);
  }
  if ((error=table->file->start_stmt(thd)))
  {
    table->file->print_error(error,MYF(0));
    DBUG_RETURN(1);
  }
  DBUG_RETURN(0);
}


/*
  Open and lock one table

  SYNOPSIS
    open_ltable()
    thd			Thread handler
    table_list		Table to open is first table in this list
    lock_type		Lock to use for open

  RETURN VALUES
    table		Opened table
    0			Error
  
    If ok, the following are also set:
      table_list->lock_type 	lock_type
      table_list->table		table
*/

TABLE *open_ltable(THD *thd, TABLE_LIST *table_list, thr_lock_type lock_type)
{
  TABLE *table;
  bool refresh;
  DBUG_ENTER("open_ltable");

  thd->proc_info="Opening table";
  thd->current_tablenr= 0;
  while (!(table=open_table(thd,table_list->db,
			    table_list->real_name,table_list->alias,
			    &refresh)) && refresh) ;

  if (table)
  {
#if defined( __WIN__) || defined(OS2)
    /* Win32 can't drop a file that is open */
    if (lock_type == TL_WRITE_ALLOW_READ)
    {
      lock_type= TL_WRITE;
    }
#endif /* __WIN__ || OS2 */
    table_list->lock_type= lock_type;
    table_list->table=	   table;
    table->grant= table_list->grant;
    if (thd->locked_tables)
    {
      if (check_lock_and_start_stmt(thd, table, lock_type))
	table= 0;
    }
    else
    {
      DBUG_ASSERT(thd->lock == 0);	// You must lock everything at once
      if ((table->reginfo.lock_type= lock_type) != TL_UNLOCK)
	if (! (thd->lock= mysql_lock_tables(thd, &table_list->table, 1, 0)))
	  table= 0;
    }
  }
  thd->proc_info=0;
  DBUG_RETURN(table);
}


/*
  Open all tables in list and locks them for read without derived
  tables processing.

  SYNOPSIS
    simple_open_n_lock_tables()
    thd		- thread handler
    tables	- list of tables for open&locking

  RETURN
    0  - ok
    -1 - error

  NOTE
    The lock will automaticly be freed by close_thread_tables()
*/

int simple_open_n_lock_tables(THD *thd, TABLE_LIST *tables)
{
  DBUG_ENTER("simple_open_n_lock_tables");
  uint counter;
  if (open_tables(thd, tables, &counter) || lock_tables(thd, tables, counter))
    DBUG_RETURN(-1);				/* purecov: inspected */
  DBUG_RETURN(0);
}


/*
  Open all tables in list, locks them and process derived tables
  tables processing.

  SYNOPSIS
    open_and_lock_tables()
    thd		- thread handler
    tables	- list of tables for open&locking

  RETURN
    0  - ok
    -1 - error

  NOTE
    The lock will automaticly be freed by close_thread_tables()
*/

int open_and_lock_tables(THD *thd, TABLE_LIST *tables)
{
  DBUG_ENTER("open_and_lock_tables");
  uint counter;
  if (open_tables(thd, tables, &counter) || lock_tables(thd, tables, counter))
    DBUG_RETURN(-1);				/* purecov: inspected */
  relink_tables_for_derived(thd);
  DBUG_RETURN(mysql_handle_derived(thd->lex));
}


/*
  Open all tables in list and process derived tables

  SYNOPSIS
    open_normal_and_derived_tables
    thd		- thread handler
    tables	- list of tables for open&locking

  RETURN
    FALSE - ok
    TRUE  - error

  NOTE 
    This is to be used on prepare stage when you don't read any
    data from the tables.
*/

int open_normal_and_derived_tables(THD *thd, TABLE_LIST *tables)
{
  uint counter;
  DBUG_ENTER("open_normal_and_derived_tables");
  if (open_tables(thd, tables, &counter))
    DBUG_RETURN(-1);				/* purecov: inspected */
  relink_tables_for_derived(thd);
  DBUG_RETURN(mysql_handle_derived(thd->lex));
}


/*
  Let us propagate pointers to open tables from global table list
  to table lists in particular selects if needed.
*/

void relink_tables_for_derived(THD *thd)
{
  if (thd->lex->all_selects_list->next_select_in_list() ||
      thd->lex->time_zone_tables_used)
  {
    for (SELECT_LEX *sl= thd->lex->all_selects_list;
	 sl;
	 sl= sl->next_select_in_list())
      for (TABLE_LIST *cursor= (TABLE_LIST *) sl->table_list.first;
           cursor;
           cursor=cursor->next)
        if (cursor->table_list)
          cursor->table= cursor->table_list->table;
  }
}


/*
  Lock all tables in list

  SYNOPSIS
    lock_tables()
    thd			Thread handler
    tables		Tables to lock
    count		umber of opened tables

  NOTES
    You can't call lock_tables twice, as this would break the dead-lock-free
    handling thr_lock gives us.  You most always get all needed locks at
    once.

  RETURN VALUES
   0	ok
   -1	Error
*/

int lock_tables(THD *thd, TABLE_LIST *tables, uint count)
{
  TABLE_LIST *table;
  if (!tables)
    return 0;

  if (!thd->locked_tables)
  {
    DBUG_ASSERT(thd->lock == 0);	// You must lock everything at once
    TABLE **start,**ptr;
    if (!(ptr=start=(TABLE**) sql_alloc(sizeof(TABLE*)*count)))
      return -1;
    for (table = tables ; table ; table=table->next)
<<<<<<< HEAD
    {
      if (!table->derived)
	*(ptr++)= table->table;
    }
    if (!(thd->lock=mysql_lock_tables(thd,start, (uint) (ptr - start))))
=======
      *(ptr++)= table->table;
    if (! (thd->lock= mysql_lock_tables(thd, start, count, 0)))
>>>>>>> 51d80960
      return -1;				/* purecov: inspected */
  }
  else
  {
    for (table = tables ; table ; table=table->next)
    {
      if (!table->derived && 
	  check_lock_and_start_stmt(thd, table->table, table->lock_type))
      {
	ha_rollback_stmt(thd);
	return -1;
      }
    }
  }
  return 0;
}


/*
  Open a single table without table caching and don't set it in open_list
  Used by alter_table to open a temporary table and when creating
  a temporary table with CREATE TEMPORARY ...
*/

TABLE *open_temporary_table(THD *thd, const char *path, const char *db,
			    const char *table_name, bool link_in_list)
{
  TABLE *tmp_table;
  DBUG_ENTER("open_temporary_table");

  /*
    The extra size in my_malloc() is for table_cache_key
    4 bytes for master thread id if we are in the slave
    1 byte to terminate db
    1 byte to terminate table_name
    total of 6 extra bytes in my_malloc in addition to table/db stuff
  */
  if (!(tmp_table=(TABLE*) my_malloc(sizeof(*tmp_table)+(uint) strlen(db)+
				     (uint) strlen(table_name)+6+4,
				     MYF(MY_WME))))
    DBUG_RETURN(0);				/* purecov: inspected */

  if (openfrm(path, table_name,
	      (uint) (HA_OPEN_KEYFILE | HA_OPEN_RNDFILE | HA_GET_INDEX),
	      READ_KEYINFO | COMPUTE_TYPES | EXTRA_RECORD,
	      ha_open_options,
	      tmp_table))
  {
    my_free((char*) tmp_table,MYF(0));
    DBUG_RETURN(0);
  }

  tmp_table->reginfo.lock_type=TL_WRITE;	 // Simulate locked
  tmp_table->in_use= thd;
  tmp_table->tmp_table = (tmp_table->file->has_transactions() ? 
			  TRANSACTIONAL_TMP_TABLE : TMP_TABLE);
  tmp_table->table_cache_key=(char*) (tmp_table+1);
  tmp_table->key_length= (uint) (strmov((tmp_table->real_name=
					 strmov(tmp_table->table_cache_key,db)
					 +1), table_name)
				 - tmp_table->table_cache_key)+1;
  int4store(tmp_table->table_cache_key + tmp_table->key_length,
	    thd->server_id);
  tmp_table->key_length += 4;
  int4store(tmp_table->table_cache_key + tmp_table->key_length,
	    thd->variables.pseudo_thread_id);
  tmp_table->key_length += 4;

  if (link_in_list)
  {
    tmp_table->next=thd->temporary_tables;
    thd->temporary_tables=tmp_table;
    if (thd->slave_thread)
      slave_open_temp_tables++;
  }
  DBUG_RETURN(tmp_table);
}


bool rm_temporary_table(enum db_type base, char *path)
{
  bool error=0;
  DBUG_ENTER("rm_temporary_table");

  fn_format(path, path,"",reg_ext,4);
  unpack_filename(path,path);
  if (my_delete(path,MYF(0)))
    error=1; /* purecov: inspected */
  *fn_ext(path)='\0';				// remove extension
  handler *file=get_new_handler((TABLE*) 0, base);
  if (file && file->delete_table(path))
  {
    error=1;
    sql_print_warning("Could not remove tmp table: '%s', error: %d",
                      path, my_errno);
  }
  delete file;
  DBUG_RETURN(error);
}


/*****************************************************************************
** find field in list or tables. if field is unqualifed and unique,
** return unique field
******************************************************************************/

#define WRONG_GRANT (Field*) -1

Field *find_field_in_table(THD *thd,TABLE *table,const char *name,uint length,
                           bool check_grants, bool allow_rowid, 
                           uint *cached_field_index_ptr)
{
  Field **field_ptr, *field;
  uint cached_field_index= *cached_field_index_ptr;

  /* We assume here that table->field < NO_CACHED_FIELD_INDEX = UINT_MAX */
  if (cached_field_index < table->fields &&
      !my_strcasecmp(system_charset_info, 
                     table->field[cached_field_index]->field_name, name))
    field_ptr= table->field + cached_field_index;
  else if (table->name_hash.records)
    field_ptr= (Field**)hash_search(&table->name_hash,(byte*) name,
                                    length);
  else
  {
    if (!(field_ptr= table->field))
      return (Field *)0;
    for (; *field_ptr; ++field_ptr)
      if (!my_strcasecmp(system_charset_info, (*field_ptr)->field_name, name))
        break;
  }

  if (field_ptr && *field_ptr)
  {
    *cached_field_index_ptr= field_ptr - table->field;
    field= *field_ptr;
  }
  else
  {
    if (!allow_rowid ||
        my_strcasecmp(system_charset_info, name, "_rowid") ||
        !(field=table->rowid_field))
      return (Field*) 0;
  }

  if (thd->set_query_id)
  {
    if (field->query_id != thd->query_id)
    {
      field->query_id=thd->query_id;
      table->used_fields++;
      table->used_keys.intersect(field->part_of_key);
    }
    else
      thd->dupp_field=field;
  }
#ifndef NO_EMBEDDED_ACCESS_CHECKS
  if (check_grants && check_grant_column(thd,table,name,length))
    return WRONG_GRANT;
#endif
  return field;
}


/*
  Find field in table list.

  SYNOPSIS
    find_field_in_tables()
    thd			Pointer to current thread structure
    item		Field item that should be found
    tables		Tables for scanning
    where		Table where field found will be returned via
			this parameter
    report_error	If FALSE then do not report error if item not found
			and return not_found_field

  RETURN VALUES
    0			Field is not found or field is not unique- error
			message is reported
    not_found_field	Function was called with report_error == FALSE and
			field was not found. no error message reported.
    found field
*/

// Special Field pointer for find_field_in_tables returning
const Field *not_found_field= (Field*) 0x1;

Field *
find_field_in_tables(THD *thd, Item_ident *item, TABLE_LIST *tables,
		     TABLE_LIST **where, bool report_error)
{
  Field *found=0;
  const char *db=item->db_name;
  const char *table_name=item->table_name;
  const char *name=item->field_name;
  uint length=(uint) strlen(name);
  char name_buff[NAME_LEN+1];


  if (item->cached_table)
  {
    /*
      This shortcut is used by prepared statements. We assuming that 
      TABLE_LIST *tables is not changed during query execution (which 
      is true for all queries except RENAME but luckily RENAME doesn't 
      use fields...) so we can rely on reusing pointer to its member.
      With this optimisation we also miss case when addition of one more
      field makes some prepared query ambiguous and so erronous, but we 
      accept this trade off.
    */
    found= find_field_in_table(thd, item->cached_table->table, name, length,
                               test(item->cached_table->
				    table->grant.want_privilege),
                               1, &(item->cached_field_index));

    if (found)
    {
      (*where)= tables;
      if (found == WRONG_GRANT)
        return (Field*) 0;
      return found;
    }
  }

  if (db && lower_case_table_names)
  {
    /*
      convert database to lower case for comparision.
      We can't do this in Item_field as this would change the
      'name' of the item which may be used in the select list
    */
    strmake(name_buff, db, sizeof(name_buff)-1);
    my_casedn_str(files_charset_info, name_buff);
    db= name_buff;
  }

  if (table_name && table_name[0])
  {						/* Qualified field */
    bool found_table=0;
    for (; tables ; tables=tables->next)
    {
      if (!my_strcasecmp(table_alias_charset, tables->alias, table_name) &&
	  (!db || !tables->db ||  !tables->db[0] || !strcmp(db,tables->db)))
      {
	found_table=1;
	Field *find=find_field_in_table(thd,tables->table,name,length,
					test(tables->table->grant.
					     want_privilege),
					1, &(item->cached_field_index));
	if (find)
	{
	  (*where)= item->cached_table= tables;
	  if (!tables->cacheable_table)
	    item->cached_table= 0;
	  if (find == WRONG_GRANT)
	    return (Field*) 0;
	  if (db || !thd->where)
	    return find;
	  if (found)
	  {
	    my_printf_error(ER_NON_UNIQ_ERROR,ER(ER_NON_UNIQ_ERROR),MYF(0),
			    item->full_name(),thd->where);
	    return (Field*) 0;
	  }
	  found=find;
	}
      }
    }
    if (found)
      return found;
    if (!found_table && report_error)
    {
      char buff[NAME_LEN*2+1];
      if (db && db[0])
      {
	strxnmov(buff,sizeof(buff)-1,db,".",table_name,NullS);
	table_name=buff;
      }
      my_printf_error(ER_UNKNOWN_TABLE, ER(ER_UNKNOWN_TABLE), MYF(0),
                      table_name, thd->where);
    }
    else
      if (report_error)
	my_printf_error(ER_BAD_FIELD_ERROR,ER(ER_BAD_FIELD_ERROR),MYF(0),
			item->full_name(),thd->where);
      else
	return (Field*) not_found_field;
    return (Field*) 0;
  }
  bool allow_rowid= tables && !tables->next;	// Only one table
  for (; tables ; tables=tables->next)
  {
    if (!tables->table)
    {
      if (report_error)
	my_printf_error(ER_BAD_FIELD_ERROR,ER(ER_BAD_FIELD_ERROR),MYF(0),
			item->full_name(),thd->where);
      return (Field*) not_found_field;
    }

    Field *field=find_field_in_table(thd,tables->table,name,length,
				     test(tables->table->grant.want_privilege),
				     allow_rowid, &(item->cached_field_index));
    if (field)
    {
      if (field == WRONG_GRANT)
	return (Field*) 0;
      (*where)= item->cached_table= tables;
      if (!tables->cacheable_table)
	item->cached_table= 0;
      if (found)
      {
	if (!thd->where)			// Returns first found
	  break;
	my_printf_error(ER_NON_UNIQ_ERROR,ER(ER_NON_UNIQ_ERROR),MYF(0),
			name,thd->where);
	return (Field*) 0;
      }
      found=field;
    }
  }
  if (found)
    return found;
  if (report_error)
    my_printf_error(ER_BAD_FIELD_ERROR, ER(ER_BAD_FIELD_ERROR),
		    MYF(0), item->full_name(), thd->where);
  else
    return (Field*) not_found_field;
  return (Field*) 0;
}


/*
  Find Item in list of items (find_field_in_tables analog)

  TODO
    is it better return only counter?

  SYNOPSIS
    find_item_in_list()
    find			Item to find
    items			List of items
    counter			To return number of found item
    report_error
      REPORT_ALL_ERRORS		report errors, return 0 if error
      REPORT_EXCEPT_NOT_FOUND	Do not report 'not found' error and
				return not_found_item, report other errors,
				return 0
      IGNORE_ERRORS		Do not report errors, return 0 if error
    unaliased                   Set to true if item is field which was found
                                by original field name and not by its alias
                                in item list. Set to false otherwise.

  RETURN VALUES
    0			Item is not found or item is not unique,
			error message is reported
    not_found_item	Function was called with
			report_error == REPORT_EXCEPT_NOT_FOUND and
			item was not found. No error message was reported
                        found field
*/

// Special Item pointer for find_item_in_list returning
const Item **not_found_item= (const Item**) 0x1;


Item **
find_item_in_list(Item *find, List<Item> &items, uint *counter,
                  find_item_error_report_type report_error, bool *unaliased)
{
  List_iterator<Item> li(items);
  Item **found=0, **found_unaliased= 0, *item;
  const char *db_name=0;
  const char *field_name=0;
  const char *table_name=0;
  bool found_unaliased_non_uniq= 0;
  uint unaliased_counter;

  *unaliased= FALSE;

  if (find->type() == Item::FIELD_ITEM	|| find->type() == Item::REF_ITEM)
  {
    field_name= ((Item_ident*) find)->field_name;
    table_name= ((Item_ident*) find)->table_name;
    db_name=    ((Item_ident*) find)->db_name;
  }

  for (uint i= 0; (item=li++); i++)
  {
    if (field_name && item->type() == Item::FIELD_ITEM)
    {
      Item_field *item_field= (Item_field*) item;

      /*
	In case of group_concat() with ORDER BY condition in the QUERY
	item_field can be field of temporary table without item name 
	(if this field created from expression argument of group_concat()),
	=> we have to check presence of name before compare
      */ 
      if (!item_field->name)
        continue;

      if (table_name)
      {
        /*
          If table name is specified we should find field 'field_name' in
          table 'table_name'. According to SQL-standard we should ignore
          aliases in this case.

          Since we should NOT prefer fields from the select list over
          other fields from the tables participating in this select in
          case of ambiguity we have to do extra check outside this function.

          We use strcmp for table names and database names as these may be
          case sensitive. In cases where they are not case sensitive, they
          are always in lower case.

	  item_field->field_name and item_field->table_name can be 0x0 if
	  item is not fix_field()'ed yet.
        */
        if (item_field->field_name && item_field->table_name &&
	    !my_strcasecmp(system_charset_info, item_field->field_name,
                           field_name) &&
            !strcmp(item_field->table_name, table_name) &&
            (!db_name || (item_field->db_name &&
                          !strcmp(item_field->db_name, db_name))))
        {
          if (found_unaliased)
          {
            if ((*found_unaliased)->eq(item, 0))
              continue;
            /*
              Two matching fields in select list.
              We already can bail out because we are searching through
              unaliased names only and will have duplicate error anyway.
            */
            if (report_error != IGNORE_ERRORS)
              my_printf_error(ER_NON_UNIQ_ERROR, ER(ER_NON_UNIQ_ERROR),
                              MYF(0), find->full_name(), current_thd->where);
            return (Item**) 0;
          }
          found_unaliased= li.ref();
          unaliased_counter= i;
          if (db_name)
            break;                              // Perfect match
        }
      }
      else if (!my_strcasecmp(system_charset_info, item_field->name,
                              field_name))
      {
        /*
          If table name was not given we should scan through aliases
          (or non-aliased fields) first. We are also checking unaliased
          name of the field in then next else-if, to be able to find
          instantly field (hidden by alias) if no suitable alias (or
          non-aliased field) was found.
        */
        if (found)
        {
          if ((*found)->eq(item, 0))
            continue;                           // Same field twice
          if (report_error != IGNORE_ERRORS)
            my_printf_error(ER_NON_UNIQ_ERROR, ER(ER_NON_UNIQ_ERROR),
                            MYF(0), find->full_name(), current_thd->where);
          return (Item**) 0;
        }
        found= li.ref();
        *counter= i;
      }
      else if (!my_strcasecmp(system_charset_info, item_field->field_name,
                              field_name))
      {
        /*
          We will use un-aliased field or react on such ambiguities only if
          we won't be able to find aliased field.
          Again if we have ambiguity with field outside of select list
          we should prefer fields from select list.
        */
        if (found_unaliased)
        {
          if ((*found_unaliased)->eq(item, 0))
            continue;                           // Same field twice
          found_unaliased_non_uniq= 1;
        }
        else
        {
          found_unaliased= li.ref();
          unaliased_counter= i;
        }
      }
    }
    else if (!table_name && (item->eq(find,0) ||
			     find->name && item->name &&
			     !my_strcasecmp(system_charset_info, 
					    item->name,find->name)))
    {
      found= li.ref();
      *counter= i;
      break;
    }
  }
  if (!found)
  {
    if (found_unaliased_non_uniq)
    {
      if (report_error != IGNORE_ERRORS)
        my_printf_error(ER_NON_UNIQ_ERROR, ER(ER_NON_UNIQ_ERROR), MYF(0),
                        find->full_name(), current_thd->where);
      return (Item **) 0;
    }
    if (found_unaliased)
    {
      found= found_unaliased;
      *counter= unaliased_counter;
      *unaliased= TRUE;
    }
  }
  if (found)
    return found;
  if (report_error != REPORT_EXCEPT_NOT_FOUND)
  {
    if (report_error == REPORT_ALL_ERRORS)
      my_printf_error(ER_BAD_FIELD_ERROR, ER(ER_BAD_FIELD_ERROR), MYF(0),
		      find->full_name(), current_thd->where);
    return (Item **) 0;
  }
  else
    return (Item **) not_found_item;
}

/****************************************************************************
** Expand all '*' in given fields
****************************************************************************/

int setup_wild(THD *thd, TABLE_LIST *tables, List<Item> &fields,
	       List<Item> *sum_func_list,
	       uint wild_num)
{
  DBUG_ENTER("setup_wild");
  if (!wild_num)
    DBUG_RETURN(0);

  reg2 Item *item;
  List_iterator<Item> it(fields);
  Item_arena *arena, backup;
  /*
    If we are in preparing prepared statement phase then we have change
    temporary mem_root to statement mem root to save changes of SELECT list
  */
  arena= thd->change_arena_if_needed(&backup);

  while (wild_num && (item= it++))
  {    
    if (item->type() == Item::FIELD_ITEM &&
        ((Item_field*) item)->field_name &&
	((Item_field*) item)->field_name[0] == '*' &&
	!((Item_field*) item)->field)
    {
      uint elem= fields.elements;
      Item_subselect *subsel= thd->lex->current_select->master_unit()->item;
      if (subsel &&
          subsel->substype() == Item_subselect::EXISTS_SUBS)
      {
        /*
          It is EXISTS(SELECT * ...) and we can replace * by any constant.

          Item_int do not need fix_fields() because it is basic constant.
        */
        it.replace(new Item_int("Not_used", (longlong) 1, 21));
      }
      else if (insert_fields(thd,tables,((Item_field*) item)->db_name,
                             ((Item_field*) item)->table_name, &it))
      {
        if (arena)
	  thd->restore_backup_item_arena(arena, &backup);
	DBUG_RETURN(-1);
      }
      if (sum_func_list)
      {
	/*
	  sum_func_list is a list that has the fields list as a tail.
	  Because of this we have to update the element count also for this
	  list after expanding the '*' entry.
	*/
	sum_func_list->elements+= fields.elements - elem;
      }
      wild_num--;
    }
  }
  if (arena)
    thd->restore_backup_item_arena(arena, &backup);
  DBUG_RETURN(0);
}

/****************************************************************************
** Check that all given fields exists and fill struct with current data
****************************************************************************/

int setup_fields(THD *thd, Item **ref_pointer_array, TABLE_LIST *tables, 
		 List<Item> &fields, bool set_query_id,
		 List<Item> *sum_func_list, bool allow_sum_func)
{
  reg2 Item *item;
  List_iterator<Item> it(fields);
  DBUG_ENTER("setup_fields");

  thd->set_query_id=set_query_id;
  thd->allow_sum_func= allow_sum_func;
  thd->where="field list";

  /*
    To prevent fail on forward lookup we fill it with zerows,
    then if we got pointer on zero after find_item_in_list we will know
    that it is forward lookup.

    There is other way to solve problem: fill array with pointers to list,
    but it will be slower.

    TODO: remove it when (if) we made one list for allfields and
    ref_pointer_array
  */
  if (ref_pointer_array)
    bzero(ref_pointer_array, sizeof(Item *) * fields.elements);

  Item **ref= ref_pointer_array;
  while ((item= it++))
  {
    if (!item->fixed && item->fix_fields(thd, tables, it.ref()) ||
	(item= *(it.ref()))->check_cols(1))
      DBUG_RETURN(-1); /* purecov: inspected */
    if (ref)
      *(ref++)= item;
    if (item->with_sum_func && item->type() != Item::SUM_FUNC_ITEM &&
	sum_func_list)
      item->split_sum_func(thd, ref_pointer_array, *sum_func_list);
    thd->used_tables|=item->used_tables();
  }
  DBUG_RETURN(test(thd->net.report_error));
}


/*
  prepare tables

  SYNOPSIS
    setup_tables()
    tables	table list


 NOTE
   Remap table numbers if INSERT ... SELECT
   Check also that the 'used keys' and 'ignored keys' exists and set up the
   table structure accordingly

   This has to be called for all tables that are used by items, as otherwise
   table->map is not set and all Item_field will be regarded as const items.

 RETURN
   0	ok;  In this case *map will includes the choosed index
   1	error
*/

bool setup_tables(TABLE_LIST *tables)
{
  DBUG_ENTER("setup_tables");
  uint tablenr=0;
  for (TABLE_LIST *table_list=tables ; table_list ;
       table_list=table_list->next,tablenr++)
  {
    TABLE *table= table_list->table;
    setup_table_map(table, table_list, tablenr);
    table->used_keys= table->keys_for_keyread;
    if (table_list->use_index)
    {
      key_map map;
      get_key_map_from_key_list(&map, table, table_list->use_index);
      if (map.is_set_all())
	DBUG_RETURN(1);
      table->keys_in_use_for_query=map;
    }
    if (table_list->ignore_index)
    {
      key_map map;
      get_key_map_from_key_list(&map, table, table_list->ignore_index);
      if (map.is_set_all())
	DBUG_RETURN(1);
      table->keys_in_use_for_query.subtract(map);
    }
    table->used_keys.intersect(table->keys_in_use_for_query);
  }
  if (tablenr > MAX_TABLES)
  {
    my_error(ER_TOO_MANY_TABLES,MYF(0),MAX_TABLES);
    DBUG_RETURN(1);
  }
  DBUG_RETURN(0);
}


/*
   Create a key_map from a list of index names

   SYNOPSIS
     get_key_map_from_key_list()
     map		key_map to fill in
     table		Table
     index_list		List of index names

   RETURN
     0	ok;  In this case *map will includes the choosed index
     1	error
*/

bool get_key_map_from_key_list(key_map *map, TABLE *table,
                               List<String> *index_list)
{
  List_iterator_fast<String> it(*index_list);
  String *name;
  uint pos;

  map->clear_all();
  while ((name=it++))
  {
    if ((pos= find_type(&table->keynames, name->ptr(), name->length(), 1)) <=
	0)
    {
      my_error(ER_KEY_COLUMN_DOES_NOT_EXITS, MYF(0), name->c_ptr(),
	       table->real_name);
      map->set_all();
      return 1;
    }
    map->set_bit(pos-1);
  }
  return 0;
}


/****************************************************************************
  This just drops in all fields instead of current '*' field
  Returns pointer to last inserted field if ok
****************************************************************************/

bool
insert_fields(THD *thd,TABLE_LIST *tables, const char *db_name,
	      const char *table_name, List_iterator<Item> *it)
{
  char name_buff[NAME_LEN+1];
  uint found;
  DBUG_ENTER("insert_fields");

  if (db_name && lower_case_table_names)
  {
    /*
      convert database to lower case for comparison
      We can't do this in Item_field as this would change the
      'name' of the item which may be used in the select list
    */
    strmake(name_buff, db_name, sizeof(name_buff)-1);
    my_casedn_str(files_charset_info, name_buff);
    db_name= name_buff;
  }


  found=0;
  for (; tables ; tables=tables->next)
  {
    TABLE *table=tables->table;
    if (!table_name || (!my_strcasecmp(table_alias_charset, table_name,
				       tables->alias) &&
			(!db_name || !strcmp(tables->db,db_name))))
    {
#ifndef NO_EMBEDDED_ACCESS_CHECKS
      /* Ensure that we have access right to all columns */
      if (!(table->grant.privilege & SELECT_ACL) &&
	  check_grant_all_columns(thd,SELECT_ACL,table))
	DBUG_RETURN(-1);
#endif
      Field **ptr=table->field,*field;
      TABLE *natural_join_table= 0;

      thd->used_tables|=table->map;
      if (!table->outer_join &&
          tables->natural_join &&
          !tables->natural_join->table->outer_join)
        natural_join_table= tables->natural_join->table;

      while ((field = *ptr++))
      {
        uint not_used_field_index= NO_CACHED_FIELD_INDEX;
        /* Skip duplicate field names if NATURAL JOIN is used */
        if (!natural_join_table ||
            !find_field_in_table(thd, natural_join_table, field->field_name, 
                                 strlen(field->field_name), 0, 0,
                                 &not_used_field_index))
        {
          Item_field *item= new Item_field(thd, field);
          if (!found++)
            (void) it->replace(item);		// Replace '*'
          else
            it->after(item);
        }
	/*
	  Mark if field used before in this select.
	  Used by 'insert' to verify if a field name is used twice
	*/
	if (field->query_id == thd->query_id)
	  thd->dupp_field=field;
	field->query_id=thd->query_id;
	table->used_keys.intersect(field->part_of_key);
      }
      /* All fields are used */
      table->used_fields=table->fields;
    }
  }
  if (!found)
  {
    if (!table_name)
      my_error(ER_NO_TABLES_USED,MYF(0));
    else
      my_error(ER_BAD_TABLE_ERROR,MYF(0),table_name);
  }
  DBUG_RETURN(!found);
}


/*
** Fix all conditions and outer join expressions
*/

int setup_conds(THD *thd,TABLE_LIST *tables,COND **conds)
{
  table_map not_null_tables= 0;
  Item_arena *arena= 0, backup;
  DBUG_ENTER("setup_conds");

  thd->set_query_id=1;
  thd->lex->current_select->cond_count= 0;
  if (*conds)
  {
    thd->where="where clause";
    if (!(*conds)->fixed && (*conds)->fix_fields(thd, tables, conds) ||
	(*conds)->check_cols(1))
      DBUG_RETURN(1);
    not_null_tables= (*conds)->not_null_tables();
  }


  /* Check if we are using outer joins */
  for (TABLE_LIST *table=tables ; table ; table=table->next)
  {
    if (table->on_expr)
    {
      /* Make a join an a expression */
      thd->where="on clause";
      
      if (!table->on_expr->fixed &&
	  table->on_expr->fix_fields(thd, tables, &table->on_expr) ||
	  table->on_expr->check_cols(1))
	DBUG_RETURN(1);
      thd->lex->current_select->cond_count++;

      /*
	If it's a normal join or a LEFT JOIN which can be optimized away
	add the ON/USING expression to the WHERE
      */
      if (!table->outer_join ||
	  ((table->table->map & not_null_tables) &&
	   !(specialflag & SPECIAL_NO_NEW_FUNC)))
      {
	table->outer_join= 0;
        arena= thd->change_arena_if_needed(&backup);
	*conds= and_conds(*conds, table->on_expr);
	table->on_expr=0;
	if (arena)
        {
	  thd->restore_backup_item_arena(arena, &backup);
          arena= 0;                             // Safety if goto err
        }
	if ((*conds) && !(*conds)->fixed &&
	    (*conds)->fix_fields(thd, tables, conds))
	  DBUG_RETURN(1);
      }
    }
    if (table->natural_join)
    {
      arena= thd->change_arena_if_needed(&backup);
      /* Make a join of all fields with have the same name */
      TABLE *t1= table->table;
      TABLE *t2= table->natural_join->table;
      Item_cond_and *cond_and= new Item_cond_and();
      if (!cond_and)				// If not out of memory
	goto err;
      cond_and->top_level_item();

      Field **t1_field, *t2_field;
      for (t1_field= t1->field; (*t1_field); t1_field++)
      {
        const char *t1_field_name= (*t1_field)->field_name;
        uint not_used_field_index= NO_CACHED_FIELD_INDEX;

        if ((t2_field= find_field_in_table(thd, t2, t1_field_name,
                                           strlen(t1_field_name), 0, 0,
                                           &not_used_field_index)))
        {
          Item_func_eq *tmp=new Item_func_eq(new Item_field(thd, *t1_field),
                                             new Item_field(thd, t2_field));
          if (!tmp)
            goto err;
          /* Mark field used for table cache */
          (*t1_field)->query_id= t2_field->query_id= thd->query_id;
          cond_and->list.push_back(tmp);
          t1->used_keys.intersect((*t1_field)->part_of_key);
          t2->used_keys.intersect(t2_field->part_of_key);
        }
      }
      thd->lex->current_select->cond_count+= cond_and->list.elements;

      // to prevent natural join processing during PS re-execution
      table->natural_join= 0;

      if (cond_and->list.elements)
      {
        if (!table->outer_join)			// Not left join
        {
          *conds= and_conds(*conds, cond_and);
          // fix_fields() should be made with temporary memory pool
          if (arena)
            thd->restore_backup_item_arena(arena, &backup);
          if (*conds && !(*conds)->fixed)
          {
            if (!(*conds)->fixed && 
                (*conds)->fix_fields(thd, tables, conds))
              DBUG_RETURN(1);
          }
        }
        else
        {
          table->on_expr= and_conds(table->on_expr, cond_and);
          // fix_fields() should be made with temporary memory pool
          if (arena)
            thd->restore_backup_item_arena(arena, &backup);
          if (table->on_expr && !table->on_expr->fixed)
          {
            if (!table->on_expr->fixed && 
                table->on_expr->fix_fields(thd, tables, &table->on_expr))
             DBUG_RETURN(1);
          }
        }
      }
      else if (arena)
      {
        thd->restore_backup_item_arena(arena, &backup);
        arena= 0;                               // Safety if goto err
      }
    }
  }

  if (thd->current_arena->is_stmt_prepare())
  {
    /*
      We are in prepared statement preparation code => we should store
      WHERE clause changing for next executions.

      We do this ON -> WHERE transformation only once per PS statement.
    */
    thd->lex->current_select->where= *conds;
  }
  DBUG_RETURN(test(thd->net.report_error));

err:
  if (arena)
    thd->restore_backup_item_arena(arena, &backup);
  DBUG_RETURN(1);
}


/******************************************************************************
** Fill a record with data (for INSERT or UPDATE)
** Returns : 1 if some field has wrong type
******************************************************************************/

int
fill_record(List<Item> &fields,List<Item> &values, bool ignore_errors)
{
  List_iterator_fast<Item> f(fields),v(values);
  Item *value;
  Item_field *field;
  DBUG_ENTER("fill_record");

  while ((field=(Item_field*) f++))
  {
    value=v++;
    Field *rfield= field->field;
    TABLE *table= rfield->table;
    if (rfield == table->next_number_field)
      table->auto_increment_field_not_null= TRUE;
    if ((value->save_in_field(rfield, 0) < 0) && !ignore_errors)
      DBUG_RETURN(1);
  }
  DBUG_RETURN(0);
}


int
fill_record(Field **ptr,List<Item> &values, bool ignore_errors)
{
  List_iterator_fast<Item> v(values);
  Item *value;
  DBUG_ENTER("fill_record");

  Field *field;
  while ((field = *ptr++))
  {
    value=v++;
    TABLE *table= field->table;
    if (field == table->next_number_field)
      table->auto_increment_field_not_null= TRUE;
    if ((value->save_in_field(field, 0) < 0) && !ignore_errors)
      DBUG_RETURN(1);
  }
  DBUG_RETURN(0);
}


static void mysql_rm_tmp_tables(void)
{
  uint i, idx;
  char	filePath[FN_REFLEN], *tmpdir;
  MY_DIR *dirp;
  FILEINFO *file;
  DBUG_ENTER("mysql_rm_tmp_tables");

  for (i=0; i<=mysql_tmpdir_list.max; i++)
  {
    tmpdir=mysql_tmpdir_list.list[i];
  /* See if the directory exists */
    if (!(dirp = my_dir(tmpdir,MYF(MY_WME | MY_DONT_SORT))))
      continue;

    /* Remove all SQLxxx tables from directory */

  for (idx=0 ; idx < (uint) dirp->number_off_files ; idx++)
  {
    file=dirp->dir_entry+idx;

    /* skiping . and .. */
    if (file->name[0] == '.' && (!file->name[1] ||
       (file->name[1] == '.' &&  !file->name[2])))
      continue;

    if (!bcmp(file->name,tmp_file_prefix,tmp_file_prefix_length))
    {
        sprintf(filePath,"%s%s",tmpdir,file->name);
        VOID(my_delete(filePath,MYF(MY_WME)));
    }
  }
  my_dirend(dirp);
  }
  DBUG_VOID_RETURN;
}



/*****************************************************************************
	unireg support functions
*****************************************************************************/

/*
** Invalidate any cache entries that are for some DB
** We can't use hash_delete when looping hash_elements. We mark them first
** and afterwards delete those marked unused.
*/

void remove_db_from_cache(const char *db)
{
  char name_buff[NAME_LEN+1];
  if (db && lower_case_table_names)
  {
    /*
      convert database to lower case for comparision.
    */
    strmake(name_buff, db, sizeof(name_buff)-1);
    my_casedn_str(files_charset_info, name_buff);
    db= name_buff;
  }
  for (uint idx=0 ; idx < open_cache.records ; idx++)
  {
    TABLE *table=(TABLE*) hash_element(&open_cache,idx);
    if (!strcmp(table->table_cache_key,db))
    {
      table->version=0L;			/* Free when thread is ready */
      if (!table->in_use)
	relink_unused(table);
    }
  }
  while (unused_tables && !unused_tables->version)
    VOID(hash_delete(&open_cache,(byte*) unused_tables));
}


/*
** free all unused tables
*/

void flush_tables()
{
  (void) pthread_mutex_lock(&LOCK_open);
  while (unused_tables)
    hash_delete(&open_cache,(byte*) unused_tables);
  (void) pthread_mutex_unlock(&LOCK_open);
}


/*
  Mark all entries with the table as deleted to force an reopen of the table

  The table will be closed (not stored in cache) by the current thread when
  close_thread_tables() is called.

  RETURN
    0  This thread now have exclusive access to this table and no other thread
       can access the table until close_thread_tables() is called.
    1  Table is in use by another thread
*/

bool remove_table_from_cache(THD *thd, const char *db, const char *table_name,
			     bool return_if_owned_by_thd)
{
  char key[MAX_DBKEY_LENGTH];
  uint key_length;
  TABLE *table;
  bool result=0;
  DBUG_ENTER("remove_table_from_cache");

  key_length=(uint) (strmov(strmov(key,db)+1,table_name)-key)+1;
  for (table=(TABLE*) hash_search(&open_cache,(byte*) key,key_length) ;
       table;
       table = (TABLE*) hash_next(&open_cache,(byte*) key,key_length))
  {
    THD *in_use;
    table->version=0L;			/* Free when thread is ready */
    if (!(in_use=table->in_use))
    {
      DBUG_PRINT("info",("Table was not in use"));
      relink_unused(table);
    }
    else if (in_use != thd)
    {
      in_use->some_tables_deleted=1;
      if (table->db_stat)
	result=1;
      /* Kill delayed insert threads */
      if ((in_use->system_thread & SYSTEM_THREAD_DELAYED_INSERT) &&
          ! in_use->killed)
      {
	in_use->killed=1;
	pthread_mutex_lock(&in_use->mysys_var->mutex);
	if (in_use->mysys_var->current_cond)
	{
	  pthread_mutex_lock(in_use->mysys_var->current_mutex);
	  pthread_cond_broadcast(in_use->mysys_var->current_cond);
	  pthread_mutex_unlock(in_use->mysys_var->current_mutex);
	}
	pthread_mutex_unlock(&in_use->mysys_var->mutex);
      }
      /*
	Now we must abort all tables locks used by this thread
	as the thread may be waiting to get a lock for another table
      */
      for (TABLE *thd_table= in_use->open_tables;
	   thd_table ;
	   thd_table= thd_table->next)
      {
	if (thd_table->db_stat)			// If table is open
	  mysql_lock_abort_for_thread(thd, thd_table);
      }
    }
    else
      result= result || return_if_owned_by_thd;
  }
  while (unused_tables && !unused_tables->version)
    VOID(hash_delete(&open_cache,(byte*) unused_tables));
  DBUG_RETURN(result);
}

int setup_ftfuncs(SELECT_LEX *select_lex)
{
  List_iterator<Item_func_match> li(*(select_lex->ftfunc_list)),
                                 lj(*(select_lex->ftfunc_list));
  Item_func_match *ftf, *ftf2;

  while ((ftf=li++))
  {
    if (ftf->fix_index())
      return 1;
    lj.rewind();
    while ((ftf2=lj++) != ftf)
    {
      if (ftf->eq(ftf2,1) && !ftf2->master)
        ftf2->master=ftf;
    }
  }

  return 0;
}


int init_ftfuncs(THD *thd, SELECT_LEX *select_lex, bool no_order)
{
  if (select_lex->ftfunc_list->elements)
  {
    List_iterator<Item_func_match> li(*(select_lex->ftfunc_list));
    Item_func_match *ifm;
    DBUG_PRINT("info",("Performing FULLTEXT search"));
    thd->proc_info="FULLTEXT initialization";

    while ((ifm=li++))
      ifm->init_search(no_order);
  }
  return 0;
}<|MERGE_RESOLUTION|>--- conflicted
+++ resolved
@@ -1790,16 +1790,11 @@
     if (!(ptr=start=(TABLE**) sql_alloc(sizeof(TABLE*)*count)))
       return -1;
     for (table = tables ; table ; table=table->next)
-<<<<<<< HEAD
     {
       if (!table->derived)
 	*(ptr++)= table->table;
     }
-    if (!(thd->lock=mysql_lock_tables(thd,start, (uint) (ptr - start))))
-=======
-      *(ptr++)= table->table;
-    if (! (thd->lock= mysql_lock_tables(thd, start, count, 0)))
->>>>>>> 51d80960
+    if (! (thd->lock= mysql_lock_tables(thd, start, (uint) (ptr - start), 0)))
       return -1;				/* purecov: inspected */
   }
   else
