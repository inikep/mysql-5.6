--- conflicted
+++ resolved
@@ -3087,14 +3087,10 @@
     }
     (*counter)++;
 
-<<<<<<< HEAD
     /*
       Not a placeholder: must be a base table or a view, and the table is
       not opened yet. Try to open the table.
     */
-    if (!tables->table &&
-	!(tables->table= open_table(thd, tables, &new_frm_mem, &refresh, flags)))
-=======
     if (!tables->table)
     {
       if (tables->prelocking_placeholder)
@@ -3116,7 +3112,6 @@
     }
 
     if (!tables->table)
->>>>>>> fedd1ae7
     {
       free_root(&new_frm_mem, MYF(MY_KEEP_PREALLOC));
 
