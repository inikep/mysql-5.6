/* Copyright (c) 2000, 2017, Oracle and/or its affiliates. All rights reserved.

   This program is free software; you can redistribute it and/or modify
   it under the terms of the GNU General Public License as published by
   the Free Software Foundation; version 2 of the License.

   This program is distributed in the hope that it will be useful,
   but WITHOUT ANY WARRANTY; without even the implied warranty of
   MERCHANTABILITY or FITNESS FOR A PARTICULAR PURPOSE.  See the
   GNU General Public License for more details.

   You should have received a copy of the GNU General Public License
   along with this program; if not, write to the Free Software
   Foundation, Inc., 51 Franklin St, Fifth Floor, Boston, MA 02110-1301  USA */


/* Function with list databases, tables or fields */

#include "sql_show.h"

#include "mutex_lock.h"                     // Mutex_lock
#include "my_dir.h"                         // MY_DIR
#include "prealloced_array.h"               // Prealloced_array
#include "template_utils.h"                 // delete_container_pointers
#include "auth_common.h"                    // check_grant_db
#include "datadict.h"                       // dd_frm_type
#include "debug_sync.h"                     // DEBUG_SYNC
#include "field.h"                          // Field
#include "filesort.h"                       // filesort_free_buffers
#include "item.h"                           // Item_empty_string
#include "item_cmpfunc.h"                   // Item_cond
#include "log.h"                            // sql_print_warning
#include "mysqld_thd_manager.h"             // Global_THD_manager
#include "opt_trace.h"                      // fill_optimizer_trace_info
#include "protocol.h"                       // Protocol
#include "sp.h"                             // MYSQL_PROC_FIELD_DB
#include "sp_head.h"                        // sp_head
#include "sql_audit.h"                      // audit_global_variable_get
#include "sql_base.h"                       // close_thread_tables
#include "sql_class.h"                      // THD
#include "sql_db.h"                         // check_db_dir_existence
#include "sql_optimizer.h"                  // JOIN
#include "sql_parse.h"                      // command_name
#include "sql_plugin.h"                     // PLUGIN_IS_DELTED
#include "sql_table.h"                      // filename_to_tablename
#include "sql_time.h"                       // interval_type_to_name
#include "sql_tmp_table.h"                  // create_tmp_table
#include "sql_view.h"                       // open_and_read_view
#include "table_trigger_dispatcher.h"       // Table_trigger_dispatcher
#include "trigger.h"                        // Trigger
#include "trigger_chain.h"                  // Trigger_chain
#include "trigger_loader.h"                 // Trigger_loader
#include "tztime.h"                         // Time_zone

#ifndef EMBEDDED_LIBRARY
#include "events.h"                         // Events
#include "event_data_objects.h"             // Event_timed
#include "event_parse_data.h"               // Event_parse_data
#endif

#include "partition_info.h"                 // partition_info
#include "partitioning/partition_handler.h" // Partition_handler

#include "pfs_file_provider.h"
#include "mysql/psi/mysql_file.h"
#ifndef EMBEDDED_LIBRARY
#include "srv_session.h"
#endif

#include <algorithm>
#include <functional>
using std::max;
using std::min;

#define STR_OR_NIL(S) ((S) ? (S) : "<nil>")

enum enum_i_s_events_fields
{
  ISE_EVENT_CATALOG= 0,
  ISE_EVENT_SCHEMA,
  ISE_EVENT_NAME,
  ISE_DEFINER,
  ISE_TIME_ZONE,
  ISE_EVENT_BODY,
  ISE_EVENT_DEFINITION,
  ISE_EVENT_TYPE,
  ISE_EXECUTE_AT,
  ISE_INTERVAL_VALUE,
  ISE_INTERVAL_FIELD,
  ISE_SQL_MODE,
  ISE_STARTS,
  ISE_ENDS,
  ISE_STATUS,
  ISE_ON_COMPLETION,
  ISE_CREATED,
  ISE_LAST_ALTERED,
  ISE_LAST_EXECUTED,
  ISE_EVENT_COMMENT,
  ISE_ORIGINATOR,
  ISE_CLIENT_CS,
  ISE_CONNECTION_CL,
  ISE_DB_CL
};


static const LEX_STRING trg_action_time_type_names[]=
{
  { C_STRING_WITH_LEN("BEFORE") },
  { C_STRING_WITH_LEN("AFTER") }
};

static const LEX_STRING trg_event_type_names[]=
{
  { C_STRING_WITH_LEN("INSERT") },
  { C_STRING_WITH_LEN("UPDATE") },
  { C_STRING_WITH_LEN("DELETE") }
};

#ifndef NO_EMBEDDED_ACCESS_CHECKS
static const char *grant_names[]={
  "select","insert","update","delete","create","drop","reload","shutdown",
  "process","file","grant","references","index","alter"};

static TYPELIB grant_types = { sizeof(grant_names)/sizeof(char **),
                               "grant_types",
                               grant_names, NULL};
#endif

static void store_key_options(THD *thd, String *packet, TABLE *table,
                              KEY *key_info);

static void get_cs_converted_string_value(THD *thd,
                                          String *input_str,
                                          String *output_str,
                                          const CHARSET_INFO *cs,
                                          bool use_hex);

static void
append_algorithm(TABLE_LIST *table, String *buff);

static Item * make_cond_for_info_schema(Item *cond, TABLE_LIST *table);

/***************************************************************************
** List all table types supported
***************************************************************************/

static size_t make_version_string(char *buf, size_t buf_length, uint version)
{
  return my_snprintf(buf, buf_length, "%d.%d", version>>8,version&0xff);
}

static my_bool show_plugins(THD *thd, plugin_ref plugin,
                            void *arg)
{
  TABLE *table= (TABLE*) arg;
  struct st_mysql_plugin *plug= plugin_decl(plugin);
  struct st_plugin_dl *plugin_dl= plugin_dlib(plugin);
  CHARSET_INFO *cs= system_charset_info;
  char version_buf[20];

  restore_record(table, s->default_values);

  table->field[0]->store(plugin_name(plugin)->str,
                         plugin_name(plugin)->length, cs);

  table->field[1]->store(version_buf,
        make_version_string(version_buf, sizeof(version_buf), plug->version),
        cs);


  switch (plugin_state(plugin)) {
  /* case PLUGIN_IS_FREED: does not happen */
  case PLUGIN_IS_DELETED:
    table->field[2]->store(STRING_WITH_LEN("DELETED"), cs);
    break;
  case PLUGIN_IS_UNINITIALIZED:
    table->field[2]->store(STRING_WITH_LEN("INACTIVE"), cs);
    break;
  case PLUGIN_IS_READY:
    table->field[2]->store(STRING_WITH_LEN("ACTIVE"), cs);
    break;
  case PLUGIN_IS_DISABLED:
    table->field[2]->store(STRING_WITH_LEN("DISABLED"), cs);
    break;
  default:
    DBUG_ASSERT(0);
  }

  table->field[3]->store(plugin_type_names[plug->type].str,
                         plugin_type_names[plug->type].length,
                         cs);
  table->field[4]->store(version_buf,
        make_version_string(version_buf, sizeof(version_buf),
                            *(uint *)plug->info), cs);

  if (plugin_dl)
  {
    table->field[5]->store(plugin_dl->dl.str, plugin_dl->dl.length, cs);
    table->field[5]->set_notnull();
    table->field[6]->store(version_buf,
          make_version_string(version_buf, sizeof(version_buf),
                              plugin_dl->version),
          cs);
    table->field[6]->set_notnull();
  }
  else
  {
    table->field[5]->set_null();
    table->field[6]->set_null();
  }


  if (plug->author)
  {
    table->field[7]->store(plug->author, strlen(plug->author), cs);
    table->field[7]->set_notnull();
  }
  else
    table->field[7]->set_null();

  if (plug->descr)
  {
    table->field[8]->store(plug->descr, strlen(plug->descr), cs);
    table->field[8]->set_notnull();
  }
  else
    table->field[8]->set_null();

  switch (plug->license) {
  case PLUGIN_LICENSE_GPL:
    table->field[9]->store(PLUGIN_LICENSE_GPL_STRING, 
                           strlen(PLUGIN_LICENSE_GPL_STRING), cs);
    break;
  case PLUGIN_LICENSE_BSD:
    table->field[9]->store(PLUGIN_LICENSE_BSD_STRING, 
                           strlen(PLUGIN_LICENSE_BSD_STRING), cs);
    break;
  default:
    table->field[9]->store(PLUGIN_LICENSE_PROPRIETARY_STRING, 
                           strlen(PLUGIN_LICENSE_PROPRIETARY_STRING), cs);
    break;
  }
  table->field[9]->set_notnull();

  table->field[10]->store(
    global_plugin_typelib_names[plugin_load_option(plugin)],
    strlen(global_plugin_typelib_names[plugin_load_option(plugin)]),
    cs);

  return schema_table_store_record(thd, table);
}


int fill_plugins(THD *thd, TABLE_LIST *tables, Item *cond)
{
  DBUG_ENTER("fill_plugins");

  if (plugin_foreach_with_mask(thd, show_plugins, MYSQL_ANY_PLUGIN,
                               ~PLUGIN_IS_FREED, tables->table))
    DBUG_RETURN(1);

  DBUG_RETURN(0);
}


/***************************************************************************
 List all privileges supported
***************************************************************************/

struct show_privileges_st {
  const char *privilege;
  const char *context;
  const char *comment;
};

static struct show_privileges_st sys_privileges[]=
{
  {"Alter", "Tables",  "To alter the table"},
  {"Alter routine", "Functions,Procedures",  "To alter or drop stored functions/procedures"},
  {"Create", "Databases,Tables,Indexes",  "To create new databases and tables"},
  {"Create routine","Databases","To use CREATE FUNCTION/PROCEDURE"},
  {"Create temporary tables","Databases","To use CREATE TEMPORARY TABLE"},
  {"Create view", "Tables",  "To create new views"},
  {"Create user", "Server Admin",  "To create new users"},
  {"Delete", "Tables",  "To delete existing rows"},
  {"Drop", "Databases,Tables", "To drop databases, tables, and views"},
#ifndef EMBEDDED_LIBRARY
  {"Event","Server Admin","To create, alter, drop and execute events"},
#endif
  {"Execute", "Functions,Procedures", "To execute stored routines"},
  {"File", "File access on server",   "To read and write files on the server"},
  {"Grant option",  "Databases,Tables,Functions,Procedures", "To give to other users those privileges you possess"},
  {"Index", "Tables",  "To create or drop indexes"},
  {"Insert", "Tables",  "To insert data into tables"},
  {"Lock tables","Databases","To use LOCK TABLES (together with SELECT privilege)"},
  {"Process", "Server Admin", "To view the plain text of currently executing queries"},
  {"Proxy", "Server Admin", "To make proxy user possible"},
  {"References", "Databases,Tables", "To have references on tables"},
  {"Reload", "Server Admin", "To reload or refresh tables, logs and privileges"},
  {"Replication client","Server Admin","To ask where the slave or master servers are"},
  {"Replication slave","Server Admin","To read binary log events from the master"},
  {"Select", "Tables",  "To retrieve rows from table"},
  {"Show databases","Server Admin","To see all databases with SHOW DATABASES"},
  {"Show view","Tables","To see views with SHOW CREATE VIEW"},
  {"Shutdown","Server Admin", "To shut down the server"},
  {"Super","Server Admin","To use KILL thread, SET GLOBAL, CHANGE MASTER, etc."},
  {"Trigger","Tables", "To use triggers"},
  {"Create tablespace", "Server Admin", "To create/alter/drop tablespaces"},
  {"Update", "Tables",  "To update existing rows"},
  {"Usage","Server Admin","No privileges - allow connect only"},
  {NullS, NullS, NullS}
};

bool mysqld_show_privileges(THD *thd)
{
  List<Item> field_list;
  Protocol *protocol= thd->get_protocol();
  DBUG_ENTER("mysqld_show_privileges");

  field_list.push_back(new Item_empty_string("Privilege",10));
  field_list.push_back(new Item_empty_string("Context",15));
  field_list.push_back(new Item_empty_string("Comment",NAME_CHAR_LEN));

  if (thd->send_result_metadata(&field_list,
                                Protocol::SEND_NUM_ROWS | Protocol::SEND_EOF))
    DBUG_RETURN(TRUE);

  show_privileges_st *privilege= sys_privileges;
  for (privilege= sys_privileges; privilege->privilege ; privilege++)
  {
    protocol->start_row();
    protocol->store(privilege->privilege, system_charset_info);
    protocol->store(privilege->context, system_charset_info);
    protocol->store(privilege->comment, system_charset_info);
    if (protocol->end_row())
      DBUG_RETURN(TRUE);
  }
  my_eof(thd);
  DBUG_RETURN(FALSE);
}


/** Hash of LEX_STRINGs used to search for ignored db directories. */
static HASH ignore_db_dirs_hash;

/** 
  An array of LEX_STRING pointers to collect the options at 
  option parsing time.
*/
typedef Prealloced_array<LEX_STRING *, 16> Ignore_db_dirs_array;
static Ignore_db_dirs_array *ignore_db_dirs_array;

/**
  A value for the read only system variable to show a list of
  ignored directories.
*/
char *opt_ignore_db_dirs= NULL;


/**
  Sets up the data structures for collection of directories at option
  processing time.
  We need to collect the directories in an array first, because
  we need the character sets initialized before setting up the hash.
*/

void ignore_db_dirs_init()
{
  ignore_db_dirs_array= new Ignore_db_dirs_array(key_memory_ignored_db);
}


/**
  Retrieves the key (the string itself) from the LEX_STRING hash members.

  Needed by hash_init().

  @param     data         the data element from the hash
  @param out len_ret      Placeholder to return the length of the key
  @param                  unused
  @return                 a pointer to the key
*/

static uchar *
db_dirs_hash_get_key(const uchar *data, size_t *len_ret,
                     my_bool MY_ATTRIBUTE((unused)))
{
  LEX_STRING *e= (LEX_STRING *) data;

  *len_ret= e->length;
  return (uchar *) e->str;
}


/**
  Wrap a directory name into a LEX_STRING and push it to the array.

  Called at option processing time for each --ignore-db-dir option.

  @param    path  the name of the directory to push
  @return state
  @retval TRUE  failed
  @retval FALSE success
*/

bool
push_ignored_db_dir(char *path)
{
  LEX_STRING *new_elt;
  char *new_elt_buffer;
  size_t path_len= strlen(path);

  if (!path_len || path_len >= FN_REFLEN)
    return true;

  // No need to normalize, it's only a directory name, not a path.
  if (!my_multi_malloc(key_memory_ignored_db,
                       0,
                       &new_elt, sizeof(LEX_STRING),
                       &new_elt_buffer, path_len + 1,
                       NullS))
    return true;
  new_elt->str= new_elt_buffer;
  memcpy(new_elt_buffer, path, path_len);
  new_elt_buffer[path_len]= 0;
  new_elt->length= path_len;
  return ignore_db_dirs_array->push_back(new_elt);
}


/**
  Clean up the directory ignore options accumulated so far.

  Called at option processing time for each --ignore-db-dir option
  with an empty argument.
*/

void
ignore_db_dirs_reset()
{
  my_free_container_pointers(*ignore_db_dirs_array);
}


/**
  Free the directory ignore option variables.

  Called at server shutdown.
*/

void
ignore_db_dirs_free()
{
  if (opt_ignore_db_dirs)
  {
    my_free(opt_ignore_db_dirs);
    opt_ignore_db_dirs= NULL;
  }
  ignore_db_dirs_reset();
  delete ignore_db_dirs_array;
  my_hash_free(&ignore_db_dirs_hash);
}


/**
  Initialize the ignore db directories hash and status variable from
  the options collected in the array.

  Called when option processing is over and the server's in-memory 
  structures are fully initialized.

  @return state
  @retval TRUE  failed
  @retval FALSE success
*/

bool
ignore_db_dirs_process_additions()
{
  size_t len;
  char *ptr;

  DBUG_ASSERT(opt_ignore_db_dirs == NULL);

  if (my_hash_init(&ignore_db_dirs_hash, 
                   lower_case_table_names ?
                     character_set_filesystem : &my_charset_bin,
                   0, 0, 0, db_dirs_hash_get_key,
                   my_free,
                   HASH_UNIQUE,
                   key_memory_ignored_db))
    return true;

  /* len starts from 1 because of the terminating zero. */
  len= 1;
  LEX_STRING **iter;
  for (iter= ignore_db_dirs_array->begin();
       iter != ignore_db_dirs_array->end(); ++iter)
  {
    len+= (*iter)->length + 1;                      // +1 for the comma
  }

  /* No delimiter for the last directory. */
  if (len > 1)
    len--;

  /* +1 the terminating zero */
  ptr= opt_ignore_db_dirs= (char *) my_malloc(key_memory_ignored_db,
                                              len + 1, MYF(0));
  if (!ptr)
    return true;

  /* Make sure we have an empty string to start with. */
  *ptr= 0;

  for (iter= ignore_db_dirs_array->begin();
       iter != ignore_db_dirs_array->end(); ++iter)
  {
    LEX_STRING *dir= *iter;
    if (my_hash_insert(&ignore_db_dirs_hash, (uchar *)dir))
    {
      /* ignore duplicates from the config file */
      if (my_hash_search(&ignore_db_dirs_hash, (uchar *)dir->str, dir->length))
      {
        sql_print_warning("Duplicate ignore-db-dir directory name '%.*s' "
                          "found in the config file(s). Ignoring the duplicate.",
                          (int) dir->length, dir->str);
        /*
          Free the excess element since the array will just be reset at
          the end of the function, not destructed.
        */
        my_free(dir);
        (*iter)= NULL;
        continue;
      }
      return true;
    }
    ptr= my_stpnmov(ptr, dir->str, dir->length);
    /* It's safe to always do, since the last one will be repalced with a 0 */
    *ptr++ = ',';

    /*
      Set the transferred array element to NULL to avoid double free
      in case of error.
    */
    (*iter)= NULL;
  }

  /* get back to the last comma, if there is one */
  if (ptr > opt_ignore_db_dirs)
  {
    ptr--;
    DBUG_ASSERT(*ptr == ',');
  }
  /* make sure the string is terminated */
  DBUG_ASSERT(ptr - opt_ignore_db_dirs <= (ptrdiff_t) len);
  *ptr= 0;

  /* 
    It's OK to empty the array here as the allocated elements are
    referenced through the hash now.
  */
  ignore_db_dirs_array->clear();

  return false;
}


/**
  Check if a directory name is in the hash of ignored directories.

  @return search result
  @retval TRUE  found
  @retval FALSE not found
*/

bool
is_in_ignore_db_dirs_list(const char *directory)
{
  return ignore_db_dirs_hash.records &&
    NULL != my_hash_search(&ignore_db_dirs_hash, (const uchar *) directory, 
                           strlen(directory));
}


/*
  find_files() - find files in a given directory.

  SYNOPSIS
    find_files()
    thd                 thread handler
    files               put found files in this list
    db                  database name to set in TABLE_LIST structure
    path                path to database
    wild                filter for found files
    dir                 read databases in path if TRUE, read .frm files in
                        database otherwise

  RETURN
    FIND_FILES_OK       success
    FIND_FILES_OOM      out of memory error
    FIND_FILES_DIR      no such directory, or directory can't be read
*/


find_files_result
find_files(THD *thd, List<LEX_STRING> *files, const char *db,
           const char *path, const char *wild, bool dir, MEM_ROOT *tmp_mem_root)
{
  uint i;
  MY_DIR *dirp;
  MEM_ROOT **root_ptr= NULL, *old_root= NULL;
#ifndef NO_EMBEDDED_ACCESS_CHECKS
  uint col_access=thd->col_access;
#endif
  size_t wild_length= 0;
  TABLE_LIST table_list;
  DBUG_ENTER("find_files");

  if (wild)
  {
    if (!wild[0])
      wild= 0;
    else
      wild_length= strlen(wild);
  }



  memset(&table_list, 0, sizeof(table_list));

  if (!(dirp = my_dir(path,MYF(dir ? MY_WANT_STAT : 0))))
  {
    if (my_errno() == ENOENT)
      my_error(ER_BAD_DB_ERROR, MYF(0), db);
    else
    {
      char errbuf[MYSYS_STRERROR_SIZE];
      my_error(ER_CANT_READ_DIR, MYF(0), path,
               my_errno(), my_strerror(errbuf, sizeof(errbuf), my_errno()));
    }
    DBUG_RETURN(FIND_FILES_DIR);
  }

  if (tmp_mem_root)
  {
    root_ptr= my_thread_get_THR_MALLOC();
    old_root= *root_ptr;
    *root_ptr= tmp_mem_root;
  }

  for (i=0 ; i < dirp->number_off_files  ; i++)
  {
    char uname[NAME_LEN + 1];                   /* Unencoded name */
    FILEINFO *file;
    LEX_STRING *file_name= 0;
    size_t file_name_len;
    char *ext;

    file=dirp->dir_entry+i;
    if (dir)
    {                                           /* Return databases */
      /*
        Ignore all the directories having names that start with a  dot (.).
        This covers '.' and '..' and other cases like e.g. '.mysqlgui'.
        Note that since 5.1 database directory names can't start with a
        dot (.) thanks to table name encoding.
      */
      if (file->name[0]  == '.')
        continue;
      if (!MY_S_ISDIR(file->mystat->st_mode))
        continue;

      if (is_in_ignore_db_dirs_list(file->name))
        continue;

    }
    else
    {
        // Return only .frm files which aren't temp files.
      if (my_strcasecmp(system_charset_info, ext=fn_rext(file->name),reg_ext) ||
          is_prefix(file->name, tmp_file_prefix))
        continue;
      *ext=0;
    }

    file_name_len= filename_to_tablename(file->name, uname, sizeof(uname));

    if (wild)
    {
      if (lower_case_table_names)
      {
        if (my_wildcmp(files_charset_info,
                       uname, uname + file_name_len,
                       wild, wild + wild_length,
                       wild_prefix, wild_one,wild_many))
          continue;
      }
      else if (wild_compare(uname, wild, 0))
        continue;
    }

#ifndef NO_EMBEDDED_ACCESS_CHECKS
    /* Don't show tables where we don't have any privileges */
    if (db && !(col_access & TABLE_ACLS))
    {
      table_list.db= (char*) db;
      table_list.db_length= strlen(db);
      table_list.table_name= uname;
      table_list.table_name_length= file_name_len;
      table_list.grant.privilege=col_access;
      if (check_grant(thd, TABLE_ACLS, &table_list, TRUE, 1, TRUE))
        continue;
    }
#endif
    if (!(file_name= tmp_mem_root ?
                     make_lex_string_root(tmp_mem_root, file_name, uname,
                                          file_name_len, TRUE) :
                     thd->make_lex_string(file_name, uname,
                                          file_name_len, TRUE)) ||
        files->push_back(file_name))
    {
      my_dirend(dirp);
      DBUG_RETURN(FIND_FILES_OOM);
    }
  }
  DBUG_PRINT("info",("found: %d files", files->elements));
  my_dirend(dirp);

  (void) ha_find_files(thd, db, path, wild, dir, files);

  if (tmp_mem_root)
    *root_ptr= old_root;

  DBUG_RETURN(FIND_FILES_OK);
}


/**
   An Internal_error_handler that suppresses errors regarding views'
   underlying tables that occur during privilege checking within SHOW CREATE
   VIEW commands. This happens in the cases when

   - A view's underlying table (e.g. referenced in its SELECT list) does not
     exist or columns of underlying table are altered. There should not be an
     error as no attempt was made to access it per se.

   - Access is denied for some table, column, function or stored procedure
     such as mentioned above. This error gets raised automatically, since we
     can't untangle its access checking from that of the view itself.
 */
class Show_create_error_handler : public Internal_error_handler
{
  TABLE_LIST *m_top_view;
  bool m_handling;
  Security_context *m_sctx;

  char m_view_access_denied_message[MYSQL_ERRMSG_SIZE];
  const char *m_view_access_denied_message_ptr;

public:

  /**
     Creates a new Show_create_error_handler for the particular security
     context and view.

     @thd Thread context, used for security context information if needed.
     @top_view The view. We do not verify at this point that top_view is in
     fact a view since, alas, these things do not stay constant.
  */
  explicit Show_create_error_handler(THD *thd, TABLE_LIST *top_view) :
    m_top_view(top_view), m_handling(false),
    m_view_access_denied_message_ptr(NULL)
  {
    m_sctx = MY_TEST(m_top_view->security_ctx) ?
      m_top_view->security_ctx : thd->security_context();
  }

private:
  /**
     Lazy instantiation of 'view access denied' message. The purpose of the
     Show_create_error_handler is to hide details of underlying tables for
     which we have no privileges behind ER_VIEW_INVALID messages. But this
     obviously does not apply if we lack privileges on the view itself.
     Unfortunately the information about for which table privilege checking
     failed is not available at this point. The only way for us to check is by
     reconstructing the actual error message and see if it's the same.
  */
  const char* get_view_access_denied_message()
  {
    if (!m_view_access_denied_message_ptr)
    {
      m_view_access_denied_message_ptr= m_view_access_denied_message;
      my_snprintf(m_view_access_denied_message, MYSQL_ERRMSG_SIZE,
                  ER(ER_TABLEACCESS_DENIED_ERROR), "SHOW VIEW",
                  m_sctx->priv_user().str,
                  m_sctx->host_or_ip().str, m_top_view->get_table_name());
    }
    return m_view_access_denied_message_ptr;
  }

public:
  virtual bool handle_condition(THD *thd,
                                uint sql_errno,
                                const char *sqlstate,
                                Sql_condition::enum_severity_level *level,
                                const char *msg)
  {
    /*
       The handler does not handle the errors raised by itself.
       At this point we know if top_view is really a view.
    */
    if (m_handling || !m_top_view->is_view())
      return false;

    m_handling= true;

    bool is_handled;

    switch (sql_errno)
    {
    case ER_TABLEACCESS_DENIED_ERROR:
      if (!strcmp(get_view_access_denied_message(), msg))
      {
        /* Access to top view is not granted, don't interfere. */
        is_handled= false;
        break;
      }
      // Fall through
    case ER_COLUMNACCESS_DENIED_ERROR:
    // ER_VIEW_NO_EXPLAIN cannot happen here.
    case ER_PROCACCESS_DENIED_ERROR:
      is_handled= true;
      break;

    case ER_BAD_FIELD_ERROR:
      /*
        Established behavior: warn if column of underlying table is altered.
      */
    case ER_NO_SUCH_TABLE:
      /* Established behavior: warn if underlying tables are missing. */
    case ER_SP_DOES_NOT_EXIST:
      /* Established behavior: warn if underlying functions are missing. */
      push_warning_printf(thd, Sql_condition::SL_WARNING,
                          ER_VIEW_INVALID,
                          ER(ER_VIEW_INVALID),
                          m_top_view->get_db_name(),
                          m_top_view->get_table_name());
      is_handled= true;
      break;
    default:
      is_handled= false;
    }

    m_handling= false;
    return is_handled;
  }
};


class Silence_deprecation_warnings : public Internal_error_handler
{
public:
  virtual bool handle_condition(THD *thd,
                                uint sql_errno,
                                const char* sqlstate,
                                Sql_condition::enum_severity_level *level,
                                const char* msg)
  {
    if (sql_errno == ER_WARN_DEPRECATED_SYNTAX)
      return true;

    return false;
  }
};


bool
mysqld_show_create(THD *thd, TABLE_LIST *table_list)
{
  Protocol *protocol= thd->get_protocol();
  char buff[2048];
  String buffer(buff, sizeof(buff), system_charset_info);
  List<Item> field_list;
  bool error= TRUE;
  DBUG_ENTER("mysqld_show_create");
  DBUG_PRINT("enter",("db: %s  table: %s",table_list->db,
                      table_list->table_name));

  /*
    Metadata locks taken during SHOW CREATE should be released when
    the statmement completes as it is an information statement.
  */
  MDL_savepoint mdl_savepoint= thd->mdl_context.mdl_savepoint();

  /* We want to preserve the tree for views. */
  thd->lex->context_analysis_only|= CONTEXT_ANALYSIS_ONLY_VIEW;

  {
    /*
      If there is an error during processing of an underlying view, an
      error message is wanted, but it has to be converted to a warning,
      so that execution can continue.
      This is handled by the Show_create_error_handler class.

      Use open_tables() instead of open_tables_for_query(). If an error occurs,
      this will ensure that tables are not closed on error, but remain open
      for the rest of the processing of the SHOW statement.
    */
    Show_create_error_handler view_error_suppressor(thd, table_list);
    thd->push_internal_handler(&view_error_suppressor);

    /*
      Filter out deprecation warnings caused by deprecation of
      the partition engine. The presence of these depend on TDC
      cache behavior. Instead, push a warning later to get
      deterministic and repeatable behavior.
    */
    Silence_deprecation_warnings deprecation_silencer;
    thd->push_internal_handler(&deprecation_silencer);

    uint counter;
    bool open_error= open_tables(thd, &table_list, &counter,
                                 MYSQL_OPEN_FORCE_SHARED_HIGH_PRIO_MDL);
    if (!open_error && table_list->is_view_or_derived())
    {
      /*
        Prepare result table for view so that we can read the column list.
        Notice that Show_create_error_handler remains active, so that any
        errors due to missing underlying objects are converted to warnings.
      */
      open_error= table_list->resolve_derived(thd, true);
    }
    thd->pop_internal_handler();
    thd->pop_internal_handler();
    if (open_error && (thd->killed || thd->is_error()))
      goto exit;
  }

  /* TODO: add environment variables show when it become possible */
  if (thd->lex->only_view && !table_list->is_view())
  {
    my_error(ER_WRONG_OBJECT, MYF(0),
             table_list->db, table_list->table_name, "VIEW");
    goto exit;
  }

  buffer.length(0);

  if (table_list->is_view())
    buffer.set_charset(table_list->view_creation_ctx->get_client_cs());

  /*
    Push deprecation warnings for non-natively partitioned tables. Done here
    instead of in open_binary_frm (silenced by error handler) to get
    predictable and repeatable results without having to flush tables.
  */
  if (!table_list->is_view() && table_list->table->s->db_type() &&
      is_ha_partition_handlerton(table_list->table->s->db_type()))
    push_warning_printf(thd, Sql_condition::SL_WARNING,
                        ER_WARN_DEPRECATED_SYNTAX,
                        ER_THD(thd,
                               ER_PARTITION_ENGINE_DEPRECATED_FOR_TABLE),
                        table_list->db, table_list->table_name);

  if ((table_list->is_view() ?
       view_store_create_info(thd, table_list, &buffer) :
       store_create_info(thd, table_list, &buffer, NULL,
                         FALSE /* show_database */)))
    goto exit;

  if (table_list->is_view())
  {
    field_list.push_back(new Item_empty_string("View",NAME_CHAR_LEN));
    field_list.push_back(new Item_empty_string("Create View",
                                               max<uint>(buffer.length(), 1024U)));
    field_list.push_back(new Item_empty_string("character_set_client",
                                               MY_CS_NAME_SIZE));
    field_list.push_back(new Item_empty_string("collation_connection",
                                               MY_CS_NAME_SIZE));
  }
  else
  {
    field_list.push_back(new Item_empty_string("Table",NAME_CHAR_LEN));
    // 1024 is for not to confuse old clients
    field_list.push_back(new Item_empty_string("Create Table",
                                               max<size_t>(buffer.length(), 1024U)));
  }

  if (thd->send_result_metadata(&field_list,
                                Protocol::SEND_NUM_ROWS | Protocol::SEND_EOF))
    goto exit;

  protocol->start_row();
  if (table_list->is_view())
    protocol->store(table_list->view_name.str, system_charset_info);
  else
  {
    if (table_list->schema_table)
      protocol->store(table_list->schema_table->table_name,
                      system_charset_info);
    else
      protocol->store(table_list->table->alias, system_charset_info);
  }

  if (table_list->is_view())
  {
    protocol->store(buffer.ptr(), buffer.length(),
                    table_list->view_creation_ctx->get_client_cs());

    protocol->store(table_list->view_creation_ctx->get_client_cs()->csname,
                    system_charset_info);

    protocol->store(table_list->view_creation_ctx->get_connection_cl()->name,
                    system_charset_info);
  }
  else
    protocol->store(buffer.ptr(), buffer.length(), buffer.charset());

  if (protocol->end_row())
    goto exit;

  error= FALSE;
  my_eof(thd);

exit:
  close_thread_tables(thd);
  /* Release any metadata locks taken during SHOW CREATE. */
  thd->mdl_context.rollback_to_savepoint(mdl_savepoint);
  DBUG_RETURN(error);
}

bool mysqld_show_create_db(THD *thd, char *dbname,
                           HA_CREATE_INFO *create_info)
{
  char buff[2048], orig_dbname[NAME_LEN];
  String buffer(buff, sizeof(buff), system_charset_info);
#ifndef NO_EMBEDDED_ACCESS_CHECKS
  Security_context *sctx= thd->security_context();
  uint db_access;
#endif
  HA_CREATE_INFO create;
  uint create_options = create_info ? create_info->options : 0;
  Protocol *protocol=thd->get_protocol();
  DBUG_ENTER("mysql_show_create_db");

  strcpy(orig_dbname, dbname);
  if (lower_case_table_names && dbname != any_db)
    my_casedn_str(files_charset_info, dbname);

#ifndef NO_EMBEDDED_ACCESS_CHECKS
  if (sctx->check_access(DB_ACLS))
    db_access=DB_ACLS;
  else
    db_access= (acl_get(sctx->host().str, sctx->ip().str,
                        sctx->priv_user().str, dbname, 0) |
                sctx->master_access());
  if (!(db_access & DB_ACLS) && check_grant_db(thd,dbname))
  {
    my_error(ER_DBACCESS_DENIED_ERROR, MYF(0),
             sctx->priv_user().str, sctx->host_or_ip().str, dbname);
    query_logger.general_log_print(thd,COM_INIT_DB,ER(ER_DBACCESS_DENIED_ERROR),
                                   sctx->priv_user().str,
                                   sctx->host_or_ip().str, dbname);
    DBUG_RETURN(TRUE);
  }
#endif
  if (is_infoschema_db(dbname))
  {
    dbname= INFORMATION_SCHEMA_NAME.str;
    create.default_table_charset= system_charset_info;
  }
  else
  {
    if (check_db_dir_existence(dbname))
    {
      my_error(ER_BAD_DB_ERROR, MYF(0), dbname);
      DBUG_RETURN(TRUE);
    }

    load_db_opt_by_name(thd, dbname, &create);
  }
  List<Item> field_list;
  field_list.push_back(new Item_empty_string("Database",NAME_CHAR_LEN));
  field_list.push_back(new Item_empty_string("Create Database",1024));

  if (thd->send_result_metadata(&field_list,
                                Protocol::SEND_NUM_ROWS | Protocol::SEND_EOF))
    DBUG_RETURN(TRUE);

  protocol->start_row();
  protocol->store(orig_dbname, strlen(orig_dbname), system_charset_info);
  buffer.length(0);
  buffer.append(STRING_WITH_LEN("CREATE DATABASE "));
  if (create_options & HA_LEX_CREATE_IF_NOT_EXISTS)
    buffer.append(STRING_WITH_LEN("/*!32312 IF NOT EXISTS*/ "));
  append_identifier(thd, &buffer, orig_dbname, strlen(orig_dbname));

  if (create.default_table_charset)
  {
    buffer.append(STRING_WITH_LEN(" /*!40100"));
    buffer.append(STRING_WITH_LEN(" DEFAULT CHARACTER SET "));
    buffer.append(create.default_table_charset->csname);
    if (!(create.default_table_charset->state & MY_CS_PRIMARY))
    {
      buffer.append(STRING_WITH_LEN(" COLLATE "));
      buffer.append(create.default_table_charset->name);
    }
    buffer.append(STRING_WITH_LEN(" */"));
  }
  protocol->store(buffer.ptr(), buffer.length(), buffer.charset());

  if (protocol->end_row())
    DBUG_RETURN(TRUE);
  my_eof(thd);
  DBUG_RETURN(FALSE);
}



/****************************************************************************
  Return only fields for API mysql_list_fields
  Use "show table wildcard" in mysql instead of this
****************************************************************************/

void
mysqld_list_fields(THD *thd, TABLE_LIST *table_list, const char *wild)
{
  DBUG_ENTER("mysqld_list_fields");
  DBUG_PRINT("enter",("table: %s",table_list->table_name));

  if (open_tables_for_query(thd, table_list,
                            MYSQL_OPEN_FORCE_SHARED_HIGH_PRIO_MDL))
    DBUG_VOID_RETURN;

  if (table_list->is_view_or_derived())
  {
    // Setup materialized result table so that we can read the column list
    if (table_list->resolve_derived(thd, false))
      DBUG_VOID_RETURN;                /* purecov: inspected */
    if (table_list->setup_materialized_derived(thd))
      DBUG_VOID_RETURN;                /* purecov: inspected */
  }
  TABLE *table= table_list->table;

  List<Item> field_list;

  Field **ptr,*field;
  for (ptr=table->field ; (field= *ptr); ptr++)
  {
    if (!wild || !wild[0] || 
        !wild_case_compare(system_charset_info, field->field_name,wild))
    {
      if (table_list->is_view())
        field_list.push_back(new Item_ident_for_show(field,
                                                     table_list->view_db.str,
                                                     table_list->view_name.str));
      else
        field_list.push_back(new Item_field(field));
    }
  }
  restore_record(table, s->default_values);              // Get empty record
  table->use_all_columns();
  if (thd->send_result_metadata(&field_list, Protocol::SEND_DEFAULTS))
    DBUG_VOID_RETURN;
  my_eof(thd);
  DBUG_VOID_RETURN;
}

/*
  Go through all character combinations and ensure that sql_lex.cc can
  parse it as an identifier.

  SYNOPSIS
  require_quotes()
  name			attribute name
  name_length		length of name

  RETURN
    #	Pointer to conflicting character
    0	No conflicting character
*/

static const char *require_quotes(const char *name, size_t name_length)
{
  bool pure_digit= TRUE;
  const char *end= name + name_length;

  for (; name < end ; name++)
  {
    uchar chr= (uchar) *name;
    uint length= my_mbcharlen(system_charset_info, chr);
    if (length == 0 || (length == 1 && !system_charset_info->ident_map[chr]))
      return name;
    if (length == 1 && (chr < '0' || chr > '9'))
      pure_digit= FALSE;
  }
  if (pure_digit)
    return name;
  return 0;
}


/**
  Convert and quote the given identifier if needed and append it to the
  target string. If the given identifier is empty, it will be quoted.

  @thd                         thread handler
  @packet                      target string
  @name                        the identifier to be appended
  @length                      length of the appending identifier
  @param from_cs               Charset information about the input string
  @param to_cs                 Charset information about the target string
*/

void
append_identifier(THD *thd, String *packet, const char *name, size_t length,
                  const CHARSET_INFO *from_cs, const CHARSET_INFO *to_cs)
{
  const char *name_end;
  char quote_char;
  int q;

  const CHARSET_INFO *cs_info= system_charset_info;
  const char *to_name= name;
  size_t to_length= length;
  String to_string(name,length, from_cs);

  if (from_cs != NULL && to_cs != NULL && from_cs != to_cs)
    thd->convert_string(&to_string, from_cs, to_cs);

  if (to_cs != NULL)
  {
    to_name= to_string.c_ptr();
    to_length= to_string.length();
    cs_info= to_cs;
  }

  q= thd != NULL ? get_quote_char_for_identifier(thd, to_name, to_length) :
                   '`';

  if (q == EOF)
  {
    packet->append(to_name, to_length, packet->charset());
    return;
  }

  /*
    The identifier must be quoted as it includes a quote character or
   it's a keyword
  */

  (void) packet->reserve(to_length*2 + 2);
  quote_char= (char) q;
  packet->append(&quote_char, 1, system_charset_info);

  for (name_end= to_name+to_length ; to_name < name_end ; to_name+= to_length)
  {
    uchar chr= static_cast<uchar>(*to_name);
    to_length= my_mbcharlen(cs_info, chr);
    /*
      my_mbcharlen can return 0 on a wrong multibyte
      sequence. It is possible when upgrading from 4.0,
      and identifier contains some accented characters.
      The manual says it does not work. So we'll just
      change length to 1 not to hang in the endless loop.
    */
    if (!to_length)
      to_length= 1;
    if (to_length == 1 && chr == static_cast<uchar>(quote_char))
      packet->append(&quote_char, 1, system_charset_info);
    packet->append(to_name, to_length, system_charset_info);
  }
  packet->append(&quote_char, 1, system_charset_info);
}

/*
  Get the quote character for displaying an identifier.

  SYNOPSIS
    get_quote_char_for_identifier()
    thd		Thread handler
    name	name to quote
    length	length of name

  IMPLEMENTATION
    Force quoting in the following cases:
      - name is empty (for one, it is possible when we use this function for
        quoting user and host names for DEFINER clause);
      - name is a keyword;
      - name includes a special character;
    Otherwise identifier is quoted only if the option OPTION_QUOTE_SHOW_CREATE
    is set.

  RETURN
    EOF	  No quote character is needed
    #	  Quote character
*/

int get_quote_char_for_identifier(THD *thd, const char *name, size_t length)
{
  if (length &&
      !is_keyword(name,length) &&
      !require_quotes(name, length) &&
      !(thd->variables.option_bits & OPTION_QUOTE_SHOW_CREATE))
    return EOF;
  if (thd->variables.sql_mode & MODE_ANSI_QUOTES)
    return '"';
  return '`';
}


/* Append directory name (if exists) to CREATE INFO */

static void append_directory(THD *thd, String *packet, const char *dir_type,
			     const char *filename)
{
  if (filename && !(thd->variables.sql_mode & MODE_NO_DIR_IN_CREATE))
  {
    size_t length= dirname_length(filename);
    packet->append(' ');
    packet->append(dir_type);
    packet->append(STRING_WITH_LEN(" DIRECTORY='"));
#ifdef _WIN32
    /* Convert \ to / to be able to create table on unix */
    char *winfilename= (char*) thd->memdup(filename, length);
    char *pos, *end;
    for (pos= winfilename, end= pos+length ; pos < end ; pos++)
    {
      if (*pos == '\\')
        *pos = '/';
    }
    filename= winfilename;
#endif
    packet->append(filename, length);
    packet->append('\'');
  }
}


#define LIST_PROCESS_HOST_LEN 64

/**
  Print "ON UPDATE" clause of a field into a string.

  @param timestamp_field   Pointer to timestamp field of a table.
  @param field             The field to generate ON UPDATE clause for.
  @bool  lcase             Whether to print in lower case.
  @return                  false on success, true on error.
*/
static bool print_on_update_clause(Field *field, String *val, bool lcase)
{
  DBUG_ASSERT(val->charset()->mbminlen == 1);
  val->length(0);
  if (field->has_update_default_function())
  {
    if (lcase)
      val->copy(STRING_WITH_LEN("on update "), val->charset());
    else
      val->copy(STRING_WITH_LEN("ON UPDATE "), val->charset());
    val->append(STRING_WITH_LEN("CURRENT_TIMESTAMP"));
    if (field->decimals() > 0)
      val->append_parenthesized(field->decimals());
    return true;
  }
  return false;
}


static bool print_default_clause(THD *thd, Field *field, String *def_value,
                                 bool quoted)
{
  enum enum_field_types field_type= field->type();

  const bool has_now_default= field->has_insert_default_function();
  const bool has_default=
    (field_type != FIELD_TYPE_BLOB &&
     !(field->flags & NO_DEFAULT_VALUE_FLAG) &&
     field->unireg_check != Field::NEXT_NUMBER &&
     !((thd->variables.sql_mode & (MODE_MYSQL323 | MODE_MYSQL40))
       && has_now_default));

  if (field->gcol_info)
    return false;

  def_value->length(0);
  if (has_default)
  {
    if (has_now_default)
      /*
        We are using CURRENT_TIMESTAMP instead of NOW because it is the SQL
        standard.
      */
    {
      def_value->append(STRING_WITH_LEN("CURRENT_TIMESTAMP"));
      if (field->decimals() > 0)
        def_value->append_parenthesized(field->decimals());
    }
    else if (!field->is_null())
    {                                             // Not null by default
      char tmp[MAX_FIELD_WIDTH];
      String type(tmp, sizeof(tmp), field->charset());
      if (field_type == MYSQL_TYPE_BIT)
      {
        longlong dec= field->val_int();
        char *ptr= longlong2str(dec, tmp + 2, 2);
        uint32 length= (uint32) (ptr - tmp);
        tmp[0]= 'b';
        tmp[1]= '\'';        
        tmp[length]= '\'';
        type.length(length + 1);
        quoted= 0;
      }
      else
        field->val_str(&type);
      if (type.length())
      {
        String def_val;
        uint dummy_errors;
        /* convert to system_charset_info == utf8 */
        def_val.copy(type.ptr(), type.length(), field->charset(),
                     system_charset_info, &dummy_errors);
        if (quoted)
          append_unescaped(def_value, def_val.ptr(), def_val.length());
        else
          def_value->append(def_val.ptr(), def_val.length());
      }
      else if (quoted)
        def_value->append(STRING_WITH_LEN("''"));
    }
    else if (field->maybe_null() && quoted)
      def_value->append(STRING_WITH_LEN("NULL"));    // Null as default
    else
      return 0;

  }
  return has_default;
}


/*
  Build a CREATE TABLE statement for a table.

  SYNOPSIS
    store_create_info()
    thd               The thread
    table_list        A list containing one table to write statement
                      for.
    packet            Pointer to a string where statement will be
                      written.
    create_info_arg   Pointer to create information that can be used
                      to tailor the format of the statement.  Can be
                      NULL, in which case only SQL_MODE is considered
                      when building the statement.
    show_database     If true, then print the database before the table
                      name. The database name is only printed in the event
                      that it is different from the current database.
                      If false, then do not print the database before
                      the table name.
  
  NOTE
    Currently always return 0, but might return error code in the
    future.
    
  RETURN
    0       OK
 */

int store_create_info(THD *thd, TABLE_LIST *table_list, String *packet,
                      HA_CREATE_INFO *create_info_arg, bool show_database)
{
  List<Item> field_list;
  char tmp[MAX_FIELD_WIDTH], *for_str, buff[128], def_value_buf[MAX_FIELD_WIDTH];
  const char *alias;
  String type(tmp, sizeof(tmp), system_charset_info);
  String def_value(def_value_buf, sizeof(def_value_buf), system_charset_info);
  Field **ptr,*field;
  uint primary_key;
  KEY *key_info;
  TABLE *table= table_list->table;
  handler *file= table->file;
  TABLE_SHARE *share= table->s;
  HA_CREATE_INFO create_info;
  bool show_table_options= FALSE;
  bool foreign_db_mode=  (thd->variables.sql_mode & (MODE_POSTGRESQL |
                                                     MODE_ORACLE |
                                                     MODE_MSSQL |
                                                     MODE_DB2 |
                                                     MODE_MAXDB |
                                                     MODE_ANSI)) != 0;
  bool limited_mysql_mode= (thd->variables.sql_mode & (MODE_NO_FIELD_OPTIONS |
                                                       MODE_MYSQL323 |
                                                       MODE_MYSQL40)) != 0;
  my_bitmap_map *old_map;
  int error= 0;
  DBUG_ENTER("store_create_info");
  DBUG_PRINT("enter",("table: %s", table->s->table_name.str));

  restore_record(table, s->default_values); // Get empty record

  if (share->tmp_table)
    packet->append(STRING_WITH_LEN("CREATE TEMPORARY TABLE "));
  else
    packet->append(STRING_WITH_LEN("CREATE TABLE "));
  if (create_info_arg &&
      (create_info_arg->options & HA_LEX_CREATE_IF_NOT_EXISTS))
    packet->append(STRING_WITH_LEN("IF NOT EXISTS "));
  if (table_list->schema_table)
    alias= table_list->schema_table->table_name;
  else
  {
    if (lower_case_table_names == 2)
      alias= table->alias;
    else
    {
      alias= share->table_name.str;
    }
  }

  /*
    Print the database before the table name if told to do that. The
    database name is only printed in the event that it is different
    from the current database.  The main reason for doing this is to
    avoid having to update gazillions of tests and result files, but
    it also saves a few bytes of the binary log.
   */
  if (show_database)
  {

    const LEX_STRING *const db=
      table_list->schema_table ? &INFORMATION_SCHEMA_NAME : &table->s->db;
    if (!thd->db().str || strcmp(db->str, thd->db().str))
    {
      append_identifier(thd, packet, db->str, db->length);
      packet->append(STRING_WITH_LEN("."));
    }
  }

  append_identifier(thd, packet, alias, strlen(alias));
  packet->append(STRING_WITH_LEN(" (\n"));
  /*
    We need this to get default values from the table
    We have to restore the read_set if we are called from insert in case
    of row based replication.
  */
  old_map= tmp_use_all_columns(table, table->read_set);

  for (ptr=table->field ; (field= *ptr); ptr++)
  {
    uint flags = field->flags;
    enum_field_types field_type= field->real_type();

    if (ptr != table->field)
      packet->append(STRING_WITH_LEN(",\n"));

    packet->append(STRING_WITH_LEN("  "));
    append_identifier(thd,packet,field->field_name, strlen(field->field_name));
    packet->append(' ');
    // check for surprises from the previous call to Field::sql_type()
    if (type.ptr() != tmp)
      type.set(tmp, sizeof(tmp), system_charset_info);
    else
      type.set_charset(system_charset_info);

    field->sql_type(type);
    /*
      If the session variable 'show_old_temporals' is enabled and the field
      is a temporal type of old format, add a comment to indicate the same.
    */
    if (thd->variables.show_old_temporals &&
        (field_type == MYSQL_TYPE_TIME || field_type == MYSQL_TYPE_DATETIME ||
         field_type == MYSQL_TYPE_TIMESTAMP))
      type.append(" /* 5.5 binary format */");
    packet->append(type.ptr(), type.length(), system_charset_info);

    if (field->has_charset() && 
        !(thd->variables.sql_mode & (MODE_MYSQL323 | MODE_MYSQL40)))
    {
      if (field->charset() != share->table_charset)
      {
	packet->append(STRING_WITH_LEN(" CHARACTER SET "));
	packet->append(field->charset()->csname);
      }
      /* 
	For string types dump collation name only if 
	collation is not primary for the given charset
      */
      if (!(field->charset()->state & MY_CS_PRIMARY))
      {
	packet->append(STRING_WITH_LEN(" COLLATE "));
	packet->append(field->charset()->name);
      }
    }

    if (field->gcol_info)
    {
      packet->append(STRING_WITH_LEN(" GENERATED ALWAYS"));
      packet->append(STRING_WITH_LEN(" AS ("));
      packet->append(field->gcol_info->expr_str.str,
                     field->gcol_info->expr_str.length,
                     system_charset_info);
      packet->append(STRING_WITH_LEN(")"));
      if (field->stored_in_db)
        packet->append(STRING_WITH_LEN(" STORED"));
      else
        packet->append(STRING_WITH_LEN(" VIRTUAL"));
    }

    if (flags & NOT_NULL_FLAG)
      packet->append(STRING_WITH_LEN(" NOT NULL"));
    else if (field->type() == MYSQL_TYPE_TIMESTAMP)
    {
      /*
        TIMESTAMP field require explicit NULL flag, because unlike
        all other fields they are treated as NOT NULL by default.
      */
      packet->append(STRING_WITH_LEN(" NULL"));
    }

    switch(field->field_storage_type()){
    case HA_SM_DEFAULT:
      break;
    case HA_SM_DISK:
      packet->append(STRING_WITH_LEN(" /*!50606 STORAGE DISK */"));
      break;
    case HA_SM_MEMORY:
      packet->append(STRING_WITH_LEN(" /*!50606 STORAGE MEMORY */"));
      break;
    default:
      DBUG_ASSERT(0);
      break;
    }

    switch(field->column_format()){
    case COLUMN_FORMAT_TYPE_DEFAULT:
      break;
    case COLUMN_FORMAT_TYPE_FIXED:
      packet->append(STRING_WITH_LEN(" /*!50606 COLUMN_FORMAT FIXED */"));
      break;
    case COLUMN_FORMAT_TYPE_DYNAMIC:
      packet->append(STRING_WITH_LEN(" /*!50606 COLUMN_FORMAT DYNAMIC */"));
      break;
    default:
      DBUG_ASSERT(0);
      break;
    }

    if (print_default_clause(thd, field, &def_value, true))
    {
      packet->append(STRING_WITH_LEN(" DEFAULT "));
      packet->append(def_value.ptr(), def_value.length(), system_charset_info);
    }

    if (!limited_mysql_mode &&
        print_on_update_clause(field, &def_value, false))
    {
      packet->append(STRING_WITH_LEN(" "));
      packet->append(def_value);
    }

    if (field->unireg_check == Field::NEXT_NUMBER && 
        !(thd->variables.sql_mode & MODE_NO_FIELD_OPTIONS))
      packet->append(STRING_WITH_LEN(" AUTO_INCREMENT"));

    if (field->comment.length)
    {
      packet->append(STRING_WITH_LEN(" COMMENT "));
      append_unescaped(packet, field->comment.str, field->comment.length);
    }
  }

  key_info= table->key_info;
  memset(&create_info, 0, sizeof(create_info));
  /* Allow update_create_info to update row type */
  create_info.row_type= share->row_type;
  file->update_create_info(&create_info);
  primary_key= share->primary_key;

  for (uint i=0 ; i < share->keys ; i++,key_info++)
  {
    KEY_PART_INFO *key_part= key_info->key_part;
    bool found_primary=0;
    packet->append(STRING_WITH_LEN(",\n  "));

    if (i == primary_key && !strcmp(key_info->name, primary_key_name))
    {
      found_primary=1;
      /*
        No space at end, because a space will be added after where the
        identifier would go, but that is not added for primary key.
      */
      packet->append(STRING_WITH_LEN("PRIMARY KEY"));
    }
    else if (key_info->flags & HA_NOSAME)
      packet->append(STRING_WITH_LEN("UNIQUE KEY "));
    else if (key_info->flags & HA_FULLTEXT)
      packet->append(STRING_WITH_LEN("FULLTEXT KEY "));
    else if (key_info->flags & HA_SPATIAL)
      packet->append(STRING_WITH_LEN("SPATIAL KEY "));
    else
      packet->append(STRING_WITH_LEN("KEY "));

    if (!found_primary)
     append_identifier(thd, packet, key_info->name, strlen(key_info->name));

    packet->append(STRING_WITH_LEN(" ("));

    for (uint j=0 ; j < key_info->user_defined_key_parts ; j++,key_part++)
    {
      if (j)
        packet->append(',');

      if (key_part->field)
        append_identifier(thd,packet,key_part->field->field_name,
			  strlen(key_part->field->field_name));
      if (key_part->field &&
          (key_part->length !=
           table->field[key_part->fieldnr-1]->key_length() &&
           !(key_info->flags & (HA_FULLTEXT | HA_SPATIAL))))
      {
        packet->append_parenthesized((long) key_part->length /
                                      key_part->field->charset()->mbmaxlen);
      }
    }
    packet->append(')');
    store_key_options(thd, packet, table, key_info);
    if (key_info->parser)
    {
      LEX_STRING *parser_name= plugin_name(key_info->parser);
      packet->append(STRING_WITH_LEN(" /*!50100 WITH PARSER "));
      append_identifier(thd, packet, parser_name->str, parser_name->length);
      packet->append(STRING_WITH_LEN(" */ "));
    }
  }

  /*
    Get possible foreign key definitions stored in InnoDB and append them
    to the CREATE TABLE statement
  */

  if ((for_str= file->get_foreign_key_create_info()))
  {
    packet->append(for_str, strlen(for_str));
    file->free_foreign_key_create_info(for_str);
  }

  packet->append(STRING_WITH_LEN("\n)"));
  if (!(thd->variables.sql_mode & MODE_NO_TABLE_OPTIONS) && !foreign_db_mode)
  {
    show_table_options= TRUE;

    /* TABLESPACE and STORAGE */
    if (share->tablespace ||
        share->default_storage_media != HA_SM_DEFAULT)
    {
      packet->append(STRING_WITH_LEN(" /*!50100"));
      if (share->tablespace)
      {
        packet->append(STRING_WITH_LEN(" TABLESPACE "));
        append_identifier(thd, packet, share->tablespace,
                          strlen(share->tablespace));
      }

      if (share->default_storage_media == HA_SM_DISK)
        packet->append(STRING_WITH_LEN(" STORAGE DISK"));
      if (share->default_storage_media == HA_SM_MEMORY)
        packet->append(STRING_WITH_LEN(" STORAGE MEMORY"));

      packet->append(STRING_WITH_LEN(" */"));
    }

    /*
      IF   check_create_info
      THEN add ENGINE only if it was used when creating the table
    */
    if (!create_info_arg ||
        (create_info_arg->used_fields & HA_CREATE_USED_ENGINE))
    {
      if (thd->variables.sql_mode & (MODE_MYSQL323 | MODE_MYSQL40))
        packet->append(STRING_WITH_LEN(" TYPE="));
      else
        packet->append(STRING_WITH_LEN(" ENGINE="));
      /*
        TODO: Replace this if with the else branch. Not done yet since
        NDB handlerton says "ndbcluster" and ha_ndbcluster says "NDBCLUSTER".
      */
      if (table->part_info)
      {
        packet->append(ha_resolve_storage_engine_name(
                       table->part_info->default_engine_type));
      }
      else
      {
        packet->append(file->table_type());
      }
    }

    /*
      Add AUTO_INCREMENT=... if there is an AUTO_INCREMENT column,
      and NEXT_ID > 1 (the default).  We must not print the clause
      for engines that do not support this as it would break the
      import of dumps, but as of this writing, the test for whether
      AUTO_INCREMENT columns are allowed and wether AUTO_INCREMENT=...
      is supported is identical, !(file->table_flags() & HA_NO_AUTO_INCREMENT))
      Because of that, we do not explicitly test for the feature,
      but may extrapolate its existence from that of an AUTO_INCREMENT column.
    */

    if (create_info.auto_increment_value > 1)
    {
      char *end;
      packet->append(STRING_WITH_LEN(" AUTO_INCREMENT="));
      end= longlong10_to_str(create_info.auto_increment_value, buff,10);
      packet->append(buff, (uint) (end - buff));
    }
    
    if (share->table_charset &&
	!(thd->variables.sql_mode & MODE_MYSQL323) &&
	!(thd->variables.sql_mode & MODE_MYSQL40))
    {
      /*
        IF   check_create_info
        THEN add DEFAULT CHARSET only if it was used when creating the table
      */
      if (!create_info_arg ||
          (create_info_arg->used_fields & HA_CREATE_USED_DEFAULT_CHARSET))
      {
        packet->append(STRING_WITH_LEN(" DEFAULT CHARSET="));
        packet->append(share->table_charset->csname);
        if (!(share->table_charset->state & MY_CS_PRIMARY))
        {
          packet->append(STRING_WITH_LEN(" COLLATE="));
          packet->append(table->s->table_charset->name);
        }
      }
    }

    if (share->min_rows)
    {
      char *end;
      packet->append(STRING_WITH_LEN(" MIN_ROWS="));
      end= longlong10_to_str(share->min_rows, buff, 10);
      packet->append(buff, (uint) (end- buff));
    }

    if (share->max_rows && !table_list->schema_table)
    {
      char *end;
      packet->append(STRING_WITH_LEN(" MAX_ROWS="));
      end= longlong10_to_str(share->max_rows, buff, 10);
      packet->append(buff, (uint) (end - buff));
    }

    if (share->avg_row_length)
    {
      char *end;
      packet->append(STRING_WITH_LEN(" AVG_ROW_LENGTH="));
      end= longlong10_to_str(share->avg_row_length, buff,10);
      packet->append(buff, (uint) (end - buff));
    }

    if (share->db_create_options & HA_OPTION_PACK_KEYS)
      packet->append(STRING_WITH_LEN(" PACK_KEYS=1"));
    if (share->db_create_options & HA_OPTION_NO_PACK_KEYS)
      packet->append(STRING_WITH_LEN(" PACK_KEYS=0"));
    if (share->db_create_options & HA_OPTION_STATS_PERSISTENT)
      packet->append(STRING_WITH_LEN(" STATS_PERSISTENT=1"));
    if (share->db_create_options & HA_OPTION_NO_STATS_PERSISTENT)
      packet->append(STRING_WITH_LEN(" STATS_PERSISTENT=0"));
    if (share->stats_auto_recalc == HA_STATS_AUTO_RECALC_ON)
      packet->append(STRING_WITH_LEN(" STATS_AUTO_RECALC=1"));
    else if (share->stats_auto_recalc == HA_STATS_AUTO_RECALC_OFF)
      packet->append(STRING_WITH_LEN(" STATS_AUTO_RECALC=0"));
    if (share->stats_sample_pages != 0)
    {
      char *end;
      packet->append(STRING_WITH_LEN(" STATS_SAMPLE_PAGES="));
      end= longlong10_to_str(share->stats_sample_pages, buff, 10);
      packet->append(buff, (uint) (end - buff));
    }
    /* We use CHECKSUM, instead of TABLE_CHECKSUM, for backward compability */
    if (share->db_create_options & HA_OPTION_CHECKSUM)
      packet->append(STRING_WITH_LEN(" CHECKSUM=1"));
    if (share->db_create_options & HA_OPTION_DELAY_KEY_WRITE)
      packet->append(STRING_WITH_LEN(" DELAY_KEY_WRITE=1"));
    if (create_info.row_type != ROW_TYPE_DEFAULT)
    {
      packet->append(STRING_WITH_LEN(" ROW_FORMAT="));
      packet->append(ha_row_type[(uint) create_info.row_type]);
    }
    if (table->s->key_block_size)
    {
      char *end;
      packet->append(STRING_WITH_LEN(" KEY_BLOCK_SIZE="));
      end= longlong10_to_str(table->s->key_block_size, buff, 10);
      packet->append(buff, (uint) (end - buff));
    }
    if (table->s->compress.length)
    {
      packet->append(STRING_WITH_LEN(" COMPRESSION="));
      append_unescaped(packet, share->compress.str, share->compress.length);
    }
    if (table->s->encrypt_type.length)
    {
      packet->append(STRING_WITH_LEN(" ENCRYPTION="));
      append_unescaped(packet, share->encrypt_type.str, share->encrypt_type.length);
    }
    table->file->append_create_info(packet);
    if (share->comment.length)
    {
      packet->append(STRING_WITH_LEN(" COMMENT="));
      append_unescaped(packet, share->comment.str, share->comment.length);
    }
    if (share->connect_string.length)
    {
      packet->append(STRING_WITH_LEN(" CONNECTION="));
      append_unescaped(packet, share->connect_string.str, share->connect_string.length);
    }
    append_directory(thd, packet, "DATA",  create_info.data_file_name);
    append_directory(thd, packet, "INDEX", create_info.index_file_name);
  }
  {
    if (table->part_info &&
        !(table->s->db_type()->partition_flags &&
	  (table->s->db_type()->partition_flags() & HA_USE_AUTO_PARTITION) &&
          table->part_info->is_auto_partitioned))
    {
      /*
        Partition syntax for CREATE TABLE is at the end of the syntax.
      */
      uint part_syntax_len;
      char *part_syntax;
      String comment_start;
      table->part_info->set_show_version_string(&comment_start);
      if ((part_syntax= generate_partition_syntax(table->part_info,
                                                  &part_syntax_len,
                                                  FALSE,
                                                  show_table_options,
                                                  NULL, NULL,
                                                  comment_start.c_ptr())))
      {
         packet->append(comment_start);
         if (packet->append(part_syntax, part_syntax_len) ||
             packet->append(STRING_WITH_LEN(" */")))
          error= 1;
         my_free(part_syntax);
      }
    }
  }
  tmp_restore_column_map(table->read_set, old_map);
  DBUG_RETURN(error);
}


static void store_key_options(THD *thd, String *packet, TABLE *table,
                              KEY *key_info)
{
  bool limited_mysql_mode= (thd->variables.sql_mode &
                            (MODE_NO_FIELD_OPTIONS | MODE_MYSQL323 |
                             MODE_MYSQL40)) != 0;
  bool foreign_db_mode=  (thd->variables.sql_mode & (MODE_POSTGRESQL |
                                                     MODE_ORACLE |
                                                     MODE_MSSQL |
                                                     MODE_DB2 |
                                                     MODE_MAXDB |
                                                     MODE_ANSI)) != 0;
  char *end, buff[32];

  if (!(thd->variables.sql_mode & MODE_NO_KEY_OPTIONS) &&
      !limited_mysql_mode && !foreign_db_mode)
  {

    if (key_info->algorithm == HA_KEY_ALG_BTREE)
      packet->append(STRING_WITH_LEN(" USING BTREE"));

    if (key_info->algorithm == HA_KEY_ALG_HASH)
      packet->append(STRING_WITH_LEN(" USING HASH"));

    /* send USING only in non-default case: non-spatial rtree */
    if ((key_info->algorithm == HA_KEY_ALG_RTREE) &&
        !(key_info->flags & HA_SPATIAL))
      packet->append(STRING_WITH_LEN(" USING RTREE"));

    if ((key_info->flags & HA_USES_BLOCK_SIZE) &&
        table->s->key_block_size != key_info->block_size)
    {
      packet->append(STRING_WITH_LEN(" KEY_BLOCK_SIZE="));
      end= longlong10_to_str(key_info->block_size, buff, 10);
      packet->append(buff, (uint) (end - buff));
    }
    DBUG_ASSERT(MY_TEST(key_info->flags & HA_USES_COMMENT) == 
               (key_info->comment.length > 0));
    if (key_info->flags & HA_USES_COMMENT)
    {
      packet->append(STRING_WITH_LEN(" COMMENT "));
      append_unescaped(packet, key_info->comment.str, 
                       key_info->comment.length);
    }
  }
}


void
view_store_options(THD *thd, TABLE_LIST *table, String *buff)
{
  append_algorithm(table, buff);
  append_definer(thd, buff, table->definer.user, table->definer.host);
  if (table->view_suid)
    buff->append(STRING_WITH_LEN("SQL SECURITY DEFINER "));
  else
    buff->append(STRING_WITH_LEN("SQL SECURITY INVOKER "));
}


/*
  Append DEFINER clause to the given buffer.
  
  SYNOPSIS
    append_definer()
    thd           [in] thread handle
    buffer        [inout] buffer to hold DEFINER clause
    definer_user  [in] user name part of definer
    definer_host  [in] host name part of definer
*/

static void append_algorithm(TABLE_LIST *table, String *buff)
{
  buff->append(STRING_WITH_LEN("ALGORITHM="));
  switch ((int8)table->algorithm) {
  case VIEW_ALGORITHM_UNDEFINED:
    buff->append(STRING_WITH_LEN("UNDEFINED "));
    break;
  case VIEW_ALGORITHM_TEMPTABLE:
    buff->append(STRING_WITH_LEN("TEMPTABLE "));
    break;
  case VIEW_ALGORITHM_MERGE:
    buff->append(STRING_WITH_LEN("MERGE "));
    break;
  default:
    DBUG_ASSERT(0); // never should happen
  }
}

/*
  Append DEFINER clause to the given buffer.
  
  SYNOPSIS
    append_definer()
    thd           [in] thread handle
    buffer        [inout] buffer to hold DEFINER clause
    definer_user  [in] user name part of definer
    definer_host  [in] host name part of definer
*/

void append_definer(THD *thd, String *buffer, const LEX_CSTRING &definer_user,
                    const LEX_CSTRING &definer_host)
{
  buffer->append(STRING_WITH_LEN("DEFINER="));
  append_identifier(thd, buffer, definer_user.str, definer_user.length);
  buffer->append('@');
  append_identifier(thd, buffer, definer_host.str, definer_host.length);
  buffer->append(' ');
}


int
view_store_create_info(THD *thd, TABLE_LIST *table, String *buff)
{
  my_bool compact_view_name= TRUE;
  my_bool compact_view_format= TRUE;
  my_bool foreign_db_mode= (thd->variables.sql_mode & (MODE_POSTGRESQL |
                                                       MODE_ORACLE |
                                                       MODE_MSSQL |
                                                       MODE_DB2 |
                                                       MODE_MAXDB |
                                                       MODE_ANSI)) != 0;

  if (!thd->db().str || strcmp(thd->db().str, table->view_db.str))
    /*
      print compact view name if the view belongs to the current database
    */
    compact_view_format= compact_view_name= FALSE;
  else
  {
    /*
      Compact output format for view body can be used
      if this view only references table inside it's own db
    */
    TABLE_LIST *tbl;
    for (tbl= thd->lex->query_tables;
         tbl;
         tbl= tbl->next_global)
    {
      if (strcmp(table->view_db.str,
                 tbl->is_view() ? tbl->view_db.str : tbl->db) != 0)
      {
        compact_view_format= FALSE;
        break;
      }
    }
  }

  buff->append(STRING_WITH_LEN("CREATE "));
  if (!foreign_db_mode)
  {
    view_store_options(thd, table, buff);
  }
  buff->append(STRING_WITH_LEN("VIEW "));
  if (!compact_view_name)
  {
    append_identifier(thd, buff, table->view_db.str, table->view_db.length);
    buff->append('.');
  }
  append_identifier(thd, buff, table->view_name.str, table->view_name.length);
  buff->append(STRING_WITH_LEN(" AS "));

  /*
    We can't just use table->query, because our SQL_MODE may trigger
    a different syntax, like when ANSI_QUOTES is defined.
  */
  table->view_query()->unit->print(buff, 
                           enum_query_type(QT_TO_ARGUMENT_CHARSET | 
                                           (compact_view_format ?
                                            QT_NO_DB : 0)));

  if (table->with_check != VIEW_CHECK_NONE)
  {
    if (table->with_check == VIEW_CHECK_LOCAL)
      buff->append(STRING_WITH_LEN(" WITH LOCAL CHECK OPTION"));
    else
      buff->append(STRING_WITH_LEN(" WITH CASCADED CHECK OPTION"));
  }
  return 0;
}


/****************************************************************************
  Return info about all processes
  returns for each thread: thread id, user, host, db, command, info
****************************************************************************/
class thread_info : public Sql_alloc
{
public:
  thread_info()
    : thread_id(0), start_time(0), command(0),
      user(NULL), host(NULL), db(NULL), proc_info(NULL), state_info(NULL)
  { }

  my_thread_id thread_id;
  time_t start_time;
  uint   command;
  const char *user,*host,*db,*proc_info,*state_info;
  CSET_STRING query_string;
};

// For sorting by thread_id.
class thread_info_compare :
  public std::binary_function<const thread_info*, const thread_info*, bool>
{
public:
  bool operator() (const thread_info* p1, const thread_info* p2)
  {
    return p1->thread_id < p2->thread_id;
  }
};

static const char *thread_state_info(THD *tmp)
{
#ifndef EMBEDDED_LIBRARY
  if (tmp->get_protocol()->get_rw_status())
  {
    if (tmp->get_protocol()->get_rw_status() == 2)
      return "Sending to client";
    else if (tmp->get_command() == COM_SLEEP)
      return "";
    else
      return "Receiving from client";
  }
  else
#endif
  {
    Mutex_lock lock(&tmp->LOCK_current_cond);
    if (tmp->proc_info)
      return tmp->proc_info;
    else if (tmp->current_cond)
      return "Waiting on cond";
    else
      return NULL;
  }
}

/**
  This class implements callback function used by mysqld_list_processes() to
  list all the client process information.
*/
typedef Mem_root_array<thread_info*, true> Thread_info_array;
class List_process_list : public Do_THD_Impl
{
private:
  /* Username of connected client. */
  const char *m_user;
  Thread_info_array *m_thread_infos;
  /* THD of connected client. */
  THD *m_client_thd;
  size_t m_max_query_length;

public:
  List_process_list(const char *user_value, Thread_info_array *thread_infos,
                    THD *thd_value, size_t max_query_length) :
                    m_user(user_value), m_thread_infos(thread_infos),
                    m_client_thd(thd_value),
                    m_max_query_length(max_query_length)
  {}

  virtual void operator()(THD *inspect_thd)
  {
    Security_context *inspect_sctx= inspect_thd->security_context();
    LEX_CSTRING inspect_sctx_user= inspect_sctx->user();
    LEX_CSTRING inspect_sctx_host= inspect_sctx->host();
    LEX_CSTRING inspect_sctx_host_or_ip= inspect_sctx->host_or_ip();

    if ((!inspect_thd->get_protocol()->connection_alive() &&
         !inspect_thd->system_thread) ||
        (m_user && (inspect_thd->system_thread || !inspect_sctx_user.str ||
                    strcmp(inspect_sctx_user.str, m_user))))
      return;

    thread_info *thd_info= new thread_info;

    /* ID */
    thd_info->thread_id= inspect_thd->thread_id();

    /* USER */
    if (inspect_sctx_user.str)
      thd_info->user= m_client_thd->mem_strdup(inspect_sctx_user.str);
    else if (inspect_thd->system_thread)
      thd_info->user= "system user";
    else
      thd_info->user= "unauthenticated user";

    /* HOST */
    if (inspect_thd->peer_port &&
        (inspect_sctx_host.length ||
         inspect_sctx->ip().length) &&
        m_client_thd->security_context()->host_or_ip().str[0])
    {
      if ((thd_info->host=
           (char*) m_client_thd->alloc(LIST_PROCESS_HOST_LEN+1)))
        my_snprintf((char *) thd_info->host, LIST_PROCESS_HOST_LEN, "%s:%u",
                    inspect_sctx_host_or_ip.str, inspect_thd->peer_port);
    }
    else
      thd_info->host=
        m_client_thd->mem_strdup(inspect_sctx_host_or_ip.str[0] ?
                                 inspect_sctx_host_or_ip.str :
                                 inspect_sctx_host.length ?
                                 inspect_sctx_host.str : "");

    DBUG_EXECUTE_IF("processlist_acquiring_dump_threads_LOCK_thd_data",
                    {
                    if (inspect_thd->get_command() == COM_BINLOG_DUMP ||
                        inspect_thd->get_command() == COM_BINLOG_DUMP_GTID)
                    DEBUG_SYNC(m_client_thd, "processlist_after_LOCK_thd_list_before_LOCK_thd_data");
                    });
    /* DB */
    mysql_mutex_lock(&inspect_thd->LOCK_thd_data);
    const char *db= inspect_thd->db().str;
    if (db)
      thd_info->db= m_client_thd->mem_strdup(db);

    /* COMMAND */
    if (inspect_thd->killed == THD::KILL_CONNECTION)
      thd_info->proc_info= "Killed";
    thd_info->command=(int) inspect_thd->get_command(); // Used for !killed.

    /* STATE */
    thd_info->state_info= thread_state_info(inspect_thd);

    mysql_mutex_unlock(&inspect_thd->LOCK_thd_data);

    /* INFO */
    mysql_mutex_lock(&inspect_thd->LOCK_thd_query);
    {
      const char *query_str= inspect_thd->query().str;
      size_t query_length= inspect_thd->query().length;
#ifndef EMBEDDED_LIBRARY
      String buf;
      if (inspect_thd->is_a_srv_session())
      {
        buf.append(query_length? "PLUGIN: ":"PLUGIN");

        if (query_length)
          buf.append(query_str, query_length);

        query_str= buf.c_ptr();
        query_length= buf.length();
      }
      /* No else. We need fall-through */
#endif
      if (query_str)
      {
        const size_t width= min<size_t>(m_max_query_length, query_length);
        const char *q= m_client_thd->strmake(query_str, width);
        /* Safety: in case strmake failed, we set length to 0. */
        thd_info->query_string=
          CSET_STRING(q, q ? width : 0, inspect_thd->charset());
      }
    }
    mysql_mutex_unlock(&inspect_thd->LOCK_thd_query);

    /* MYSQL_TIME */
    thd_info->start_time= inspect_thd->start_time.tv_sec;

    m_thread_infos->push_back(thd_info);
  }
};

void mysqld_list_processes(THD *thd,const char *user, bool verbose)
{
  Item *field;
  List<Item> field_list;
  Thread_info_array thread_infos(thd->mem_root);
  size_t max_query_length= (verbose ? thd->variables.max_allowed_packet :
                            PROCESS_LIST_WIDTH);
  Protocol *protocol= thd->get_protocol();
  DBUG_ENTER("mysqld_list_processes");

  field_list.push_back(new Item_int(NAME_STRING("Id"),
                                    0, MY_INT64_NUM_DECIMAL_DIGITS));
  field_list.push_back(new Item_empty_string("User",USERNAME_CHAR_LENGTH));
  field_list.push_back(new Item_empty_string("Host",LIST_PROCESS_HOST_LEN));
  field_list.push_back(field=new Item_empty_string("db",NAME_CHAR_LEN));
  field->maybe_null=1;
  field_list.push_back(new Item_empty_string("Command",16));
  field_list.push_back(field= new Item_return_int("Time",7, MYSQL_TYPE_LONG));
  field->unsigned_flag= 0;
  field_list.push_back(field=new Item_empty_string("State",30));
  field->maybe_null=1;
  field_list.push_back(field=new Item_empty_string("Info",max_query_length));
  field->maybe_null=1;
  if (thd->send_result_metadata(&field_list,
                                Protocol::SEND_NUM_ROWS | Protocol::SEND_EOF))
    DBUG_VOID_RETURN;

  if (!thd->killed)
  {
    thread_infos.reserve(Global_THD_manager::get_instance()->get_thd_count());
    List_process_list list_process_list(user, &thread_infos, thd,
                                        max_query_length);
    Global_THD_manager::get_instance()->do_for_all_thd_copy(&list_process_list);
  }

  // Return list sorted by thread_id.
  std::sort(thread_infos.begin(), thread_infos.end(), thread_info_compare());

  time_t now= my_time(0);
  for (size_t ix= 0; ix < thread_infos.size(); ++ix)
  {
    thread_info *thd_info= thread_infos.at(ix);
    protocol->start_row();
    protocol->store((ulonglong) thd_info->thread_id);
    protocol->store(thd_info->user, system_charset_info);
    protocol->store(thd_info->host, system_charset_info);
    protocol->store(thd_info->db, system_charset_info);
    if (thd_info->proc_info)
      protocol->store(thd_info->proc_info, system_charset_info);
    else
      protocol->store(command_name[thd_info->command].str, system_charset_info);
    if (thd_info->start_time)
      protocol->store_long ((longlong) (now - thd_info->start_time));
    else
      protocol->store_null();
    protocol->store(thd_info->state_info, system_charset_info);
    protocol->store(thd_info->query_string.str(),
                    thd_info->query_string.charset());
    if (protocol->end_row())
      break; /* purecov: inspected */
  }
  my_eof(thd);
  DBUG_VOID_RETURN;
}


/**
  This class implements callback function used by fill_schema_processlist()
  to populate all the client process information into I_S table.
*/
class Fill_process_list : public Do_THD_Impl
{
private:
  /* THD of connected client. */
  THD *m_client_thd;
  /* Information of each process is added as records into this table. */
  TABLE_LIST *m_tables;

public:
  Fill_process_list(THD *thd_value, TABLE_LIST *tables_value) :
                    m_client_thd(thd_value), m_tables(tables_value) {}

  virtual void operator()(THD *inspect_thd)
  {
    Security_context *inspect_sctx= inspect_thd->security_context();
    LEX_CSTRING inspect_sctx_user= inspect_sctx->user();
    LEX_CSTRING inspect_sctx_host= inspect_sctx->host();
    LEX_CSTRING inspect_sctx_host_or_ip= inspect_sctx->host_or_ip();
    const char* client_priv_user=
      m_client_thd->security_context()->priv_user().str;
    const char *user=
      m_client_thd->security_context()->check_access(PROCESS_ACL) ?
        NullS : client_priv_user;

    if ((!inspect_thd->get_protocol()->connection_alive() &&
         !inspect_thd->system_thread) ||
        (user && (inspect_thd->system_thread || !inspect_sctx_user.str ||
                  strcmp(inspect_sctx_user.str, user))))
      return;

    TABLE *table= m_tables->table;
    restore_record(table, s->default_values);

    /* ID */
    table->field[0]->store((ulonglong) inspect_thd->thread_id(), true);

    /* USER */
    const char *val= NULL;
    if (inspect_sctx_user.str)
      val= inspect_sctx_user.str;
    else if (inspect_thd->system_thread)
      val= "system user";
    else
      val= "unauthenticated user";
    table->field[1]->store(val, strlen(val), system_charset_info);

    /* HOST */
    if (inspect_thd->peer_port &&
        (inspect_sctx_host.length ||
         inspect_sctx->ip().length) &&
        m_client_thd->security_context()->host_or_ip().str[0])
    {
      char host[LIST_PROCESS_HOST_LEN + 1];
      my_snprintf(host, LIST_PROCESS_HOST_LEN, "%s:%u",
                  inspect_sctx_host_or_ip.str, inspect_thd->peer_port);
      table->field[2]->store(host, strlen(host), system_charset_info);
    }
    else
      table->field[2]->store(inspect_sctx_host_or_ip.str,
                             inspect_sctx_host_or_ip.length,
                             system_charset_info);

    DBUG_EXECUTE_IF("processlist_acquiring_dump_threads_LOCK_thd_data",
                    {
                    if (inspect_thd->get_command() == COM_BINLOG_DUMP ||
                        inspect_thd->get_command() == COM_BINLOG_DUMP_GTID)
                    DEBUG_SYNC(m_client_thd, "processlist_after_LOCK_thd_list_before_LOCK_thd_data");
                    });
    /* DB */
    mysql_mutex_lock(&inspect_thd->LOCK_thd_data);
    const char *db= inspect_thd->db().str;
    if (db)
    {
      table->field[3]->store(db, strlen(db), system_charset_info);
      table->field[3]->set_notnull();
    }

    /* COMMAND */
    if (inspect_thd->killed == THD::KILL_CONNECTION)
    {
      val= "Killed";
      table->field[4]->store(val, strlen(val), system_charset_info);
    }
    else
      table->field[4]->store(command_name[inspect_thd->get_command()].str,
                             command_name[inspect_thd->get_command()].length,
                             system_charset_info);

    /* STATE */
    val= thread_state_info(inspect_thd);
    if (val)
    {
      table->field[6]->store(val, strlen(val), system_charset_info);
      table->field[6]->set_notnull();
    }

    mysql_mutex_unlock(&inspect_thd->LOCK_thd_data);

    /* INFO */
    mysql_mutex_lock(&inspect_thd->LOCK_thd_query);
    {
      const char *query_str= inspect_thd->query().str;
      size_t query_length= inspect_thd->query().length;
#ifndef EMBEDDED_LIBRARY
      String buf;
      if (inspect_thd->is_a_srv_session())
      {
        buf.append(query_length? "PLUGIN: ":"PLUGIN");

        if (query_length)
          buf.append(query_str, query_length);

        query_str= buf.c_ptr();
        query_length= buf.length();
      }
      /* No else. We need fall-through */
#endif
      if (query_str)
      {
        const size_t width= min<size_t>(PROCESS_LIST_INFO_WIDTH, query_length);
        table->field[7]->store(query_str, width, inspect_thd->charset());
        table->field[7]->set_notnull();
      }
    }
    mysql_mutex_unlock(&inspect_thd->LOCK_thd_query);

    /* MYSQL_TIME */
    if (inspect_thd->start_time.tv_sec)
      table->field[5]->
        store((longlong) (my_time(0) - inspect_thd->start_time.tv_sec), false);
    else
      table->field[5]->store(0, false);

    schema_table_store_record(m_client_thd, table);
  }
};

int fill_schema_processlist(THD* thd, TABLE_LIST* tables, Item* cond)
{
  DBUG_ENTER("fill_schema_processlist");

  Fill_process_list fill_process_list(thd, tables);
  if (!thd->killed)
  {
    Global_THD_manager::get_instance()->do_for_all_thd_copy(&fill_process_list);
  }
  DBUG_RETURN(0);
}

/*****************************************************************************
  Status functions
*****************************************************************************/
Status_var_array all_status_vars(0);
bool status_vars_inited= 0;
/* Version counter, protected by LOCK_STATUS. */
ulonglong status_var_array_version= 0;

static inline int show_var_cmp(const SHOW_VAR *var1, const SHOW_VAR *var2)
{
  return strcmp(var1->name, var2->name);
}

class Show_var_cmp :
  public std::binary_function<const st_mysql_show_var &,
                              const st_mysql_show_var &, bool>
{
public:
  bool operator()(const st_mysql_show_var &var1,
                  const st_mysql_show_var &var2)
  {
    return show_var_cmp(&var1, &var2) < 0;
  }
};


static inline bool is_show_undef(const st_mysql_show_var &var)
{
  return var.type == SHOW_UNDEF;
}

/*
  Deletes all the SHOW_UNDEF elements from the array.
  Shrinks array capacity to zero if it is completely empty.
*/
static void shrink_var_array(Status_var_array *array)
{
  /* remove_if maintains order for the elements that are *not* removed */
  array->erase(std::remove_if(array->begin(), array->end(), is_show_undef),
               array->end());
  if (array->empty())
    Status_var_array().swap(*array);
}

/*
  Adds an array of SHOW_VAR entries to the output of SHOW STATUS

  SYNOPSIS
    add_status_vars(SHOW_VAR *list)
    list - an array of SHOW_VAR entries to add to all_status_vars
           the last entry must be {0,0,SHOW_UNDEF}

  NOTE
    The handling of all_status_vars[] is completely internal, it's allocated
    automatically when something is added to it, and deleted completely when
    the last entry is removed.

    As a special optimization, if add_status_vars() is called before
    init_status_vars(), it assumes "startup mode" - neither concurrent access
    to the array nor SHOW STATUS are possible (thus it skips locks and sort)

    The last entry of the all_status_vars[] should always be {0,0,SHOW_UNDEF}
*/
int add_status_vars(const SHOW_VAR *list)
{
  Mutex_lock lock(status_vars_inited ? &LOCK_status : NULL);

  try
  {
    while (list->name)
      all_status_vars.push_back(*list++);
  }
  catch (std::bad_alloc)
  {
    my_error(ER_OUTOFMEMORY, MYF(ME_FATALERROR),
             static_cast<int>(sizeof(Status_var_array::value_type)));
    return 1;
  }

  if (status_vars_inited)
    std::sort(all_status_vars.begin(), all_status_vars.end(), Show_var_cmp());
  
  status_var_array_version++;
  return 0;
}

/*
  Make all_status_vars[] usable for SHOW STATUS

  NOTE
    See add_status_vars(). Before init_status_vars() call, add_status_vars()
    works in a special fast "startup" mode. Thus init_status_vars()
    should be called as late as possible but before enabling multi-threading.
*/
void init_status_vars()
{
  status_vars_inited=1;
  std::sort(all_status_vars.begin(), all_status_vars.end(), Show_var_cmp());
  status_var_array_version++;
}

void reset_status_vars()
{
  Status_var_array::iterator ptr= all_status_vars.begin();
  Status_var_array::iterator last= all_status_vars.end();
  for (; ptr < last; ptr++)
  {
    /* Note that SHOW_LONG_NOFLUSH variables are not reset */
    if (ptr->type == SHOW_LONG || ptr->type == SHOW_SIGNED_LONG)
      *(ulong*) ptr->value= 0;
  }
}

/*
  Current version of the all_status_vars.
*/
ulonglong get_status_vars_version(void)
{
  return (status_var_array_version);
}

/*
  catch-all cleanup function, cleans up everything no matter what

  DESCRIPTION
    This function is not strictly required if all add_to_status/
    remove_status_vars are properly paired, but it's a safety measure that
    deletes everything from the all_status_vars[] even if some
    remove_status_vars were forgotten
*/
void free_status_vars()
{
  Status_var_array().swap(all_status_vars);
  status_var_array_version++;
}

/**
  @brief           Get the value of given status variable

  @param[in]       thd        thread handler
  @param[in]       list       list of SHOW_VAR objects in which function should
                              search
  @param[in]       name       name of the status variable
  @param[in]       var_type   Variable type
  @param[in/out]   value      buffer in which value of the status variable
                              needs to be filled in
  @param[in/out]   length     filled with buffer length

  @return          status
    @retval        FALSE      if variable is not found in the list
    @retval        TRUE       if variable is found in the list
*/

bool get_status_var(THD *thd, SHOW_VAR *list, const char * name,
                    char * const value, enum_var_type var_type, size_t *length)
{
  for (; list->name; list++)
  {
    int res= strcmp(list->name, name);
    if (res == 0)
    {
      /*
        if var->type is SHOW_FUNC, call the function.
        Repeat as necessary, if new var is again SHOW_FUNC
       */
      SHOW_VAR tmp;
      for (; list->type == SHOW_FUNC; list= &tmp)
        ((mysql_show_var_func)(list->value))(thd, &tmp, value);

      get_one_variable(thd, list, var_type, list->type, NULL, NULL, value, length);
      return TRUE;
    }
  }
  return FALSE;
}

/*
  Removes an array of SHOW_VAR entries from the output of SHOW STATUS

  SYNOPSIS
    remove_status_vars(SHOW_VAR *list)
    list - an array of SHOW_VAR entries to remove to all_status_vars
           the last entry must be {0,0,SHOW_UNDEF}

  NOTE
    there's lots of room for optimizing this, especially in non-sorted mode,
    but nobody cares - it may be called only in case of failed plugin
    initialization in the mysqld startup.
*/

void remove_status_vars(SHOW_VAR *list)
{
  if (status_vars_inited)
  {
    mysql_mutex_lock(&LOCK_status);
    size_t a= 0, b= all_status_vars.size(), c= (a+b)/2;

    for (; list->name; list++)
    {
      int res= 0;
      for (a= 0, b= all_status_vars.size(); b-a > 1; c= (a+b)/2)
      {
        res= show_var_cmp(list, &all_status_vars[c]);
        if (res < 0)
          b= c;
        else if (res > 0)
          a= c;
        else
          break;
      }
      if (res == 0)
        all_status_vars[c].type= SHOW_UNDEF;
    }
    shrink_var_array(&all_status_vars);
    status_var_array_version++;
    mysql_mutex_unlock(&LOCK_status);
  }
  else
  {
    uint i;
    for (; list->name; list++)
    {
      for (i= 0; i < all_status_vars.size(); i++)
      {
        if (show_var_cmp(list, &all_status_vars[i]))
          continue;
        all_status_vars[i].type= SHOW_UNDEF;
        break;
      }
    }
    shrink_var_array(&all_status_vars);
    status_var_array_version++;
  }
}

inline void make_upper(char *buf)
{
  for (; *buf; buf++)
    *buf= my_toupper(system_charset_info, *buf);
}

/**
  @brief Returns the value of a system or a status variable.

  @param thd        [in]     The handle of the current THD.
  @param variable   [in]     Details of the variable.
  @param value_type [in]     Variable type.
  @param show_type  [in]     Variable show type.
  @param charset    [out]    Character set of the value.
  @param buff       [in,out] Buffer to store the value.
                             (Needs to have enough memory
                             to hold the value of variable.)
  @param length     [out]    Length of the value.

  @return                    Pointer to the value buffer.
*/

const char* get_one_variable(THD *thd, const SHOW_VAR *variable,
                             enum_var_type value_type, SHOW_TYPE show_type,
                             system_status_var *status_var,
                             const CHARSET_INFO **charset, char *buff,
                             size_t *length)
{
  return get_one_variable_ext(thd, thd, variable, value_type, show_type,
                              status_var, charset, buff, length);
}

/**
  @brief Returns the value of a system or a status variable.

  @param running_thd [in]     The handle of the current THD.
  @param target_thd  [in]     The handle of the remote THD.
  @param variable    [in]     Details of the variable.
  @param value_type  [in]     Variable type.
  @param show_type   [in]     Variable show type.
  @param charset     [out]    Character set of the value.
  @param buff        [in,out] Buffer to store the value.
                              (Needs to have enough memory
                              to hold the value of variable.)
  @param length      [out]    Length of the value.

  @return                     Pointer to the value buffer.
*/

const char* get_one_variable_ext(THD *running_thd, THD *target_thd,
                                 const SHOW_VAR *variable,
                                 enum_var_type value_type, SHOW_TYPE show_type,
                                 system_status_var *status_var,
                                 const CHARSET_INFO **charset, char *buff,
                                 size_t *length)
{
  const char *value;
  const CHARSET_INFO *value_charset;

  if (show_type == SHOW_SYS)
  {
    LEX_STRING null_lex_str;
    null_lex_str.str= 0;                        // For sys_var->value_ptr()
    null_lex_str.length= 0;
    sys_var *var= ((sys_var *) variable->value);
    show_type= var->show_type();
    value= (char*) var->value_ptr(running_thd, target_thd, value_type, &null_lex_str);
    value_charset= var->charset(target_thd);
  }
  else
  {
    value= variable->value;
    value_charset= system_charset_info;
  }

  const char *pos= buff;
  const char *end= buff;

  /*
    Note that value may == buff. All SHOW_xxx code below should still work.
  */
  switch (show_type)
  {
    case SHOW_DOUBLE_STATUS:
      value= ((char *) status_var + (ulong) value);
      /* fall through */

    case SHOW_DOUBLE:
      /* 6 is the default precision for '%f' in sprintf() */
      end= buff + my_fcvt(*(double *) value, 6, buff, NULL);
      value_charset= system_charset_info;
      break;

    case SHOW_LONG_STATUS:
      value= ((char *) status_var + (ulong) value);
      /* fall through */

    case SHOW_LONG:
     /* the difference lies in refresh_status() */
    case SHOW_LONG_NOFLUSH:
      end= int10_to_str(*(long*) value, buff, 10);
      value_charset= system_charset_info;
      break;

    case SHOW_SIGNED_LONG:
      end= int10_to_str(*(long*) value, buff, -10);
      value_charset= system_charset_info;
      break;

    case SHOW_LONGLONG_STATUS:
      value= ((char *) status_var + (ulong) value);
      /* fall through */

    case SHOW_LONGLONG:
      end= longlong10_to_str(*(longlong*) value, buff, 10);
      value_charset= system_charset_info;
      break;

    case SHOW_HA_ROWS:
      end= longlong10_to_str((longlong) *(ha_rows*) value, buff, 10);
      value_charset= system_charset_info;
      break;

    case SHOW_BOOL:
      end= my_stpcpy(buff, *(bool*) value ? "ON" : "OFF");
      value_charset= system_charset_info;
      break;

    case SHOW_MY_BOOL:
      end= my_stpcpy(buff, *(my_bool*) value ? "ON" : "OFF");
      value_charset= system_charset_info;
      break;

    case SHOW_INT:
      end= int10_to_str((long) *(uint32*) value, buff, 10);
      value_charset= system_charset_info;
      break;

    case SHOW_HAVE:
    {
      SHOW_COMP_OPTION tmp= *(SHOW_COMP_OPTION*) value;
      pos= show_comp_option_name[(int) tmp];
      end= strend(pos);
      value_charset= system_charset_info;
      break;
    }

    case SHOW_CHAR:
    {
      if (!(pos= value))
        pos= "";
      end= strend(pos);
      break;
    }

    case SHOW_CHAR_PTR:
    {
      if (!(pos= *(char**) value))
        pos= "";

      end= strend(pos);
      break;
    }

    case SHOW_LEX_STRING:
    {
      LEX_STRING *ls=(LEX_STRING*)value;
      if (!(pos= ls->str))
        end= pos= "";
      else
        end= pos + ls->length;
      break;
    }

    case SHOW_KEY_CACHE_LONG:
      value= (char*) dflt_key_cache + (ulong)value;
      end= int10_to_str(*(long*) value, buff, 10);
      value_charset= system_charset_info;
      break;

    case SHOW_KEY_CACHE_LONGLONG:
      value= (char*) dflt_key_cache + (ulong)value;
      end= longlong10_to_str(*(longlong*) value, buff, 10);
      value_charset= system_charset_info;
      break;

    case SHOW_UNDEF:
      break;                /* Return empty string */

    case SHOW_SYS:          /* Cannot happen */

    default:
      DBUG_ASSERT(0);
      break;
  }

  *length= (size_t) (end - pos);
  /* Some callers do not use the result. */
  if (charset != NULL)
  {
    DBUG_ASSERT(value_charset != NULL);
    *charset= value_charset;
  }
  return pos;
}

static bool show_status_array(THD *thd, const char *wild,
                              SHOW_VAR *variables,
                              enum enum_var_type value_type,
                              struct system_status_var *status_var,
                              const char *prefix, TABLE_LIST *tl,
                              bool ucase_names,
                              Item *cond)
{
  my_aligned_storage<SHOW_VAR_FUNC_BUFF_SIZE, MY_ALIGNOF(longlong)> buffer;
  char * const buff= buffer.data;
  char *prefix_end;
  /* the variable name should not be longer than 64 characters */
  char name_buffer[SHOW_VAR_MAX_NAME_LEN];
  size_t len;
  SHOW_VAR tmp, *var;
  Item *partial_cond= 0;
  enum_check_fields save_count_cuted_fields= thd->count_cuted_fields;
  bool res= FALSE;
  const CHARSET_INFO *charset= system_charset_info;
  DBUG_ENTER("show_status_array");

  TABLE *const table= tl->table;

  thd->count_cuted_fields= CHECK_FIELD_WARN;  

  prefix_end=my_stpnmov(name_buffer, prefix, sizeof(name_buffer)-1);
  if (*prefix)
    *prefix_end++= '_';
  len= (int)(name_buffer + sizeof(name_buffer) - prefix_end);
  partial_cond= make_cond_for_info_schema(cond, tl);

  for (; variables->name; variables++)
  {
    my_stpnmov(prefix_end, variables->name, len);
    name_buffer[sizeof(name_buffer)-1]=0;       /* Safety */
    if (ucase_names)
      make_upper(name_buffer);

    restore_record(table, s->default_values);
    table->field[0]->store(name_buffer, strlen(name_buffer),
                           system_charset_info);
    /*
      if var->type is SHOW_FUNC, call the function.
      Repeat as necessary, if new var is again SHOW_FUNC
    */
    for (var=variables; var->type == SHOW_FUNC; var= &tmp)
      ((mysql_show_var_func)(var->value))(thd, &tmp, buff);

    SHOW_TYPE show_type=var->type;
    if (show_type == SHOW_ARRAY)
    {
      show_status_array(thd, wild, (SHOW_VAR *) var->value, value_type,
                        status_var, name_buffer, tl, ucase_names, partial_cond);
    }
    else
    {
      if (!(wild && wild[0] && wild_case_compare(system_charset_info,
                                                 name_buffer, wild)) &&
          (!partial_cond || partial_cond->val_int()))
      {
        const char *pos;
        size_t length;

        mysql_mutex_lock(&LOCK_global_system_variables);
        pos= get_one_variable(thd, var, value_type, show_type, status_var,
                              &charset, buff, &length);
        table->field[1]->store(pos, (uint32) length, charset);
        thd->count_cuted_fields= CHECK_FIELD_IGNORE;
        table->field[1]->set_notnull();
        mysql_mutex_unlock(&LOCK_global_system_variables);

        if (schema_table_store_record(thd, table))
        {
          res= TRUE;
          goto end;
        }

#ifndef EMBEDDED_LIBRARY
        if (variables->type != SHOW_FUNC && value_type == OPT_GLOBAL &&
            mysql_audit_notify(thd,
                               AUDIT_EVENT(MYSQL_AUDIT_GLOBAL_VARIABLE_GET),
                               var->name, pos, length))
        {
          res= TRUE;
          goto end;
        }
#endif
      }
    }
  }
end:
  thd->count_cuted_fields= save_count_cuted_fields;
  DBUG_RETURN(res);
}


/**
  Collect status for all running threads.
*/
class Add_status : public Do_THD_Impl
{
public:
  Add_status(STATUS_VAR* value) : m_stat_var(value) {}
  virtual void operator()(THD *thd)
  {
    if (!thd->status_var_aggregated)
      add_to_status(m_stat_var, &thd->status_var, false);
  }
private:
  /* Status of all threads are summed into this. */
  STATUS_VAR* m_stat_var;
};

void calc_sum_of_all_status(STATUS_VAR *to)
{
  DBUG_ENTER("calc_sum_of_all_status");
  mysql_mutex_assert_owner(&LOCK_status);
  /* Get global values as base. */
  *to= global_status_var;
  Add_status add_status(to);
  Global_THD_manager::get_instance()->do_for_all_thd_copy(&add_status);
  DBUG_VOID_RETURN;
}

/* This is only used internally, but we need it here as a forward reference */
extern ST_SCHEMA_TABLE schema_tables[];

/**
  Condition pushdown used for INFORMATION_SCHEMA / SHOW queries.
  This structure is to implement an optimization when
  accessing data dictionary data in the INFORMATION_SCHEMA
  or SHOW commands.
  When the query contain a TABLE_SCHEMA or TABLE_NAME clause,
  narrow the search for data based on the constraints given.
*/
typedef struct st_lookup_field_values
{
  /**
    Value of a TABLE_SCHEMA clause.
    Note that this value length may exceed @c NAME_LEN.
    @sa wild_db_value
  */
  LEX_STRING db_value;
  /**
    Value of a TABLE_NAME clause.
    Note that this value length may exceed @c NAME_LEN.
    @sa wild_table_value
  */
  LEX_STRING table_value;
  /**
    True when @c db_value is a LIKE clause,
    false when @c db_value is an '=' clause.
  */
  bool wild_db_value;
  /**
    True when @c table_value is a LIKE clause,
    false when @c table_value is an '=' clause.
  */
  bool wild_table_value;
} LOOKUP_FIELD_VALUES;

/*
  Store record to I_S table, convert HEAP table
  to MyISAM if necessary

  SYNOPSIS
    schema_table_store_record()
    thd                   thread handler
    table                 Information schema table to be updated

  RETURN
    0	                  success
    1	                  error
*/

bool schema_table_store_record(THD *thd, TABLE *table)
{
  int error;
  if ((error= table->file->ha_write_row(table->record[0])))
  {
    Temp_table_param *param= table->pos_in_table_list->schema_table_param;

    if (create_ondisk_from_heap(thd, table, param->start_recinfo, 
                                &param->recinfo, error, FALSE, NULL))
      return 1;
  }
  return 0;
}

/**
  Store record to I_S table, convert HEAP table to InnoDB table if necessary.

  @param[in]  thd            thread handler
  @param[in]  table          Information schema table to be updated
  @param[in]  make_ondisk    if true, convert heap table to on disk table.
                             default value is true.
  @return 0 on success
  @return error code on failure.
*/
int schema_table_store_record2(THD *thd, TABLE *table, bool make_ondisk)
{
  int error;
  if ((error= table->file->ha_write_row(table->record[0])))
  {
    if (!make_ondisk)
        return error;

    if (convert_heap_table_to_ondisk(thd, table, error))
        return 1;
  }
  return 0;
}

/**
  Convert HEAP table to InnoDB table if necessary

  @param[in] thd     thread handler
  @param[in] table   Information schema table to be converted.
  @param[in] error   the error code returned previously.
  @return false on success, true on error.
*/
bool convert_heap_table_to_ondisk(THD *thd, TABLE *table, int error)
{
  Temp_table_param *param= table->pos_in_table_list->schema_table_param;

  return (create_ondisk_from_heap(thd, table, param->start_recinfo,
                              &param->recinfo, error, FALSE, NULL));
}


static int make_table_list(THD *thd, SELECT_LEX *sel,
                           const LEX_CSTRING &db_name,
                           const LEX_CSTRING &table_name)
{
  Table_ident *table_ident;
  table_ident= new Table_ident(thd, db_name, table_name, 1);
  if (!sel->add_table_to_list(thd, table_ident, 0, 0, TL_READ, MDL_SHARED_READ))
    return 1;
  return 0;
}


/**
  @brief    Get lookup value from the part of 'WHERE' condition 

  @details This function gets lookup value from 
           the part of 'WHERE' condition if it's possible and 
           fill appropriate lookup_field_vals struct field
           with this value.

  @param[in]      thd                   thread handler
  @param[in]      item_func             part of WHERE condition
  @param[in]      table                 I_S table
  @param[in, out] lookup_field_vals     Struct which holds lookup values 

  @return
    0             success
    1             error, there can be no matching records for the condition
*/

bool get_lookup_value(THD *thd, Item_func *item_func,
                      TABLE_LIST *table, 
                      LOOKUP_FIELD_VALUES *lookup_field_vals)
{
  ST_SCHEMA_TABLE *schema_table= table->schema_table;
  ST_FIELD_INFO *field_info= schema_table->fields_info;
  const char *field_name1= schema_table->idx_field1 >= 0 ?
    field_info[schema_table->idx_field1].field_name : "";
  const char *field_name2= schema_table->idx_field2 >= 0 ?
    field_info[schema_table->idx_field2].field_name : "";

  if (item_func->functype() == Item_func::EQ_FUNC ||
      item_func->functype() == Item_func::EQUAL_FUNC)
  {
    int idx_field, idx_val;
    char tmp[MAX_FIELD_WIDTH];
    String *tmp_str, str_buff(tmp, sizeof(tmp), system_charset_info);
    Item_field *item_field;
    CHARSET_INFO *cs= system_charset_info;

    if (item_func->arguments()[0]->type() == Item::FIELD_ITEM &&
        item_func->arguments()[1]->const_item())
    {
      idx_field= 0;
      idx_val= 1;
    }
    else if (item_func->arguments()[1]->type() == Item::FIELD_ITEM &&
             item_func->arguments()[0]->const_item())
    {
      idx_field= 1;
      idx_val= 0;
    }
    else
      return 0;

    item_field= (Item_field*) item_func->arguments()[idx_field];
    if (table->table != item_field->field->table)
      return 0;
    tmp_str= item_func->arguments()[idx_val]->val_str(&str_buff);

    /* impossible value */
    if (!tmp_str)
      return 1;

    /* Lookup value is database name */
    if (!cs->coll->strnncollsp(cs, (uchar *) field_name1, strlen(field_name1),
                               (uchar *) item_field->field_name,
                               strlen(item_field->field_name), 0))
    {
      thd->make_lex_string(&lookup_field_vals->db_value, tmp_str->ptr(),
                           tmp_str->length(), FALSE);
    }
    /* Lookup value is table name */
    else if (!cs->coll->strnncollsp(cs, (uchar *) field_name2,
                                    strlen(field_name2),
                                    (uchar *) item_field->field_name,
                                    strlen(item_field->field_name), 0))
    {
      thd->make_lex_string(&lookup_field_vals->table_value, tmp_str->ptr(),
                           tmp_str->length(), FALSE);
    }
  }
  return 0;
}


/**
  @brief    Calculates lookup values from 'WHERE' condition 

  @details This function calculates lookup value(database name, table name)
           from 'WHERE' condition if it's possible and 
           fill lookup_field_vals struct fields with these values.

  @param[in]      thd                   thread handler
  @param[in]      cond                  WHERE condition
  @param[in]      table                 I_S table
  @param[in, out] lookup_field_vals     Struct which holds lookup values 

  @return
    0             success
    1             error, there can be no matching records for the condition
*/

bool calc_lookup_values_from_cond(THD *thd, Item *cond, TABLE_LIST *table,
                                  LOOKUP_FIELD_VALUES *lookup_field_vals)
{
  if (!cond)
    return 0;

  if (cond->type() == Item::COND_ITEM)
  {
    if (((Item_cond*) cond)->functype() == Item_func::COND_AND_FUNC)
    {
      List_iterator<Item> li(*((Item_cond*) cond)->argument_list());
      Item *item;
      while ((item= li++))
      {
        if (item->type() == Item::FUNC_ITEM)
        {
          if (get_lookup_value(thd, (Item_func*)item, table, lookup_field_vals))
            return 1;
        }
        else
        {
          if (calc_lookup_values_from_cond(thd, item, table, lookup_field_vals))
            return 1;
        }
      }
    }
    return 0;
  }
  else if (cond->type() == Item::FUNC_ITEM &&
           get_lookup_value(thd, (Item_func*) cond, table, lookup_field_vals))
    return 1;
  return 0;
}


bool uses_only_table_name_fields(Item *item, TABLE_LIST *table)
{
  if (item->type() == Item::FUNC_ITEM)
  {
    Item_func *item_func= (Item_func*)item;
    for (uint i=0; i<item_func->argument_count(); i++)
    {
      if (!uses_only_table_name_fields(item_func->arguments()[i], table))
        return 0;
    }
  }
  else if (item->type() == Item::FIELD_ITEM)
  {
    Item_field *item_field= (Item_field*)item;
    CHARSET_INFO *cs= system_charset_info;
    ST_SCHEMA_TABLE *schema_table= table->schema_table;
    ST_FIELD_INFO *field_info= schema_table->fields_info;
    const char *field_name1= schema_table->idx_field1 >= 0 ?
      field_info[schema_table->idx_field1].field_name : "";
    const char *field_name2= schema_table->idx_field2 >= 0 ?
      field_info[schema_table->idx_field2].field_name : "";
    if (table->table != item_field->field->table ||
        (cs->coll->strnncollsp(cs, (uchar *) field_name1, strlen(field_name1),
                               (uchar *) item_field->field_name,
                               strlen(item_field->field_name), 0) &&
         cs->coll->strnncollsp(cs, (uchar *) field_name2, strlen(field_name2),
                               (uchar *) item_field->field_name,
                               strlen(item_field->field_name), 0)))
      return 0;
  }
  else if (item->type() == Item::REF_ITEM)
    return uses_only_table_name_fields(item->real_item(), table);

  if (item->type() == Item::SUBSELECT_ITEM && !item->const_item())
    return 0;

  return 1;
}


static Item * make_cond_for_info_schema(Item *cond, TABLE_LIST *table)
{
  if (!cond)
    return (Item*) 0;
  if (cond->type() == Item::COND_ITEM)
  {
    if (((Item_cond*) cond)->functype() == Item_func::COND_AND_FUNC)
    {
      /* Create new top level AND item */
      Item_cond_and *new_cond=new Item_cond_and;
      if (!new_cond)
	return (Item*) 0;
      List_iterator<Item> li(*((Item_cond*) cond)->argument_list());
      Item *item;
      while ((item=li++))
      {
	Item *fix= make_cond_for_info_schema(item, table);
	if (fix)
	  new_cond->argument_list()->push_back(fix);
      }
      switch (new_cond->argument_list()->elements) {
      case 0:
	return (Item*) 0;
      case 1:
	return new_cond->argument_list()->head();
      default:
	new_cond->quick_fix_field();
	return new_cond;
      }
    }
    else
    {						// Or list
      Item_cond_or *new_cond=new Item_cond_or;
      if (!new_cond)
	return (Item*) 0;
      List_iterator<Item> li(*((Item_cond*) cond)->argument_list());
      Item *item;
      while ((item=li++))
      {
	Item *fix=make_cond_for_info_schema(item, table);
	if (!fix)
	  return (Item*) 0;
	new_cond->argument_list()->push_back(fix);
      }
      new_cond->quick_fix_field();
      new_cond->top_level_item();
      return new_cond;
    }
  }

  if (!uses_only_table_name_fields(cond, table))
    return (Item*) 0;
  return cond;
}


/**
  @brief   Calculate lookup values(database name, table name)

  @details This function calculates lookup values(database name, table name)
           from 'WHERE' condition or wild values (for 'SHOW' commands only)
           from LEX struct and fill lookup_field_vals struct field
           with these values.

  @param[in]      thd                   thread handler
  @param[in]      cond                  WHERE condition
  @param[in]      tables                I_S table
  @param[in, out] lookup_field_values   Struct which holds lookup values 

  @return
    0             success
    1             error, there can be no matching records for the condition
*/

bool get_lookup_field_values(THD *thd, Item *cond, TABLE_LIST *tables,
                             LOOKUP_FIELD_VALUES *lookup_field_values)
{
  LEX *lex= thd->lex;
  const char *wild= lex->wild ? lex->wild->ptr() : NullS;
  bool rc= 0;

  memset(lookup_field_values, 0, sizeof(LOOKUP_FIELD_VALUES));
  switch (lex->sql_command) {
  case SQLCOM_SHOW_DATABASES:
    if (wild)
    {
      thd->make_lex_string(&lookup_field_values->db_value, 
                           wild, strlen(wild), 0);
      lookup_field_values->wild_db_value= 1;
    }
    break;
  case SQLCOM_SHOW_TABLES:
  case SQLCOM_SHOW_TABLE_STATUS:
  case SQLCOM_SHOW_TRIGGERS:
  case SQLCOM_SHOW_EVENTS:
    thd->make_lex_string(&lookup_field_values->db_value, 
                         lex->select_lex->db, strlen(lex->select_lex->db), 0);
    if (wild)
    {
      thd->make_lex_string(&lookup_field_values->table_value, 
                           wild, strlen(wild), 0);
      lookup_field_values->wild_table_value= 1;
    }
    break;
  default:
    /*
      The "default" is for queries over I_S.
      All previous cases handle SHOW commands.
    */
    rc= calc_lookup_values_from_cond(thd, cond, tables, lookup_field_values);
    break;
  }

  if (lower_case_table_names && !rc)
  {
    /* 
      We can safely do in-place upgrades here since all of the above cases
      are allocating a new memory buffer for these strings.
    */  
    if (lookup_field_values->db_value.str && lookup_field_values->db_value.str[0])
      my_casedn_str(system_charset_info, lookup_field_values->db_value.str);
    if (lookup_field_values->table_value.str && 
        lookup_field_values->table_value.str[0])
      my_casedn_str(system_charset_info, lookup_field_values->table_value.str);
  }

  return rc;
}


enum enum_schema_tables get_schema_table_idx(ST_SCHEMA_TABLE *schema_table)
{
  return (enum enum_schema_tables) (schema_table - &schema_tables[0]);
}


/*
  Create db names list. Information schema name always is first in list

  SYNOPSIS
    make_db_list()
    thd                   thread handler
    files                 list of db names
    wild                  wild string
    idx_field_vals        idx_field_vals->db_name contains db name or
                          wild string
    with_i_schema         returns 1 if we added 'IS' name to list
                          otherwise returns 0 

  RETURN
    zero                  success
    non-zero              error
*/

int make_db_list(THD *thd, List<LEX_STRING> *files,
                 LOOKUP_FIELD_VALUES *lookup_field_vals,
                 bool *with_i_schema, MEM_ROOT *tmp_mem_root)
{
  LEX_STRING *i_s_name_copy= 0;
  i_s_name_copy= thd->make_lex_string(i_s_name_copy,
                                      INFORMATION_SCHEMA_NAME.str,
                                      INFORMATION_SCHEMA_NAME.length, TRUE);
  *with_i_schema= 0;
  if (lookup_field_vals->wild_db_value)
  {
    /*
      This part of code is only for SHOW DATABASES command.
      idx_field_vals->db_value can be 0 when we don't use
      LIKE clause (see also get_index_field_values() function)
    */
    if (!lookup_field_vals->db_value.str ||
        !wild_case_compare(system_charset_info, 
                           INFORMATION_SCHEMA_NAME.str,
                           lookup_field_vals->db_value.str))
    {
      *with_i_schema= 1;
      if (files->push_back(i_s_name_copy))
        return 1;
    }
    return (find_files(thd, files, NullS, mysql_data_home,
                       lookup_field_vals->db_value.str, 1, tmp_mem_root) !=
                      FIND_FILES_OK);
  }


  /*
    If we have db lookup value we just add it to list and
    exit from the function.
    We don't do this for database names longer than the maximum
    name length.
  */
  if (lookup_field_vals->db_value.str)
  {
    if (lookup_field_vals->db_value.length > NAME_LEN)
    {
      /*
        Impossible value for a database name,
        found in a WHERE DATABASE_NAME = 'xxx' clause.
      */
      return 0;
    }

    if (is_infoschema_db(lookup_field_vals->db_value.str,
                         lookup_field_vals->db_value.length))
    {
      *with_i_schema= 1;
      if (files->push_back(i_s_name_copy))
        return 1;
      return 0;
    }
    if (files->push_back(&lookup_field_vals->db_value))
      return 1;
    return 0;
  }

  /*
    Create list of existing databases. It is used in case
    of select from information schema table
  */
  if (files->push_back(i_s_name_copy))
    return 1;
  *with_i_schema= 1;
  return (find_files(thd, files, NullS,
                     mysql_data_home, NullS, 1, tmp_mem_root) != FIND_FILES_OK);
}


struct st_add_schema_table 
{
  List<LEX_STRING> *files;
  const char *wild;
};


static my_bool add_schema_table(THD *thd, plugin_ref plugin,
                                void* p_data)
{
  LEX_STRING *file_name= 0;
  st_add_schema_table *data= (st_add_schema_table *)p_data;
  List<LEX_STRING> *file_list= data->files;
  const char *wild= data->wild;
  ST_SCHEMA_TABLE *schema_table= plugin_data<ST_SCHEMA_TABLE*>(plugin);
  DBUG_ENTER("add_schema_table");

  if (schema_table->hidden)
      DBUG_RETURN(0);
  if (wild)
  {
    if (lower_case_table_names)
    {
      if (wild_case_compare(files_charset_info,
                            schema_table->table_name,
                            wild))
        DBUG_RETURN(0);
    }
    else if (wild_compare(schema_table->table_name, wild, 0))
      DBUG_RETURN(0);
  }

  if ((file_name= thd->make_lex_string(file_name, schema_table->table_name,
                                       strlen(schema_table->table_name),
                                       TRUE)) &&
      !file_list->push_back(file_name))
    DBUG_RETURN(0);
  DBUG_RETURN(1);
}


int schema_tables_add(THD *thd, List<LEX_STRING> *files, const char *wild)
{
  LEX_STRING *file_name= 0;
  ST_SCHEMA_TABLE *tmp_schema_table= schema_tables;
  st_add_schema_table add_data;
  DBUG_ENTER("schema_tables_add");

  for (; tmp_schema_table->table_name; tmp_schema_table++)
  {
    if (tmp_schema_table->hidden)
      continue;
    if (wild)
    {
      if (lower_case_table_names)
      {
        if (wild_case_compare(files_charset_info,
                              tmp_schema_table->table_name,
                              wild))
          continue;
      }
      else if (wild_compare(tmp_schema_table->table_name, wild, 0))
        continue;
    }
    if ((file_name= 
         thd->make_lex_string(file_name, tmp_schema_table->table_name,
                              strlen(tmp_schema_table->table_name), TRUE)) &&
        !files->push_back(file_name))
      continue;
    DBUG_RETURN(1);
  }

  add_data.files= files;
  add_data.wild= wild;
  if (plugin_foreach(thd, add_schema_table,
                     MYSQL_INFORMATION_SCHEMA_PLUGIN, &add_data))
      DBUG_RETURN(1);

  DBUG_RETURN(0);
}


/**
  @brief          Create table names list

  @details        The function creates the list of table names in
                  database

  @param[in]      thd                   thread handler
  @param[in]      table_names           List of table names in database
  @param[in]      lex                   pointer to LEX struct
  @param[in]      lookup_field_vals     pointer to LOOKUP_FIELD_VALUE struct
  @param[in]      with_i_schema         TRUE means that we add I_S tables to list
  @param[in]      db_name               database name

  @return         Operation status
    @retval       0           ok
    @retval       1           fatal error
    @retval       2           Not fatal error; Safe to ignore this file list
*/

static int
make_table_name_list(THD *thd, List<LEX_STRING> *table_names, LEX *lex,
                     LOOKUP_FIELD_VALUES *lookup_field_vals,
                     bool with_i_schema, LEX_STRING *db_name,
                     MEM_ROOT *tmp_mem_root)
{
  char path[FN_REFLEN + 1];
  build_table_filename(path, sizeof(path) - 1, db_name->str, "", "", 0);
  if (!lookup_field_vals->wild_table_value &&
      lookup_field_vals->table_value.str)
  {
    if (lookup_field_vals->table_value.length > NAME_LEN)
    {
      /*
        Impossible value for a table name,
        found in a WHERE TABLE_NAME = 'xxx' clause.
      */
      return 0;
    }

    if (with_i_schema)
    {
      LEX_STRING *name= NULL;
      ST_SCHEMA_TABLE *schema_table=
        find_schema_table(thd, lookup_field_vals->table_value.str);
      if (schema_table && !schema_table->hidden)
      {
        if (!(name=
              thd->make_lex_string(name, schema_table->table_name,
                                   strlen(schema_table->table_name), TRUE)) ||
            table_names->push_back(name))
          return 1;
      }
    }
    else
    {    
      if (table_names->push_back(&lookup_field_vals->table_value))
        return 1;
      /*
        Check that table is relevant in current transaction.
        (used for ndb engine, see ndbcluster_find_files(), ha_ndbcluster.cc)
      */
      (void) ha_find_files(thd, db_name->str, path,
                         lookup_field_vals->table_value.str, 0,
                         table_names);
    }
    return 0;
  }

  /*
    This call will add all matching the wildcards (if specified) IS tables
    to the list
  */
  if (with_i_schema)
    return (schema_tables_add(thd, table_names,
                              lookup_field_vals->table_value.str));

  find_files_result res= find_files(thd, table_names, db_name->str, path,
                                    lookup_field_vals->table_value.str, 0,
                                    tmp_mem_root);
  if (res != FIND_FILES_OK)
  {
    /*
      Downgrade errors about problems with database directory to
      warnings if this is not a 'SHOW' command.  Another thread
      may have dropped database, and we may still have a name
      for that directory.
    */
    if (res == FIND_FILES_DIR)
    {
      if (sql_command_flags[lex->sql_command] & CF_STATUS_COMMAND)
        return 1;
      thd->clear_error();
      return 2;
    }
    return 1;
  }
  return 0;
}


/**
  Fill I_S table with data obtained by performing full-blown table open.

  @param  thd                       Thread handler.
  @param  is_show_fields_or_keys    Indicates whether it is a legacy SHOW
                                    COLUMNS or SHOW KEYS statement.
  @param  table                     TABLE object for I_S table to be filled.
  @param  schema_table              I_S table description structure.
  @param  orig_db_name              Database name.
  @param  orig_table_name           Table name.
  @param  open_tables_state_backup  Open_tables_state object which is used
                                    to save/restore original status of
                                    variables related to open tables state.
  @param  can_deadlock              Indicates that deadlocks are possible
                                    due to metadata locks, so to avoid
                                    them we should not wait in case if
                                    conflicting lock is present.

  @retval FALSE - Success.
  @retval TRUE  - Failure.
*/
static bool
fill_schema_table_by_open(THD *thd, MEM_ROOT *mem_root, 
                          bool is_show_fields_or_keys,
                          TABLE *table, ST_SCHEMA_TABLE *schema_table,
                          LEX_STRING *orig_db_name,
                          LEX_STRING *orig_table_name,
                          Open_tables_backup *open_tables_state_backup,
                          bool can_deadlock)
{
  Query_arena i_s_arena(mem_root,
                        Query_arena::STMT_CONVENTIONAL_EXECUTION),
              backup_arena, *old_arena;
  LEX *old_lex= thd->lex, temp_lex, *lex;
  LEX_CSTRING db_name_lex_cstr, table_name_lex_cstr;
  TABLE_LIST *table_list;
  bool result= true;

  DBUG_ENTER("fill_schema_table_by_open");
  /*
    When a view is opened its structures are allocated on a permanent
    statement arena and linked into the LEX tree for the current statement
    (this happens even in cases when view is handled through TEMPTABLE
    algorithm).

    To prevent this process from unnecessary hogging of memory in the permanent
    arena of our I_S query and to avoid damaging its LEX we use temporary
    arena and LEX for table/view opening.

    Use temporary arena instead of statement permanent arena. Also make
    it active arena and save original one for successive restoring.
  */
  old_arena= thd->stmt_arena;
  thd->stmt_arena= &i_s_arena;
  thd->set_n_backup_active_arena(&i_s_arena, &backup_arena);

  /* Prepare temporary LEX. */
  thd->lex= lex= &temp_lex;
  lex_start(thd);

  /* Disable constant subquery evaluation as we won't be locking tables. */
  lex->context_analysis_only= CONTEXT_ANALYSIS_ONLY_VIEW;

  /*
    Some of process_table() functions rely on wildcard being passed from
    old LEX (or at least being initialized).
  */
  lex->wild= old_lex->wild;

  /*
    Since make_table_list() might change database and table name passed
    to it we create copies of orig_db_name and orig_table_name here.
    These copies are used for make_table_list() while unaltered values
    are passed to process_table() functions.
  */
  if (!thd->make_lex_string(&db_name_lex_cstr, orig_db_name->str,
                            orig_db_name->length, FALSE) ||
      !thd->make_lex_string(&table_name_lex_cstr, orig_table_name->str,
                            orig_table_name->length, FALSE))
    goto end;

  /*
    Create table list element for table to be open. Link it with the
    temporary LEX. The latter is required to correctly open views and
    produce table describing their structure.
  */
  if (make_table_list(thd, lex->select_lex, db_name_lex_cstr,
                      table_name_lex_cstr))
    goto end;

  table_list= lex->select_lex->table_list.first;

  if (is_show_fields_or_keys)
  {
    /*
      Restore thd->temporary_tables to be able to process
      temporary tables (only for 'show index' & 'show columns').
      This should be changed when processing of temporary tables for
      I_S tables will be done.
    */
    thd->temporary_tables= open_tables_state_backup->temporary_tables;
  }
  else
  {
    /*
      Apply optimization flags for table opening which are relevant for
      this I_S table. We can't do this for SHOW COLUMNS/KEYS because of
      backward compatibility.
    */
    table_list->i_s_requested_object= schema_table->i_s_requested_object;
  }

  /*
    Let us set fake sql_command so views won't try to merge
    themselves into main statement. If we don't do this,
    SELECT * from information_schema.xxxx will cause problems.
    SQLCOM_SHOW_FIELDS is used because it satisfies
    'only_view_structure()'.
  */
  lex->sql_command= SQLCOM_SHOW_FIELDS;

  /*
    Filter out deprecation warnings caused by deprecation of
    the partition engine. The presence of these depend on TDC
    cache behavior. Instead, push a warning later to get
    deterministic and repeatable behavior.
  */
  {
    // Put in separate scope due to gotos crossing the initialization.
    Silence_deprecation_warnings deprecation_silencer;
    thd->push_internal_handler(&deprecation_silencer);

    result= open_temporary_tables(thd, table_list);

    if (!result)
      result= open_tables_for_query(thd, table_list,
                                    MYSQL_OPEN_IGNORE_FLUSH |
                                    MYSQL_OPEN_FORCE_SHARED_HIGH_PRIO_MDL |
                                    (can_deadlock ?
                                     MYSQL_OPEN_FAIL_ON_MDL_CONFLICT : 0));
    thd->pop_internal_handler();
  }

  if (!result && table_list->is_view_or_derived())
  {
    result= table_list->resolve_derived(thd, false);
    if (!result)
      result= table_list->setup_materialized_derived(thd);
  }
  /*
    Restore old value of sql_command back as it is being looked at in
    process_table() function.
  */
  lex->sql_command= old_lex->sql_command;

  DEBUG_SYNC(thd, "after_open_table_ignore_flush");

  /*
    XXX:  show_table_list has a flag i_is_requested,
    and when it's set, open_tables_for_query()
    can return an error without setting an error message
    in THD, which is a hack. This is why we have to
    check for res, then for thd->is_error() and only then
    for thd->main_da.sql_errno().

    Again we don't do this for SHOW COLUMNS/KEYS because
    of backward compatibility.
  */
  if (!is_show_fields_or_keys && result && thd->is_error() &&
      thd->get_stmt_da()->mysql_errno() == ER_NO_SUCH_TABLE)
  {
    /*
      Hide error for a non-existing table.
      For example, this error can occur when we use a where condition
      with a db name and table, but the table does not exist.
    */
    result= false;
    thd->clear_error();
  }
  else
  {
    result= schema_table->process_table(thd, table_list,
                                        table, result,
                                        orig_db_name,
                                        orig_table_name);
  }


end:
  lex->unit->cleanup(true);

  /* Restore original LEX value, statement's arena and THD arena values. */
  lex_end(thd->lex);

  // Free items, before restoring backup_arena below.
  DBUG_ASSERT(i_s_arena.free_list == NULL);
  thd->free_items();

  /*
    For safety reset list of open temporary tables before closing
    all tables open within this Open_tables_state.
  */
  thd->temporary_tables= NULL;
  close_thread_tables(thd);
  /*
    Release metadata lock we might have acquired.
    See comment in fill_schema_table_from_frm() for details.
  */
  thd->mdl_context.rollback_to_savepoint(open_tables_state_backup->mdl_system_tables_svp);

  thd->lex= old_lex;

  thd->stmt_arena= old_arena;
  thd->restore_active_arena(&i_s_arena, &backup_arena);

  DBUG_RETURN(result);
}


/**
  @brief          Fill I_S table for SHOW TABLE NAMES commands

  @param[in]      thd                      thread handler
  @param[in]      table                    TABLE struct for I_S table
  @param[in]      db_name                  database name
  @param[in]      table_name               table name
  @param[in]      with_i_schema            I_S table if TRUE

  @return         Operation status
    @retval       0           success
    @retval       1           error
*/

static int fill_schema_table_names(THD *thd, TABLE *table,
                                   LEX_STRING *db_name, LEX_STRING *table_name,
                                   bool with_i_schema,
                                   bool need_table_type)
{
  /* Avoid opening FRM files if table type is not needed. */
  if (need_table_type)
  {
    if (with_i_schema)
    {
      table->field[3]->store(STRING_WITH_LEN("SYSTEM VIEW"),
                             system_charset_info);
    }
    else
    {
      enum legacy_db_type not_used;
      char path[FN_REFLEN + 1];
      (void) build_table_filename(path, sizeof(path) - 1, db_name->str, 
                                  table_name->str, reg_ext, 0);
      switch (dd_frm_type(thd, path, &not_used)) {
      case FRMTYPE_ERROR:
        table->field[3]->store(STRING_WITH_LEN("ERROR"),
                               system_charset_info);
        break;
      case FRMTYPE_TABLE:
        table->field[3]->store(STRING_WITH_LEN("BASE TABLE"),
                               system_charset_info);
        break;
      case FRMTYPE_VIEW:
        table->field[3]->store(STRING_WITH_LEN("VIEW"),
                               system_charset_info);
        break;
      default:
        DBUG_ASSERT(0);
      }
    if (thd->is_error() &&
        thd->get_stmt_da()->mysql_errno() == ER_NO_SUCH_TABLE)
      {
        thd->clear_error();
        return 0;
      }
    }
  }
  if (schema_table_store_record(thd, table))
    return 1;
  return 0;
}


/**
  @brief          Get open table method

  @details        The function calculates the method which will be used
                  for table opening:
                  SKIP_OPEN_TABLE - do not open table
                  OPEN_FRM_ONLY   - open FRM file only
                  OPEN_FULL_TABLE - open FRM, data, index files
  @param[in]      tables               I_S table table_list
  @param[in]      schema_table         I_S table struct
  @param[in]      schema_table_idx     I_S table index

  @return         return a set of flags
    @retval       SKIP_OPEN_TABLE | OPEN_FRM_ONLY | OPEN_FULL_TABLE
*/

uint get_table_open_method(TABLE_LIST *tables,
                                  ST_SCHEMA_TABLE *schema_table,
                                  enum enum_schema_tables schema_table_idx)
{
  /*
    determine which method will be used for table opening
  */
  if (schema_table->i_s_requested_object & OPTIMIZE_I_S_TABLE)
  {
    Field **ptr, *field;
    int table_open_method= 0, field_indx= 0;
    uint star_table_open_method= OPEN_FULL_TABLE;
    bool used_star= true;                  // true if '*' is used in select
    for (ptr=tables->table->field; (field= *ptr) ; ptr++)
    {
      star_table_open_method=
        min(star_table_open_method,
            schema_table->fields_info[field_indx].open_method);
      if (bitmap_is_set(tables->table->read_set, field->field_index))
      {
        used_star= false;
        table_open_method|= schema_table->fields_info[field_indx].open_method;
      }
      field_indx++;
    }
    if (used_star)
      return star_table_open_method;
    return table_open_method;
  }
  /* I_S tables which use get_all_tables but can not be optimized */
  return (uint) OPEN_FULL_TABLE;
}


/**
   Try acquire high priority share metadata lock on a table (with
   optional wait for conflicting locks to go away).

   @param thd            Thread context.
   @param mdl_request    Pointer to memory to be used for MDL_request
                         object for a lock request.
   @param table          Table list element for the table
   @param can_deadlock   Indicates that deadlocks are possible due to
                         metadata locks, so to avoid them we should not
                         wait in case if conflicting lock is present.

   @note This is an auxiliary function to be used in cases when we want to
         access table's description by looking up info in TABLE_SHARE without
         going through full-blown table open.
   @note This function assumes that there are no other metadata lock requests
         in the current metadata locking context.

   @retval FALSE  No error, if lock was obtained TABLE_LIST::mdl_request::ticket
                  is set to non-NULL value.
   @retval TRUE   Some error occured (probably thread was killed).
*/

static bool
try_acquire_high_prio_shared_mdl_lock(THD *thd, TABLE_LIST *table,
                                      bool can_deadlock)
{
  bool error;
  MDL_REQUEST_INIT(&table->mdl_request,
                   MDL_key::TABLE, table->db, table->table_name,
                   MDL_SHARED_HIGH_PRIO, MDL_TRANSACTION);

  if (can_deadlock)
  {
    /*
      When .FRM is being open in order to get data for an I_S table,
      we might have some tables not only open but also locked.
      E.g. this happens when a SHOW or I_S statement is run
      under LOCK TABLES or inside a stored function.
      By waiting for the conflicting metadata lock to go away we
      might create a deadlock which won't entirely belong to the
      MDL subsystem and thus won't be detectable by this subsystem's
      deadlock detector. To avoid such situation, when there are
      other locked tables, we prefer not to wait on a conflicting
      lock.
    */
    error= thd->mdl_context.try_acquire_lock(&table->mdl_request);
  }
  else
    error= thd->mdl_context.acquire_lock(&table->mdl_request,
                                         thd->variables.lock_wait_timeout);

  return error;
}


/**
  @brief          Fill I_S table with data from FRM file only

  @param[in]      thd                      thread handler
  @param[in]      table                    TABLE struct for I_S table
  @param[in]      schema_table             I_S table struct
  @param[in]      db_name                  database name
  @param[in]      table_name               table name
  @param[in]      schema_table_idx         I_S table index
  @param[in]      open_tables_state_backup Open_tables_state object which is used
                                           to save/restore original state of metadata
                                           locks.
  @param[in]      can_deadlock             Indicates that deadlocks are possible
                                           due to metadata locks, so to avoid
                                           them we should not wait in case if
                                           conflicting lock is present.

  @return         Operation status
    @retval       0           Table is processed and we can continue
                              with new table
    @retval       1           It's view and we have to use
                              open_tables function for this table
*/

static int fill_schema_table_from_frm(THD *thd, TABLE_LIST *tables,
                                      ST_SCHEMA_TABLE *schema_table,
                                      LEX_STRING *db_name,
                                      LEX_STRING *table_name,
                                      enum enum_schema_tables schema_table_idx,
                                      Open_tables_backup *open_tables_state_backup,
                                      bool can_deadlock)
{
  TABLE *table= tables->table;
  TABLE_SHARE *share;
  TABLE_LIST table_list;
  uint res= 0;
  int not_used;
  my_hash_value_type hash_value;
  const char *key;
  size_t key_length;
  char db_name_buff[NAME_LEN + 1], table_name_buff[NAME_LEN + 1];

  memset(&table_list, 0, sizeof(TABLE_LIST));

  DBUG_ASSERT(db_name->length <= NAME_LEN);
  DBUG_ASSERT(table_name->length <= NAME_LEN);

  if (lower_case_table_names)
  {
    /*
      In lower_case_table_names > 0 metadata locking and table definition
      cache subsystems require normalized (lowercased) database and table
      names as input.
    */
    my_stpcpy(db_name_buff, db_name->str);
    my_stpcpy(table_name_buff, table_name->str);
    my_casedn_str(files_charset_info, db_name_buff);
    my_casedn_str(files_charset_info, table_name_buff);
    table_list.db= db_name_buff;
    table_list.table_name= table_name_buff;
  }
  else
  {
    table_list.table_name= table_name->str;
    table_list.db= db_name->str;
  }

  /*
    TODO: investigate if in this particular situation we can get by
          simply obtaining internal lock of the data-dictionary
          instead of obtaining full-blown metadata lock.
  */
  if (try_acquire_high_prio_shared_mdl_lock(thd, &table_list, can_deadlock))
  {
    /*
      Some error occured (most probably we have been killed while
      waiting for conflicting locks to go away), let the caller to
      handle the situation.
    */
    return 1;
  }

  if (! table_list.mdl_request.ticket)
  {
    /*
      We are in situation when we have encountered conflicting metadata
      lock and deadlocks can occur due to waiting for it to go away.
      So instead of waiting skip this table with an appropriate warning.
    */
    DBUG_ASSERT(can_deadlock);

    push_warning_printf(thd, Sql_condition::SL_WARNING,
                        ER_WARN_I_S_SKIPPED_TABLE,
                        ER(ER_WARN_I_S_SKIPPED_TABLE),
                        table_list.db, table_list.table_name);
    return 0;
  }

  if (schema_table->i_s_requested_object & OPEN_TRIGGER_ONLY)
  {
    if (!Trigger_loader::trg_file_exists(db_name->str, table_name->str))
      goto end;

    Table_trigger_dispatcher d(db_name->str, table_name->str);

    if (!d.check_n_load(thd, true))
    {
      TABLE tbl;

      memset(&tbl, 0, sizeof(TABLE));
      init_sql_alloc(key_memory_table_triggers_list,
                     &tbl.mem_root, TABLE_ALLOC_BLOCK_SIZE, 0);

      tbl.triggers= &d;
      table_list.table= &tbl;

      res= schema_table->process_table(thd, &table_list, table,
                                       res, db_name, table_name);

      table_list.table= NULL;
      tbl.triggers= NULL;
    }

    goto end;
  }

  key_length= get_table_def_key(&table_list, &key);
  hash_value= my_calc_hash(&table_def_cache, (uchar*) key, key_length);
  mysql_mutex_lock(&LOCK_open);

  /*
    Filter out deprecation warnings caused by deprecation of
    the partition engine. The presence of these depend on TDC
    cache behavior. Instead, push a warning later to get
    deterministic and repeatable behavior.
  */
  {
    // Put in separate scope due to gotos crossing the initialization.
    Silence_deprecation_warnings deprecation_silencer;
    thd->push_internal_handler(&deprecation_silencer);

    share= get_table_share(thd, &table_list, key,
                           key_length, OPEN_VIEW, &not_used, hash_value);

    thd->pop_internal_handler();
  }

  if (!share)
  {
    res= 0;
    goto end_unlock;
  }

  if (share->is_view)
  {
    if (schema_table->i_s_requested_object & OPEN_TABLE_ONLY)
    {
      /* skip view processing */
      res= 0;
      goto end_share;
    }
    else if (schema_table->i_s_requested_object & OPEN_VIEW_FULL)
    {
      /*
        tell get_all_tables() to fall back to open_tables_for_query()
      */
      res= 1;
      goto end_share;
    }
  }

  if (share->is_view)
  {
    bool view_open_result= open_and_read_view(thd, share, &table_list);

    release_table_share(share);
    mysql_mutex_unlock(&LOCK_open);

    if (!view_open_result)
    {
      // Actual view query is not needed, just indicate that this is a view:
      table_list.set_view_query((LEX *) 1);
      res= schema_table->process_table(thd, &table_list, table,
                                       res, db_name, table_name);
    }
    goto end;
  }

  {
    TABLE tbl;
    memset(&tbl, 0, sizeof(TABLE));
    init_sql_alloc(key_memory_table_triggers_list,
                   &tbl.mem_root, TABLE_ALLOC_BLOCK_SIZE, 0);

    if (!open_table_from_share(thd, share, table_name->str, 0,
                               (EXTRA_RECORD | OPEN_FRM_FILE_ONLY),
                               thd->open_options, &tbl, false))
    {
      tbl.s= share;
      table_list.table= &tbl;
      table_list.set_view_query((LEX*) share->is_view);
      res= schema_table->process_table(thd, &table_list, table,
                                       res, db_name, table_name);
      closefrm(&tbl, 0);
      free_root(&tbl.mem_root, MYF(0));
      my_free((void *) tbl.alias);
    }
  }

end_share:
  release_table_share(share);

end_unlock:
  mysql_mutex_unlock(&LOCK_open);

end:
  /*
    Release metadata lock we might have acquired.

    Without this step metadata locks acquired for each table processed
    will be accumulated. In situation when a lot of tables are processed
    by I_S query this will result in transaction with too many metadata
    locks. As result performance of acquisition of new lock will suffer.

    Of course, the fact that we don't hold metadata lock on tables which
    were processed till the end of I_S query makes execution less isolated
    from concurrent DDL. Consequently one might get 'dirty' results from
    such a query. But we have never promised serializability of I_S queries
    anyway.

    We don't have any tables open since we took backup, so rolling back to
    savepoint is safe.
  */
  DBUG_ASSERT(thd->open_tables == NULL);
  thd->mdl_context.rollback_to_savepoint(open_tables_state_backup->mdl_system_tables_svp);
  thd->clear_error();
  return res;
}


/**
  Trigger_error_handler is intended to intercept and silence SQL conditions
  that might happen during trigger loading for SHOW statements.
  The potential SQL conditions are:

    - ER_PARSE_ERROR -- this error is thrown if a trigger definition file
      is damaged or contains invalid CREATE TRIGGER statement. That should
      not happen in normal life.

    - ER_TRG_NO_DEFINER -- this warning is thrown when we're loading a
      trigger created/imported in/from the version of MySQL, which does not
      support trigger definers.

    - ER_TRG_NO_CREATION_CTX -- this warning is thrown when we're loading a
      trigger created/imported in/from the version of MySQL, which does not
      support trigger creation contexts.
*/

class Trigger_error_handler : public Internal_error_handler
{
public:
  virtual bool handle_condition(THD *thd,
                                uint sql_errno,
                                const char* sqlstate,
                                Sql_condition::enum_severity_level *level,
                                const char* msg)
  {
    if (sql_errno == ER_PARSE_ERROR ||
        sql_errno == ER_TRG_NO_DEFINER ||
        sql_errno == ER_TRG_NO_CREATION_CTX)
      return true;

    return false;
  }
};


class Silence_deprecation_no_replacement_warnings: public Internal_error_handler
{
public:
  virtual bool handle_condition(THD *thd,
                                uint sql_errno,
                                const char* sqlstate,
                                Sql_condition::enum_severity_level *level,
                                const char* msg)
  {
    if (sql_errno == ER_WARN_DEPRECATED_SYNTAX_NO_REPLACEMENT)
      return true;

    return false;
  }
};


/**
  @brief          Fill I_S tables whose data are retrieved
                  from frm files and storage engine

  @details        The information schema tables are internally represented as
                  temporary tables that are filled at query execution time.
                  Those I_S tables whose data are retrieved
                  from frm files and storage engine are filled by the function
                  get_all_tables().

  @param[in]      thd                      thread handler
  @param[in]      tables                   I_S table
  @param[in]      cond                     'WHERE' condition

  @return         Operation status
    @retval       0                        success
    @retval       1                        error
*/

int get_all_tables(THD *thd, TABLE_LIST *tables, Item *cond)
{
  LEX *lex= thd->lex;
  TABLE *table= tables->table;
  SELECT_LEX *lsel= tables->schema_select_lex;
  ST_SCHEMA_TABLE *schema_table= tables->schema_table;
  LOOKUP_FIELD_VALUES lookup_field_vals;
  LEX_STRING *db_name, *table_name;
  bool with_i_schema;
  enum enum_schema_tables schema_table_idx;
  List<LEX_STRING> db_names;
  List_iterator_fast<LEX_STRING> it(db_names);
  Item *partial_cond= 0;
  int error= 1;
  Open_tables_backup open_tables_state_backup;
#ifndef NO_EMBEDDED_ACCESS_CHECKS
  Security_context *sctx= thd->security_context();
#endif
  uint table_open_method;
  bool can_deadlock;

  DBUG_ENTER("get_all_tables");

  MEM_ROOT tmp_mem_root;
  init_sql_alloc(key_memory_get_all_tables, &tmp_mem_root,
                 TABLE_ALLOC_BLOCK_SIZE, 0);

  /*
    In cases when SELECT from I_S table being filled by this call is
    part of statement which also uses other tables or is being executed
    under LOCK TABLES or is part of transaction which also uses other
    tables waiting for metadata locks which happens below might result
    in deadlocks.
    To avoid them we don't wait if conflicting metadata lock is
    encountered and skip table with emitting an appropriate warning.
  */
  can_deadlock= thd->mdl_context.has_locks();

  /*
    We should not introduce deadlocks even if we already have some
    tables open and locked, since we won't lock tables which we will
    open and will ignore pending exclusive metadata locks for these
    tables by using high-priority requests for shared metadata locks.
  */
  thd->reset_n_backup_open_tables_state(&open_tables_state_backup);

  schema_table_idx= get_schema_table_idx(schema_table);
  tables->table_open_method= table_open_method=
    get_table_open_method(tables, schema_table, schema_table_idx);
  DBUG_PRINT("open_method", ("%d", tables->table_open_method));
  /* 
    this branch processes SHOW FIELDS, SHOW INDEXES commands.
    see sql_parse.cc, prepare_schema_table() function where
    this values are initialized
  */
  if (lsel && lsel->table_list.first)
  {
    LEX_STRING db_name, table_name;

    db_name.str= const_cast<char*>(lsel->table_list.first->db);
    db_name.length= lsel->table_list.first->db_length;

    table_name.str= const_cast<char*>(lsel->table_list.first->table_name);
    table_name.length= lsel->table_list.first->table_name_length;

    error= fill_schema_table_by_open(thd, &tmp_mem_root, TRUE,
                                     table, schema_table,
                                     &db_name, &table_name,
                                     &open_tables_state_backup,
                                     can_deadlock);
    goto err;
  }

  if (get_lookup_field_values(thd, cond, tables, &lookup_field_vals))
  {
    error= 0;
    goto err;
  }

  DBUG_PRINT("INDEX VALUES",("db_name='%s', table_name='%s'",
                             STR_OR_NIL(lookup_field_vals.db_value.str),
                             STR_OR_NIL(lookup_field_vals.table_value.str)));

  if (!lookup_field_vals.wild_db_value && !lookup_field_vals.wild_table_value)
  {
    /* 
      if lookup value is empty string then
      it's impossible table name or db name
    */
    if ((lookup_field_vals.db_value.str &&
         !lookup_field_vals.db_value.str[0]) ||
        (lookup_field_vals.table_value.str &&
         !lookup_field_vals.table_value.str[0]))
    {
      error= 0;
      goto err;
    }
  }

  if (lookup_field_vals.db_value.length &&
      !lookup_field_vals.wild_db_value)
    tables->has_db_lookup_value= TRUE;
  if (lookup_field_vals.table_value.length &&
      !lookup_field_vals.wild_table_value) 
    tables->has_table_lookup_value= TRUE;

  if (tables->has_db_lookup_value && tables->has_table_lookup_value)
    partial_cond= 0;
  else
    partial_cond= make_cond_for_info_schema(cond, tables);

  if (lex->describe)
  {
    /* EXPLAIN SELECT */
    error= 0;
    goto err;
  }

  if (make_db_list(thd, &db_names, &lookup_field_vals, &with_i_schema, &tmp_mem_root))
    goto err;
  it.rewind(); /* To get access to new elements in basis list */
  while ((db_name= it++))
  {
    DBUG_ASSERT(db_name->length <= NAME_LEN);
#ifndef NO_EMBEDDED_ACCESS_CHECKS
    if (!(check_access(thd, SELECT_ACL, db_name->str,
                       &thd->col_access, NULL, 0, 1) ||
          (!thd->col_access && check_grant_db(thd, db_name->str))) ||
        sctx->check_access(DB_ACLS | SHOW_DB_ACL, true) ||
        acl_get(sctx->host().str, sctx->ip().str,
                sctx->priv_user().str, db_name->str, 0))
#endif
    {
      List<LEX_STRING> table_names;
      int res= make_table_name_list(thd, &table_names, lex,
                                    &lookup_field_vals,
                                    with_i_schema, db_name, &tmp_mem_root);
      if (res == 2)   /* Not fatal error, continue */
        continue;
      if (res)
        goto err;

      List_iterator_fast<LEX_STRING> it_files(table_names);
      while ((table_name= it_files++))
      {
        DBUG_ASSERT(table_name->length <= NAME_LEN);
	restore_record(table, s->default_values);
        table->field[schema_table->idx_field1]->
          store(db_name->str, db_name->length, system_charset_info);
        table->field[schema_table->idx_field2]->
          store(table_name->str, table_name->length, system_charset_info);

        if (!partial_cond || partial_cond->val_int())
        {
          /*
            If table is I_S.tables and open_table_method is 0 (eg SKIP_OPEN)
            we can skip table opening and we don't have lookup value for 
            table name or lookup value is wild string(table name list is
            already created by make_table_name_list() function).
          */
          if (!table_open_method && schema_table_idx == SCH_TABLES &&
              (!lookup_field_vals.table_value.length ||
               lookup_field_vals.wild_table_value))
          {
            table->field[0]->store(STRING_WITH_LEN("def"), system_charset_info);
            if (schema_table_store_record(thd, table))
              goto err;      /* Out of space in temporary table */
            continue;
          }

          /* SHOW TABLE NAMES command */
          if (schema_table_idx == SCH_TABLE_NAMES)
          {
            if (fill_schema_table_names(thd, tables->table, db_name,
                                        table_name, with_i_schema,
                                        lex->verbose))
              continue;
          }
          else
          {
            if (!(table_open_method & ~OPEN_FRM_ONLY) &&
                !with_i_schema)
            {
              /*
                Here we need to filter out warnings, which can happen
                during loading of triggers in fill_schema_table_from_frm(),
                because we don't need those warnings to pollute output of
                SELECT from I_S / SHOW-statements.
              */

              Trigger_error_handler err_handler;
              thd->push_internal_handler(&err_handler);

              int res= fill_schema_table_from_frm(thd, tables, schema_table,
                                                  db_name, table_name,
                                                  schema_table_idx,
                                                  &open_tables_state_backup,
                                                  can_deadlock);

              thd->pop_internal_handler();

              if (!res)
                continue;
            }

            DEBUG_SYNC(thd, "before_open_in_get_all_tables");

            if (fill_schema_table_by_open(thd, &tmp_mem_root, FALSE,
                                          table, schema_table,
                                          db_name, table_name,
                                          &open_tables_state_backup,
                                          can_deadlock))
              goto err;
          }
        }
      }
      /*
        If we have information schema its always the first table and only
        the first table. Reset for other tables.
      */
      with_i_schema= 0;
    }
  }
  error= 0;
err:

  free_root(&tmp_mem_root, MYF(0));
  thd->restore_backup_open_tables_state(&open_tables_state_backup);

  DBUG_RETURN(error);
}


bool store_schema_shemata(THD* thd, TABLE *table, LEX_STRING *db_name,
                          const CHARSET_INFO *cs)
{
  restore_record(table, s->default_values);
  table->field[0]->store(STRING_WITH_LEN("def"), system_charset_info);
  table->field[1]->store(db_name->str, db_name->length, system_charset_info);
  table->field[2]->store(cs->csname, strlen(cs->csname), system_charset_info);
  table->field[3]->store(cs->name, strlen(cs->name), system_charset_info);
  return schema_table_store_record(thd, table);
}


int fill_schema_schemata(THD *thd, TABLE_LIST *tables, Item *cond)
{
  /*
    TODO: fill_schema_shemata() is called when new client is connected.
    Returning error status in this case leads to client hangup.
  */

  /*
   * A temporary class is created to free tmp_mem_root when we return from
   * this function, since we have 'return' from this function from many
   * places. This is just to avoid goto.
   */
  class free_tmp_mem_root
  {
  public:
    free_tmp_mem_root()
    {
      init_sql_alloc(key_memory_fill_schema_schemata, &tmp_mem_root,
                     TABLE_ALLOC_BLOCK_SIZE, 0);
    }
    ~free_tmp_mem_root()
    {
      free_root(&tmp_mem_root, MYF(0));
    }
    MEM_ROOT tmp_mem_root;
  };

  free_tmp_mem_root dummy_member;

  LOOKUP_FIELD_VALUES lookup_field_vals;
  List<LEX_STRING> db_names;
  LEX_STRING *db_name;
  bool with_i_schema;
  HA_CREATE_INFO create;
  TABLE *table= tables->table;
#ifndef NO_EMBEDDED_ACCESS_CHECKS
  Security_context *sctx= thd->security_context();
#endif
  DBUG_ENTER("fill_schema_shemata");

  if (get_lookup_field_values(thd, cond, tables, &lookup_field_vals))
    DBUG_RETURN(0);

  DBUG_PRINT("INDEX VALUES",("db_name='%s', table_name='%s'",
                             lookup_field_vals.db_value.str,
                             lookup_field_vals.table_value.str));
  if (make_db_list(thd, &db_names, &lookup_field_vals,
                   &with_i_schema, &dummy_member.tmp_mem_root))
    DBUG_RETURN(1);

  /*
    If we have lookup db value we should check that the database exists
  */
  if(lookup_field_vals.db_value.str && !lookup_field_vals.wild_db_value &&
     !with_i_schema)
  {
    char path[FN_REFLEN+16];
    size_t path_len;
    MY_STAT stat_info;
    if (!lookup_field_vals.db_value.str[0])
      DBUG_RETURN(0);
    path_len= build_table_filename(path, sizeof(path) - 1,
                                   lookup_field_vals.db_value.str, "", "", 0);
    path[path_len-1]= 0;
    if (!mysql_file_stat(key_file_misc, path, &stat_info, MYF(0)))
      DBUG_RETURN(0);
  }

  List_iterator_fast<LEX_STRING> it(db_names);
  while ((db_name=it++))
  {
    DBUG_ASSERT(db_name->length <= NAME_LEN);
    if (with_i_schema)       // information schema name is always first in list
    {
      if (store_schema_shemata(thd, table, db_name,
                               system_charset_info))
        DBUG_RETURN(1);
      with_i_schema= 0;
      continue;
    }
#ifndef NO_EMBEDDED_ACCESS_CHECKS
    if (sctx->check_access(DB_ACLS | SHOW_DB_ACL, true) ||
	acl_get(sctx->host().str, sctx->ip().str,
                sctx->priv_user().str, db_name->str, 0) ||
                !check_grant_db(thd, db_name->str))
#endif
    {
      load_db_opt_by_name(thd, db_name->str, &create);
      if (store_schema_shemata(thd, table, db_name,
                               create.default_table_charset))
        DBUG_RETURN(1);
    }
  }
  DBUG_RETURN(0);
}


static int get_schema_tables_record(THD *thd, TABLE_LIST *tables,
				    TABLE *table, bool res,
				    LEX_STRING *db_name,
				    LEX_STRING *table_name)
{
  const char *tmp_buff;
  MYSQL_TIME time;
  int info_error= 0;
  CHARSET_INFO *cs= system_charset_info;
  DBUG_ENTER("get_schema_tables_record");

  restore_record(table, s->default_values);
  table->field[0]->store(STRING_WITH_LEN("def"), cs);
  table->field[1]->store(db_name->str, db_name->length, cs);
  table->field[2]->store(table_name->str, table_name->length, cs);

  if (res)
  {
    /* There was a table open error, so set the table type and return */
    if (tables->is_view())
      table->field[3]->store(STRING_WITH_LEN("VIEW"), cs);
    else if (tables->schema_table)
      table->field[3]->store(STRING_WITH_LEN("SYSTEM VIEW"), cs);
    else
      table->field[3]->store(STRING_WITH_LEN("BASE TABLE"), cs);

    goto err;
  }

  if (tables->is_view())
  {
    table->field[3]->store(STRING_WITH_LEN("VIEW"), cs);
    table->field[20]->store(STRING_WITH_LEN("VIEW"), cs);
  }
  else
  {
    char option_buff[350],*ptr;
    TABLE *show_table= tables->table;
    TABLE_SHARE *share= show_table->s;
    handler *file= show_table->file;
    handlerton *tmp_db_type= share->db_type();
    bool is_partitioned= FALSE;

    if (share->tmp_table == SYSTEM_TMP_TABLE)
      table->field[3]->store(STRING_WITH_LEN("SYSTEM VIEW"), cs);
    else if (share->tmp_table)
      table->field[3]->store(STRING_WITH_LEN("LOCAL TEMPORARY"), cs);
    else
      table->field[3]->store(STRING_WITH_LEN("BASE TABLE"), cs);

    for (int i= 4; i < 20; i++)
    {
      if (i == 7 || (i > 12 && i < 17) || i == 18)
        continue;
      table->field[i]->set_notnull();
    }

    /* Collect table info from the table share */

    if (share->partition_info_str_len)
    {
      tmp_db_type= share->default_part_db_type;
      is_partitioned= TRUE;
    }

    tmp_buff= (char *) ha_resolve_storage_engine_name(tmp_db_type);
    table->field[4]->store(tmp_buff, strlen(tmp_buff), cs);
    table->field[5]->store((longlong) share->frm_version, TRUE);

    ptr=option_buff;

    if (share->min_rows)
    {
      ptr=my_stpcpy(ptr," min_rows=");
      ptr=longlong10_to_str(share->min_rows,ptr,10);
    }

    if (share->max_rows)
    {
      ptr=my_stpcpy(ptr," max_rows=");
      ptr=longlong10_to_str(share->max_rows,ptr,10);
    }

    if (share->avg_row_length)
    {
      ptr=my_stpcpy(ptr," avg_row_length=");
      ptr=longlong10_to_str(share->avg_row_length,ptr,10);
    }

    if (share->db_create_options & HA_OPTION_PACK_KEYS)
      ptr=my_stpcpy(ptr," pack_keys=1");

    if (share->db_create_options & HA_OPTION_NO_PACK_KEYS)
      ptr=my_stpcpy(ptr," pack_keys=0");

    if (share->db_create_options & HA_OPTION_STATS_PERSISTENT)
      ptr=my_stpcpy(ptr," stats_persistent=1");

    if (share->db_create_options & HA_OPTION_NO_STATS_PERSISTENT)
      ptr=my_stpcpy(ptr," stats_persistent=0");

    if (share->stats_auto_recalc == HA_STATS_AUTO_RECALC_ON)
      ptr=my_stpcpy(ptr," stats_auto_recalc=1");
    else if (share->stats_auto_recalc == HA_STATS_AUTO_RECALC_OFF)
      ptr=my_stpcpy(ptr," stats_auto_recalc=0");

    if (share->stats_sample_pages != 0)
    {
      ptr= my_stpcpy(ptr, " stats_sample_pages=");
      ptr= longlong10_to_str(share->stats_sample_pages, ptr, 10);
    }

    /* We use CHECKSUM, instead of TABLE_CHECKSUM, for backward compability */
    if (share->db_create_options & HA_OPTION_CHECKSUM)
      ptr=my_stpcpy(ptr," checksum=1");

    if (share->db_create_options & HA_OPTION_DELAY_KEY_WRITE)
      ptr=my_stpcpy(ptr," delay_key_write=1");

    if (share->row_type != ROW_TYPE_DEFAULT)
      ptr=strxmov(ptr, " row_format=", 
                  ha_row_type[(uint) share->row_type],
                  NullS);

    if (share->key_block_size)
    {
      ptr= my_stpcpy(ptr, " KEY_BLOCK_SIZE=");
      ptr= longlong10_to_str(share->key_block_size, ptr, 10);
    }

    if (share->compress.length > 0)
    {
      /* In the .frm file this option has a max length of 2K. Currently,
      InnoDB uses only the first 5 bytes and the only supported values
      are (ZLIB | LZ4 | NONE). */
      ptr= my_stpcpy(ptr, " COMPRESSION=\"");
      ptr= strxnmov(ptr, 7, share->compress.str, NullS);
      ptr= my_stpcpy(ptr, "\"");
    }

    if (share->encrypt_type.length > 0)
    {
      /* In the .frm file this option has a max length of 2K. Currently,
      InnoDB uses only the first 1 bytes and the only supported values
      are (Y | N). */
      ptr= my_stpcpy(ptr, " ENCRYPTION=\"");
      ptr= strxnmov(ptr, 3, share->encrypt_type.str, NullS);
      ptr= my_stpcpy(ptr, "\"");
    }

    if (is_partitioned)
    {
      ptr= my_stpcpy(ptr, " partitioned");
      /*
        Push deprecation warnings for non-natively partitioned tables. Done here
        instead of in open_binary_frm (silenced by error handler) to get
        predictable and repeatable results without having to flush tables.
      */
      if (share->db_type() && is_ha_partition_handlerton(share->db_type()))
      {
        /*
          For a bootstrap thread, we only print to the error log, otherwise,
          the warning is lost since there is no client connection.
        */
        if (thd->bootstrap)
          sql_print_warning(ER_THD(thd,
                                   ER_PARTITION_ENGINE_DEPRECATED_FOR_TABLE),
                            share->db.str, share->table_name.str);
        else
          push_warning_printf(thd, Sql_condition::SL_WARNING,
                              ER_WARN_DEPRECATED_SYNTAX,
                              ER_THD(thd,
                                     ER_PARTITION_ENGINE_DEPRECATED_FOR_TABLE),
                              share->db.str, share->table_name.str);
      }
    }

    table->field[19]->store(option_buff+1,
                            (ptr == option_buff ? 0 : 
                             (uint) (ptr-option_buff)-1), cs);

    tmp_buff= (share->table_charset ?
               share->table_charset->name : "default");

    table->field[17]->store(tmp_buff, strlen(tmp_buff), cs);

    if (share->comment.str)
      table->field[20]->store(share->comment.str, share->comment.length, cs);

    /* Collect table info from the storage engine  */

    if(file)
    {
      /* If info() fails, then there's nothing else to do */
      if ((info_error= file->info(HA_STATUS_VARIABLE |
                                  HA_STATUS_TIME |
                                  HA_STATUS_VARIABLE_EXTRA |
                                  HA_STATUS_AUTO)) != 0)
        goto err;

      enum row_type row_type = file->get_row_type();
      switch (row_type) {
      case ROW_TYPE_NOT_USED:
      case ROW_TYPE_DEFAULT:
        tmp_buff= ((share->db_options_in_use &
                    HA_OPTION_COMPRESS_RECORD) ? "Compressed" :
                   (share->db_options_in_use & HA_OPTION_PACK_RECORD) ?
                   "Dynamic" : "Fixed");
        break;
      case ROW_TYPE_FIXED:
        tmp_buff= "Fixed";
        break;
      case ROW_TYPE_DYNAMIC:
        tmp_buff= "Dynamic";
        break;
      case ROW_TYPE_COMPRESSED:
        tmp_buff= "Compressed";
        break;
      case ROW_TYPE_REDUNDANT:
        tmp_buff= "Redundant";
        break;
      case ROW_TYPE_COMPACT:
        tmp_buff= "Compact";
        break;
      case ROW_TYPE_PAGE:
        tmp_buff= "Paged";
        break;
      }

      table->field[6]->store(tmp_buff, strlen(tmp_buff), cs);

      if (!tables->schema_table)
      {
        table->field[7]->store((longlong) file->stats.records, TRUE);
        table->field[7]->set_notnull();
      }
      table->field[8]->store((longlong) file->stats.mean_rec_length, TRUE);
      table->field[9]->store((longlong) file->stats.data_file_length, TRUE);
      if (file->stats.max_data_file_length)
      {
        table->field[10]->store((longlong) file->stats.max_data_file_length,
                                TRUE);
      }
      table->field[11]->store((longlong) file->stats.index_file_length, TRUE);
      table->field[12]->store((longlong) file->stats.delete_length, TRUE);
      if (show_table->found_next_number_field)
      {
        table->field[13]->store((longlong) file->stats.auto_increment_value,
                                TRUE);
        table->field[13]->set_notnull();
      }
      if (file->stats.create_time)
      {
        thd->variables.time_zone->gmt_sec_to_TIME(&time,
                                                  (my_time_t) file->stats.create_time);
        table->field[14]->store_time(&time);
        table->field[14]->set_notnull();
      }
      if (file->stats.update_time)
      {
        thd->variables.time_zone->gmt_sec_to_TIME(&time,
                                                  (my_time_t) file->stats.update_time);
        table->field[15]->store_time(&time);
        table->field[15]->set_notnull();
      }
      if (file->stats.check_time)
      {
        thd->variables.time_zone->gmt_sec_to_TIME(&time,
                                                  (my_time_t) file->stats.check_time);
        table->field[16]->store_time(&time);
        table->field[16]->set_notnull();
      }
      if (file->ha_table_flags() & (ulong) HA_HAS_CHECKSUM)
      {
        table->field[18]->store((longlong) file->checksum(), TRUE);
        table->field[18]->set_notnull();
      }
    }
  }

err:
  if (res || info_error)
  {
    /*
      If an error was encountered, push a warning, set the TABLE COMMENT
      column with the error text, and clear the error so that the operation
      can continue.
    */
    const char *error= thd->is_error() ? thd->get_stmt_da()->message_text() : "";
    table->field[20]->store(error, strlen(error), cs);

    if (thd->is_error())
    {
      push_warning(thd, Sql_condition::SL_WARNING,
                   thd->get_stmt_da()->mysql_errno(),
                   thd->get_stmt_da()->message_text());
      thd->clear_error();
    }
  }

  DBUG_RETURN(schema_table_store_record(thd, table));
}


/**
  @brief    Store field characteristics into appropriate I_S table columns
            starting from DATA_TYPE column till DTD_IDENTIFIER column.

  @param[in]      thd               Thread context.
  @param[in]      table             I_S table
  @param[in]      field             processed field
  @param[in]      cs                I_S table charset
  @param[in]      offset            offset from beginning of table
                                    to DATE_TYPE column in I_S table
  @return         void
*/

void store_column_type(THD *thd, TABLE *table, Field *field, CHARSET_INFO *cs,
                       uint offset)
{
  bool is_blob;
  int decimals, field_length;
  const char *tmp_buff;
  char column_type_buff[MAX_FIELD_WIDTH];
  String column_type(column_type_buff, sizeof(column_type_buff), cs);
  enum_field_types field_type= field->real_type();
  uint32 orig_column_type_length;

  field->sql_type(column_type);
  orig_column_type_length= column_type.length();

  /*
    If the session variable 'show_old_temporals' is enabled and the field
    is a temporal type of old format, add a comment to the COLUMN_TYPE
    indicate the same.
  */
  if (thd->variables.show_old_temporals &&
      (field_type == MYSQL_TYPE_TIME || field_type == MYSQL_TYPE_DATETIME ||
       field_type == MYSQL_TYPE_TIMESTAMP))
    column_type.append(" /* 5.5 binary format */");

  /* DTD_IDENTIFIER column */
  table->field[offset + 8]->store(column_type.ptr(), column_type.length(), cs);
  column_type.length(orig_column_type_length);
  table->field[offset + 8]->set_notnull();
  /*
    DATA_TYPE column:
    MySQL column type has the following format:
    base_type [(dimension)] [unsigned] [zerofill].
    For DATA_TYPE column we extract only base type.
  */
  tmp_buff= strchr(column_type.ptr(), '(');
  if (!tmp_buff)
    /*
      if there is no dimention part then check the presence of
      [unsigned] [zerofill] attributes and cut them of if exist.
    */
    tmp_buff= strchr(column_type.ptr(), ' ');
  table->field[offset]->store(column_type.ptr(),
                              (tmp_buff ? tmp_buff - column_type.ptr() :
                               column_type.length()), cs);

  is_blob= (field->type() == MYSQL_TYPE_BLOB);
  if (field->has_charset() || is_blob ||
      field->real_type() == MYSQL_TYPE_VARCHAR ||  // For varbinary type
      field->real_type() == MYSQL_TYPE_STRING)     // For binary type
  {
    uint32 octet_max_length= field->max_display_length();
    if (is_blob && octet_max_length != 4294967295U)
      octet_max_length /= field->charset()->mbmaxlen;
    longlong char_max_len= is_blob ? 
      (longlong) octet_max_length / field->charset()->mbminlen :
      (longlong) octet_max_length / field->charset()->mbmaxlen;
    /* CHARACTER_MAXIMUM_LENGTH column*/
    table->field[offset + 1]->store(char_max_len, TRUE);
    table->field[offset + 1]->set_notnull();
    /* CHARACTER_OCTET_LENGTH column */
    table->field[offset + 2]->store((longlong) octet_max_length, TRUE);
    table->field[offset + 2]->set_notnull();
  }

  /*
    Calculate field_length and decimals.
    They are set to -1 if they should not be set (we should return NULL)
  */

  decimals= field->decimals();
  switch (field->type()) {
  case MYSQL_TYPE_NEWDECIMAL:
    field_length= ((Field_new_decimal*) field)->precision;
    break;
  case MYSQL_TYPE_DECIMAL:
    field_length= field->field_length - (decimals  ? 2 : 1);
    break;
  case MYSQL_TYPE_TINY:
  case MYSQL_TYPE_SHORT:
  case MYSQL_TYPE_LONG:
  case MYSQL_TYPE_INT24:
    field_length= field->max_display_length() - 1;
    break;
  case MYSQL_TYPE_LONGLONG:
    field_length= field->max_display_length() - 
      ((field->flags & UNSIGNED_FLAG) ? 0 : 1);
    break;
  case MYSQL_TYPE_BIT:
    field_length= field->max_display_length();
    decimals= -1;                             // return NULL
    break;
  case MYSQL_TYPE_FLOAT:  
  case MYSQL_TYPE_DOUBLE:
    field_length= field->field_length;
    if (decimals == NOT_FIXED_DEC)
      decimals= -1;                           // return NULL
    break;
  case MYSQL_TYPE_DATETIME:
  case MYSQL_TYPE_TIMESTAMP:
  case MYSQL_TYPE_TIME:
    /* DATETIME_PRECISION column */
    table->field[offset + 5]->store(field->decimals(), TRUE);
    table->field[offset + 5]->set_notnull();
    field_length= decimals= -1;
    break;
  default:
    field_length= decimals= -1;
    break;
  }

  /* NUMERIC_PRECISION column */
  if (field_length >= 0)
  {
    table->field[offset + 3]->store((longlong) field_length, TRUE);
    table->field[offset + 3]->set_notnull();
  }
  /* NUMERIC_SCALE column */
  if (decimals >= 0)
  {
    table->field[offset + 4]->store((longlong) decimals, TRUE);
    table->field[offset + 4]->set_notnull();
  }
  if (field->has_charset())
  {
    /* CHARACTER_SET_NAME column*/
    tmp_buff= field->charset()->csname;
    table->field[offset + 6]->store(tmp_buff, strlen(tmp_buff), cs);
    table->field[offset + 6]->set_notnull();
    /* COLLATION_NAME column */
    tmp_buff= field->charset()->name;
    table->field[offset + 7]->store(tmp_buff, strlen(tmp_buff), cs);
    table->field[offset + 7]->set_notnull();
  }
}


static int get_schema_column_record(THD *thd, TABLE_LIST *tables,
				    TABLE *table, bool res,
				    LEX_STRING *db_name,
				    LEX_STRING *table_name)
{
  LEX *lex= thd->lex;
  const char *wild= lex->wild ? lex->wild->ptr() : NullS;
  CHARSET_INFO *cs= system_charset_info;
  TABLE *show_table;
  Field **ptr, *field;
  int count;
  DBUG_ENTER("get_schema_column_record");

  if (res)
  {
    if (lex->sql_command != SQLCOM_SHOW_FIELDS)
    {
      /*
        I.e. we are in SELECT FROM INFORMATION_SCHEMA.COLUMS
        rather than in SHOW COLUMNS
      */
      if (thd->is_error())
        push_warning(thd, Sql_condition::SL_WARNING,
                     thd->get_stmt_da()->mysql_errno(),
                     thd->get_stmt_da()->message_text());
      thd->clear_error();
      res= 0;
    }
    DBUG_RETURN(res);
  }

  show_table= tables->table;
  count= 0;
  ptr= show_table->field;
  show_table->use_all_columns();               // Required for default
  restore_record(show_table, s->default_values);

  for (; (field= *ptr) ; ptr++)
  {
    uchar *pos;
    char tmp[MAX_FIELD_WIDTH];
    String type(tmp,sizeof(tmp), system_charset_info);

    DEBUG_SYNC(thd, "get_schema_column");

    if (wild && wild[0] &&
        wild_case_compare(system_charset_info, field->field_name,wild))
      continue;

    count++;
    /* Get default row, with all NULL fields set to NULL */
    restore_record(table, s->default_values);

#ifndef NO_EMBEDDED_ACCESS_CHECKS
    uint col_access;
    check_access(thd,SELECT_ACL, db_name->str,
                 &tables->grant.privilege, 0, 0, MY_TEST(tables->schema_table));
    col_access= get_column_grant(thd, &tables->grant,
                                 db_name->str, table_name->str,
                                 field->field_name) & COL_ACLS;
    if (!tables->schema_table && !col_access)
      continue;
    char *end= tmp;
    for (uint bitnr=0; col_access ; col_access>>=1,bitnr++)
    {
      if (col_access & 1)
      {
        *end++=',';
        end=my_stpcpy(end,grant_types.type_names[bitnr]);
      }
    }
    table->field[IS_COLUMNS_PRIVILEGES]->store(tmp+1,
                                               end == tmp ? 0 : 
                                               (uint) (end-tmp-1), cs);

#endif
    table->field[IS_COLUMNS_TABLE_CATALOG]->store(STRING_WITH_LEN("def"), cs);
    table->field[IS_COLUMNS_TABLE_SCHEMA]->store(db_name->str,
                                                 db_name->length, cs);
    table->field[IS_COLUMNS_TABLE_NAME]->store(table_name->str,
                                               table_name->length, cs);
    table->field[IS_COLUMNS_COLUMN_NAME]->store(field->field_name,
                                                strlen(field->field_name), cs);
    table->field[IS_COLUMNS_ORDINAL_POSITION]->store((longlong) count, TRUE);
    field->sql_type(type);
    table->field[IS_COLUMNS_COLUMN_TYPE]->store(type.ptr(), type.length(), cs);

    if (print_default_clause(thd, field, &type, false))
    {
      table->field[IS_COLUMNS_COLUMN_DEFAULT]->store(type.ptr(), type.length(),
                                                    cs);
      table->field[IS_COLUMNS_COLUMN_DEFAULT]->set_notnull();
    }
    pos=(uchar*) ((field->flags & NOT_NULL_FLAG) ?  "NO" : "YES");
    table->field[IS_COLUMNS_IS_NULLABLE]->store((const char*) pos,
                           strlen((const char*) pos), cs);
    store_column_type(thd, table, field, cs, IS_COLUMNS_DATA_TYPE);
    pos=(uchar*) ((field->flags & PRI_KEY_FLAG) ? "PRI" :
                 (field->flags & UNIQUE_KEY_FLAG) ? "UNI" :
                 (field->flags & MULTIPLE_KEY_FLAG) ? "MUL":"");
    table->field[IS_COLUMNS_COLUMN_KEY]->store((const char*) pos,
                            strlen((const char*) pos), cs);

    if (field->unireg_check == Field::NEXT_NUMBER)
      table->field[IS_COLUMNS_EXTRA]->store(STRING_WITH_LEN("auto_increment"),
                                            cs);
    if (print_on_update_clause(field, &type, true))
      table->field[IS_COLUMNS_EXTRA]->store(type.ptr(), type.length(), cs);
    if (field->gcol_info)
    {
      if (field->stored_in_db)
        table->field[IS_COLUMNS_EXTRA]->
          store(STRING_WITH_LEN("STORED GENERATED"), cs);
      else
        table->field[IS_COLUMNS_EXTRA]->
          store(STRING_WITH_LEN("VIRTUAL GENERATED"), cs);
      table->field[IS_COLUMNS_GENERATION_EXPRESSION]->
        store(field->gcol_info->expr_str.str,field->gcol_info->expr_str.length,
              cs);
    }
    else
      table->field[IS_COLUMNS_GENERATION_EXPRESSION]->set_null();
    table->field[IS_COLUMNS_COLUMN_COMMENT]->store(field->comment.str,
                                                   field->comment.length, cs);
    if (schema_table_store_record(thd, table))
      DBUG_RETURN(1);
  }
  DBUG_RETURN(0);
}


int fill_schema_charsets(THD *thd, TABLE_LIST *tables, Item *cond)
{
  CHARSET_INFO **cs;
  const char *wild= thd->lex->wild ? thd->lex->wild->ptr() : NullS;
  TABLE *table= tables->table;
  CHARSET_INFO *scs= system_charset_info;

  for (cs= all_charsets ;
       cs < all_charsets + array_elements(all_charsets) ;
       cs++)
  {
    CHARSET_INFO *tmp_cs= cs[0];
    if (tmp_cs && (tmp_cs->state & MY_CS_PRIMARY) && 
        (tmp_cs->state & MY_CS_AVAILABLE) &&
        !(tmp_cs->state & MY_CS_HIDDEN) &&
        !(wild && wild[0] &&
	  wild_case_compare(scs, tmp_cs->csname,wild)))
    {
      const char *comment;
      restore_record(table, s->default_values);
      table->field[0]->store(tmp_cs->csname, strlen(tmp_cs->csname), scs);
      table->field[1]->store(tmp_cs->name, strlen(tmp_cs->name), scs);
      comment= tmp_cs->comment ? tmp_cs->comment : "";
      table->field[2]->store(comment, strlen(comment), scs);
      table->field[3]->store((longlong) tmp_cs->mbmaxlen, TRUE);
      if (schema_table_store_record(thd, table))
        return 1;
    }
  }
  return 0;
}


static my_bool iter_schema_engines(THD *thd, plugin_ref plugin,
                                   void *ptable)
{
  TABLE *table= (TABLE *) ptable;
  handlerton *hton= plugin_data<handlerton*>(plugin);
  const char *wild= thd->lex->wild ? thd->lex->wild->ptr() : NullS;
  CHARSET_INFO *scs= system_charset_info;
  handlerton *default_type= ha_default_handlerton(thd);
  DBUG_ENTER("iter_schema_engines");


  /* Disabled plugins */
  if (plugin_state(plugin) != PLUGIN_IS_READY)
  {

    struct st_mysql_plugin *plug= plugin_decl(plugin);
    if (!(wild && wild[0] &&
          wild_case_compare(scs, plug->name,wild)))
    {
      restore_record(table, s->default_values);
      table->field[0]->store(plug->name, strlen(plug->name), scs);
      table->field[1]->store(C_STRING_WITH_LEN("NO"), scs);
      table->field[2]->store(plug->descr, strlen(plug->descr), scs);
      if (schema_table_store_record(thd, table))
        DBUG_RETURN(1);
    }
    DBUG_RETURN(0);
  }

  if (!(hton->flags & HTON_HIDDEN))
  {
    LEX_STRING *name= plugin_name(plugin);
    if (!(wild && wild[0] &&
          wild_case_compare(scs, name->str,wild)))
    {
      LEX_STRING yesno[2]= {{ C_STRING_WITH_LEN("NO") },
                            { C_STRING_WITH_LEN("YES") }};
      LEX_STRING *tmp;
      const char *option_name= show_comp_option_name[(int) hton->state];
      restore_record(table, s->default_values);

      table->field[0]->store(name->str, name->length, scs);
      if (hton->state == SHOW_OPTION_YES && default_type == hton)
        option_name= "DEFAULT";
      table->field[1]->store(option_name, strlen(option_name), scs);
      table->field[2]->store(plugin_decl(plugin)->descr,
                             strlen(plugin_decl(plugin)->descr), scs);
      tmp= &yesno[MY_TEST(hton->commit)];
      table->field[3]->store(tmp->str, tmp->length, scs);
      table->field[3]->set_notnull();
      tmp= &yesno[MY_TEST(hton->prepare)];
      table->field[4]->store(tmp->str, tmp->length, scs);
      table->field[4]->set_notnull();
      tmp= &yesno[MY_TEST(hton->savepoint_set)];
      table->field[5]->store(tmp->str, tmp->length, scs);
      table->field[5]->set_notnull();

      if (schema_table_store_record(thd, table))
        DBUG_RETURN(1);
    }
  }
  DBUG_RETURN(0);
}

int fill_schema_engines(THD *thd, TABLE_LIST *tables, Item *cond)
{
  DBUG_ENTER("fill_schema_engines");
  if (plugin_foreach_with_mask(thd, iter_schema_engines,
                               MYSQL_STORAGE_ENGINE_PLUGIN,
                               ~PLUGIN_IS_FREED, tables->table))
    DBUG_RETURN(1);
  DBUG_RETURN(0);
}


int fill_schema_collation(THD *thd, TABLE_LIST *tables, Item *cond)
{
  CHARSET_INFO **cs;
  const char *wild= thd->lex->wild ? thd->lex->wild->ptr() : NullS;
  TABLE *table= tables->table;
  CHARSET_INFO *scs= system_charset_info;
  for (cs= all_charsets ;
       cs < all_charsets + array_elements(all_charsets)  ;
       cs++ )
  {
    CHARSET_INFO **cl;
    CHARSET_INFO *tmp_cs= cs[0];
    if (!tmp_cs || !(tmp_cs->state & MY_CS_AVAILABLE) ||
         (tmp_cs->state & MY_CS_HIDDEN) ||
        !(tmp_cs->state & MY_CS_PRIMARY))
      continue;
    for (cl= all_charsets;
         cl < all_charsets + array_elements(all_charsets)  ;
         cl ++)
    {
      CHARSET_INFO *tmp_cl= cl[0];
      if (!tmp_cl || !(tmp_cl->state & MY_CS_AVAILABLE) || 
          !my_charset_same(tmp_cs, tmp_cl))
	continue;
      if (!(wild && wild[0] &&
	  wild_case_compare(scs, tmp_cl->name,wild)))
      {
	const char *tmp_buff;
	restore_record(table, s->default_values);
	table->field[0]->store(tmp_cl->name, strlen(tmp_cl->name), scs);
        table->field[1]->store(tmp_cl->csname , strlen(tmp_cl->csname), scs);
        table->field[2]->store((longlong) tmp_cl->number, TRUE);
        tmp_buff= (tmp_cl->state & MY_CS_PRIMARY) ? "Yes" : "";
	table->field[3]->store(tmp_buff, strlen(tmp_buff), scs);
        tmp_buff= (tmp_cl->state & MY_CS_COMPILED)? "Yes" : "";
	table->field[4]->store(tmp_buff, strlen(tmp_buff), scs);
        table->field[5]->store((longlong) tmp_cl->strxfrm_multiply, TRUE);
        if (schema_table_store_record(thd, table))
          return 1;
      }
    }
  }
  return 0;
}


int fill_schema_coll_charset_app(THD *thd, TABLE_LIST *tables, Item *cond)
{
  CHARSET_INFO **cs;
  TABLE *table= tables->table;
  CHARSET_INFO *scs= system_charset_info;
  for (cs= all_charsets ;
       cs < all_charsets + array_elements(all_charsets) ;
       cs++ )
  {
    CHARSET_INFO **cl;
    CHARSET_INFO *tmp_cs= cs[0];
    if (!tmp_cs || !(tmp_cs->state & MY_CS_AVAILABLE) || 
        !(tmp_cs->state & MY_CS_PRIMARY))
      continue;
    for (cl= all_charsets;
         cl < all_charsets + array_elements(all_charsets) ;
         cl ++)
    {
      CHARSET_INFO *tmp_cl= cl[0];
      if (!tmp_cl || !(tmp_cl->state & MY_CS_AVAILABLE) ||
          (tmp_cl->state & MY_CS_HIDDEN) ||
          !my_charset_same(tmp_cs,tmp_cl))
	continue;
      restore_record(table, s->default_values);
      table->field[0]->store(tmp_cl->name, strlen(tmp_cl->name), scs);
      table->field[1]->store(tmp_cl->csname , strlen(tmp_cl->csname), scs);
      if (schema_table_store_record(thd, table))
        return 1;
    }
  }
  return 0;
}


static inline void copy_field_as_string(Field *to_field, Field *from_field)
{
  char buff[MAX_FIELD_WIDTH];
  String tmp_str(buff, sizeof(buff), system_charset_info);
  from_field->val_str(&tmp_str);
  to_field->store(tmp_str.ptr(), tmp_str.length(), system_charset_info);
}


/**
  @brief Store record into I_S.PARAMETERS table

  @param[in]      thd                   thread handler
  @param[in]      table                 I_S table
  @param[in]      proc_table            'mysql.proc' table
  @param[in]      wild                  wild string, not used for now,
                                        will be useful
                                        if we add 'SHOW PARAMETERs'
  @param[in]      full_access           if 1 user has privileges on the routine
  @param[in]      sp_user               user in 'user@host' format

  @return         Operation status
    @retval       0                     ok
    @retval       1                     error
*/

bool store_schema_params(THD *thd, TABLE *table, TABLE *proc_table,
                         const char *wild, bool full_access,
                         const char *sp_user)
{
  TABLE_SHARE share;
  TABLE tbl;
  CHARSET_INFO *cs= system_charset_info;
  char params_buff[MAX_FIELD_WIDTH], returns_buff[MAX_FIELD_WIDTH],
    sp_db_buff[NAME_LEN], sp_name_buff[NAME_LEN], path[FN_REFLEN],
    definer_buff[USERNAME_LENGTH + HOSTNAME_LENGTH + 1];
  String params(params_buff, sizeof(params_buff), cs);
  String returns(returns_buff, sizeof(returns_buff), cs);
  String sp_db(sp_db_buff, sizeof(sp_db_buff), cs);
  String sp_name(sp_name_buff, sizeof(sp_name_buff), cs);
  String definer(definer_buff, sizeof(definer_buff), cs);
  sp_head *sp;
  enum_sp_type routine_type;
  bool free_sp_head;
  DBUG_ENTER("store_schema_params");

  memset(&tbl, 0, sizeof(TABLE));
  (void) build_table_filename(path, sizeof(path), "", "", "", 0);
  init_tmp_table_share(thd, &share, "", 0, "", path);

  get_field(thd->mem_root, proc_table->field[MYSQL_PROC_FIELD_DB], &sp_db);
  get_field(thd->mem_root, proc_table->field[MYSQL_PROC_FIELD_NAME], &sp_name);
  get_field(thd->mem_root,proc_table->field[MYSQL_PROC_FIELD_DEFINER],&definer);
  routine_type= (enum_sp_type) proc_table->field[MYSQL_PROC_MYSQL_TYPE]->val_int();

  if (!full_access)
    full_access= !strcmp(sp_user, definer.ptr());
  if (!full_access &&
      check_some_routine_access(thd, sp_db.ptr(),sp_name.ptr(),
                                routine_type == SP_TYPE_PROCEDURE))
    DBUG_RETURN(0);

  params.length(0);
  get_field(thd->mem_root, proc_table->field[MYSQL_PROC_FIELD_PARAM_LIST],
            &params);
  returns.length(0);
  if (routine_type == SP_TYPE_FUNCTION)
    get_field(thd->mem_root, proc_table->field[MYSQL_PROC_FIELD_RETURNS],
              &returns);

  sp= sp_load_for_information_schema(thd, proc_table, &sp_db, &sp_name,
                                     (sql_mode_t) proc_table->
                                     field[MYSQL_PROC_FIELD_SQL_MODE]->val_int(),
                                     routine_type,
                                     returns.c_ptr_safe(),
                                     params.c_ptr_safe(),
                                     &free_sp_head);

  if (sp)
  {
    Field *field;
    Create_field *field_def;
    String tmp_string;
    if (routine_type == SP_TYPE_FUNCTION)
    {
      restore_record(table, s->default_values);
      table->field[IS_PARAMETERS_SPECIFIC_CATALOG]->store(STRING_WITH_LEN
                                                          ("def"), cs);
      table->field[IS_PARAMETERS_SPECIFIC_SCHEMA]->store(sp_db.ptr(),
                                                         sp_db.length(), cs);
      table->field[IS_PARAMETERS_SPECIFIC_NAME]->store(sp_name.ptr(),
                                                       sp_name.length(), cs);
      table->field[IS_PARAMETERS_ORDINAL_POSITION]->store((longlong) 0, TRUE);
      get_field(thd->mem_root, proc_table->field[MYSQL_PROC_MYSQL_TYPE],
                &tmp_string);
      table->field[IS_PARAMETERS_ROUTINE_TYPE]->store(tmp_string.ptr(),
                                                      tmp_string.length(), cs);
      field_def= &sp->m_return_field_def;
      field= make_field(&share, (uchar*) 0, field_def->length,
                        (uchar*) "", 0, field_def->pack_flag,
                        field_def->sql_type, field_def->charset,
                        field_def->geom_type, Field::NONE,
                        field_def->interval, "");

      field->table= &tbl;
      field->gcol_info= field_def->gcol_info;
      field->stored_in_db= field_def->stored_in_db;
      tbl.in_use= thd;
      store_column_type(thd, table, field, cs, IS_PARAMETERS_DATA_TYPE);
      if (schema_table_store_record(thd, table))
      {
        free_table_share(&share);
        if (free_sp_head)
          delete sp;
        DBUG_RETURN(1);
      }
    }

    sp_pcontext *sp_root_parsing_ctx= sp->get_root_parsing_context();

    for (uint i= 0; i < sp_root_parsing_ctx->context_var_count(); i++)
    {
      const char *tmp_buff;
      sp_variable *spvar= sp_root_parsing_ctx->find_variable(i);
      field_def= &spvar->field_def;
      switch (spvar->mode) {
      case sp_variable::MODE_IN:
        tmp_buff= "IN";
        break;
      case sp_variable::MODE_OUT:
        tmp_buff= "OUT";
        break;
      case sp_variable::MODE_INOUT:
        tmp_buff= "INOUT";
        break;
      default:
        tmp_buff= "";
        break;
      }  

      restore_record(table, s->default_values);
      table->field[IS_PARAMETERS_SPECIFIC_CATALOG]->store(STRING_WITH_LEN
                                                          ("def"), cs);
      table->field[IS_PARAMETERS_SPECIFIC_SCHEMA]->store(sp_db.ptr(),
                                                         sp_db.length(), cs);
      table->field[IS_PARAMETERS_SPECIFIC_NAME]->store(sp_name.ptr(),
                                                       sp_name.length(), cs);
      table->field[IS_PARAMETERS_ORDINAL_POSITION]->store((longlong) i + 1,
                                                          TRUE);
      table->field[IS_PARAMETERS_PARAMETER_MODE]->store(tmp_buff,
                                                        strlen(tmp_buff), cs);
      table->field[IS_PARAMETERS_PARAMETER_MODE]->set_notnull();
      table->field[IS_PARAMETERS_PARAMETER_NAME]->store(spvar->name.str,
                                                        spvar->name.length, cs);
      table->field[IS_PARAMETERS_PARAMETER_NAME]->set_notnull();
      get_field(thd->mem_root, proc_table->field[MYSQL_PROC_MYSQL_TYPE],
                &tmp_string);
      table->field[IS_PARAMETERS_ROUTINE_TYPE]->store(tmp_string.ptr(),
                                                      tmp_string.length(), cs);

      field= make_field(&share, (uchar*) 0, field_def->length,
                        (uchar*) "", 0, field_def->pack_flag,
                        field_def->sql_type, field_def->charset,
                        field_def->geom_type, Field::NONE,
                        field_def->interval, spvar->name.str);

      field->table= &tbl;
      field->gcol_info= field_def->gcol_info;
      field->stored_in_db= field_def->stored_in_db;
      tbl.in_use= thd;
      store_column_type(thd, table, field, cs, IS_PARAMETERS_DATA_TYPE);
      if (schema_table_store_record(thd, table))
      {
        free_table_share(&share);
        if (free_sp_head)
          delete sp;
        DBUG_RETURN(1);
      }
    }
    if (free_sp_head)
      delete sp;
  }
  free_table_share(&share);
  DBUG_RETURN(0);
}


bool store_schema_proc(THD *thd, TABLE *table, TABLE *proc_table,
                       const char *wild, bool full_access, const char *sp_user)
{
  MYSQL_TIME time;
  LEX *lex= thd->lex;
  CHARSET_INFO *cs= system_charset_info;
  char sp_db_buff[NAME_LEN + 1], sp_name_buff[NAME_LEN + 1],
    definer_buff[USERNAME_LENGTH + HOSTNAME_LENGTH + 2],
    returns_buff[MAX_FIELD_WIDTH];

  String sp_db(sp_db_buff, sizeof(sp_db_buff), cs);
  String sp_name(sp_name_buff, sizeof(sp_name_buff), cs);
  String definer(definer_buff, sizeof(definer_buff), cs);
  String returns(returns_buff, sizeof(returns_buff), cs);

  proc_table->field[MYSQL_PROC_FIELD_DB]->val_str(&sp_db);
  proc_table->field[MYSQL_PROC_FIELD_NAME]->val_str(&sp_name);
  proc_table->field[MYSQL_PROC_FIELD_DEFINER]->val_str(&definer);

  enum_sp_type sp_type=
    (enum_sp_type) proc_table->field[MYSQL_PROC_MYSQL_TYPE]->val_int();

  if (!full_access)
    full_access= !strcmp(sp_user, definer.c_ptr_safe());
  if (!full_access &&
      check_some_routine_access(thd, sp_db.c_ptr_safe(), sp_name.c_ptr_safe(),
                                sp_type == SP_TYPE_PROCEDURE))
    return 0;

  if ((lex->sql_command == SQLCOM_SHOW_STATUS_PROC &&
      sp_type == SP_TYPE_PROCEDURE) ||
      (lex->sql_command == SQLCOM_SHOW_STATUS_FUNC &&
      sp_type == SP_TYPE_FUNCTION) ||
      (sql_command_flags[lex->sql_command] & CF_STATUS_COMMAND) == 0)
  {
    restore_record(table, s->default_values);
    if (!wild || !wild[0] || !wild_case_compare(system_charset_info,
                                                sp_name.c_ptr_safe(), wild))
    {
      int enum_idx= (int) proc_table->field[MYSQL_PROC_FIELD_ACCESS]->val_int();
      table->field[IS_ROUTINES_ROUTINE_NAME]->store(sp_name.ptr(),
                                                    sp_name.length(), cs);

      copy_field_as_string(table->field[IS_ROUTINES_SPECIFIC_NAME],
                           proc_table->field[MYSQL_PROC_FIELD_SPECIFIC_NAME]);
      table->field[IS_ROUTINES_ROUTINE_CATALOG]->store(STRING_WITH_LEN("def"),
                                                       cs);
      table->field[IS_ROUTINES_ROUTINE_SCHEMA]->store(sp_db.ptr(), sp_db.length(), cs);
      copy_field_as_string(table->field[IS_ROUTINES_ROUTINE_TYPE],
                           proc_table->field[MYSQL_PROC_MYSQL_TYPE]);

      if (sp_type == SP_TYPE_FUNCTION)
      {
        sp_head *sp;
        bool free_sp_head;
        proc_table->field[MYSQL_PROC_FIELD_RETURNS]->val_str(&returns);
        sp= sp_load_for_information_schema(thd, proc_table, &sp_db, &sp_name,
                                           (sql_mode_t) proc_table->
                                           field[MYSQL_PROC_FIELD_SQL_MODE]->
                                           val_int(),
                                           SP_TYPE_FUNCTION,
                                           returns.c_ptr_safe(),
                                           "", &free_sp_head);

        if (sp)
        {
          char path[FN_REFLEN];
          TABLE_SHARE share;
          TABLE tbl;
          Field *field;
          Create_field *field_def= &sp->m_return_field_def;

          memset(&tbl, 0, sizeof(TABLE));
          (void) build_table_filename(path, sizeof(path), "", "", "", 0);
          init_tmp_table_share(thd, &share, "", 0, "", path);
          field= make_field(&share, (uchar*) 0, field_def->length,
                            (uchar*) "", 0, field_def->pack_flag,
                            field_def->sql_type, field_def->charset,
                            field_def->geom_type, Field::NONE,
                            field_def->interval, "");

          field->table= &tbl;
          field->gcol_info= field_def->gcol_info;
          field->stored_in_db= field_def->stored_in_db;
          tbl.in_use= thd;
          store_column_type(thd, table, field, cs, IS_ROUTINES_DATA_TYPE);
          free_table_share(&share);
          if (free_sp_head)
            delete sp;
        }
      }

      if (full_access)
      {
        copy_field_as_string(table->field[IS_ROUTINES_ROUTINE_DEFINITION],
                             proc_table->field[MYSQL_PROC_FIELD_BODY_UTF8]);
        table->field[IS_ROUTINES_ROUTINE_DEFINITION]->set_notnull();
      }
      table->field[IS_ROUTINES_ROUTINE_BODY]->store(STRING_WITH_LEN("SQL"), cs);
      table->field[IS_ROUTINES_PARAMETER_STYLE]->store(STRING_WITH_LEN("SQL"),
                                                       cs);
      copy_field_as_string(table->field[IS_ROUTINES_IS_DETERMINISTIC],
                           proc_table->field[MYSQL_PROC_FIELD_DETERMINISTIC]);
      table->field[IS_ROUTINES_SQL_DATA_ACCESS]->
                   store(sp_data_access_name[enum_idx].str, 
                         sp_data_access_name[enum_idx].length , cs);
      copy_field_as_string(table->field[IS_ROUTINES_SECURITY_TYPE],
                           proc_table->field[MYSQL_PROC_FIELD_SECURITY_TYPE]);

      memset(&time, 0, sizeof(time));
      proc_table->field[MYSQL_PROC_FIELD_CREATED]->get_time(&time);
      table->field[IS_ROUTINES_CREATED]->store_time(&time);
      memset(&time, 0, sizeof(time));
      proc_table->field[MYSQL_PROC_FIELD_MODIFIED]->get_time(&time);
      table->field[IS_ROUTINES_LAST_ALTERED]->store_time(&time);
      copy_field_as_string(table->field[IS_ROUTINES_SQL_MODE],
                           proc_table->field[MYSQL_PROC_FIELD_SQL_MODE]);
      copy_field_as_string(table->field[IS_ROUTINES_ROUTINE_COMMENT],
                           proc_table->field[MYSQL_PROC_FIELD_COMMENT]);

      table->field[IS_ROUTINES_DEFINER]->store(definer.ptr(),
                                               definer.length(), cs);
      copy_field_as_string(table->field[IS_ROUTINES_CHARACTER_SET_CLIENT],
                           proc_table->
                           field[MYSQL_PROC_FIELD_CHARACTER_SET_CLIENT]);
      copy_field_as_string(table->field[IS_ROUTINES_COLLATION_CONNECTION],
                           proc_table->
                           field[MYSQL_PROC_FIELD_COLLATION_CONNECTION]);
      copy_field_as_string(table->field[IS_ROUTINES_DATABASE_COLLATION],
			   proc_table->field[MYSQL_PROC_FIELD_DB_COLLATION]);

      return schema_table_store_record(thd, table);
    }
  }
  return 0;
}


int fill_schema_proc(THD *thd, TABLE_LIST *tables, Item *cond)
{
  TABLE *proc_table;
  TABLE_LIST proc_tables;
  const char *wild= thd->lex->wild ? thd->lex->wild->ptr() : NullS;
  int error, res= 0;
  TABLE *table= tables->table;
  bool full_access;
  char definer[USER_HOST_BUFF_SIZE];
  Open_tables_backup open_tables_state_backup;
  enum enum_schema_tables schema_table_idx=
    get_schema_table_idx(tables->schema_table);
  sql_mode_t old_sql_mode= thd->variables.sql_mode;

  DBUG_ENTER("fill_schema_proc");

  strxmov(definer, thd->security_context()->priv_user().str, "@",
          thd->security_context()->priv_host().str, NullS);
  /* We use this TABLE_LIST instance only for checking of privileges. */
  memset(&proc_tables, 0, sizeof(proc_tables));
  proc_tables.db= (char*) "mysql";
  proc_tables.db_length= 5;
  proc_tables.table_name= proc_tables.alias= (char*) "proc";
  proc_tables.table_name_length= 4;
  proc_tables.lock_type= TL_READ;
  full_access= !check_table_access(thd, SELECT_ACL, &proc_tables, FALSE,
                                   1, TRUE);
  if (!(proc_table= open_proc_table_for_read(thd, &open_tables_state_backup)))
  {
    DBUG_RETURN(1);
  }

  thd->variables.sql_mode&= ~MODE_PAD_CHAR_TO_FULL_LENGTH;

  if ((error= proc_table->file->ha_index_init(0, 1)))
  {
    proc_table->file->print_error(error, MYF(0));
    res= 1;
    goto err;
  }
  if ((error= proc_table->file->ha_index_first(proc_table->record[0])))
  {
    res= (error == HA_ERR_END_OF_FILE) ? 0 : 1;
    if (res)
      proc_table->file->print_error(error, MYF(0));
    goto err;
  }

  if (schema_table_idx == SCH_PROCEDURES ?
      store_schema_proc(thd, table, proc_table, wild, full_access, definer) :
      store_schema_params(thd, table, proc_table, wild, full_access, definer))
  {
    res= 1;
    goto err;
  }
  while (!proc_table->file->ha_index_next(proc_table->record[0]))
  {
    if (schema_table_idx == SCH_PROCEDURES ?
        store_schema_proc(thd, table, proc_table, wild, full_access, definer): 
        store_schema_params(thd, table, proc_table, wild, full_access, definer))
    {
      res= 1;
      goto err;
    }
  }

err:
  if (proc_table->file->inited)
    (void) proc_table->file->ha_index_end();
  thd->variables.sql_mode= old_sql_mode;
  close_nontrans_system_tables(thd, &open_tables_state_backup);
  DBUG_RETURN(res);
}


static int get_schema_stat_record(THD *thd, TABLE_LIST *tables,
				  TABLE *table, bool res,
				  LEX_STRING *db_name,
				  LEX_STRING *table_name)
{
  CHARSET_INFO *cs= system_charset_info;
  DBUG_ENTER("get_schema_stat_record");
  if (res)
  {
    if (thd->lex->sql_command != SQLCOM_SHOW_KEYS)
    {
      /*
        I.e. we are in SELECT FROM INFORMATION_SCHEMA.STATISTICS
        rather than in SHOW KEYS
      */
      if (thd->is_error())
        push_warning(thd, Sql_condition::SL_WARNING,
                     thd->get_stmt_da()->mysql_errno(),
                     thd->get_stmt_da()->message_text());
      thd->clear_error();
      res= 0;
    }
    DBUG_RETURN(res);
  }
  else if (!tables->is_view())
  {
    TABLE *show_table= tables->table;
    KEY *key_info=show_table->s->key_info;
    if (show_table->file)
      show_table->file->info(HA_STATUS_VARIABLE |
                             HA_STATUS_NO_LOCK |
                             HA_STATUS_TIME);
    for (uint i=0 ; i < show_table->s->keys ; i++,key_info++)
    {
      KEY_PART_INFO *key_part= key_info->key_part;
      const char *str;
      for (uint j=0 ; j < key_info->user_defined_key_parts ; j++,key_part++)
      {
        restore_record(table, s->default_values);
        table->field[0]->store(STRING_WITH_LEN("def"), cs);
        table->field[1]->store(db_name->str, db_name->length, cs);
        table->field[2]->store(table_name->str, table_name->length, cs);
        table->field[3]->store((longlong) ((key_info->flags &
                                            HA_NOSAME) ? 0 : 1), TRUE);
        table->field[4]->store(db_name->str, db_name->length, cs);
        table->field[5]->store(key_info->name, strlen(key_info->name), cs);
        table->field[6]->store((longlong) (j+1), TRUE);
        str=(key_part->field ? key_part->field->field_name :
             "?unknown field?");
        table->field[7]->store(str, strlen(str), cs);
        if (show_table->file)
        {
          if (show_table->file->index_flags(i, j, 0) & HA_READ_ORDER)
          {
            table->field[8]->store(((key_part->key_part_flag &
                                     HA_REVERSE_SORT) ?
                                    "D" : "A"), 1, cs);
            table->field[8]->set_notnull();
          }
          KEY *key=show_table->key_info+i;
          if (key->has_records_per_key(j))
          {
            double records= (show_table->file->stats.records /
                             key->records_per_key(j));
            table->field[9]->store(static_cast<longlong>(round(records)), TRUE);
            table->field[9]->set_notnull();
          }
          str= show_table->file->index_type(i);
          table->field[13]->store(str, strlen(str), cs);
        }
        if (!(key_info->flags & HA_FULLTEXT) &&
            (key_part->field &&
             key_part->length !=
             show_table->s->field[key_part->fieldnr-1]->key_length()))
        {
          table->field[10]->store((longlong) key_part->length /
                                  key_part->field->charset()->mbmaxlen, TRUE);
          table->field[10]->set_notnull();
        }
        uint flags= key_part->field ? key_part->field->flags : 0;
        const char *pos=(char*) ((flags & NOT_NULL_FLAG) ? "" : "YES");
        table->field[12]->store(pos, strlen(pos), cs);
        if (!show_table->s->keys_in_use.is_set(i))
          table->field[14]->store(STRING_WITH_LEN("disabled"), cs);
        else
          table->field[14]->store("", 0, cs);
        table->field[14]->set_notnull();
        DBUG_ASSERT(MY_TEST(key_info->flags & HA_USES_COMMENT) ==
                   (key_info->comment.length > 0));
        if (key_info->flags & HA_USES_COMMENT)
          table->field[15]->store(key_info->comment.str, 
                                  key_info->comment.length, cs);
        if (schema_table_store_record(thd, table))
          DBUG_RETURN(1);
      }
    }
  }
  DBUG_RETURN(res);
}


static int get_schema_views_record(THD *thd, TABLE_LIST *tables,
				   TABLE *table, bool res,
				   LEX_STRING *db_name,
				   LEX_STRING *table_name)
{
  CHARSET_INFO *cs= system_charset_info;
  char definer[USER_HOST_BUFF_SIZE];
  size_t definer_len;
  bool updatable_view;
  DBUG_ENTER("get_schema_views_record");

  if (tables->is_view())
  {
    Security_context *sctx= thd->security_context();
    if (!tables->allowed_show)
    {
      if (!my_strcasecmp(system_charset_info, tables->definer.user.str,
                         sctx->priv_user().str) &&
          !my_strcasecmp(system_charset_info, tables->definer.host.str,
                         sctx->priv_host().str))
        tables->allowed_show= TRUE;
#ifndef NO_EMBEDDED_ACCESS_CHECKS
      else
      {
        if ((thd->col_access & (SHOW_VIEW_ACL|SELECT_ACL)) ==
            (SHOW_VIEW_ACL|SELECT_ACL))
          tables->allowed_show= TRUE;
        else
        {
          TABLE_LIST table_list;
          uint view_access;
          memset(&table_list, 0, sizeof(table_list));
          table_list.db= tables->db;
          table_list.table_name= tables->table_name;
          table_list.grant.privilege= thd->col_access;
          view_access= get_table_grant(thd, &table_list);
	  if ((view_access & (SHOW_VIEW_ACL|SELECT_ACL)) ==
	      (SHOW_VIEW_ACL|SELECT_ACL))
	    tables->allowed_show= TRUE;
        }
      }
#endif
    }
    restore_record(table, s->default_values);
    table->field[0]->store(STRING_WITH_LEN("def"), cs);
    table->field[1]->store(db_name->str, db_name->length, cs);
    table->field[2]->store(table_name->str, table_name->length, cs);

    if (tables->allowed_show)
    {
      table->field[3]->store(tables->view_body_utf8.str,
                             tables->view_body_utf8.length,
                             cs);
    }

    if (tables->with_check != VIEW_CHECK_NONE)
    {
      if (tables->with_check == VIEW_CHECK_LOCAL)
        table->field[4]->store(STRING_WITH_LEN("LOCAL"), cs);
      else
        table->field[4]->store(STRING_WITH_LEN("CASCADED"), cs);
    }
    else
      table->field[4]->store(STRING_WITH_LEN("NONE"), cs);

    /*
      Only try to fill in the information about view updatability
      if it is requested as part of the top-level query (i.e.
      it's select * from i_s.views, as opposed to, say, select
      security_type from i_s.views).  Do not try to access the
      underlying tables if there was an error when opening the
      view: all underlying tables are released back to the table
      definition cache on error inside open_tables_for_query().
      If a field is not assigned explicitly, it defaults to NULL.
    */
    if (res == FALSE &&
        table->pos_in_table_list->table_open_method & OPEN_FULL_TABLE)
    {
      updatable_view= 0;
      if (tables->algorithm != VIEW_ALGORITHM_TEMPTABLE)
      {
        /*
          We should use tables->view_query()->select_lex->item_list here
          and can not use Field_iterator_view because the view
          always uses temporary algorithm during opening for I_S
          and TABLE_LIST fields 'field_translation'
          & 'field_translation_end' are uninitialized is this
          case.
        */
        List<Item> *fields= &tables->view_query()->select_lex->item_list;
        List_iterator<Item> it(*fields);
        Item *item;
        /*
          check that at least one column in view is updatable
        */
        while ((item= it++))
        {
          Item_field *item_field= item->field_for_view_update();
          if (item_field && !item_field->table_ref->schema_table)
          {
            updatable_view= 1;
            break;
          }
        }
        if (updatable_view && !tables->view_query()->unit->is_mergeable())
          updatable_view= 0;
      }
      if (updatable_view)
        table->field[5]->store(STRING_WITH_LEN("YES"), cs);
      else
        table->field[5]->store(STRING_WITH_LEN("NO"), cs);
    }

    definer_len= (strxmov(definer, tables->definer.user.str, "@",
                          tables->definer.host.str, NullS) - definer);
    table->field[6]->store(definer, definer_len, cs);
    if (tables->view_suid)
      table->field[7]->store(STRING_WITH_LEN("DEFINER"), cs);
    else
      table->field[7]->store(STRING_WITH_LEN("INVOKER"), cs);

    table->field[8]->store(tables->view_creation_ctx->get_client_cs()->csname,
                           strlen(tables->view_creation_ctx->
                                  get_client_cs()->csname), cs);

    table->field[9]->store(tables->view_creation_ctx->
                           get_connection_cl()->name,
                           strlen(tables->view_creation_ctx->
                                  get_connection_cl()->name), cs);


    if (schema_table_store_record(thd, table))
      DBUG_RETURN(1);
    if (res && thd->is_error())
      push_warning(thd, Sql_condition::SL_WARNING,
                   thd->get_stmt_da()->mysql_errno(),
                   thd->get_stmt_da()->message_text());
  }
  if (res)
    thd->clear_error();
  DBUG_RETURN(0);
}


bool store_constraints(THD *thd, TABLE *table, LEX_STRING *db_name,
                       LEX_STRING *table_name, const char *key_name,
                       size_t key_len, const char *con_type, size_t con_len)
{
  CHARSET_INFO *cs= system_charset_info;
  restore_record(table, s->default_values);
  table->field[0]->store(STRING_WITH_LEN("def"), cs);
  table->field[1]->store(db_name->str, db_name->length, cs);
  table->field[2]->store(key_name, key_len, cs);
  table->field[3]->store(db_name->str, db_name->length, cs);
  table->field[4]->store(table_name->str, table_name->length, cs);
  table->field[5]->store(con_type, con_len, cs);
  return schema_table_store_record(thd, table);
}


static int get_schema_constraints_record(THD *thd, TABLE_LIST *tables,
					 TABLE *table, bool res,
					 LEX_STRING *db_name,
					 LEX_STRING *table_name)
{
  DBUG_ENTER("get_schema_constraints_record");
  if (res)
  {
    if (thd->is_error())
      push_warning(thd, Sql_condition::SL_WARNING,
                   thd->get_stmt_da()->mysql_errno(),
                   thd->get_stmt_da()->message_text());
    thd->clear_error();
    DBUG_RETURN(0);
  }
  else if (!tables->is_view())
  {
    List<FOREIGN_KEY_INFO> f_key_list;
    TABLE *show_table= tables->table;
    KEY *key_info=show_table->key_info;
    uint primary_key= show_table->s->primary_key;
    for (uint i=0 ; i < show_table->s->keys ; i++, key_info++)
    {
      if (i != primary_key && !(key_info->flags & HA_NOSAME))
        continue;

      if (i == primary_key && !strcmp(key_info->name, primary_key_name))
      {
        if (store_constraints(thd, table, db_name, table_name, key_info->name,
                              strlen(key_info->name),
                              STRING_WITH_LEN("PRIMARY KEY")))
          DBUG_RETURN(1);
      }
      else if (key_info->flags & HA_NOSAME)
      {
        if (store_constraints(thd, table, db_name, table_name, key_info->name,
                              strlen(key_info->name),
                              STRING_WITH_LEN("UNIQUE")))
          DBUG_RETURN(1);
      }
    }

    show_table->file->get_foreign_key_list(thd, &f_key_list);
    FOREIGN_KEY_INFO *f_key_info;
    List_iterator_fast<FOREIGN_KEY_INFO> it(f_key_list);
    while ((f_key_info=it++))
    {
      if (store_constraints(thd, table, db_name, table_name, 
                            f_key_info->foreign_id->str,
                            strlen(f_key_info->foreign_id->str),
                            "FOREIGN KEY", 11))
        DBUG_RETURN(1);
    }
  }
  DBUG_RETURN(res);
}


static bool store_trigger(THD *thd, TABLE *table, Trigger *trigger)
{
  CHARSET_INFO *cs= system_charset_info;

  restore_record(table, s->default_values);
  table->field[0]->store(STRING_WITH_LEN("def"), cs);
  table->field[1]->store(trigger->get_db_name().str,
                         trigger->get_db_name().length, cs);
  table->field[2]->store(trigger->get_trigger_name().str,
                         trigger->get_trigger_name().length, cs);

  {
    const LEX_STRING &s= trg_event_type_names[trigger->get_event()];
    table->field[3]->store(s.str, s.length, cs);
  }

  table->field[4]->store(STRING_WITH_LEN("def"), cs);
  table->field[5]->store(trigger->get_db_name().str,
                         trigger->get_db_name().length, cs);
  table->field[6]->store(trigger->get_subject_table_name().str,
                         trigger->get_subject_table_name().length, cs);

  table->field[7]->set_notnull();
  table->field[7]->store(trigger->get_action_order(), true);

  {
    const LEX_STRING &s= trigger->get_sp()->m_body_utf8;
    table->field[9]->store(s.str, s.length, cs);
  }

  table->field[10]->store(STRING_WITH_LEN("ROW"), cs);

  {
    const LEX_STRING &s= trg_action_time_type_names[trigger->get_action_time()];
    table->field[11]->store(s.str, s.length, cs);
  }

  table->field[14]->store(STRING_WITH_LEN("OLD"), cs);
  table->field[15]->store(STRING_WITH_LEN("NEW"), cs);

  if (!trigger->is_created_timestamp_null())
  {
    timeval epoche_timestamp= trigger->get_created_timestamp();

    table->field[16]->set_notnull();
    table->field[16]->store_timestamp(&epoche_timestamp);
  }

  {
    LEX_STRING s;
    sql_mode_string_representation(thd, trigger->get_sql_mode(), &s);
    table->field[17]->store(s.str, s.length, cs);
  }

  table->field[18]->store(trigger->get_definer().str,
                          trigger->get_definer().length, cs);
  table->field[19]->store(trigger->get_client_cs_name().str,
                          trigger->get_client_cs_name().length, cs);
  table->field[20]->store(trigger->get_connection_cl_name().str,
                          trigger->get_connection_cl_name().length, cs);
  table->field[21]->store(trigger->get_db_cl_name().str,
                          trigger->get_db_cl_name().length, cs);

  return schema_table_store_record(thd, table);
}


static int get_schema_triggers_record(THD *thd, TABLE_LIST *tables,
				      TABLE *table, bool res,
				      LEX_STRING *db_name,
				      LEX_STRING *table_name)
{
  DBUG_ENTER("get_schema_triggers_record");
  /*
    res can be non zero value when processed table is a view or
    error happened during opening of processed table.
  */
  if (res)
  {
    if (thd->is_error())
      push_warning(thd, Sql_condition::SL_WARNING,
                   thd->get_stmt_da()->mysql_errno(),
                   thd->get_stmt_da()->message_text());
    thd->clear_error();
    DBUG_RETURN(0);
  }

  if (tables->is_view() || !tables->table->triggers)
    DBUG_RETURN(0);

  if (check_table_access(thd, TRIGGER_ACL, tables, false, 1, true))
    DBUG_RETURN(0);

  Table_trigger_dispatcher *triggers= tables->table->triggers;

  for (int event= 0; event < (int) TRG_EVENT_MAX; ++event)
  {
    for (int timing= 0; timing < (int) TRG_ACTION_MAX; ++timing)
    {
      Trigger_chain *trigger_chain= triggers->get_triggers(event, timing);

      if (!trigger_chain)
        continue;

      List_iterator<Trigger> it(trigger_chain->get_trigger_list());
      Trigger *trigger;

      while ((trigger= it++))
      {
        if (trigger->has_parse_error())
          continue;

        if (store_trigger(thd, table, trigger))
          DBUG_RETURN(1);
      }
    }
  }

  DBUG_RETURN(0);
}


void store_key_column_usage(TABLE *table, LEX_STRING *db_name,
                            LEX_STRING *table_name, const char *key_name,
                            size_t key_len, const char *con_type, size_t con_len,
                            longlong idx)
{
  CHARSET_INFO *cs= system_charset_info;
  table->field[0]->store(STRING_WITH_LEN("def"), cs);
  table->field[1]->store(db_name->str, db_name->length, cs);
  table->field[2]->store(key_name, key_len, cs);
  table->field[3]->store(STRING_WITH_LEN("def"), cs);
  table->field[4]->store(db_name->str, db_name->length, cs);
  table->field[5]->store(table_name->str, table_name->length, cs);
  table->field[6]->store(con_type, con_len, cs);
  table->field[7]->store(idx, TRUE);
}


static int get_schema_key_column_usage_record(THD *thd,
					      TABLE_LIST *tables,
					      TABLE *table, bool res,
					      LEX_STRING *db_name,
					      LEX_STRING *table_name)
{
  DBUG_ENTER("get_schema_key_column_usage_record");
  if (res)
  {
    if (thd->is_error())
      push_warning(thd, Sql_condition::SL_WARNING,
                   thd->get_stmt_da()->mysql_errno(),
                   thd->get_stmt_da()->message_text());
    thd->clear_error();
    DBUG_RETURN(0);
  }
  else if (!tables->is_view())
  {
    List<FOREIGN_KEY_INFO> f_key_list;
    TABLE *show_table= tables->table;
    KEY *key_info=show_table->key_info;
    uint primary_key= show_table->s->primary_key;
    for (uint i=0 ; i < show_table->s->keys ; i++, key_info++)
    {
      if (i != primary_key && !(key_info->flags & HA_NOSAME))
        continue;
      uint f_idx= 0;
      KEY_PART_INFO *key_part= key_info->key_part;
      for (uint j=0 ; j < key_info->user_defined_key_parts ; j++,key_part++)
      {
        if (key_part->field)
        {
          f_idx++;
          restore_record(table, s->default_values);
          store_key_column_usage(table, db_name, table_name,
                                 key_info->name,
                                 strlen(key_info->name), 
                                 key_part->field->field_name, 
                                 strlen(key_part->field->field_name),
                                 (longlong) f_idx);
          if (schema_table_store_record(thd, table))
            DBUG_RETURN(1);
        }
      }
    }

    show_table->file->get_foreign_key_list(thd, &f_key_list);
    FOREIGN_KEY_INFO *f_key_info;
    List_iterator_fast<FOREIGN_KEY_INFO> fkey_it(f_key_list);
    while ((f_key_info= fkey_it++))
    {
      LEX_STRING *f_info;
      LEX_STRING *r_info;
      List_iterator_fast<LEX_STRING> it(f_key_info->foreign_fields),
        it1(f_key_info->referenced_fields);
      uint f_idx= 0;
      while ((f_info= it++))
      {
        r_info= it1++;
        f_idx++;
        restore_record(table, s->default_values);
        store_key_column_usage(table, db_name, table_name,
                               f_key_info->foreign_id->str,
                               f_key_info->foreign_id->length,
                               f_info->str, f_info->length,
                               (longlong) f_idx);
        table->field[8]->store((longlong) f_idx, TRUE);
        table->field[8]->set_notnull();
        table->field[9]->store(f_key_info->referenced_db->str,
                               f_key_info->referenced_db->length,
                               system_charset_info);
        table->field[9]->set_notnull();
        table->field[10]->store(f_key_info->referenced_table->str,
                                f_key_info->referenced_table->length, 
                                system_charset_info);
        table->field[10]->set_notnull();
        table->field[11]->store(r_info->str, r_info->length,
                                system_charset_info);
        table->field[11]->set_notnull();
        if (schema_table_store_record(thd, table))
          DBUG_RETURN(1);
      }
    }
  }
  DBUG_RETURN(res);
}


static void collect_partition_expr(THD *thd, List<char> &field_list,
                                   String *str)
{
  List_iterator<char> part_it(field_list);
  ulong no_fields= field_list.elements;
  const char *field_str;
  str->length(0);
  while ((field_str= part_it++))
  {
    append_identifier(thd, str, field_str, strlen(field_str));
    if (--no_fields != 0)
      str->append(",");
  }
  return;
}


/*
  Convert a string in a given character set to a string which can be
  used for FRM file storage in which case use_hex is TRUE and we store
  the character constants as hex strings in the character set encoding
  their field have. In the case of SHOW CREATE TABLE and the
  PARTITIONS information schema table we instead provide utf8 strings
  to the user and convert to the utf8 character set.

  SYNOPSIS
    get_cs_converted_part_value_from_string()
    item                           Item from which constant comes
    input_str                      String as provided by val_str after
                                   conversion to character set
    output_str                     Out value: The string created
    cs                             Character set string is encoded in
                                   NULL for INT_RESULT's here
    use_hex                        TRUE => hex string created
                                   FALSE => utf8 constant string created

  RETURN VALUES
    TRUE                           Error
    FALSE                          Ok
*/

int get_cs_converted_part_value_from_string(THD *thd,
                                            Item *item,
                                            String *input_str,
                                            String *output_str,
                                            const CHARSET_INFO *cs,
                                            bool use_hex)
{
  if (item->result_type() == INT_RESULT)
  {
    longlong value= item->val_int();
    output_str->set(value, system_charset_info);
    return FALSE;
  }
  if (!input_str)
  {
    my_error(ER_PARTITION_FUNCTION_IS_NOT_ALLOWED, MYF(0));
    return TRUE;
  }
  get_cs_converted_string_value(thd,
                                input_str,
                                output_str,
                                cs,
                                use_hex);
  return FALSE;
}


static void store_schema_partitions_record(THD *thd, TABLE *schema_table,
                                           TABLE *showing_table,
                                           partition_element *part_elem,
                                           handler *file, uint part_id)
{
  TABLE* table= schema_table;
  CHARSET_INFO *cs= system_charset_info;
  ha_statistics stat_info;
  ha_checksum check_sum = 0;
  MYSQL_TIME time;
  Partition_handler *part_handler= file->get_partition_handler();


  if (!part_handler)
  {
    /* Not a partitioned table, get the stats from the full table! */
    file->info(HA_STATUS_CONST | HA_STATUS_TIME | HA_STATUS_VARIABLE |
               HA_STATUS_NO_LOCK);
    stat_info.records=              file->stats.records;
    stat_info.mean_rec_length=      file->stats.mean_rec_length;
    stat_info.data_file_length=     file->stats.data_file_length;
    stat_info.max_data_file_length= file->stats.max_data_file_length;
    stat_info.index_file_length=    file->stats.index_file_length;
    stat_info.delete_length=        file->stats.delete_length;
    stat_info.create_time=          file->stats.create_time;
    stat_info.update_time=          file->stats.update_time;
    stat_info.check_time=           file->stats.check_time;
    if (file->ha_table_flags() & (ulong) HA_HAS_CHECKSUM)
      check_sum= file->checksum();
  }
  else
    part_handler->get_dynamic_partition_info(&stat_info, &check_sum, part_id);

  table->field[0]->store(STRING_WITH_LEN("def"), cs);
  table->field[12]->store((longlong) stat_info.records, TRUE);
  table->field[13]->store((longlong) stat_info.mean_rec_length, TRUE);
  table->field[14]->store((longlong) stat_info.data_file_length, TRUE);
  if (stat_info.max_data_file_length)
  {
    table->field[15]->store((longlong) stat_info.max_data_file_length, TRUE);
    table->field[15]->set_notnull();
  }
  table->field[16]->store((longlong) stat_info.index_file_length, TRUE);
  table->field[17]->store((longlong) stat_info.delete_length, TRUE);
  if (stat_info.create_time)
  {
    thd->variables.time_zone->gmt_sec_to_TIME(&time,
                                              (my_time_t)stat_info.create_time);
    table->field[18]->store_time(&time);
    table->field[18]->set_notnull();
  }
  if (stat_info.update_time)
  {
    thd->variables.time_zone->gmt_sec_to_TIME(&time,
                                              (my_time_t)stat_info.update_time);
    table->field[19]->store_time(&time);
    table->field[19]->set_notnull();
  }
  if (stat_info.check_time)
  {
    thd->variables.time_zone->gmt_sec_to_TIME(&time,
                                              (my_time_t)stat_info.check_time);
    table->field[20]->store_time(&time);
    table->field[20]->set_notnull();
  }
  if (file->ha_table_flags() & (ulong) HA_HAS_CHECKSUM)
  {
    table->field[21]->store((longlong) check_sum, TRUE);
    table->field[21]->set_notnull();
  }
  if (part_elem)
  {
    if (part_elem->part_comment)
      table->field[22]->store(part_elem->part_comment,
                              strlen(part_elem->part_comment), cs);
    else
      table->field[22]->store(STRING_WITH_LEN(""), cs);
    if (part_elem->nodegroup_id != UNDEF_NODEGROUP)
      table->field[23]->store((longlong) part_elem->nodegroup_id, TRUE);
    else
      table->field[23]->store(STRING_WITH_LEN("default"), cs);

    table->field[24]->set_notnull();
    if (part_elem->tablespace_name)
      table->field[24]->store(part_elem->tablespace_name,
                              strlen(part_elem->tablespace_name), cs);
    else
    {
      char *ts= showing_table->s->tablespace;
      if(ts)
        table->field[24]->store(ts, strlen(ts), cs);
      else
        table->field[24]->set_null();
    }
  }
  return;
}

static int
get_partition_column_description(THD *thd,
                                 partition_info *part_info,
                                 part_elem_value *list_value,
                                 String &tmp_str)
{
  uint num_elements= part_info->part_field_list.elements;
  uint i;
  DBUG_ENTER("get_partition_column_description");

  for (i= 0; i < num_elements; i++)
  {
    part_column_list_val *col_val= &list_value->col_val_array[i];
    if (col_val->max_value)
      tmp_str.append(partition_keywords[PKW_MAXVALUE].str);
    else if (col_val->null_value)
      tmp_str.append("NULL");
    else
    {
      char buffer[MAX_KEY_LENGTH];
      String str(buffer, sizeof(buffer), &my_charset_bin);
      String val_conv;
      Item *item= col_val->item_expression;

      if (!(item= part_info->get_column_item(item,
                              part_info->part_field_array[i])))
      {
        DBUG_RETURN(1);
      }
      String *res= item->val_str(&str);
      if (get_cs_converted_part_value_from_string(thd, item, res, &val_conv,
                              part_info->part_field_array[i]->charset(),
                              FALSE))
      {
        DBUG_RETURN(1);
      }
      tmp_str.append(val_conv);
    }
    if (i != num_elements - 1)
      tmp_str.append(",");
  }
  DBUG_RETURN(0);
}

static int get_schema_partitions_record(THD *thd, TABLE_LIST *tables,
                                        TABLE *table, bool res,
                                        LEX_STRING *db_name,
                                        LEX_STRING *table_name)
{
  CHARSET_INFO *cs= system_charset_info;
  char buff[61];
  String tmp_res(buff, sizeof(buff), cs);
  String tmp_str;
  TABLE *show_table= tables->table;
  handler *file;
  partition_info *part_info;
  DBUG_ENTER("get_schema_partitions_record");

  if (res)
  {
    if (thd->is_error())
      push_warning(thd, Sql_condition::SL_WARNING,
                   thd->get_stmt_da()->mysql_errno(),
                   thd->get_stmt_da()->message_text());
    thd->clear_error();
    DBUG_RETURN(0);
  }
  file= show_table->file;
  part_info= show_table->part_info;
  if (part_info)
  {
    partition_element *part_elem;
    List_iterator<partition_element> part_it(part_info->partitions);
    uint part_pos= 0, part_id= 0;

    restore_record(table, s->default_values);
    table->field[0]->store(STRING_WITH_LEN("def"), cs);
    table->field[1]->store(db_name->str, db_name->length, cs);
    table->field[2]->store(table_name->str, table_name->length, cs);


    /* Partition method*/
    switch (part_info->part_type) {
    case RANGE_PARTITION:
    case LIST_PARTITION:
      tmp_res.length(0);
      if (part_info->part_type == RANGE_PARTITION)
        tmp_res.append(partition_keywords[PKW_RANGE].str,
                       partition_keywords[PKW_RANGE].length);
      else
        tmp_res.append(partition_keywords[PKW_LIST].str,
                       partition_keywords[PKW_LIST].length);
      if (part_info->column_list)
        tmp_res.append(partition_keywords[PKW_COLUMNS].str,
                       partition_keywords[PKW_COLUMNS].length);
      table->field[7]->store(tmp_res.ptr(), tmp_res.length(), cs);
      break;
    case HASH_PARTITION:
      tmp_res.length(0);
      if (part_info->linear_hash_ind)
        tmp_res.append(partition_keywords[PKW_LINEAR].str,
                       partition_keywords[PKW_LINEAR].length);
      if (part_info->list_of_part_fields)
        tmp_res.append(partition_keywords[PKW_KEY].str,
                       partition_keywords[PKW_KEY].length);
      else
        tmp_res.append(partition_keywords[PKW_HASH].str, 
                       partition_keywords[PKW_HASH].length);
      table->field[7]->store(tmp_res.ptr(), tmp_res.length(), cs);
      break;
    default:
      DBUG_ASSERT(0);
      my_error(ER_OUT_OF_RESOURCES, MYF(ME_FATALERROR));
      DBUG_RETURN(1);
    }
    table->field[7]->set_notnull();

    /* Partition expression */
    if (part_info->part_expr)
    {
      table->field[9]->store(part_info->part_func_string,
                             part_info->part_func_len, cs);
    }
    else if (part_info->list_of_part_fields)
    {
      collect_partition_expr(thd, part_info->part_field_list, &tmp_str);
      table->field[9]->store(tmp_str.ptr(), tmp_str.length(), cs);
    }
    table->field[9]->set_notnull();

    if (part_info->is_sub_partitioned())
    {
      /* Subpartition method */
      tmp_res.length(0);
      if (part_info->linear_hash_ind)
        tmp_res.append(partition_keywords[PKW_LINEAR].str,
                       partition_keywords[PKW_LINEAR].length);
      if (part_info->list_of_subpart_fields)
        tmp_res.append(partition_keywords[PKW_KEY].str,
                       partition_keywords[PKW_KEY].length);
      else
        tmp_res.append(partition_keywords[PKW_HASH].str, 
                       partition_keywords[PKW_HASH].length);
      table->field[8]->store(tmp_res.ptr(), tmp_res.length(), cs);
      table->field[8]->set_notnull();

      /* Subpartition expression */
      if (part_info->subpart_expr)
      {
        table->field[10]->store(part_info->subpart_func_string,
                                part_info->subpart_func_len, cs);
      }
      else if (part_info->list_of_subpart_fields)
      {
        collect_partition_expr(thd, part_info->subpart_field_list, &tmp_str);
        table->field[10]->store(tmp_str.ptr(), tmp_str.length(), cs);
      }
      table->field[10]->set_notnull();
    }

    while ((part_elem= part_it++))
    {
      table->field[3]->store(part_elem->partition_name,
                             strlen(part_elem->partition_name), cs);
      table->field[3]->set_notnull();
      /* PARTITION_ORDINAL_POSITION */
      table->field[5]->store((longlong) ++part_pos, TRUE);
      table->field[5]->set_notnull();

      /* Partition description */
      if (part_info->part_type == RANGE_PARTITION)
      {
        if (part_info->column_list)
        {
          List_iterator<part_elem_value> list_val_it(part_elem->list_val_list);
          part_elem_value *list_value= list_val_it++;
          tmp_str.length(0);
          if (get_partition_column_description(thd,
                                               part_info,
                                               list_value,
                                               tmp_str))
          {
            DBUG_RETURN(1);
          }
          table->field[11]->store(tmp_str.ptr(), tmp_str.length(), cs);
        }
        else
        {
          if (part_elem->range_value != LLONG_MAX)
            table->field[11]->store(part_elem->range_value, FALSE);
          else
            table->field[11]->store(partition_keywords[PKW_MAXVALUE].str,
                                 partition_keywords[PKW_MAXVALUE].length, cs);
        }
        table->field[11]->set_notnull();
      }
      else if (part_info->part_type == LIST_PARTITION)
      {
        List_iterator<part_elem_value> list_val_it(part_elem->list_val_list);
        part_elem_value *list_value;
        uint num_items= part_elem->list_val_list.elements;
        tmp_str.length(0);
        tmp_res.length(0);
        if (part_elem->has_null_value)
        {
          tmp_str.append("NULL");
          if (num_items > 0)
            tmp_str.append(",");
        }
        while ((list_value= list_val_it++))
        {
          if (part_info->column_list)
          {
            if (part_info->part_field_list.elements > 1U)
              tmp_str.append("(");
            if (get_partition_column_description(thd,
                                                 part_info,
                                                 list_value,
                                                 tmp_str))
            {
              DBUG_RETURN(1);
            }
            if (part_info->part_field_list.elements > 1U)
              tmp_str.append(")");
          }
          else
          {
            if (!list_value->unsigned_flag)
              tmp_res.set(list_value->value, cs);
            else
              tmp_res.set((ulonglong)list_value->value, cs);
            tmp_str.append(tmp_res);
          }
          if (--num_items != 0)
            tmp_str.append(",");
        }
        table->field[11]->store(tmp_str.ptr(), tmp_str.length(), cs);
        table->field[11]->set_notnull();
      }

      if (part_elem->subpartitions.elements)
      {
        List_iterator<partition_element> sub_it(part_elem->subpartitions);
        partition_element *subpart_elem;
        uint subpart_pos= 0;

        while ((subpart_elem= sub_it++))
        {
          table->field[4]->store(subpart_elem->partition_name,
                                 strlen(subpart_elem->partition_name), cs);
          table->field[4]->set_notnull();
          /* SUBPARTITION_ORDINAL_POSITION */
          table->field[6]->store((longlong) ++subpart_pos, TRUE);
          table->field[6]->set_notnull();
          
          store_schema_partitions_record(thd, table, show_table, subpart_elem,
                                         file, part_id);
          part_id++;
          if(schema_table_store_record(thd, table))
            DBUG_RETURN(1);
        }
      }
      else
      {
        store_schema_partitions_record(thd, table, show_table, part_elem,
                                       file, part_id);
        part_id++;
        if(schema_table_store_record(thd, table))
          DBUG_RETURN(1);
      }
    }
    DBUG_RETURN(0);
  }
  else
  {
    store_schema_partitions_record(thd, table, show_table, 0, file, 0);
    if(schema_table_store_record(thd, table))
      DBUG_RETURN(1);
  }
  DBUG_RETURN(0);
}


#ifndef EMBEDDED_LIBRARY
/*
  Loads an event from mysql.event and copies it's data to a row of
  I_S.EVENTS

  Synopsis
    copy_event_to_schema_table()
      thd         Thread
      sch_table   The schema table (information_schema.event)
      event_table The event table to use for loading (mysql.event).

  Returns
    0  OK
    1  Error
*/

int
copy_event_to_schema_table(THD *thd, TABLE *sch_table, TABLE *event_table)
{
  const char *wild= thd->lex->wild ? thd->lex->wild->ptr() : NullS;
  CHARSET_INFO *scs= system_charset_info;
  MYSQL_TIME time;
  Event_timed et;
  DBUG_ENTER("copy_event_to_schema_table");

  restore_record(sch_table, s->default_values);

  if (et.load_from_row(thd, event_table))
  {
    my_error(ER_CANNOT_LOAD_FROM_TABLE_V2, MYF(0), "mysql", "event");
    DBUG_RETURN(1);
  }

  if (!(!wild || !wild[0] || !wild_case_compare(scs, et.name.str, wild)))
    DBUG_RETURN(0);

  /*
    Skip events in schemas one does not have access to. The check is
    optimized. It's guaranteed in case of SHOW EVENTS that the user
    has access.
  */
  if (thd->lex->sql_command != SQLCOM_SHOW_EVENTS &&
      check_access(thd, EVENT_ACL, et.dbname.str, NULL, NULL, 0, 1))
    DBUG_RETURN(0);

  sch_table->field[ISE_EVENT_CATALOG]->store(STRING_WITH_LEN("def"), scs);
  sch_table->field[ISE_EVENT_SCHEMA]->
                                store(et.dbname.str, et.dbname.length,scs);
  sch_table->field[ISE_EVENT_NAME]->
                                store(et.name.str, et.name.length, scs);
  sch_table->field[ISE_DEFINER]->
                                store(et.definer.str, et.definer.length, scs);
  const String *tz_name= et.time_zone->get_name();
  sch_table->field[ISE_TIME_ZONE]->
                                store(tz_name->ptr(), tz_name->length(), scs);
  sch_table->field[ISE_EVENT_BODY]->
                                store(STRING_WITH_LEN("SQL"), scs);
  sch_table->field[ISE_EVENT_DEFINITION]->store(
    et.body_utf8.str, et.body_utf8.length, scs);

  /* SQL_MODE */
  {
    LEX_STRING sql_mode;
    sql_mode_string_representation(thd, et.sql_mode, &sql_mode);
    sch_table->field[ISE_SQL_MODE]->
                                store(sql_mode.str, sql_mode.length, scs);
  }

  int not_used=0;

  if (et.expression)
  {
    String show_str;
    /* type */
    sch_table->field[ISE_EVENT_TYPE]->store(STRING_WITH_LEN("RECURRING"), scs);

    if (Events::reconstruct_interval_expression(&show_str, et.interval,
                                                et.expression))
      DBUG_RETURN(1);

    sch_table->field[ISE_INTERVAL_VALUE]->set_notnull();
    sch_table->field[ISE_INTERVAL_VALUE]->
                                store(show_str.ptr(), show_str.length(), scs);

    LEX_STRING *ival= &interval_type_to_name[et.interval];
    sch_table->field[ISE_INTERVAL_FIELD]->set_notnull();
    sch_table->field[ISE_INTERVAL_FIELD]->store(ival->str, ival->length, scs);

    /* starts & ends . STARTS is always set - see sql_yacc.yy */
    et.time_zone->gmt_sec_to_TIME(&time, et.starts);
    sch_table->field[ISE_STARTS]->set_notnull();
    sch_table->field[ISE_STARTS]->store_time(&time);

    if (!et.ends_null)
    {
      et.time_zone->gmt_sec_to_TIME(&time, et.ends);
      sch_table->field[ISE_ENDS]->set_notnull();
      sch_table->field[ISE_ENDS]->store_time(&time);
    }
  }
  else
  {
    /* type */
    sch_table->field[ISE_EVENT_TYPE]->store(STRING_WITH_LEN("ONE TIME"), scs);

    et.time_zone->gmt_sec_to_TIME(&time, et.execute_at);
    sch_table->field[ISE_EXECUTE_AT]->set_notnull();
    sch_table->field[ISE_EXECUTE_AT]->store_time(&time);
  }

  /* status */

  switch (et.status)
  {
    case Event_parse_data::ENABLED:
      sch_table->field[ISE_STATUS]->store(STRING_WITH_LEN("ENABLED"), scs);
      break;
    case Event_parse_data::SLAVESIDE_DISABLED:
      sch_table->field[ISE_STATUS]->store(STRING_WITH_LEN("SLAVESIDE_DISABLED"),
                                          scs);
      break;
    case Event_parse_data::DISABLED:
      sch_table->field[ISE_STATUS]->store(STRING_WITH_LEN("DISABLED"), scs);
      break;
    default:
      DBUG_ASSERT(0);
  }
  sch_table->field[ISE_ORIGINATOR]->store(et.originator, TRUE);

  /* on_completion */
  if (et.on_completion == Event_parse_data::ON_COMPLETION_DROP)
    sch_table->field[ISE_ON_COMPLETION]->
                                store(STRING_WITH_LEN("NOT PRESERVE"), scs);
  else
    sch_table->field[ISE_ON_COMPLETION]->
                                store(STRING_WITH_LEN("PRESERVE"), scs);
    
  number_to_datetime(et.created, &time, 0, &not_used);
  DBUG_ASSERT(not_used==0);
  sch_table->field[ISE_CREATED]->store_time(&time);

  number_to_datetime(et.modified, &time, 0, &not_used);
  DBUG_ASSERT(not_used==0);
  sch_table->field[ISE_LAST_ALTERED]->store_time(&time);

  if (et.last_executed)
  {
    et.time_zone->gmt_sec_to_TIME(&time, et.last_executed);
    sch_table->field[ISE_LAST_EXECUTED]->set_notnull();
    sch_table->field[ISE_LAST_EXECUTED]->store_time(&time);
  }

  sch_table->field[ISE_EVENT_COMMENT]->
                      store(et.comment.str, et.comment.length, scs);

  sch_table->field[ISE_CLIENT_CS]->set_notnull();
  sch_table->field[ISE_CLIENT_CS]->store(
    et.creation_ctx->get_client_cs()->csname,
    strlen(et.creation_ctx->get_client_cs()->csname),
    scs);

  sch_table->field[ISE_CONNECTION_CL]->set_notnull();
  sch_table->field[ISE_CONNECTION_CL]->store(
    et.creation_ctx->get_connection_cl()->name,
    strlen(et.creation_ctx->get_connection_cl()->name),
    scs);

  sch_table->field[ISE_DB_CL]->set_notnull();
  sch_table->field[ISE_DB_CL]->store(
    et.creation_ctx->get_db_cl()->name,
    strlen(et.creation_ctx->get_db_cl()->name),
    scs);

  if (schema_table_store_record(thd, sch_table))
    DBUG_RETURN(1);

  DBUG_RETURN(0);
}
#endif

int fill_open_tables(THD *thd, TABLE_LIST *tables, Item *cond)
{
  DBUG_ENTER("fill_open_tables");
  const char *wild= thd->lex->wild ? thd->lex->wild->ptr() : NullS;
  TABLE *table= tables->table;
  CHARSET_INFO *cs= system_charset_info;
  OPEN_TABLE_LIST *open_list;
  if (!(open_list=list_open_tables(thd,thd->lex->select_lex->db, wild))
            && thd->is_fatal_error)
    DBUG_RETURN(1);

  for (; open_list ; open_list=open_list->next)
  {
    restore_record(table, s->default_values);
    table->field[0]->store(open_list->db, strlen(open_list->db), cs);
    table->field[1]->store(open_list->table, strlen(open_list->table), cs);
    table->field[2]->store((longlong) open_list->in_use, TRUE);
    table->field[3]->store((longlong) open_list->locked, TRUE);
    if (schema_table_store_record(thd, table))
      DBUG_RETURN(1);
  }
  DBUG_RETURN(0);
}

/**
  Issue a deprecation warning for SELECT commands for status and system variables.
*/
void push_select_warning(THD *thd, enum enum_var_type option_type, bool status)
{
  const char *old_name;
  const char *new_name;
  if (option_type == OPT_GLOBAL)
  {
    old_name= (status ? "INFORMATION_SCHEMA.GLOBAL_STATUS" : "INFORMATION_SCHEMA.GLOBAL_VARIABLES");
    new_name= (status ? "performance_schema.global_status" : "performance_schema.global_variables");
  }
  else
  {
    old_name= (status ? "INFORMATION_SCHEMA.SESSION_STATUS" : "INFORMATION_SCHEMA.SESSION_VARIABLES");
    new_name= (status ? "performance_schema.session_status" : "performance_schema.session_variables");
  }

  push_warning_printf(thd, Sql_condition::SL_WARNING,
                      ER_WARN_DEPRECATED_SYNTAX,
                      ER_THD(thd, ER_WARN_DEPRECATED_SYNTAX),
                      old_name, new_name);
}

/**
  Issue an error for SELECT commands for status and system variables.
*/
void push_select_error(THD *thd, enum enum_var_type option_type, bool status)
{
  const char *old_name;
  const char *doc= "show_compatibility_56";
  if (option_type == OPT_GLOBAL)
  {
    old_name= (status ? "INFORMATION_SCHEMA.GLOBAL_STATUS" : "INFORMATION_SCHEMA.GLOBAL_VARIABLES");
  }
  else
  {
    old_name= (status ? "INFORMATION_SCHEMA.SESSION_STATUS" : "INFORMATION_SCHEMA.SESSION_VARIABLES");
  }

  thd->raise_error_printf(ER_FEATURE_DISABLED_SEE_DOC, old_name, doc);
}

int fill_variables(THD *thd, TABLE_LIST *tables, Item *cond)
{
  DBUG_ENTER("fill_variables");
  Show_var_array sys_var_array(PSI_INSTRUMENT_ME);
  int res= 0;

  LEX *lex= thd->lex;
  const char *wild= lex->wild ? lex->wild->ptr() : NullS;
  enum enum_schema_tables schema_table_idx=
    get_schema_table_idx(tables->schema_table);
  enum enum_var_type option_type;
  bool upper_case_names= (schema_table_idx != SCH_VARIABLES);
  bool sorted_vars= (schema_table_idx == SCH_VARIABLES);

  if (schema_table_idx == SCH_VARIABLES)
  {
    option_type= lex->option_type;
  }
  else if (schema_table_idx == SCH_GLOBAL_VARIABLES)
  {
    option_type= OPT_GLOBAL;
  }
  else
  {
    DBUG_ASSERT(schema_table_idx == SCH_SESSION_VARIABLES);
    option_type= OPT_SESSION;
  }

#ifndef EMBEDDED_LIBRARY
  /* I_S: Raise error with SHOW_COMPATIBILITY_56=OFF */
  if (! show_compatibility_56)
  {
    push_select_error(thd, option_type, false);
    DBUG_RETURN(1);
  }
  /* I_S: Raise deprecation warning with SHOW_COMPATIBILITY_56=ON */
  if (lex->sql_command != SQLCOM_SHOW_VARIABLES)
  {
    push_select_warning(thd, option_type, false);
  }
#endif /* EMBEDDED_LIBRARY */


  /*
    Some system variables, for example sql_log_bin
    and gtid_executed, have special behavior because
    of deprecation.
    - SELECT @@global.sql_log_bin and
      SELECT @@session.gtid_executed
      MUST print a deprecation warning,
      because such usage needs to be abandoned.
    - SELECT * from INFORMATION_SCHEMA.GLOBAL_VARIABLES
      and SELECT * from INFORMATION_SCHEMA.SESSION_VARIABLES
      MUST NOT print a deprecation warning,
      since the application may not be looking for
      the 'sql_log_bin' or the 'gtid_executed' row anyway,
      and we do not want to create spurious warning noise.
  */
  Silence_deprecation_warnings silencer;
  Silence_deprecation_no_replacement_warnings silencer_no_replacement;
  thd->push_internal_handler(&silencer);
  thd->push_internal_handler(&silencer_no_replacement);

  /*
    Lock LOCK_plugin_delete to avoid deletion of any plugins while creating
    SHOW_VAR array and hold it until all variables are stored in the table.
  */
  if (thd->fill_variables_recursion_level++ == 0)
  {
    mysql_mutex_lock(&LOCK_plugin_delete);
  }

  // Lock LOCK_system_variables_hash to prepare SHOW_VARs array.
  mysql_rwlock_rdlock(&LOCK_system_variables_hash);
  DEBUG_SYNC(thd, "acquired_LOCK_system_variables_hash");
  enumerate_sys_vars(thd, &sys_var_array, sorted_vars, option_type, false);
  mysql_rwlock_unlock(&LOCK_system_variables_hash);

  res= show_status_array(thd, wild, sys_var_array.begin(), option_type, NULL, "",
                         tables, upper_case_names, cond);

  if (thd->fill_variables_recursion_level-- == 1)
  {
    mysql_mutex_unlock(&LOCK_plugin_delete);
  }

  thd->pop_internal_handler();
  thd->pop_internal_handler();

  DBUG_RETURN(res);
}


int fill_status(THD *thd, TABLE_LIST *tables, Item *cond)
{
  DBUG_ENTER("fill_status");
  LEX *lex= thd->lex;
  const char *wild= lex->wild ? lex->wild->ptr() : NullS;
  int res= 0;

  STATUS_VAR *status_var_ptr;
  STATUS_VAR current_global_status_var;
  enum enum_schema_tables schema_table_idx=
    get_schema_table_idx(tables->schema_table);
  enum enum_var_type option_type;
  bool upper_case_names= (schema_table_idx != SCH_STATUS);

  if (schema_table_idx == SCH_STATUS)
  {
    option_type= lex->option_type;
    if (option_type == OPT_GLOBAL)
      status_var_ptr= &current_global_status_var;
    else
      status_var_ptr= thd->initial_status_var;
  }
  else if (schema_table_idx == SCH_GLOBAL_STATUS)
  {
    option_type= OPT_GLOBAL;
    status_var_ptr= &current_global_status_var;
  }
  else
  {
    DBUG_ASSERT(schema_table_idx == SCH_SESSION_STATUS);
    option_type= OPT_SESSION;
    status_var_ptr= &thd->status_var;
  }

#ifndef EMBEDDED_LIBRARY
  /* I_S: Raise error with SHOW_COMPATIBILITY_56=OFF */
  if (! show_compatibility_56)
  {
    push_select_error(thd, option_type, true);
    DBUG_RETURN(1);
  }
  /* I_S: Raise deprecation warning with SHOW_COMPATIBILITY_56=ON */
  if (lex->sql_command != SQLCOM_SHOW_STATUS)
  {
    push_select_warning(thd, option_type, true);
  }
  if (!show_compatibility_56)
    DBUG_RETURN(res);
#endif /* EMBEDDED_LIBRARY */

  /*
    Avoid recursive acquisition of LOCK_status in cases when WHERE clause
    represented by "cond" contains subquery on I_S.SESSION/GLOBAL_STATUS.
  */
  DEBUG_SYNC(thd, "before_preparing_global_status_array");

  if (thd->fill_status_recursion_level++ == 0) 
    mysql_mutex_lock(&LOCK_status);
  if (option_type == OPT_GLOBAL)
    calc_sum_of_all_status(status_var_ptr);
  // Push an empty tail element
  all_status_vars.push_back(st_mysql_show_var());
  res= show_status_array(thd, wild,
                         &all_status_vars[0],
                         option_type, status_var_ptr, "", tables,
                         upper_case_names, cond);
  all_status_vars.pop_back(); // Pop the empty element.

  if (thd->fill_status_recursion_level-- == 1) 
    mysql_mutex_unlock(&LOCK_status);

  DEBUG_SYNC(thd, "after_preparing_global_status_array");
  DBUG_RETURN(res);
}


/*
  Fill and store records into I_S.referential_constraints table

  SYNOPSIS
    get_referential_constraints_record()
    thd                 thread handle
    tables              table list struct(processed table)
    table               I_S table
    res                 1 means the error during opening of the processed table
                        0 means processed table is opened without error
    base_name           db name
    file_name           table name

  RETURN
    0	ok
    #   error
*/

static int
get_referential_constraints_record(THD *thd, TABLE_LIST *tables,
                                   TABLE *table, bool res,
                                   LEX_STRING *db_name, LEX_STRING *table_name)
{
  CHARSET_INFO *cs= system_charset_info;
  DBUG_ENTER("get_referential_constraints_record");

  if (res)
  {
    if (thd->is_error())
      push_warning(thd, Sql_condition::SL_WARNING,
                   thd->get_stmt_da()->mysql_errno(),
                   thd->get_stmt_da()->message_text());
    thd->clear_error();
    DBUG_RETURN(0);
  }
  if (!tables->is_view())
  {
    List<FOREIGN_KEY_INFO> f_key_list;
    TABLE *show_table= tables->table;

    show_table->file->get_foreign_key_list(thd, &f_key_list);
    FOREIGN_KEY_INFO *f_key_info;
    List_iterator_fast<FOREIGN_KEY_INFO> it(f_key_list);
    while ((f_key_info= it++))
    {
      restore_record(table, s->default_values);
      table->field[0]->store(STRING_WITH_LEN("def"), cs);
      table->field[1]->store(db_name->str, db_name->length, cs);
      table->field[9]->store(table_name->str, table_name->length, cs);
      table->field[2]->store(f_key_info->foreign_id->str,
                             f_key_info->foreign_id->length, cs);
      table->field[3]->store(STRING_WITH_LEN("def"), cs);
      table->field[4]->store(f_key_info->referenced_db->str, 
                             f_key_info->referenced_db->length, cs);
      table->field[10]->store(f_key_info->referenced_table->str, 
                             f_key_info->referenced_table->length, cs);
      if (f_key_info->referenced_key_name)
      {
        table->field[5]->store(f_key_info->referenced_key_name->str, 
                               f_key_info->referenced_key_name->length, cs);
        table->field[5]->set_notnull();
      }
      else
        table->field[5]->set_null();
      table->field[6]->store(STRING_WITH_LEN("NONE"), cs);
      table->field[7]->store(f_key_info->update_method->str, 
                             f_key_info->update_method->length, cs);
      table->field[8]->store(f_key_info->delete_method->str, 
                             f_key_info->delete_method->length, cs);
      if (schema_table_store_record(thd, table))
        DBUG_RETURN(1);
    }
  }
  DBUG_RETURN(0);
}

struct schema_table_ref 
{
  const char *table_name;
  ST_SCHEMA_TABLE *schema_table;
};


/*
  Find schema_tables elment by name

  SYNOPSIS
    find_schema_table_in_plugin()
    thd                 thread handler
    plugin              plugin
    table_name          table name

  RETURN
    0	table not found
    1   found the schema table
*/
static my_bool find_schema_table_in_plugin(THD *thd, plugin_ref plugin,
                                           void* p_table)
{
  schema_table_ref *p_schema_table= (schema_table_ref *)p_table;
  const char* table_name= p_schema_table->table_name;
  ST_SCHEMA_TABLE *schema_table= plugin_data<ST_SCHEMA_TABLE*>(plugin);
  DBUG_ENTER("find_schema_table_in_plugin");

  if (!my_strcasecmp(system_charset_info,
                     schema_table->table_name,
                     table_name)) {
    p_schema_table->schema_table= schema_table;
    DBUG_RETURN(1);
  }

  DBUG_RETURN(0);
}


/*
  Find schema_tables elment by name

  SYNOPSIS
    find_schema_table()
    thd                 thread handler
    table_name          table name

  RETURN
    0	table not found
    #   pointer to 'schema_tables' element
*/

ST_SCHEMA_TABLE *find_schema_table(THD *thd, const char* table_name)
{
  schema_table_ref schema_table_a;
  ST_SCHEMA_TABLE *schema_table= schema_tables;
  DBUG_ENTER("find_schema_table");

  for (; schema_table->table_name; schema_table++)
  {
    if (!my_strcasecmp(system_charset_info,
                       schema_table->table_name,
                       table_name))
      DBUG_RETURN(schema_table);
  }

  schema_table_a.table_name= table_name;
  if (plugin_foreach(thd, find_schema_table_in_plugin, 
                     MYSQL_INFORMATION_SCHEMA_PLUGIN, &schema_table_a))
    DBUG_RETURN(schema_table_a.schema_table);

  DBUG_RETURN(NULL);
}


ST_SCHEMA_TABLE *get_schema_table(enum enum_schema_tables schema_table_idx)
{
  return &schema_tables[schema_table_idx];
}


/**
  Create information_schema table using schema_table data.

  @note
    For MYSQL_TYPE_DECIMAL fields only, the field_length member has encoded
    into it two numbers, based on modulus of base-10 numbers.  In the ones
    position is the number of decimals.  Tens position is unused.  In the
    hundreds and thousands position is a two-digit decimal number representing
    length.  Encode this value with  (decimals*100)+length  , where
    0<decimals<10 and 0<=length<100 .

  @param
    thd	       	          thread handler

  @param table_list Used to pass I_S table information(fields info, tables
  parameters etc) and table name.

  @retval  \#             Pointer to created table
  @retval  NULL           Can't create table
*/

TABLE *create_schema_table(THD *thd, TABLE_LIST *table_list)
{
  int field_count= 0;
  Item *item;
  TABLE *table;
  List<Item> field_list;
  ST_SCHEMA_TABLE *schema_table= table_list->schema_table;
  ST_FIELD_INFO *fields_info= schema_table->fields_info;
  CHARSET_INFO *cs= system_charset_info;
  DBUG_ENTER("create_schema_table");

  for (; fields_info->field_name; fields_info++)
  {
    switch (fields_info->field_type) {
    case MYSQL_TYPE_TINY:
    case MYSQL_TYPE_LONG:
    case MYSQL_TYPE_SHORT:
    case MYSQL_TYPE_LONGLONG:
    case MYSQL_TYPE_INT24:
      if (!(item= new Item_return_int(fields_info->field_name,
                                      fields_info->field_length,
                                      fields_info->field_type,
                                      fields_info->value)))
      {
        DBUG_RETURN(0);
      }
      item->unsigned_flag= (fields_info->field_flags & MY_I_S_UNSIGNED);
      break;
    case MYSQL_TYPE_DATE:
    case MYSQL_TYPE_TIME:
    case MYSQL_TYPE_TIMESTAMP:
    case MYSQL_TYPE_DATETIME:
    {
      const Name_string field_name(fields_info->field_name,
                                   strlen(fields_info->field_name));
      if (!(item=new Item_temporal(fields_info->field_type, field_name, 0, 0)))
        DBUG_RETURN(0);

      if (fields_info->field_type == MYSQL_TYPE_TIMESTAMP ||
          fields_info->field_type == MYSQL_TYPE_DATETIME)
        item->decimals= fields_info->field_length;

      break;
    }
    case MYSQL_TYPE_FLOAT:
    case MYSQL_TYPE_DOUBLE:
    {
      const Name_string field_name(fields_info->field_name,
                                   strlen(fields_info->field_name));
      if ((item= new Item_float(field_name, 0.0, NOT_FIXED_DEC, 
                                fields_info->field_length)) == NULL)
        DBUG_RETURN(NULL);
      break;
    }
    case MYSQL_TYPE_DECIMAL:
    case MYSQL_TYPE_NEWDECIMAL:
      if (!(item= new Item_decimal((longlong) fields_info->value, false)))
      {
        DBUG_RETURN(0);
      }
      item->unsigned_flag= (fields_info->field_flags & MY_I_S_UNSIGNED);
      item->decimals= fields_info->field_length%10;
      item->max_length= (fields_info->field_length/100)%100;
      if (item->unsigned_flag == 0)
        item->max_length+= 1;
      if (item->decimals > 0)
        item->max_length+= 1;
      item->item_name.copy(fields_info->field_name);
      break;
    case MYSQL_TYPE_TINY_BLOB:
    case MYSQL_TYPE_MEDIUM_BLOB:
    case MYSQL_TYPE_LONG_BLOB:
    case MYSQL_TYPE_BLOB:
      if (!(item= new Item_blob(fields_info->field_name,
                                fields_info->field_length)))
      {
        DBUG_RETURN(0);
      }
      break;
    default:
      /* Don't let unimplemented types pass through. Could be a grave error. */
      DBUG_ASSERT(fields_info->field_type == MYSQL_TYPE_STRING);

      if (!(item= new Item_empty_string("", fields_info->field_length, cs)))
      {
        DBUG_RETURN(0);
      }
      item->item_name.copy(fields_info->field_name);
      break;
    }
    field_list.push_back(item);
    item->maybe_null= (fields_info->field_flags & MY_I_S_MAYBE_NULL);
    field_count++;
  }
  Temp_table_param *tmp_table_param = new (thd->mem_root) Temp_table_param;
  if (!tmp_table_param)
    DBUG_RETURN(0);

  tmp_table_param->table_charset= cs;
  tmp_table_param->field_count= field_count;
  tmp_table_param->schema_table= 1;
  SELECT_LEX *select_lex= thd->lex->current_select();
  if (!(table= create_tmp_table(thd, tmp_table_param,
                                field_list, (ORDER*) 0, 0, 0, 
                                select_lex->active_options() |
                                TMP_TABLE_ALL_COLUMNS,
                                HA_POS_ERROR, table_list->alias)))
    DBUG_RETURN(0);
  my_bitmap_map* bitmaps=
    (my_bitmap_map*) thd->alloc(bitmap_buffer_size(field_count));
  bitmap_init(&table->def_read_set, bitmaps, field_count,
              FALSE);
  table->read_set= &table->def_read_set;
  bitmap_clear_all(table->read_set);
  table_list->schema_table_param= tmp_table_param;
  DBUG_RETURN(table);
}


/*
  For old SHOW compatibility. It is used when
  old SHOW doesn't have generated column names
  Make list of fields for SHOW

  SYNOPSIS
    make_old_format()
    thd			thread handler
    schema_table        pointer to 'schema_tables' element

  RETURN
   1	error
   0	success
*/

int make_old_format(THD *thd, ST_SCHEMA_TABLE *schema_table)
{
  ST_FIELD_INFO *field_info= schema_table->fields_info;
  Name_resolution_context *context= &thd->lex->select_lex->context;
  for (; field_info->field_name; field_info++)
  {
    if (field_info->old_name)
    {
      Item_field *field= new Item_field(context,
                                        NullS, NullS, field_info->field_name);
      if (field)
      {
        field->item_name.copy(field_info->old_name);
        if (add_item_to_list(thd, field))
          return 1;
      }
    }
  }
  return 0;
}


int make_schemata_old_format(THD *thd, ST_SCHEMA_TABLE *schema_table)
{
  char tmp[128];
  LEX *lex= thd->lex;
  SELECT_LEX *sel= lex->current_select();
  Name_resolution_context *context= &sel->context;

  if (!sel->item_list.elements)
  {
    ST_FIELD_INFO *field_info= &schema_table->fields_info[1];
    String buffer(tmp,sizeof(tmp), system_charset_info);
    Item_field *field= new Item_field(context,
                                      NullS, NullS, field_info->field_name);
    if (!field || add_item_to_list(thd, field))
      return 1;
    buffer.length(0);
    buffer.append(field_info->old_name);
    if (lex->wild && lex->wild->ptr())
    {
      buffer.append(STRING_WITH_LEN(" ("));
      buffer.append(lex->wild->ptr());
      buffer.append(')');
    }
    field->item_name.copy(buffer.ptr(), buffer.length(), system_charset_info);
  }
  return 0;
}


int make_table_names_old_format(THD *thd, ST_SCHEMA_TABLE *schema_table)
{
  char tmp[128];
  String buffer(tmp,sizeof(tmp), thd->charset());
  LEX *lex= thd->lex;
  Name_resolution_context *context= &lex->select_lex->context;

  ST_FIELD_INFO *field_info= &schema_table->fields_info[2];
  buffer.length(0);
  buffer.append(field_info->old_name);
  buffer.append(lex->select_lex->db);
  if (lex->wild && lex->wild->ptr())
  {
    buffer.append(STRING_WITH_LEN(" ("));
    buffer.append(lex->wild->ptr());
    buffer.append(')');
  }
  Item_field *field= new Item_field(context,
                                    NullS, NullS, field_info->field_name);
  if (add_item_to_list(thd, field))
    return 1;
  field->item_name.copy(buffer.ptr(), buffer.length(), system_charset_info);
  if (thd->lex->verbose)
  {
    field->item_name.copy(buffer.ptr(), buffer.length(), system_charset_info);
    field_info= &schema_table->fields_info[3];
    field= new Item_field(context, NullS, NullS, field_info->field_name);
    if (add_item_to_list(thd, field))
      return 1;
    field->item_name.copy(field_info->old_name);
  }
  return 0;
}


int make_columns_old_format(THD *thd, ST_SCHEMA_TABLE *schema_table)
{
  int fields_arr[]= {IS_COLUMNS_COLUMN_NAME,
                     IS_COLUMNS_COLUMN_TYPE,
                     IS_COLUMNS_COLLATION_NAME,
                     IS_COLUMNS_IS_NULLABLE,
                     IS_COLUMNS_COLUMN_KEY,
                     IS_COLUMNS_COLUMN_DEFAULT,
                     IS_COLUMNS_EXTRA,
                     IS_COLUMNS_PRIVILEGES,
                     IS_COLUMNS_COLUMN_COMMENT,
                     -1};
  int *field_num= fields_arr;
  ST_FIELD_INFO *field_info;
  Name_resolution_context *context= &thd->lex->select_lex->context;

  for (; *field_num >= 0; field_num++)
  {
    field_info= &schema_table->fields_info[*field_num];
    if (!thd->lex->verbose && (*field_num == IS_COLUMNS_COLLATION_NAME ||
                               *field_num == IS_COLUMNS_PRIVILEGES     ||
                               *field_num == IS_COLUMNS_COLUMN_COMMENT))
      continue;
    Item_field *field= new Item_field(context,
                                      NullS, NullS, field_info->field_name);
    if (field)
    {
      field->item_name.copy(field_info->old_name);
      if (add_item_to_list(thd, field))
        return 1;
    }
  }
  return 0;
}


int make_character_sets_old_format(THD *thd, ST_SCHEMA_TABLE *schema_table)
{
  int fields_arr[]= {0, 2, 1, 3, -1};
  int *field_num= fields_arr;
  ST_FIELD_INFO *field_info;
  Name_resolution_context *context= &thd->lex->select_lex->context;

  for (; *field_num >= 0; field_num++)
  {
    field_info= &schema_table->fields_info[*field_num];
    Item_field *field= new Item_field(context,
                                      NullS, NullS, field_info->field_name);
    if (field)
    {
      field->item_name.copy(field_info->old_name);
      if (add_item_to_list(thd, field))
        return 1;
    }
  }
  return 0;
}


int make_proc_old_format(THD *thd, ST_SCHEMA_TABLE *schema_table)
{
  int fields_arr[]= {IS_ROUTINES_ROUTINE_SCHEMA,
                     IS_ROUTINES_ROUTINE_NAME,
                     IS_ROUTINES_ROUTINE_TYPE,
                     IS_ROUTINES_DEFINER,
                     IS_ROUTINES_LAST_ALTERED,
                     IS_ROUTINES_CREATED,
                     IS_ROUTINES_SECURITY_TYPE,
                     IS_ROUTINES_ROUTINE_COMMENT,
                     IS_ROUTINES_CHARACTER_SET_CLIENT,
                     IS_ROUTINES_COLLATION_CONNECTION,
                     IS_ROUTINES_DATABASE_COLLATION,
                     -1};
  int *field_num= fields_arr;
  ST_FIELD_INFO *field_info;
  Name_resolution_context *context= &thd->lex->select_lex->context;

  for (; *field_num >= 0; field_num++)
  {
    field_info= &schema_table->fields_info[*field_num];
    Item_field *field= new Item_field(context,
                                      NullS, NullS, field_info->field_name);
    if (field)
    {
      field->item_name.copy(field_info->old_name);
      if (add_item_to_list(thd, field))
        return 1;
    }
  }
  return 0;
}


/*
  Create information_schema table

  SYNOPSIS
  mysql_schema_table()
    thd                thread handler
    lex                pointer to LEX
    table_list         pointer to table_list

  RETURN
    0	success
    1   error
*/

int mysql_schema_table(THD *thd, LEX *lex, TABLE_LIST *table_list)
{
  TABLE *table;
  DBUG_ENTER("mysql_schema_table");
  if (!(table= table_list->schema_table->create_table(thd, table_list)))
    DBUG_RETURN(1);
  table->s->tmp_table= SYSTEM_TMP_TABLE;
  table->grant.privilege= table_list->grant.privilege= SELECT_ACL;
  /*
    This test is necessary to make
    case insensitive file systems +
    upper case table names(information schema tables) +
    views
    working correctly
  */
  if (table_list->schema_table_name)
    table->alias_name_used= my_strcasecmp(table_alias_charset,
                                          table_list->schema_table_name,
                                          table_list->alias);
  table_list->table_name= table->s->table_name.str;
  table_list->table_name_length= table->s->table_name.length;
  table_list->table= table;
  table->pos_in_table_list= table_list;
  table->next= thd->derived_tables;
  thd->derived_tables= table;
  if (table_list->select_lex->first_execution)
    table_list->select_lex->add_base_options(OPTION_SCHEMA_TABLE);
  lex->safe_to_cache_query= 0;

  if (table_list->schema_table_reformed) // show command
  {
    SELECT_LEX *sel= lex->current_select();
    Item *item;
    Field_translator *transl, *org_transl;

    ulonglong want_privilege_saved= thd->want_privilege;
    thd->want_privilege= SELECT_ACL;
    enum enum_mark_columns save_mark_used_columns= thd->mark_used_columns;
    thd->mark_used_columns= MARK_COLUMNS_READ;

    if (table_list->field_translation)
    {
      Field_translator *end= table_list->field_translation_end;
      for (transl= table_list->field_translation; transl < end; transl++)
      {
        if (!transl->item->fixed &&
            transl->item->fix_fields(thd, &transl->item))
          DBUG_RETURN(1);
      }

      thd->want_privilege= want_privilege_saved;
      thd->mark_used_columns= save_mark_used_columns;

      DBUG_RETURN(0);
    }
    List_iterator_fast<Item> it(sel->item_list);
    if (!(transl=
          (Field_translator*)(thd->stmt_arena->
                              alloc(sel->item_list.elements *
                                    sizeof(Field_translator)))))
    {
      DBUG_RETURN(1);
    }
    for (org_transl= transl; (item= it++); transl++)
    {
      transl->item= item;
      transl->name= item->item_name.ptr();
      if (!item->fixed && item->fix_fields(thd, &transl->item))
      {
        DBUG_RETURN(1);
      }
    }

    thd->want_privilege= want_privilege_saved;
    thd->mark_used_columns= save_mark_used_columns;
    table_list->field_translation= org_transl;
    table_list->field_translation_end= transl;
  }

  DBUG_RETURN(0);
}


/*
  Generate select from information_schema table

  SYNOPSIS
    make_schema_select()
    thd                  thread handler
    sel                  pointer to SELECT_LEX
    schema_table_idx     index of 'schema_tables' element

  RETURN
    0	success
    1   error
*/

int make_schema_select(THD *thd, SELECT_LEX *sel,
		       enum enum_schema_tables schema_table_idx)
{
  ST_SCHEMA_TABLE *schema_table= get_schema_table(schema_table_idx);
  LEX_STRING db, table;
  DBUG_ENTER("make_schema_select");
  DBUG_PRINT("enter", ("mysql_schema_select: %s", schema_table->table_name));
  /*
     We have to make non const db_name & table_name
     because of lower_case_table_names
  */
  thd->make_lex_string(&db, INFORMATION_SCHEMA_NAME.str,
                       INFORMATION_SCHEMA_NAME.length, 0);
  thd->make_lex_string(&table, schema_table->table_name,
                       strlen(schema_table->table_name), 0);

  if (schema_table->old_format(thd, schema_table) ||   /* Handle old syntax */
      !sel->add_table_to_list(thd,
                              new Table_ident(thd,
                                              to_lex_cstring(db),
                                              to_lex_cstring(table),
                                              0),
                              0, 0, TL_READ, MDL_SHARED_READ))
  {
    DBUG_RETURN(1);
  }
  DBUG_RETURN(0);
}


/**
  Fill INFORMATION_SCHEMA-table, leave correct Diagnostics_area
  state after itself.

  This function is a wrapper around ST_SCHEMA_TABLE::fill_table(), which
  may "partially silence" some errors. The thing is that during
  fill_table() many errors might be emitted. These errors stem from the
  nature of fill_table().

  For example, SELECT ... FROM INFORMATION_SCHEMA.xxx WHERE TABLE_NAME = 'xxx'
  results in a number of 'Table <db name>.xxx does not exist' errors,
  because fill_table() tries to open the 'xxx' table in every possible
  database.

  Those errors are cleared (the error status is cleared from
  Diagnostics_area) inside fill_table(), but they remain in the
  Diagnostics_area condition list (the list is not cleared because
  it may contain useful warnings).

  This function is responsible for making sure that Diagnostics_area
  does not contain warnings corresponding to the cleared errors.

  @note: THD::no_warnings_for_error used to be set before calling
  fill_table(), thus those errors didn't go to Diagnostics_area. This is not
  the case now (THD::no_warnings_for_error was eliminated as a hack), so we
  need to take care of those warnings here.

  @param thd            Thread context.
  @param table_list     I_S table.
  @param join_table     JOIN/SELECT table.

  @return Error status.
  @retval TRUE Error.
  @retval FALSE Success.
*/
static bool do_fill_table(THD *thd,
                          TABLE_LIST *table_list,
                          QEP_TAB *qep_tab)
{
  // NOTE: fill_table() may generate many "useless" warnings, which will be
  // ignored afterwards. On the other hand, there might be "useful"
  // warnings, which should be presented to the user. Diagnostics_area usually
  // stores no more than THD::variables.max_error_count warnings.
  // The problem is that "useless warnings" may occupy all the slots in the
  // Diagnostics_area, so "useful warnings" get rejected. In order to avoid
  // that problem we create a Diagnostics_area instance, which is capable of
  // storing "unlimited" number of warnings.
  Diagnostics_area *da= thd->get_stmt_da();
  Diagnostics_area tmp_da(true);

  // Don't copy existing conditions from the old DA so we don't get them twice
  // when we call copy_non_errors_from_da below.
  thd->push_diagnostics_area(&tmp_da, false);

  /*
    We pass a condition, which can be used to do less file manipulations (for
    example, WHERE TABLE_SCHEMA='test' allows to open only directory 'test',
    not other database directories). Filling schema tables is done before
    QEP_TAB::sort_table() (=filesort, for ORDER BY), so we can trust
    that condition() is complete, has not been zeroed by filesort:
  */
  DBUG_ASSERT(qep_tab->condition() == qep_tab->condition_optim());

  bool res= table_list->schema_table->fill_table(
    thd, table_list, qep_tab->condition());

  thd->pop_diagnostics_area();

  // Pass an error if any.
  if (tmp_da.is_error())
  {
    da->set_error_status(tmp_da.mysql_errno(),
                         tmp_da.message_text(),
                         tmp_da.returned_sqlstate());
    da->push_warning(thd,
                     tmp_da.mysql_errno(),
                     tmp_da.returned_sqlstate(),
                     Sql_condition::SL_ERROR,
                     tmp_da.message_text());
  }

  // Pass warnings (if any).
  //
  // Filter out warnings with SL_ERROR level, because they
  // correspond to the errors which were filtered out in fill_table().
  da->copy_non_errors_from_da(thd, &tmp_da);

  return res;
}


/*
  Fill temporary schema tables before SELECT

  SYNOPSIS
    get_schema_tables_result()
    join  join which use schema tables
    executed_place place where I_S table processed

  RETURN
    FALSE success
    TRUE  error
*/

bool get_schema_tables_result(JOIN *join,
                              enum enum_schema_table_state executed_place)
{
  THD *thd= join->thd;
  bool result= 0;
  DBUG_ENTER("get_schema_tables_result");

  /* Check if the schema table is optimized away */
  if (!join->qep_tab)
    DBUG_RETURN(result);

  for (uint i= 0; i < join->tables; i++)
  {
<<<<<<< HEAD
    QEP_TAB *const tab= join->qep_tab + i;
    if (!tab->table() || !tab->table_ref)
      break;
=======
    JOIN_TAB *const tab= join->join_tab + i;
    if (!tab->table || !tab->table->pos_in_table_list)
      continue;
>>>>>>> f8580833

    TABLE_LIST *const table_list= tab->table_ref;
    if (table_list->schema_table && thd->fill_information_schema_tables())
    {
      bool is_subselect= join->select_lex->master_unit() &&
                         join->select_lex->master_unit()->item;

      /* A value of 0 indicates a dummy implementation */
      if (table_list->schema_table->fill_table == 0)
        continue;

      /* skip I_S optimizations specific to get_all_tables */
      if (thd->lex->describe &&
          (table_list->schema_table->fill_table != get_all_tables))
        continue;

      /*
        If schema table is already processed and
        the statement is not a subselect then
        we don't need to fill this table again.
        If schema table is already processed and
        schema_table_state != executed_place then
        table is already processed and
        we should skip second data processing.
      */
      if (table_list->schema_table_state &&
          (!is_subselect || table_list->schema_table_state != executed_place))
        continue;

      /*
        if table is used in a subselect and
        table has been processed earlier with the same
        'executed_place' value then we should refresh the table.
      */
      if (table_list->schema_table_state && is_subselect)
      {
        table_list->table->file->extra(HA_EXTRA_NO_CACHE);
        table_list->table->file->extra(HA_EXTRA_RESET_STATE);
        table_list->table->file->ha_delete_all_rows();
        free_io_cache(table_list->table);
        filesort_free_buffers(table_list->table,1);
        table_list->table->reset_null_row();
      }
      else
        table_list->table->file->stats.records= 0;

      /* To be removed after 5.7 */
      if (is_infoschema_db(table_list->db, table_list->db_length))
      {
        static LEX_STRING INNODB_LOCKS= {C_STRING_WITH_LEN("INNODB_LOCKS")};
        static LEX_STRING INNODB_LOCK_WAITS= {C_STRING_WITH_LEN("INNODB_LOCK_WAITS")};

        if (my_strcasecmp(system_charset_info,
                          table_list->schema_table_name,
                          INNODB_LOCKS.str) == 0)
        {
          /* Deprecated in 5.7 */
          push_warning_printf(thd, Sql_condition::SL_WARNING,
                              ER_WARN_DEPRECATED_SYNTAX_NO_REPLACEMENT,
                              ER_THD(thd, ER_WARN_DEPRECATED_SYNTAX_NO_REPLACEMENT),
                              "INFORMATION_SCHEMA.INNODB_LOCKS");
        }
        else if (my_strcasecmp(system_charset_info,
                               table_list->schema_table_name,
                               INNODB_LOCK_WAITS.str) == 0)
        {
          /* Deprecated in 5.7 */
          push_warning_printf(thd, Sql_condition::SL_WARNING,
                              ER_WARN_DEPRECATED_SYNTAX_NO_REPLACEMENT,
                              ER_THD(thd, ER_WARN_DEPRECATED_SYNTAX_NO_REPLACEMENT),
                              "INFORMATION_SCHEMA.INNODB_LOCK_WAITS");
        }
      }

      if (do_fill_table(thd, table_list, tab))
      {
        result= 1;
        join->error= 1;
        table_list->schema_table_state= executed_place;
        break;
      }
      table_list->schema_table_state= executed_place;
    }
  }
  DBUG_RETURN(result);
}

struct run_hton_fill_schema_table_args
{
  TABLE_LIST *tables;
  Item *cond;
};

static my_bool run_hton_fill_schema_table(THD *thd, plugin_ref plugin,
                                          void *arg)
{
  struct run_hton_fill_schema_table_args *args=
    (run_hton_fill_schema_table_args *) arg;
  handlerton *hton= plugin_data<handlerton*>(plugin);
  if (hton->fill_is_table && hton->state == SHOW_OPTION_YES)
      hton->fill_is_table(hton, thd, args->tables, args->cond,
            get_schema_table_idx(args->tables->schema_table));
  return false;
}

int hton_fill_schema_table(THD *thd, TABLE_LIST *tables, Item *cond)
{
  DBUG_ENTER("hton_fill_schema_table");

  struct run_hton_fill_schema_table_args args;
  args.tables= tables;
  args.cond= cond;

  plugin_foreach(thd, run_hton_fill_schema_table,
                 MYSQL_STORAGE_ENGINE_PLUGIN, &args);

  DBUG_RETURN(0);
}


ST_FIELD_INFO schema_fields_info[]=
{
  {"CATALOG_NAME", FN_REFLEN, MYSQL_TYPE_STRING, 0, 0, 0, SKIP_OPEN_TABLE},
  {"SCHEMA_NAME", NAME_CHAR_LEN, MYSQL_TYPE_STRING, 0, 0, "Database",
   SKIP_OPEN_TABLE},
  {"DEFAULT_CHARACTER_SET_NAME", MY_CS_NAME_SIZE, MYSQL_TYPE_STRING, 0, 0, 0,
   SKIP_OPEN_TABLE},
  {"DEFAULT_COLLATION_NAME", MY_CS_NAME_SIZE, MYSQL_TYPE_STRING, 0, 0, 0,
   SKIP_OPEN_TABLE},
  {"SQL_PATH", FN_REFLEN, MYSQL_TYPE_STRING, 0, 1, 0, SKIP_OPEN_TABLE},
  {0, 0, MYSQL_TYPE_STRING, 0, 0, 0, SKIP_OPEN_TABLE}
};


ST_FIELD_INFO tables_fields_info[]=
{
  {"TABLE_CATALOG", FN_REFLEN, MYSQL_TYPE_STRING, 0, 0, 0, SKIP_OPEN_TABLE},
  {"TABLE_SCHEMA", NAME_CHAR_LEN, MYSQL_TYPE_STRING, 0, 0, 0, SKIP_OPEN_TABLE},
  {"TABLE_NAME", NAME_CHAR_LEN, MYSQL_TYPE_STRING, 0, 0, "Name",
   SKIP_OPEN_TABLE},
  {"TABLE_TYPE", NAME_CHAR_LEN, MYSQL_TYPE_STRING, 0, 0, 0, OPEN_FRM_ONLY},
  {"ENGINE", NAME_CHAR_LEN, MYSQL_TYPE_STRING, 0, 1, "Engine", OPEN_FRM_ONLY},
  {"VERSION", MY_INT64_NUM_DECIMAL_DIGITS, MYSQL_TYPE_LONGLONG, 0,
   (MY_I_S_MAYBE_NULL | MY_I_S_UNSIGNED), "Version", OPEN_FRM_ONLY},
  {"ROW_FORMAT", 10, MYSQL_TYPE_STRING, 0, 1, "Row_format", OPEN_FULL_TABLE},
  {"TABLE_ROWS", MY_INT64_NUM_DECIMAL_DIGITS, MYSQL_TYPE_LONGLONG, 0,
   (MY_I_S_MAYBE_NULL | MY_I_S_UNSIGNED), "Rows", OPEN_FULL_TABLE},
  {"AVG_ROW_LENGTH", MY_INT64_NUM_DECIMAL_DIGITS, MYSQL_TYPE_LONGLONG, 0, 
   (MY_I_S_MAYBE_NULL | MY_I_S_UNSIGNED), "Avg_row_length", OPEN_FULL_TABLE},
  {"DATA_LENGTH", MY_INT64_NUM_DECIMAL_DIGITS, MYSQL_TYPE_LONGLONG, 0, 
   (MY_I_S_MAYBE_NULL | MY_I_S_UNSIGNED), "Data_length", OPEN_FULL_TABLE},
  {"MAX_DATA_LENGTH", MY_INT64_NUM_DECIMAL_DIGITS, MYSQL_TYPE_LONGLONG, 0,
   (MY_I_S_MAYBE_NULL | MY_I_S_UNSIGNED), "Max_data_length", OPEN_FULL_TABLE},
  {"INDEX_LENGTH", MY_INT64_NUM_DECIMAL_DIGITS, MYSQL_TYPE_LONGLONG, 0, 
   (MY_I_S_MAYBE_NULL | MY_I_S_UNSIGNED), "Index_length", OPEN_FULL_TABLE},
  {"DATA_FREE", MY_INT64_NUM_DECIMAL_DIGITS, MYSQL_TYPE_LONGLONG, 0,
   (MY_I_S_MAYBE_NULL | MY_I_S_UNSIGNED), "Data_free", OPEN_FULL_TABLE},
  {"AUTO_INCREMENT", MY_INT64_NUM_DECIMAL_DIGITS , MYSQL_TYPE_LONGLONG, 0, 
   (MY_I_S_MAYBE_NULL | MY_I_S_UNSIGNED), "Auto_increment", OPEN_FULL_TABLE},
  {"CREATE_TIME", 0, MYSQL_TYPE_DATETIME, 0, 1, "Create_time", OPEN_FULL_TABLE},
  {"UPDATE_TIME", 0, MYSQL_TYPE_DATETIME, 0, 1, "Update_time", OPEN_FULL_TABLE},
  {"CHECK_TIME", 0, MYSQL_TYPE_DATETIME, 0, 1, "Check_time", OPEN_FULL_TABLE},
  {"TABLE_COLLATION", MY_CS_NAME_SIZE, MYSQL_TYPE_STRING, 0, 1, "Collation",
   OPEN_FRM_ONLY},
  {"CHECKSUM", MY_INT64_NUM_DECIMAL_DIGITS, MYSQL_TYPE_LONGLONG, 0,
   (MY_I_S_MAYBE_NULL | MY_I_S_UNSIGNED), "Checksum", OPEN_FULL_TABLE},
  {"CREATE_OPTIONS", 255, MYSQL_TYPE_STRING, 0, 1, "Create_options",
   OPEN_FRM_ONLY},
  {"TABLE_COMMENT", TABLE_COMMENT_MAXLEN, MYSQL_TYPE_STRING, 0, 0, 
   "Comment", OPEN_FRM_ONLY},
  {0, 0, MYSQL_TYPE_STRING, 0, 0, 0, SKIP_OPEN_TABLE}
};


ST_FIELD_INFO columns_fields_info[]=
{
  {"TABLE_CATALOG", FN_REFLEN, MYSQL_TYPE_STRING, 0, 0, 0, OPEN_FRM_ONLY},
  {"TABLE_SCHEMA", NAME_CHAR_LEN, MYSQL_TYPE_STRING, 0, 0, 0, OPEN_FRM_ONLY},
  {"TABLE_NAME", NAME_CHAR_LEN, MYSQL_TYPE_STRING, 0, 0, 0, OPEN_FRM_ONLY},
  {"COLUMN_NAME", NAME_CHAR_LEN, MYSQL_TYPE_STRING, 0, 0, "Field",
   OPEN_FRM_ONLY},
  {"ORDINAL_POSITION", MY_INT64_NUM_DECIMAL_DIGITS, MYSQL_TYPE_LONGLONG, 0,
   MY_I_S_UNSIGNED, 0, OPEN_FRM_ONLY},
  {"COLUMN_DEFAULT", MAX_FIELD_VARCHARLENGTH, MYSQL_TYPE_STRING, 0,
   1, "Default", OPEN_FRM_ONLY},
  {"IS_NULLABLE", 3, MYSQL_TYPE_STRING, 0, 0, "Null", OPEN_FRM_ONLY},
  {"DATA_TYPE", NAME_CHAR_LEN, MYSQL_TYPE_STRING, 0, 0, 0, OPEN_FRM_ONLY},
  {"CHARACTER_MAXIMUM_LENGTH", MY_INT64_NUM_DECIMAL_DIGITS, MYSQL_TYPE_LONGLONG,
   0, (MY_I_S_MAYBE_NULL | MY_I_S_UNSIGNED), 0, OPEN_FRM_ONLY},
  {"CHARACTER_OCTET_LENGTH", MY_INT64_NUM_DECIMAL_DIGITS , MYSQL_TYPE_LONGLONG,
   0, (MY_I_S_MAYBE_NULL | MY_I_S_UNSIGNED), 0, OPEN_FRM_ONLY},
  {"NUMERIC_PRECISION", MY_INT64_NUM_DECIMAL_DIGITS, MYSQL_TYPE_LONGLONG,
   0, (MY_I_S_MAYBE_NULL | MY_I_S_UNSIGNED), 0, OPEN_FRM_ONLY},
  {"NUMERIC_SCALE", MY_INT64_NUM_DECIMAL_DIGITS , MYSQL_TYPE_LONGLONG,
   0, (MY_I_S_MAYBE_NULL | MY_I_S_UNSIGNED), 0, OPEN_FRM_ONLY},
  {"DATETIME_PRECISION", MY_INT64_NUM_DECIMAL_DIGITS , MYSQL_TYPE_LONGLONG,
   0, (MY_I_S_MAYBE_NULL | MY_I_S_UNSIGNED), 0, OPEN_FULL_TABLE},
  {"CHARACTER_SET_NAME", MY_CS_NAME_SIZE, MYSQL_TYPE_STRING, 0, 1, 0,
   OPEN_FRM_ONLY},
  {"COLLATION_NAME", MY_CS_NAME_SIZE, MYSQL_TYPE_STRING, 0, 1, "Collation",
   OPEN_FRM_ONLY},
  {"COLUMN_TYPE", 65535, MYSQL_TYPE_STRING, 0, 0, "Type", OPEN_FRM_ONLY},
  {"COLUMN_KEY", 3, MYSQL_TYPE_STRING, 0, 0, "Key", OPEN_FRM_ONLY},
  {"EXTRA", 30, MYSQL_TYPE_STRING, 0, 0, "Extra", OPEN_FRM_ONLY},
  {"PRIVILEGES", 80, MYSQL_TYPE_STRING, 0, 0, "Privileges", OPEN_FRM_ONLY},
  {"COLUMN_COMMENT", COLUMN_COMMENT_MAXLEN, MYSQL_TYPE_STRING, 0, 0, 
   "Comment", OPEN_FRM_ONLY},
  {"GENERATION_EXPRESSION", GENERATED_COLUMN_EXPRESSION_MAXLEN, MYSQL_TYPE_STRING,
   0, 0, "Generation expression", OPEN_FRM_ONLY},
  {0, 0, MYSQL_TYPE_STRING, 0, 0, 0, SKIP_OPEN_TABLE}
};


ST_FIELD_INFO charsets_fields_info[]=
{
  {"CHARACTER_SET_NAME", MY_CS_NAME_SIZE, MYSQL_TYPE_STRING, 0, 0, "Charset",
   SKIP_OPEN_TABLE},
  {"DEFAULT_COLLATE_NAME", MY_CS_NAME_SIZE, MYSQL_TYPE_STRING, 0, 0,
   "Default collation", SKIP_OPEN_TABLE},
  {"DESCRIPTION", 60, MYSQL_TYPE_STRING, 0, 0, "Description",
   SKIP_OPEN_TABLE},
  {"MAXLEN", 3, MYSQL_TYPE_LONGLONG, 0, 0, "Maxlen", SKIP_OPEN_TABLE},
  {0, 0, MYSQL_TYPE_STRING, 0, 0, 0, SKIP_OPEN_TABLE}
};


ST_FIELD_INFO collation_fields_info[]=
{
  {"COLLATION_NAME", MY_CS_NAME_SIZE, MYSQL_TYPE_STRING, 0, 0, "Collation",
   SKIP_OPEN_TABLE},
  {"CHARACTER_SET_NAME", MY_CS_NAME_SIZE, MYSQL_TYPE_STRING, 0, 0, "Charset",
   SKIP_OPEN_TABLE},
  {"ID", MY_INT32_NUM_DECIMAL_DIGITS, MYSQL_TYPE_LONGLONG, 0, 0, "Id",
   SKIP_OPEN_TABLE},
  {"IS_DEFAULT", 3, MYSQL_TYPE_STRING, 0, 0, "Default", SKIP_OPEN_TABLE},
  {"IS_COMPILED", 3, MYSQL_TYPE_STRING, 0, 0, "Compiled", SKIP_OPEN_TABLE},
  {"SORTLEN", 3, MYSQL_TYPE_LONGLONG, 0, 0, "Sortlen", SKIP_OPEN_TABLE},
  {0, 0, MYSQL_TYPE_STRING, 0, 0, 0, SKIP_OPEN_TABLE}
};


ST_FIELD_INFO engines_fields_info[]=
{
  {"ENGINE", 64, MYSQL_TYPE_STRING, 0, 0, "Engine", SKIP_OPEN_TABLE},
  {"SUPPORT", 8, MYSQL_TYPE_STRING, 0, 0, "Support", SKIP_OPEN_TABLE},
  {"COMMENT", 80, MYSQL_TYPE_STRING, 0, 0, "Comment", SKIP_OPEN_TABLE},
  {"TRANSACTIONS", 3, MYSQL_TYPE_STRING, 0, 1, "Transactions", SKIP_OPEN_TABLE},
  {"XA", 3, MYSQL_TYPE_STRING, 0, 1, "XA", SKIP_OPEN_TABLE},
  {"SAVEPOINTS", 3 ,MYSQL_TYPE_STRING, 0, 1, "Savepoints", SKIP_OPEN_TABLE},
  {0, 0, MYSQL_TYPE_STRING, 0, 0, 0, SKIP_OPEN_TABLE}
};


ST_FIELD_INFO events_fields_info[]=
{
  {"EVENT_CATALOG", NAME_CHAR_LEN, MYSQL_TYPE_STRING, 0, 0, 0, SKIP_OPEN_TABLE},
  {"EVENT_SCHEMA", NAME_CHAR_LEN, MYSQL_TYPE_STRING, 0, 0, "Db",
   SKIP_OPEN_TABLE},
  {"EVENT_NAME", NAME_CHAR_LEN, MYSQL_TYPE_STRING, 0, 0, "Name",
   SKIP_OPEN_TABLE},
  {"DEFINER", 93, MYSQL_TYPE_STRING, 0, 0, "Definer", SKIP_OPEN_TABLE},
  {"TIME_ZONE", 64, MYSQL_TYPE_STRING, 0, 0, "Time zone", SKIP_OPEN_TABLE},
  {"EVENT_BODY", 8, MYSQL_TYPE_STRING, 0, 0, 0, SKIP_OPEN_TABLE},
  {"EVENT_DEFINITION", 65535, MYSQL_TYPE_STRING, 0, 0, 0, SKIP_OPEN_TABLE},
  {"EVENT_TYPE", 9, MYSQL_TYPE_STRING, 0, 0, "Type", SKIP_OPEN_TABLE},
  {"EXECUTE_AT", 0, MYSQL_TYPE_DATETIME, 0, 1, "Execute at", SKIP_OPEN_TABLE},
  {"INTERVAL_VALUE", 256, MYSQL_TYPE_STRING, 0, 1, "Interval value",
   SKIP_OPEN_TABLE},
  {"INTERVAL_FIELD", 18, MYSQL_TYPE_STRING, 0, 1, "Interval field",
   SKIP_OPEN_TABLE},
  {"SQL_MODE", 32*256, MYSQL_TYPE_STRING, 0, 0, 0, SKIP_OPEN_TABLE},
  {"STARTS", 0, MYSQL_TYPE_DATETIME, 0, 1, "Starts", SKIP_OPEN_TABLE},
  {"ENDS", 0, MYSQL_TYPE_DATETIME, 0, 1, "Ends", SKIP_OPEN_TABLE},
  {"STATUS", 18, MYSQL_TYPE_STRING, 0, 0, "Status", SKIP_OPEN_TABLE},
  {"ON_COMPLETION", 12, MYSQL_TYPE_STRING, 0, 0, 0, SKIP_OPEN_TABLE},
  {"CREATED", 0, MYSQL_TYPE_DATETIME, 0, 0, 0, SKIP_OPEN_TABLE},
  {"LAST_ALTERED", 0, MYSQL_TYPE_DATETIME, 0, 0, 0, SKIP_OPEN_TABLE},
  {"LAST_EXECUTED", 0, MYSQL_TYPE_DATETIME, 0, 1, 0, SKIP_OPEN_TABLE},
  {"EVENT_COMMENT", NAME_CHAR_LEN, MYSQL_TYPE_STRING, 0, 0, 0, SKIP_OPEN_TABLE},
  {"ORIGINATOR", 10, MYSQL_TYPE_LONGLONG, 0, 0, "Originator", SKIP_OPEN_TABLE},
  {"CHARACTER_SET_CLIENT", MY_CS_NAME_SIZE, MYSQL_TYPE_STRING, 0, 0,
   "character_set_client", SKIP_OPEN_TABLE},
  {"COLLATION_CONNECTION", MY_CS_NAME_SIZE, MYSQL_TYPE_STRING, 0, 0,
   "collation_connection", SKIP_OPEN_TABLE},
  {"DATABASE_COLLATION", MY_CS_NAME_SIZE, MYSQL_TYPE_STRING, 0, 0,
   "Database Collation", SKIP_OPEN_TABLE},
  {0, 0, MYSQL_TYPE_STRING, 0, 0, 0, SKIP_OPEN_TABLE}
};



ST_FIELD_INFO coll_charset_app_fields_info[]=
{
  {"COLLATION_NAME", MY_CS_NAME_SIZE, MYSQL_TYPE_STRING, 0, 0, 0,
   SKIP_OPEN_TABLE},
  {"CHARACTER_SET_NAME", MY_CS_NAME_SIZE, MYSQL_TYPE_STRING, 0, 0, 0,
   SKIP_OPEN_TABLE},
  {0, 0, MYSQL_TYPE_STRING, 0, 0, 0, SKIP_OPEN_TABLE}
};


ST_FIELD_INFO proc_fields_info[]=
{
  {"SPECIFIC_NAME", NAME_CHAR_LEN, MYSQL_TYPE_STRING, 0, 0, 0, SKIP_OPEN_TABLE},
  {"ROUTINE_CATALOG", FN_REFLEN, MYSQL_TYPE_STRING, 0, 0, 0, SKIP_OPEN_TABLE},
  {"ROUTINE_SCHEMA", NAME_CHAR_LEN, MYSQL_TYPE_STRING, 0, 0, "Db",
   SKIP_OPEN_TABLE},
  {"ROUTINE_NAME", NAME_CHAR_LEN, MYSQL_TYPE_STRING, 0, 0, "Name",
   SKIP_OPEN_TABLE},
  {"ROUTINE_TYPE", 9, MYSQL_TYPE_STRING, 0, 0, "Type", SKIP_OPEN_TABLE},
  {"DATA_TYPE", NAME_CHAR_LEN, MYSQL_TYPE_STRING, 0, 0, 0, SKIP_OPEN_TABLE},
  {"CHARACTER_MAXIMUM_LENGTH", 21 , MYSQL_TYPE_LONG, 0, 1, 0, SKIP_OPEN_TABLE},
  {"CHARACTER_OCTET_LENGTH", 21 , MYSQL_TYPE_LONG, 0, 1, 0, SKIP_OPEN_TABLE},
  {"NUMERIC_PRECISION", MY_INT64_NUM_DECIMAL_DIGITS, MYSQL_TYPE_LONGLONG,
   0, (MY_I_S_MAYBE_NULL | MY_I_S_UNSIGNED), 0, SKIP_OPEN_TABLE},
  {"NUMERIC_SCALE", 21 , MYSQL_TYPE_LONG, 0, 1, 0, SKIP_OPEN_TABLE},
  {"DATETIME_PRECISION", MY_INT64_NUM_DECIMAL_DIGITS , MYSQL_TYPE_LONGLONG,
   0, (MY_I_S_MAYBE_NULL | MY_I_S_UNSIGNED), 0, SKIP_OPEN_TABLE},
  {"CHARACTER_SET_NAME", 64, MYSQL_TYPE_STRING, 0, 1, 0, SKIP_OPEN_TABLE},
  {"COLLATION_NAME", 64, MYSQL_TYPE_STRING, 0, 1, 0, SKIP_OPEN_TABLE},
  {"DTD_IDENTIFIER", 65535, MYSQL_TYPE_STRING, 0, 1, 0, SKIP_OPEN_TABLE},
  {"ROUTINE_BODY", 8, MYSQL_TYPE_STRING, 0, 0, 0, SKIP_OPEN_TABLE},
  {"ROUTINE_DEFINITION", 65535, MYSQL_TYPE_STRING, 0, 1, 0, SKIP_OPEN_TABLE},
  {"EXTERNAL_NAME", NAME_CHAR_LEN, MYSQL_TYPE_STRING, 0, 1, 0, SKIP_OPEN_TABLE},
  {"EXTERNAL_LANGUAGE", NAME_CHAR_LEN, MYSQL_TYPE_STRING, 0, 1, 0,
   SKIP_OPEN_TABLE},
  {"PARAMETER_STYLE", 8, MYSQL_TYPE_STRING, 0, 0, 0, SKIP_OPEN_TABLE},
  {"IS_DETERMINISTIC", 3, MYSQL_TYPE_STRING, 0, 0, 0, SKIP_OPEN_TABLE},
  {"SQL_DATA_ACCESS", NAME_CHAR_LEN, MYSQL_TYPE_STRING, 0, 0, 0,
   SKIP_OPEN_TABLE},
  {"SQL_PATH", NAME_CHAR_LEN, MYSQL_TYPE_STRING, 0, 1, 0, SKIP_OPEN_TABLE},
  {"SECURITY_TYPE", 7, MYSQL_TYPE_STRING, 0, 0, "Security_type",
   SKIP_OPEN_TABLE},
  {"CREATED", 0, MYSQL_TYPE_DATETIME, 0, 0, "Created", SKIP_OPEN_TABLE},
  {"LAST_ALTERED", 0, MYSQL_TYPE_DATETIME, 0, 0, "Modified", SKIP_OPEN_TABLE},
  {"SQL_MODE", 32*256, MYSQL_TYPE_STRING, 0, 0, 0, SKIP_OPEN_TABLE},
  {"ROUTINE_COMMENT", 65535, MYSQL_TYPE_STRING, 0, 0, "Comment",
   SKIP_OPEN_TABLE},
  {"DEFINER", 93, MYSQL_TYPE_STRING, 0, 0, "Definer", SKIP_OPEN_TABLE},
  {"CHARACTER_SET_CLIENT", MY_CS_NAME_SIZE, MYSQL_TYPE_STRING, 0, 0,
   "character_set_client", SKIP_OPEN_TABLE},
  {"COLLATION_CONNECTION", MY_CS_NAME_SIZE, MYSQL_TYPE_STRING, 0, 0,
   "collation_connection", SKIP_OPEN_TABLE},
  {"DATABASE_COLLATION", MY_CS_NAME_SIZE, MYSQL_TYPE_STRING, 0, 0,
   "Database Collation", SKIP_OPEN_TABLE},
  {0, 0, MYSQL_TYPE_STRING, 0, 0, 0, SKIP_OPEN_TABLE}
};


ST_FIELD_INFO stat_fields_info[]=
{
  {"TABLE_CATALOG", FN_REFLEN, MYSQL_TYPE_STRING, 0, 0, 0, OPEN_FRM_ONLY},
  {"TABLE_SCHEMA", NAME_CHAR_LEN, MYSQL_TYPE_STRING, 0, 0, 0, OPEN_FRM_ONLY},
  {"TABLE_NAME", NAME_CHAR_LEN, MYSQL_TYPE_STRING, 0, 0, "Table", OPEN_FRM_ONLY},
  {"NON_UNIQUE", 1, MYSQL_TYPE_LONGLONG, 0, 0, "Non_unique", OPEN_FRM_ONLY},
  {"INDEX_SCHEMA", NAME_CHAR_LEN, MYSQL_TYPE_STRING, 0, 0, 0, OPEN_FRM_ONLY},
  {"INDEX_NAME", NAME_CHAR_LEN, MYSQL_TYPE_STRING, 0, 0, "Key_name",
   OPEN_FRM_ONLY},
  {"SEQ_IN_INDEX", 2, MYSQL_TYPE_LONGLONG, 0, 0, "Seq_in_index", OPEN_FRM_ONLY},
  {"COLUMN_NAME", NAME_CHAR_LEN, MYSQL_TYPE_STRING, 0, 0, "Column_name",
   OPEN_FRM_ONLY},
  {"COLLATION", 1, MYSQL_TYPE_STRING, 0, 1, "Collation", OPEN_FRM_ONLY},
  {"CARDINALITY", MY_INT64_NUM_DECIMAL_DIGITS, MYSQL_TYPE_LONGLONG, 0, 1,
   "Cardinality", OPEN_FULL_TABLE},
  {"SUB_PART", 3, MYSQL_TYPE_LONGLONG, 0, 1, "Sub_part", OPEN_FRM_ONLY},
  {"PACKED", 10, MYSQL_TYPE_STRING, 0, 1, "Packed", OPEN_FRM_ONLY},
  {"NULLABLE", 3, MYSQL_TYPE_STRING, 0, 0, "Null", OPEN_FRM_ONLY},
  {"INDEX_TYPE", 16, MYSQL_TYPE_STRING, 0, 0, "Index_type", OPEN_FULL_TABLE},
  {"COMMENT", 16, MYSQL_TYPE_STRING, 0, 1, "Comment", OPEN_FRM_ONLY},
  {"INDEX_COMMENT", INDEX_COMMENT_MAXLEN, MYSQL_TYPE_STRING, 0, 0, 
   "Index_comment", OPEN_FRM_ONLY},
  {0, 0, MYSQL_TYPE_STRING, 0, 0, 0, SKIP_OPEN_TABLE}
};


ST_FIELD_INFO view_fields_info[]=
{
  {"TABLE_CATALOG", FN_REFLEN, MYSQL_TYPE_STRING, 0, 0, 0, OPEN_FRM_ONLY},
  {"TABLE_SCHEMA", NAME_CHAR_LEN, MYSQL_TYPE_STRING, 0, 0, 0, OPEN_FRM_ONLY},
  {"TABLE_NAME", NAME_CHAR_LEN, MYSQL_TYPE_STRING, 0, 0, 0, OPEN_FRM_ONLY},
  {"VIEW_DEFINITION", 65535, MYSQL_TYPE_STRING, 0, 0, 0, OPEN_FRM_ONLY},
  {"CHECK_OPTION", 8, MYSQL_TYPE_STRING, 0, 0, 0, OPEN_FRM_ONLY},
  {"IS_UPDATABLE", 3, MYSQL_TYPE_STRING, 0, 0, 0, OPEN_FULL_TABLE},
  {"DEFINER", 93, MYSQL_TYPE_STRING, 0, 0, 0, OPEN_FRM_ONLY},
  {"SECURITY_TYPE", 7, MYSQL_TYPE_STRING, 0, 0, 0, OPEN_FRM_ONLY},
  {"CHARACTER_SET_CLIENT", MY_CS_NAME_SIZE, MYSQL_TYPE_STRING, 0, 0, 0,
   OPEN_FRM_ONLY},
  {"COLLATION_CONNECTION", MY_CS_NAME_SIZE, MYSQL_TYPE_STRING, 0, 0, 0,
   OPEN_FRM_ONLY},
  {0, 0, MYSQL_TYPE_STRING, 0, 0, 0, SKIP_OPEN_TABLE}
};


ST_FIELD_INFO user_privileges_fields_info[]=
{
  {"GRANTEE", 81, MYSQL_TYPE_STRING, 0, 0, 0, SKIP_OPEN_TABLE},
  {"TABLE_CATALOG", FN_REFLEN, MYSQL_TYPE_STRING, 0, 0, 0, SKIP_OPEN_TABLE},
  {"PRIVILEGE_TYPE", NAME_CHAR_LEN, MYSQL_TYPE_STRING, 0, 0, 0, SKIP_OPEN_TABLE},
  {"IS_GRANTABLE", 3, MYSQL_TYPE_STRING, 0, 0, 0, SKIP_OPEN_TABLE},
  {0, 0, MYSQL_TYPE_STRING, 0, 0, 0, SKIP_OPEN_TABLE}
};


ST_FIELD_INFO schema_privileges_fields_info[]=
{
  {"GRANTEE", 81, MYSQL_TYPE_STRING, 0, 0, 0, SKIP_OPEN_TABLE},
  {"TABLE_CATALOG", FN_REFLEN, MYSQL_TYPE_STRING, 0, 0, 0, SKIP_OPEN_TABLE},
  {"TABLE_SCHEMA", NAME_CHAR_LEN, MYSQL_TYPE_STRING, 0, 0, 0, SKIP_OPEN_TABLE},
  {"PRIVILEGE_TYPE", NAME_CHAR_LEN, MYSQL_TYPE_STRING, 0, 0, 0, SKIP_OPEN_TABLE},
  {"IS_GRANTABLE", 3, MYSQL_TYPE_STRING, 0, 0, 0, SKIP_OPEN_TABLE},
  {0, 0, MYSQL_TYPE_STRING, 0, 0, 0, SKIP_OPEN_TABLE}
};


ST_FIELD_INFO table_privileges_fields_info[]=
{
  {"GRANTEE", 81, MYSQL_TYPE_STRING, 0, 0, 0, SKIP_OPEN_TABLE},
  {"TABLE_CATALOG", FN_REFLEN, MYSQL_TYPE_STRING, 0, 0, 0, SKIP_OPEN_TABLE},
  {"TABLE_SCHEMA", NAME_CHAR_LEN, MYSQL_TYPE_STRING, 0, 0, 0, SKIP_OPEN_TABLE},
  {"TABLE_NAME", NAME_CHAR_LEN, MYSQL_TYPE_STRING, 0, 0, 0, SKIP_OPEN_TABLE},
  {"PRIVILEGE_TYPE", NAME_CHAR_LEN, MYSQL_TYPE_STRING, 0, 0, 0, SKIP_OPEN_TABLE},
  {"IS_GRANTABLE", 3, MYSQL_TYPE_STRING, 0, 0, 0, SKIP_OPEN_TABLE},
  {0, 0, MYSQL_TYPE_STRING, 0, 0, 0, SKIP_OPEN_TABLE}
};


ST_FIELD_INFO column_privileges_fields_info[]=
{
  {"GRANTEE", 81, MYSQL_TYPE_STRING, 0, 0, 0, SKIP_OPEN_TABLE},
  {"TABLE_CATALOG", FN_REFLEN, MYSQL_TYPE_STRING, 0, 0, 0, SKIP_OPEN_TABLE},
  {"TABLE_SCHEMA", NAME_CHAR_LEN, MYSQL_TYPE_STRING, 0, 0, 0, SKIP_OPEN_TABLE},
  {"TABLE_NAME", NAME_CHAR_LEN, MYSQL_TYPE_STRING, 0, 0, 0, SKIP_OPEN_TABLE},
  {"COLUMN_NAME", NAME_CHAR_LEN, MYSQL_TYPE_STRING, 0, 0, 0, SKIP_OPEN_TABLE},
  {"PRIVILEGE_TYPE", NAME_CHAR_LEN, MYSQL_TYPE_STRING, 0, 0, 0, SKIP_OPEN_TABLE},
  {"IS_GRANTABLE", 3, MYSQL_TYPE_STRING, 0, 0, 0, SKIP_OPEN_TABLE},
  {0, 0, MYSQL_TYPE_STRING, 0, 0, 0, SKIP_OPEN_TABLE}
};


ST_FIELD_INFO table_constraints_fields_info[]=
{
  {"CONSTRAINT_CATALOG", FN_REFLEN, MYSQL_TYPE_STRING, 0, 0, 0, OPEN_FULL_TABLE},
  {"CONSTRAINT_SCHEMA", NAME_CHAR_LEN, MYSQL_TYPE_STRING, 0, 0, 0,
   OPEN_FULL_TABLE},
  {"CONSTRAINT_NAME", NAME_CHAR_LEN, MYSQL_TYPE_STRING, 0, 0, 0,
   OPEN_FULL_TABLE},
  {"TABLE_SCHEMA", NAME_CHAR_LEN, MYSQL_TYPE_STRING, 0, 0, 0, OPEN_FULL_TABLE},
  {"TABLE_NAME", NAME_CHAR_LEN, MYSQL_TYPE_STRING, 0, 0, 0, OPEN_FULL_TABLE},
  {"CONSTRAINT_TYPE", NAME_CHAR_LEN, MYSQL_TYPE_STRING, 0, 0, 0,
   OPEN_FULL_TABLE},
  {0, 0, MYSQL_TYPE_STRING, 0, 0, 0, SKIP_OPEN_TABLE}
};


ST_FIELD_INFO key_column_usage_fields_info[]=
{
  {"CONSTRAINT_CATALOG", FN_REFLEN, MYSQL_TYPE_STRING, 0, 0, 0, OPEN_FULL_TABLE},
  {"CONSTRAINT_SCHEMA", NAME_CHAR_LEN, MYSQL_TYPE_STRING, 0, 0, 0,
   OPEN_FULL_TABLE},
  {"CONSTRAINT_NAME", NAME_CHAR_LEN, MYSQL_TYPE_STRING, 0, 0, 0,
   OPEN_FULL_TABLE},
  {"TABLE_CATALOG", FN_REFLEN, MYSQL_TYPE_STRING, 0, 0, 0, OPEN_FULL_TABLE},
  {"TABLE_SCHEMA", NAME_CHAR_LEN, MYSQL_TYPE_STRING, 0, 0, 0, OPEN_FULL_TABLE},
  {"TABLE_NAME", NAME_CHAR_LEN, MYSQL_TYPE_STRING, 0, 0, 0, OPEN_FULL_TABLE},
  {"COLUMN_NAME", NAME_CHAR_LEN, MYSQL_TYPE_STRING, 0, 0, 0, OPEN_FULL_TABLE},
  {"ORDINAL_POSITION", 10 ,MYSQL_TYPE_LONGLONG, 0, 0, 0, OPEN_FULL_TABLE},
  {"POSITION_IN_UNIQUE_CONSTRAINT", 10 ,MYSQL_TYPE_LONGLONG, 0, 1, 0,
   OPEN_FULL_TABLE},
  {"REFERENCED_TABLE_SCHEMA", NAME_CHAR_LEN, MYSQL_TYPE_STRING, 0, 1, 0,
   OPEN_FULL_TABLE},
  {"REFERENCED_TABLE_NAME", NAME_CHAR_LEN, MYSQL_TYPE_STRING, 0, 1, 0,
   OPEN_FULL_TABLE},
  {"REFERENCED_COLUMN_NAME", NAME_CHAR_LEN, MYSQL_TYPE_STRING, 0, 1, 0,
   OPEN_FULL_TABLE},
  {0, 0, MYSQL_TYPE_STRING, 0, 0, 0, SKIP_OPEN_TABLE}
};


ST_FIELD_INFO table_names_fields_info[]=
{
  {"TABLE_CATALOG", FN_REFLEN, MYSQL_TYPE_STRING, 0, 0, 0, SKIP_OPEN_TABLE},
  {"TABLE_SCHEMA",NAME_CHAR_LEN, MYSQL_TYPE_STRING, 0, 0, 0, SKIP_OPEN_TABLE},
  {"TABLE_NAME", NAME_CHAR_LEN, MYSQL_TYPE_STRING, 0, 0, "Tables_in_",
   SKIP_OPEN_TABLE},
  {"TABLE_TYPE", NAME_CHAR_LEN, MYSQL_TYPE_STRING, 0, 0, "Table_type",
   OPEN_FRM_ONLY},
  {0, 0, MYSQL_TYPE_STRING, 0, 0, 0, SKIP_OPEN_TABLE}
};


ST_FIELD_INFO open_tables_fields_info[]=
{
  {"Database", NAME_CHAR_LEN, MYSQL_TYPE_STRING, 0, 0, "Database",
   SKIP_OPEN_TABLE},
  {"Table",NAME_CHAR_LEN, MYSQL_TYPE_STRING, 0, 0, "Table", SKIP_OPEN_TABLE},
  {"In_use", 1, MYSQL_TYPE_LONGLONG, 0, 0, "In_use", SKIP_OPEN_TABLE},
  {"Name_locked", 4, MYSQL_TYPE_LONGLONG, 0, 0, "Name_locked", SKIP_OPEN_TABLE},
  {0, 0, MYSQL_TYPE_STRING, 0, 0, 0, SKIP_OPEN_TABLE}
};


ST_FIELD_INFO triggers_fields_info[]=
{
  {"TRIGGER_CATALOG", FN_REFLEN, MYSQL_TYPE_STRING, 0, 0, 0, OPEN_FRM_ONLY},
  {"TRIGGER_SCHEMA",NAME_CHAR_LEN, MYSQL_TYPE_STRING, 0, 0, 0, OPEN_FRM_ONLY},
  {"TRIGGER_NAME", NAME_CHAR_LEN, MYSQL_TYPE_STRING, 0, 0, "Trigger",
   OPEN_FRM_ONLY},
  {"EVENT_MANIPULATION", 6, MYSQL_TYPE_STRING, 0, 0, "Event", OPEN_FRM_ONLY},
  {"EVENT_OBJECT_CATALOG", FN_REFLEN, MYSQL_TYPE_STRING, 0, 0, 0,
   OPEN_FRM_ONLY},
  {"EVENT_OBJECT_SCHEMA",NAME_CHAR_LEN, MYSQL_TYPE_STRING, 0, 0, 0,
   OPEN_FRM_ONLY},
  {"EVENT_OBJECT_TABLE", NAME_CHAR_LEN, MYSQL_TYPE_STRING, 0, 0, "Table",
   OPEN_FRM_ONLY},
  {"ACTION_ORDER", 4, MYSQL_TYPE_LONGLONG, 0, 0, 0, OPEN_FRM_ONLY},
  {"ACTION_CONDITION", 65535, MYSQL_TYPE_STRING, 0, 1, 0, OPEN_FRM_ONLY},
  {"ACTION_STATEMENT", 65535, MYSQL_TYPE_STRING, 0, 0, "Statement",
   OPEN_FRM_ONLY},
  {"ACTION_ORIENTATION", 9, MYSQL_TYPE_STRING, 0, 0, 0, OPEN_FRM_ONLY},
  {"ACTION_TIMING", 6, MYSQL_TYPE_STRING, 0, 0, "Timing", OPEN_FRM_ONLY},
  {"ACTION_REFERENCE_OLD_TABLE", NAME_CHAR_LEN, MYSQL_TYPE_STRING, 0, 1, 0,
   OPEN_FRM_ONLY},
  {"ACTION_REFERENCE_NEW_TABLE", NAME_CHAR_LEN, MYSQL_TYPE_STRING, 0, 1, 0,
   OPEN_FRM_ONLY},
  {"ACTION_REFERENCE_OLD_ROW", 3, MYSQL_TYPE_STRING, 0, 0, 0, OPEN_FRM_ONLY},
  {"ACTION_REFERENCE_NEW_ROW", 3, MYSQL_TYPE_STRING, 0, 0, 0, OPEN_FRM_ONLY},
  /*
    Set field_length to the value of 2 for field type MYSQL_TYPE_DATETIME.
    It allows later during instantiation of class Item_temporal to remember
    the number of digits in the fractional part of time and use it when
    the value of MYSQL_TYPE_DATETIME is stored in the Field.
  */
  {"CREATED", 2, MYSQL_TYPE_DATETIME, 0, 1, "Created", OPEN_FRM_ONLY},
  {"SQL_MODE", 32*256, MYSQL_TYPE_STRING, 0, 0, "sql_mode", OPEN_FRM_ONLY},
  {"DEFINER", 93, MYSQL_TYPE_STRING, 0, 0, "Definer", OPEN_FRM_ONLY},
  {"CHARACTER_SET_CLIENT", MY_CS_NAME_SIZE, MYSQL_TYPE_STRING, 0, 0,
   "character_set_client", OPEN_FRM_ONLY},
  {"COLLATION_CONNECTION", MY_CS_NAME_SIZE, MYSQL_TYPE_STRING, 0, 0,
   "collation_connection", OPEN_FRM_ONLY},
  {"DATABASE_COLLATION", MY_CS_NAME_SIZE, MYSQL_TYPE_STRING, 0, 0,
   "Database Collation", OPEN_FRM_ONLY},
  {0, 0, MYSQL_TYPE_STRING, 0, 0, 0, SKIP_OPEN_TABLE}
};


ST_FIELD_INFO partitions_fields_info[]=
{
  {"TABLE_CATALOG", FN_REFLEN, MYSQL_TYPE_STRING, 0, 0, 0, OPEN_FULL_TABLE},
  {"TABLE_SCHEMA",NAME_CHAR_LEN, MYSQL_TYPE_STRING, 0, 0, 0, OPEN_FULL_TABLE},
  {"TABLE_NAME", NAME_CHAR_LEN, MYSQL_TYPE_STRING, 0, 0, 0, OPEN_FULL_TABLE},
  {"PARTITION_NAME", NAME_CHAR_LEN, MYSQL_TYPE_STRING, 0, 1, 0, OPEN_FULL_TABLE},
  {"SUBPARTITION_NAME", NAME_CHAR_LEN, MYSQL_TYPE_STRING, 0, 1, 0,
   OPEN_FULL_TABLE},
  {"PARTITION_ORDINAL_POSITION", 21 , MYSQL_TYPE_LONGLONG, 0,
   (MY_I_S_MAYBE_NULL | MY_I_S_UNSIGNED), 0, OPEN_FULL_TABLE},
  {"SUBPARTITION_ORDINAL_POSITION", 21 , MYSQL_TYPE_LONGLONG, 0,
   (MY_I_S_MAYBE_NULL | MY_I_S_UNSIGNED), 0, OPEN_FULL_TABLE},
  {"PARTITION_METHOD", 18, MYSQL_TYPE_STRING, 0, 1, 0, OPEN_FULL_TABLE},
  {"SUBPARTITION_METHOD", 12, MYSQL_TYPE_STRING, 0, 1, 0, OPEN_FULL_TABLE},
  {"PARTITION_EXPRESSION", 65535, MYSQL_TYPE_STRING, 0, 1, 0, OPEN_FULL_TABLE},
  {"SUBPARTITION_EXPRESSION", 65535, MYSQL_TYPE_STRING, 0, 1, 0,
   OPEN_FULL_TABLE},
  {"PARTITION_DESCRIPTION", 65535, MYSQL_TYPE_STRING, 0, 1, 0, OPEN_FULL_TABLE},
  {"TABLE_ROWS", 21 , MYSQL_TYPE_LONGLONG, 0, MY_I_S_UNSIGNED, 0,
   OPEN_FULL_TABLE},
  {"AVG_ROW_LENGTH", 21 , MYSQL_TYPE_LONGLONG, 0, MY_I_S_UNSIGNED, 0,
   OPEN_FULL_TABLE},
  {"DATA_LENGTH", 21 , MYSQL_TYPE_LONGLONG, 0, MY_I_S_UNSIGNED, 0,
   OPEN_FULL_TABLE},
  {"MAX_DATA_LENGTH", 21 , MYSQL_TYPE_LONGLONG, 0,
   (MY_I_S_MAYBE_NULL | MY_I_S_UNSIGNED), 0, OPEN_FULL_TABLE},
  {"INDEX_LENGTH", 21 , MYSQL_TYPE_LONGLONG, 0, MY_I_S_UNSIGNED, 0,
   OPEN_FULL_TABLE},
  {"DATA_FREE", 21 , MYSQL_TYPE_LONGLONG, 0, MY_I_S_UNSIGNED, 0,
   OPEN_FULL_TABLE},
  {"CREATE_TIME", 0, MYSQL_TYPE_DATETIME, 0, 1, 0, OPEN_FULL_TABLE},
  {"UPDATE_TIME", 0, MYSQL_TYPE_DATETIME, 0, 1, 0, OPEN_FULL_TABLE},
  {"CHECK_TIME", 0, MYSQL_TYPE_DATETIME, 0, 1, 0, OPEN_FULL_TABLE},
  {"CHECKSUM", 21 , MYSQL_TYPE_LONGLONG, 0,
   (MY_I_S_MAYBE_NULL | MY_I_S_UNSIGNED), 0, OPEN_FULL_TABLE},
  {"PARTITION_COMMENT", 80, MYSQL_TYPE_STRING, 0, 0, 0, OPEN_FULL_TABLE},
  {"NODEGROUP", 12 , MYSQL_TYPE_STRING, 0, 0, 0, OPEN_FULL_TABLE},
  {"TABLESPACE_NAME", NAME_CHAR_LEN, MYSQL_TYPE_STRING, 0, 1, 0,
   OPEN_FULL_TABLE},
  {0, 0, MYSQL_TYPE_STRING, 0, 0, 0, SKIP_OPEN_TABLE}
};


ST_FIELD_INFO variables_fields_info[]=
{
  {"VARIABLE_NAME", 64, MYSQL_TYPE_STRING, 0, 0, "Variable_name",
   SKIP_OPEN_TABLE},
  {"VARIABLE_VALUE", 1024, MYSQL_TYPE_STRING, 0, 1, "Value", SKIP_OPEN_TABLE},
  {0, 0, MYSQL_TYPE_STRING, 0, 0, 0, SKIP_OPEN_TABLE}
};


ST_FIELD_INFO processlist_fields_info[]=
{
  {"ID", 21, MYSQL_TYPE_LONGLONG, 0, MY_I_S_UNSIGNED, "Id", SKIP_OPEN_TABLE},
  {"USER", USERNAME_CHAR_LENGTH, MYSQL_TYPE_STRING, 0, 0, "User", SKIP_OPEN_TABLE},
  {"HOST", LIST_PROCESS_HOST_LEN,  MYSQL_TYPE_STRING, 0, 0, "Host",
   SKIP_OPEN_TABLE},
  {"DB", NAME_CHAR_LEN, MYSQL_TYPE_STRING, 0, 1, "Db", SKIP_OPEN_TABLE},
  {"COMMAND", 16, MYSQL_TYPE_STRING, 0, 0, "Command", SKIP_OPEN_TABLE},
  {"TIME", 7, MYSQL_TYPE_LONG, 0, 0, "Time", SKIP_OPEN_TABLE},
  {"STATE", 64, MYSQL_TYPE_STRING, 0, 1, "State", SKIP_OPEN_TABLE},
  {"INFO", PROCESS_LIST_INFO_WIDTH, MYSQL_TYPE_STRING, 0, 1, "Info",
   SKIP_OPEN_TABLE},
  {0, 0, MYSQL_TYPE_STRING, 0, 0, 0, SKIP_OPEN_TABLE}
};


ST_FIELD_INFO plugin_fields_info[]=
{
  {"PLUGIN_NAME", NAME_CHAR_LEN, MYSQL_TYPE_STRING, 0, 0, "Name",
   SKIP_OPEN_TABLE},
  {"PLUGIN_VERSION", 20, MYSQL_TYPE_STRING, 0, 0, 0, SKIP_OPEN_TABLE},
  {"PLUGIN_STATUS", 10, MYSQL_TYPE_STRING, 0, 0, "Status", SKIP_OPEN_TABLE},
  {"PLUGIN_TYPE", 80, MYSQL_TYPE_STRING, 0, 0, "Type", SKIP_OPEN_TABLE},
  {"PLUGIN_TYPE_VERSION", 20, MYSQL_TYPE_STRING, 0, 0, 0, SKIP_OPEN_TABLE},
  {"PLUGIN_LIBRARY", NAME_CHAR_LEN, MYSQL_TYPE_STRING, 0, 1, "Library",
   SKIP_OPEN_TABLE},
  {"PLUGIN_LIBRARY_VERSION", 20, MYSQL_TYPE_STRING, 0, 1, 0, SKIP_OPEN_TABLE},
  {"PLUGIN_AUTHOR", NAME_CHAR_LEN, MYSQL_TYPE_STRING, 0, 1, 0, SKIP_OPEN_TABLE},
  {"PLUGIN_DESCRIPTION", 65535, MYSQL_TYPE_STRING, 0, 1, 0, SKIP_OPEN_TABLE},
  {"PLUGIN_LICENSE", 80, MYSQL_TYPE_STRING, 0, 1, "License", SKIP_OPEN_TABLE},
  {"LOAD_OPTION", 64, MYSQL_TYPE_STRING, 0, 0, 0, SKIP_OPEN_TABLE},
  {0, 0, MYSQL_TYPE_STRING, 0, 0, 0, SKIP_OPEN_TABLE}
};

ST_FIELD_INFO files_fields_info[]=
{
  {"FILE_ID", 4, MYSQL_TYPE_LONGLONG, 0, 0, 0, SKIP_OPEN_TABLE},
  {"FILE_NAME", FN_REFLEN_SE, MYSQL_TYPE_STRING, 0, 1, 0, SKIP_OPEN_TABLE},
  {"FILE_TYPE", 20, MYSQL_TYPE_STRING, 0, 0, 0, SKIP_OPEN_TABLE},
  {"TABLESPACE_NAME", NAME_CHAR_LEN, MYSQL_TYPE_STRING, 0, 1, 0,
   SKIP_OPEN_TABLE},
  {"TABLE_CATALOG", NAME_CHAR_LEN, MYSQL_TYPE_STRING, 0, 0, 0, SKIP_OPEN_TABLE},
  {"TABLE_SCHEMA", NAME_CHAR_LEN, MYSQL_TYPE_STRING, 0, 1, 0, SKIP_OPEN_TABLE},
  {"TABLE_NAME", NAME_CHAR_LEN, MYSQL_TYPE_STRING, 0, 1, 0, SKIP_OPEN_TABLE},
  {"LOGFILE_GROUP_NAME", NAME_CHAR_LEN, MYSQL_TYPE_STRING, 0, 1, 0,
   SKIP_OPEN_TABLE},
  {"LOGFILE_GROUP_NUMBER", 4, MYSQL_TYPE_LONGLONG, 0, 1, 0, SKIP_OPEN_TABLE},
  {"ENGINE", NAME_CHAR_LEN, MYSQL_TYPE_STRING, 0, 0, 0, SKIP_OPEN_TABLE},
  {"FULLTEXT_KEYS", NAME_CHAR_LEN, MYSQL_TYPE_STRING, 0, 1, 0, SKIP_OPEN_TABLE},
  {"DELETED_ROWS", 4, MYSQL_TYPE_LONGLONG, 0, 1, 0, SKIP_OPEN_TABLE},
  {"UPDATE_COUNT", 4, MYSQL_TYPE_LONGLONG, 0, 1, 0, SKIP_OPEN_TABLE},
  {"FREE_EXTENTS", 4, MYSQL_TYPE_LONGLONG, 0, 1, 0, SKIP_OPEN_TABLE},
  {"TOTAL_EXTENTS", 4, MYSQL_TYPE_LONGLONG, 0, 1, 0, SKIP_OPEN_TABLE},
  {"EXTENT_SIZE", 4, MYSQL_TYPE_LONGLONG, 0, 0, 0, SKIP_OPEN_TABLE},
  {"INITIAL_SIZE", 21, MYSQL_TYPE_LONGLONG, 0,
   (MY_I_S_MAYBE_NULL | MY_I_S_UNSIGNED), 0, SKIP_OPEN_TABLE},
  {"MAXIMUM_SIZE", 21, MYSQL_TYPE_LONGLONG, 0, 
   (MY_I_S_MAYBE_NULL | MY_I_S_UNSIGNED), 0, SKIP_OPEN_TABLE},
  {"AUTOEXTEND_SIZE", 21, MYSQL_TYPE_LONGLONG, 0, 
   (MY_I_S_MAYBE_NULL | MY_I_S_UNSIGNED), 0, SKIP_OPEN_TABLE},
  {"CREATION_TIME", 0, MYSQL_TYPE_DATETIME, 0, 1, 0, SKIP_OPEN_TABLE},
  {"LAST_UPDATE_TIME", 0, MYSQL_TYPE_DATETIME, 0, 1, 0, SKIP_OPEN_TABLE},
  {"LAST_ACCESS_TIME", 0, MYSQL_TYPE_DATETIME, 0, 1, 0, SKIP_OPEN_TABLE},
  {"RECOVER_TIME", 4, MYSQL_TYPE_LONGLONG, 0, 1, 0, SKIP_OPEN_TABLE},
  {"TRANSACTION_COUNTER", 4, MYSQL_TYPE_LONGLONG, 0, 1, 0, SKIP_OPEN_TABLE},
  {"VERSION", 21 , MYSQL_TYPE_LONGLONG, 0,
   (MY_I_S_MAYBE_NULL | MY_I_S_UNSIGNED), "Version", SKIP_OPEN_TABLE},
  {"ROW_FORMAT", 10, MYSQL_TYPE_STRING, 0, 1, "Row_format", SKIP_OPEN_TABLE},
  {"TABLE_ROWS", 21 , MYSQL_TYPE_LONGLONG, 0,
   (MY_I_S_MAYBE_NULL | MY_I_S_UNSIGNED), "Rows", SKIP_OPEN_TABLE},
  {"AVG_ROW_LENGTH", 21 , MYSQL_TYPE_LONGLONG, 0, 
   (MY_I_S_MAYBE_NULL | MY_I_S_UNSIGNED), "Avg_row_length", SKIP_OPEN_TABLE},
  {"DATA_LENGTH", 21 , MYSQL_TYPE_LONGLONG, 0, 
   (MY_I_S_MAYBE_NULL | MY_I_S_UNSIGNED), "Data_length", SKIP_OPEN_TABLE},
  {"MAX_DATA_LENGTH", 21 , MYSQL_TYPE_LONGLONG, 0, 
   (MY_I_S_MAYBE_NULL | MY_I_S_UNSIGNED), "Max_data_length", SKIP_OPEN_TABLE},
  {"INDEX_LENGTH", 21 , MYSQL_TYPE_LONGLONG, 0, 
   (MY_I_S_MAYBE_NULL | MY_I_S_UNSIGNED), "Index_length", SKIP_OPEN_TABLE},
  {"DATA_FREE", 21 , MYSQL_TYPE_LONGLONG, 0, 
   (MY_I_S_MAYBE_NULL | MY_I_S_UNSIGNED), "Data_free", SKIP_OPEN_TABLE},
  {"CREATE_TIME", 0, MYSQL_TYPE_DATETIME, 0, 1, "Create_time", SKIP_OPEN_TABLE},
  {"UPDATE_TIME", 0, MYSQL_TYPE_DATETIME, 0, 1, "Update_time", SKIP_OPEN_TABLE},
  {"CHECK_TIME", 0, MYSQL_TYPE_DATETIME, 0, 1, "Check_time", SKIP_OPEN_TABLE},
  {"CHECKSUM", 21 , MYSQL_TYPE_LONGLONG, 0, 
   (MY_I_S_MAYBE_NULL | MY_I_S_UNSIGNED), "Checksum", SKIP_OPEN_TABLE},
  {"STATUS", 20, MYSQL_TYPE_STRING, 0, 0, 0, SKIP_OPEN_TABLE},
  {"EXTRA", 255, MYSQL_TYPE_STRING, 0, 1, 0, SKIP_OPEN_TABLE},
  {0, 0, MYSQL_TYPE_STRING, 0, 0, 0, SKIP_OPEN_TABLE}
};

void init_fill_schema_files_row(TABLE* table)
{
  int i;
  for(i=0; files_fields_info[i].field_name!=NULL; i++)
    table->field[i]->set_null();

  table->field[IS_FILES_STATUS]->set_notnull();
  table->field[IS_FILES_STATUS]->store("NORMAL", 6, system_charset_info);
}

ST_FIELD_INFO referential_constraints_fields_info[]=
{
  {"CONSTRAINT_CATALOG", FN_REFLEN, MYSQL_TYPE_STRING, 0, 0, 0, OPEN_FULL_TABLE},
  {"CONSTRAINT_SCHEMA", NAME_CHAR_LEN, MYSQL_TYPE_STRING, 0, 0, 0,
   OPEN_FULL_TABLE},
  {"CONSTRAINT_NAME", NAME_CHAR_LEN, MYSQL_TYPE_STRING, 0, 0, 0,
   OPEN_FULL_TABLE},
  {"UNIQUE_CONSTRAINT_CATALOG", FN_REFLEN, MYSQL_TYPE_STRING, 0, 0, 0,
   OPEN_FULL_TABLE},
  {"UNIQUE_CONSTRAINT_SCHEMA", NAME_CHAR_LEN, MYSQL_TYPE_STRING, 0, 0, 0,
   OPEN_FULL_TABLE},
  {"UNIQUE_CONSTRAINT_NAME", NAME_CHAR_LEN, MYSQL_TYPE_STRING, 0,
   MY_I_S_MAYBE_NULL, 0, OPEN_FULL_TABLE},
  {"MATCH_OPTION", NAME_CHAR_LEN, MYSQL_TYPE_STRING, 0, 0, 0, OPEN_FULL_TABLE},
  {"UPDATE_RULE", NAME_CHAR_LEN, MYSQL_TYPE_STRING, 0, 0, 0, OPEN_FULL_TABLE},
  {"DELETE_RULE", NAME_CHAR_LEN, MYSQL_TYPE_STRING, 0, 0, 0, OPEN_FULL_TABLE},
  {"TABLE_NAME", NAME_CHAR_LEN, MYSQL_TYPE_STRING, 0, 0, 0, OPEN_FULL_TABLE},
  {"REFERENCED_TABLE_NAME", NAME_CHAR_LEN, MYSQL_TYPE_STRING, 0, 0, 0,
   OPEN_FULL_TABLE},
  {0, 0, MYSQL_TYPE_STRING, 0, 0, 0, SKIP_OPEN_TABLE}
};


ST_FIELD_INFO parameters_fields_info[]=
{
  {"SPECIFIC_CATALOG", FN_REFLEN, MYSQL_TYPE_STRING, 0, 0, 0, OPEN_FULL_TABLE},
  {"SPECIFIC_SCHEMA", NAME_CHAR_LEN, MYSQL_TYPE_STRING, 0, 0, 0,
   OPEN_FULL_TABLE},
  {"SPECIFIC_NAME", NAME_CHAR_LEN, MYSQL_TYPE_STRING, 0, 0, 0, OPEN_FULL_TABLE},
  {"ORDINAL_POSITION", 21 , MYSQL_TYPE_LONG, 0, 0, 0, OPEN_FULL_TABLE},
  {"PARAMETER_MODE", 5, MYSQL_TYPE_STRING, 0, 1, 0, OPEN_FULL_TABLE},
  {"PARAMETER_NAME", NAME_CHAR_LEN, MYSQL_TYPE_STRING, 0, 1, 0, OPEN_FULL_TABLE},
  {"DATA_TYPE", NAME_CHAR_LEN, MYSQL_TYPE_STRING, 0, 0, 0, OPEN_FULL_TABLE},
  {"CHARACTER_MAXIMUM_LENGTH", 21 , MYSQL_TYPE_LONG, 0, 1, 0, OPEN_FULL_TABLE},
  {"CHARACTER_OCTET_LENGTH", 21 , MYSQL_TYPE_LONG, 0, 1, 0, OPEN_FULL_TABLE},
  {"NUMERIC_PRECISION", MY_INT64_NUM_DECIMAL_DIGITS, MYSQL_TYPE_LONGLONG,
   0, (MY_I_S_MAYBE_NULL | MY_I_S_UNSIGNED), 0, OPEN_FULL_TABLE},
  {"NUMERIC_SCALE", 21 , MYSQL_TYPE_LONG, 0, 1, 0, OPEN_FULL_TABLE},
  {"DATETIME_PRECISION", MY_INT64_NUM_DECIMAL_DIGITS , MYSQL_TYPE_LONGLONG,
   0, (MY_I_S_MAYBE_NULL | MY_I_S_UNSIGNED), 0, OPEN_FULL_TABLE},
  {"CHARACTER_SET_NAME", 64, MYSQL_TYPE_STRING, 0, 1, 0, OPEN_FULL_TABLE},
  {"COLLATION_NAME", 64, MYSQL_TYPE_STRING, 0, 1, 0, OPEN_FULL_TABLE},
  {"DTD_IDENTIFIER", 65535, MYSQL_TYPE_STRING, 0, 0, 0, OPEN_FULL_TABLE},
  {"ROUTINE_TYPE", 9, MYSQL_TYPE_STRING, 0, 0, 0, OPEN_FULL_TABLE},
  {0, 0, MYSQL_TYPE_STRING, 0, 0, 0, OPEN_FULL_TABLE}
};


ST_FIELD_INFO tablespaces_fields_info[]=
{
  {"TABLESPACE_NAME", NAME_CHAR_LEN, MYSQL_TYPE_STRING, 0, 0, 0,
   SKIP_OPEN_TABLE},
  {"ENGINE", NAME_CHAR_LEN, MYSQL_TYPE_STRING, 0, 0, 0, SKIP_OPEN_TABLE},
  {"TABLESPACE_TYPE", NAME_CHAR_LEN, MYSQL_TYPE_STRING, 0, MY_I_S_MAYBE_NULL,
   0, SKIP_OPEN_TABLE},
  {"LOGFILE_GROUP_NAME", NAME_CHAR_LEN, MYSQL_TYPE_STRING, 0, MY_I_S_MAYBE_NULL,
   0, SKIP_OPEN_TABLE},
  {"EXTENT_SIZE", 21, MYSQL_TYPE_LONGLONG, 0,
   MY_I_S_MAYBE_NULL | MY_I_S_UNSIGNED, 0, SKIP_OPEN_TABLE},
  {"AUTOEXTEND_SIZE", 21, MYSQL_TYPE_LONGLONG, 0,
   MY_I_S_MAYBE_NULL | MY_I_S_UNSIGNED, 0, SKIP_OPEN_TABLE},
  {"MAXIMUM_SIZE", 21, MYSQL_TYPE_LONGLONG, 0,
   MY_I_S_MAYBE_NULL | MY_I_S_UNSIGNED, 0, SKIP_OPEN_TABLE},
  {"NODEGROUP_ID", 21, MYSQL_TYPE_LONGLONG, 0,
   MY_I_S_MAYBE_NULL | MY_I_S_UNSIGNED, 0, SKIP_OPEN_TABLE},
  {"TABLESPACE_COMMENT", 2048, MYSQL_TYPE_STRING, 0, MY_I_S_MAYBE_NULL, 0,
   SKIP_OPEN_TABLE},
  {0, 0, MYSQL_TYPE_STRING, 0, 0, 0, SKIP_OPEN_TABLE}
};


/** For creating fields of information_schema.OPTIMIZER_TRACE */
extern ST_FIELD_INFO optimizer_trace_info[];

/*
  Description of ST_FIELD_INFO in table.h

  Make sure that the order of schema_tables and enum_schema_tables are the same.

*/

ST_SCHEMA_TABLE schema_tables[]=
{
  {"CHARACTER_SETS", charsets_fields_info, create_schema_table, 
   fill_schema_charsets, make_character_sets_old_format, 0, -1, -1, 0, 0},
  {"COLLATIONS", collation_fields_info, create_schema_table, 
   fill_schema_collation, make_old_format, 0, -1, -1, 0, 0},
  {"COLLATION_CHARACTER_SET_APPLICABILITY", coll_charset_app_fields_info,
   create_schema_table, fill_schema_coll_charset_app, 0, 0, -1, -1, 0, 0},
  {"COLUMNS", columns_fields_info, create_schema_table, 
   get_all_tables, make_columns_old_format, get_schema_column_record, 1, 2, 0,
   OPTIMIZE_I_S_TABLE|OPEN_VIEW_FULL},
  {"COLUMN_PRIVILEGES", column_privileges_fields_info, create_schema_table,
   fill_schema_column_privileges, 0, 0, -1, -1, 0, 0},
  {"ENGINES", engines_fields_info, create_schema_table,
   fill_schema_engines, make_old_format, 0, -1, -1, 0, 0},
#ifndef EMBEDDED_LIBRARY
  {"EVENTS", events_fields_info, create_schema_table,
   Events::fill_schema_events, make_old_format, 0, -1, -1, 0, 0},
#else // for alignment with enum_schema_tables
  {"EVENTS", events_fields_info, create_schema_table,
   0, make_old_format, 0, -1, -1, 0, 0},
#endif
  {"FILES", files_fields_info, create_schema_table,
   hton_fill_schema_table, 0, 0, -1, -1, 0, 0},
  {"GLOBAL_STATUS", variables_fields_info, create_schema_table,
   fill_status, make_old_format, 0, 0, -1, 0, 0},
  {"GLOBAL_VARIABLES", variables_fields_info, create_schema_table,
   fill_variables, make_old_format, 0, 0, -1, 0, 0},
  {"KEY_COLUMN_USAGE", key_column_usage_fields_info, create_schema_table,
   get_all_tables, 0, get_schema_key_column_usage_record, 4, 5, 0,
   OPTIMIZE_I_S_TABLE|OPEN_TABLE_ONLY},
  {"OPEN_TABLES", open_tables_fields_info, create_schema_table,
   fill_open_tables, make_old_format, 0, -1, -1, 1, 0},
#ifdef OPTIMIZER_TRACE
  {"OPTIMIZER_TRACE", optimizer_trace_info, create_schema_table,
   fill_optimizer_trace_info, NULL, NULL, -1, -1, false, 0},
#else // for alignment with enum_schema_tables
  {"OPTIMIZER_TRACE", optimizer_trace_info, create_schema_table,
   NULL, NULL, NULL, -1, -1, false, 0},
#endif
  {"PARAMETERS", parameters_fields_info, create_schema_table,
   fill_schema_proc, 0, 0, -1, -1, 0, 0},
  {"PARTITIONS", partitions_fields_info, create_schema_table,
   get_all_tables, 0, get_schema_partitions_record, 1, 2, 0,
   OPTIMIZE_I_S_TABLE|OPEN_TABLE_ONLY},
  {"PLUGINS", plugin_fields_info, create_schema_table,
   fill_plugins, make_old_format, 0, -1, -1, 0, 0},
  {"PROCESSLIST", processlist_fields_info, create_schema_table,
   fill_schema_processlist, make_old_format, 0, -1, -1, 0, 0},
  {"PROFILING", query_profile_statistics_info, create_schema_table,
    fill_query_profile_statistics_info, make_profile_table_for_show, 
    NULL, -1, -1, false, 0},
  {"REFERENTIAL_CONSTRAINTS", referential_constraints_fields_info,
   create_schema_table, get_all_tables, 0, get_referential_constraints_record,
   1, 9, 0, OPTIMIZE_I_S_TABLE|OPEN_TABLE_ONLY},
  {"ROUTINES", proc_fields_info, create_schema_table, 
   fill_schema_proc, make_proc_old_format, 0, -1, -1, 0, 0},
  {"SCHEMATA", schema_fields_info, create_schema_table,
   fill_schema_schemata, make_schemata_old_format, 0, 1, -1, 0, 0},
  {"SCHEMA_PRIVILEGES", schema_privileges_fields_info, create_schema_table,
   fill_schema_schema_privileges, 0, 0, -1, -1, 0, 0},
  {"SESSION_STATUS", variables_fields_info, create_schema_table,
   fill_status, make_old_format, 0, 0, -1, 0, 0},
  {"SESSION_VARIABLES", variables_fields_info, create_schema_table,
   fill_variables, make_old_format, 0, 0, -1, 0, 0},
  {"STATISTICS", stat_fields_info, create_schema_table, 
   get_all_tables, make_old_format, get_schema_stat_record, 1, 2, 0,
   OPEN_TABLE_ONLY|OPTIMIZE_I_S_TABLE},
  {"STATUS", variables_fields_info, create_schema_table, fill_status, 
   make_old_format, 0, 0, -1, 1, 0},
  {"TABLES", tables_fields_info, create_schema_table, 
   get_all_tables, make_old_format, get_schema_tables_record, 1, 2, 0,
   OPTIMIZE_I_S_TABLE},
  {"TABLESPACES", tablespaces_fields_info, create_schema_table,
   hton_fill_schema_table, 0, 0, -1, -1, 0, 0},
  {"TABLE_CONSTRAINTS", table_constraints_fields_info, create_schema_table,
   get_all_tables, 0, get_schema_constraints_record, 3, 4, 0,
   OPTIMIZE_I_S_TABLE|OPEN_TABLE_ONLY},
  {"TABLE_NAMES", table_names_fields_info, create_schema_table,
   get_all_tables, make_table_names_old_format, 0, 1, 2, 1, 0},
  {"TABLE_PRIVILEGES", table_privileges_fields_info, create_schema_table,
   fill_schema_table_privileges, 0, 0, -1, -1, 0, 0},
  {"TRIGGERS", triggers_fields_info, create_schema_table,
   get_all_tables, make_old_format, get_schema_triggers_record, 5, 6, 0,
   OPEN_TRIGGER_ONLY|OPTIMIZE_I_S_TABLE},
  {"USER_PRIVILEGES", user_privileges_fields_info, create_schema_table, 
   fill_schema_user_privileges, 0, 0, -1, -1, 0, 0},
  {"VARIABLES", variables_fields_info, create_schema_table, fill_variables,
   make_old_format, 0, 0, -1, 1, 0},
  {"VIEWS", view_fields_info, create_schema_table, 
   get_all_tables, 0, get_schema_views_record, 1, 2, 0,
   OPEN_VIEW_ONLY|OPTIMIZE_I_S_TABLE},
  {0, 0, 0, 0, 0, 0, 0, 0, 0, 0}
};


int initialize_schema_table(st_plugin_int *plugin)
{
  ST_SCHEMA_TABLE *schema_table;
  DBUG_ENTER("initialize_schema_table");

  if (!(schema_table= (ST_SCHEMA_TABLE *)my_malloc(key_memory_ST_SCHEMA_TABLE,
                                                   sizeof(ST_SCHEMA_TABLE),
                                MYF(MY_WME | MY_ZEROFILL))))
      DBUG_RETURN(1);
  /* Historical Requirement */
  plugin->data= schema_table; // shortcut for the future
  if (plugin->plugin->init)
  {
    schema_table->create_table= create_schema_table;
    schema_table->old_format= make_old_format;
    schema_table->idx_field1= -1, 
    schema_table->idx_field2= -1; 

    /* Make the name available to the init() function. */
    schema_table->table_name= plugin->name.str;

    if (plugin->plugin->init(schema_table))
    {
      sql_print_error("Plugin '%s' init function returned error.",
                      plugin->name.str);
      plugin->data= NULL;
      my_free(schema_table);
      DBUG_RETURN(1);
    }
    
    /* Make sure the plugin name is not set inside the init() function. */
    schema_table->table_name= plugin->name.str;
  }
  DBUG_RETURN(0);
}

int finalize_schema_table(st_plugin_int *plugin)
{
  ST_SCHEMA_TABLE *schema_table= (ST_SCHEMA_TABLE *)plugin->data;
  DBUG_ENTER("finalize_schema_table");

  if (schema_table)
  {
    if (plugin->plugin->deinit)
    {
      DBUG_PRINT("info", ("Deinitializing plugin: '%s'", plugin->name.str));
      if (plugin->plugin->deinit(NULL))
      {
        DBUG_PRINT("warning", ("Plugin '%s' deinit function returned error.",
                               plugin->name.str));
      }
    }
    my_free(schema_table);
  }
  DBUG_RETURN(0);
}


/**
  Output trigger information (SHOW CREATE TRIGGER) to the client.

  @param thd          Thread context.
  @param triggers     table trigger to dump.

  @return Operation status
    @retval TRUE Error.
    @retval FALSE Success.
*/

static bool show_create_trigger_impl(THD *thd, Trigger *trigger)
{
  Protocol *p= thd->get_protocol();
  List<Item> fields;

  // Construct sql_mode string.

  LEX_STRING sql_mode_str;

  sql_mode_string_representation(thd, trigger->get_sql_mode(), &sql_mode_str);

  // Send header.

  fields.push_back(new Item_empty_string("Trigger", NAME_LEN));
  fields.push_back(new Item_empty_string("sql_mode", sql_mode_str.length));

  {
    /*
      NOTE: SQL statement field must be not less than 1024 in order not to
      confuse old clients.
    */

    Item_empty_string *stmt_fld=
      new Item_empty_string("SQL Original Statement",
                            max<size_t>(trigger->get_definition().length,
                                        1024));

    stmt_fld->maybe_null= TRUE;

    fields.push_back(stmt_fld);
  }

  fields.push_back(new Item_empty_string("character_set_client",
                                         MY_CS_NAME_SIZE));

  fields.push_back(new Item_empty_string("collation_connection",
                                         MY_CS_NAME_SIZE));

  fields.push_back(new Item_empty_string("Database Collation",
                                         MY_CS_NAME_SIZE));

  fields.push_back(new Item_temporal(MYSQL_TYPE_TIMESTAMP,
                                     Name_string("Created",
                                                 sizeof("created")-1),
                                     0, 0));

  if (thd->send_result_metadata(&fields,
                                Protocol::SEND_NUM_ROWS | Protocol::SEND_EOF))
    return TRUE;

  // Resolve trigger client character set.

  const CHARSET_INFO *client_cs;

  if (resolve_charset(trigger->get_client_cs_name().str, NULL, &client_cs))
    return true;

  // Send data.

  p->start_row();

  p->store(trigger->get_trigger_name(), system_charset_info);
  p->store(sql_mode_str, system_charset_info);
  p->store(trigger->get_definition(), client_cs);
  p->store(trigger->get_client_cs_name(), system_charset_info);
  p->store(trigger->get_connection_cl_name(), system_charset_info);
  p->store(trigger->get_db_cl_name(), system_charset_info);

  if (!trigger->is_created_timestamp_null())
  {
    MYSQL_TIME timestamp;
    my_tz_SYSTEM->gmt_sec_to_TIME(&timestamp,
                                  trigger->get_created_timestamp());
    p->store(&timestamp, 2);
  }
  else
    p->store_null();

  int rc= p->end_row();

  if (!rc)
    my_eof(thd);

  return rc != 0;
}


/**
  Read TRN and TRG files to obtain base table name for the specified
  trigger name and construct TABE_LIST object for the base table.

  @param thd      Thread context.
  @param trg_name Trigger name.

  @return TABLE_LIST object corresponding to the base table.

  TODO: This function is a copy&paste from add_table_to_list() and
  sp_add_to_query_tables(). The problem is that in order to be compatible
  with Stored Programs (Prepared Statements), we should not touch thd->lex.
  The "source" functions also add created TABLE_LIST object to the
  thd->lex->query_tables.

  The plan to eliminate this copy&paste is to:

    - get rid of sp_add_to_query_tables() and use Lex::add_table_to_list().
      Only add_table_to_list() must be used to add tables from the parser
      into Lex::query_tables list.

    - do not update Lex::query_tables in add_table_to_list().
*/

static
TABLE_LIST *get_trigger_table(THD *thd, const sp_name *trg_name)
{
  char trn_path_buff[FN_REFLEN];
  LEX_CSTRING db;
  LEX_STRING tbl_name;
  TABLE_LIST *table;

  LEX_STRING trn_path=
    Trigger_loader::build_trn_path(trn_path_buff, FN_REFLEN,
                                   trg_name->m_db.str,
                                   trg_name->m_name.str);

  if (Trigger_loader::check_trn_exists(trn_path))
  {
    my_error(ER_TRG_DOES_NOT_EXIST, MYF(0));
    return NULL;
  }

  if (Trigger_loader::load_trn_file(thd, trg_name->m_name, trn_path, &tbl_name))
    return NULL;

  /* We need to reset statement table list to be PS/SP friendly. */
  if (!(table= (TABLE_LIST*) thd->alloc(sizeof(TABLE_LIST))))
    return NULL;

  db= trg_name->m_db;

  db.str= thd->strmake(db.str, db.length);
  tbl_name.str= thd->strmake(tbl_name.str, tbl_name.length);

  if (db.str == NULL || tbl_name.str == NULL)
    return NULL;

  table->init_one_table(db.str, db.length, tbl_name.str, tbl_name.length,
                        tbl_name.str, TL_IGNORE);

  return table;
}


/**
  SHOW CREATE TRIGGER high-level implementation.

  @param thd      Thread context.
  @param trg_name Trigger name.

  @return Operation status
    @retval TRUE Error.
    @retval FALSE Success.
*/

bool show_create_trigger(THD *thd, const sp_name *trg_name)
{
  TABLE_LIST *lst= get_trigger_table(thd, trg_name);
  uint num_tables; /* NOTE: unused, only to pass to open_tables(). */
  Table_trigger_dispatcher *triggers;
  bool error= true;
  Trigger *trigger;

  if (!lst)
    return true;

  if (check_table_access(thd, TRIGGER_ACL, lst, FALSE, 1, TRUE))
  {
    my_error(ER_SPECIFIC_ACCESS_DENIED_ERROR, MYF(0), "TRIGGER");
    return true;
  }

  /*
    Metadata locks taken during SHOW CREATE TRIGGER should be released when
    the statement completes as it is an information statement.
  */
  MDL_savepoint mdl_savepoint= thd->mdl_context.mdl_savepoint();

  /*
    Open the table by name in order to load Table_trigger_dispatcher object.
  */
  if (open_tables(thd, &lst, &num_tables,
                  MYSQL_OPEN_FORCE_SHARED_HIGH_PRIO_MDL))
  {
    my_error(ER_TRG_CANT_OPEN_TABLE, MYF(0),
             trg_name->m_db.str,
             lst->table_name);

    goto exit;

    /* Perform closing actions and return error status. */
  }

  triggers= lst->table->triggers;

  if (!triggers)
  {
    my_error(ER_TRG_DOES_NOT_EXIST, MYF(0));
    goto exit;
  }

  trigger= triggers->find_trigger(trg_name->m_name);

  if (!trigger)
  {
    my_error(ER_TRG_CORRUPTED_FILE, MYF(0),
             trg_name->m_db.str,
             lst->table_name);

    goto exit;
  }

  error= show_create_trigger_impl(thd, trigger);

  /*
    NOTE: if show_create_trigger_impl() failed, that means we could not
    send data to the client. In this case we simply raise the error
    status and client connection will be closed.
  */

exit:
  close_thread_tables(thd);
  /* Release any metadata locks taken during SHOW CREATE TRIGGER. */
  thd->mdl_context.rollback_to_savepoint(mdl_savepoint);
  return error;
}

static IS_internal_schema_access is_internal_schema_access;

void initialize_information_schema_acl()
{
  ACL_internal_schema_registry::register_schema(INFORMATION_SCHEMA_NAME,
                                                &is_internal_schema_access);
}

/*
  Convert a string in character set in column character set format
  to utf8 character set if possible, the utf8 character set string
  will later possibly be converted to character set used by client.
  Thus we attempt conversion from column character set to both
  utf8 and to character set client.

  Examples of strings that should fail conversion to utf8 are unassigned
  characters as e.g. 0x81 in cp1250 (Windows character set for for countries
  like Czech and Poland). Example of string that should fail conversion to
  character set on client (e.g. if this is latin1) is 0x2020 (daggger) in
  ucs2.

  If the conversion fails we will as a fall back convert the string to
  hex encoded format. The caller of the function can also ask for hex
  encoded format of output string unconditionally.

  SYNOPSIS
    get_cs_converted_string_value()
    thd                             Thread object
    input_str                       Input string in cs character set
    output_str                      Output string to be produced in utf8
    cs                              Character set of input string
    use_hex                         Use hex string unconditionally
 

  RETURN VALUES
    No return value
*/

static void get_cs_converted_string_value(THD *thd,
                                          String *input_str,
                                          String *output_str,
                                          const CHARSET_INFO *cs,
                                          bool use_hex)
{

  output_str->length(0);
  if (input_str->length() == 0)
  {
    output_str->append("''");
    return;
  }
  if (!use_hex)
  {
    String try_val;
    uint try_conv_error= 0;

    try_val.copy(input_str->ptr(), input_str->length(), cs,
                 thd->variables.character_set_client, &try_conv_error);
    if (!try_conv_error)
    {
      String val;
      uint conv_error= 0;

      val.copy(input_str->ptr(), input_str->length(), cs,
               system_charset_info, &conv_error);
      if (!conv_error)
      {
        append_unescaped(output_str, val.ptr(), val.length());
        return;
      }
    }
    /* We had a conversion error, use hex encoded string for safety */
  }
  {
    const uchar *ptr;
    size_t i, len;
    char buf[3];

    output_str->append("_");
    output_str->append(cs->csname);
    output_str->append(" ");
    output_str->append("0x");
    len= input_str->length();
    ptr= (uchar*)input_str->ptr();
    for (i= 0; i < len; i++)
    {
      uint high, low;

      high= (*ptr) >> 4;
      low= (*ptr) & 0x0F;
      buf[0]= _dig_vec_upper[high];
      buf[1]= _dig_vec_upper[low];
      buf[2]= 0;
      output_str->append((const char*)buf);
      ptr++;
    }
  }
  return;
}<|MERGE_RESOLUTION|>--- conflicted
+++ resolved
@@ -8177,15 +8177,9 @@
 
   for (uint i= 0; i < join->tables; i++)
   {
-<<<<<<< HEAD
     QEP_TAB *const tab= join->qep_tab + i;
     if (!tab->table() || !tab->table_ref)
-      break;
-=======
-    JOIN_TAB *const tab= join->join_tab + i;
-    if (!tab->table || !tab->table->pos_in_table_list)
       continue;
->>>>>>> f8580833
 
     TABLE_LIST *const table_list= tab->table_ref;
     if (table_list->schema_table && thd->fill_information_schema_tables())
