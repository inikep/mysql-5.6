/* Copyright 2000-2008 MySQL AB, 2008 Sun Microsystems, Inc.

   This program is free software; you can redistribute it and/or modify
   it under the terms of the GNU General Public License as published by
   the Free Software Foundation; version 2 of the License.

   This program is distributed in the hope that it will be useful,
   but WITHOUT ANY WARRANTY; without even the implied warranty of
   MERCHANTABILITY or FITNESS FOR A PARTICULAR PURPOSE.  See the
   GNU General Public License for more details.

   You should have received a copy of the GNU General Public License
   along with this program; if not, write to the Free Software
   Foundation, Inc., 59 Temple Place, Suite 330, Boston, MA  02111-1307  USA */


/* Function with list databases, tables or fields */

#include "mysql_priv.h"
#include "sql_select.h"                         // For select_describe
#include "sql_show.h"
#include "repl_failsafe.h"
#include "sp.h"
#include "sp_head.h"
#include "sql_trigger.h"
#include "authors.h"
#include "contributors.h"
#ifdef HAVE_EVENT_SCHEDULER
#include "events.h"
#include "event_data_objects.h"
#endif
#include <my_dir.h>

#define STR_OR_NIL(S) ((S) ? (S) : "<nil>")

#ifdef WITH_PARTITION_STORAGE_ENGINE
#include "ha_partition.h"
#endif
enum enum_i_s_events_fields
{
  ISE_EVENT_CATALOG= 0,
  ISE_EVENT_SCHEMA,
  ISE_EVENT_NAME,
  ISE_DEFINER,
  ISE_TIME_ZONE,
  ISE_EVENT_BODY,
  ISE_EVENT_DEFINITION,
  ISE_EVENT_TYPE,
  ISE_EXECUTE_AT,
  ISE_INTERVAL_VALUE,
  ISE_INTERVAL_FIELD,
  ISE_SQL_MODE,
  ISE_STARTS,
  ISE_ENDS,
  ISE_STATUS,
  ISE_ON_COMPLETION,
  ISE_CREATED,
  ISE_LAST_ALTERED,
  ISE_LAST_EXECUTED,
  ISE_EVENT_COMMENT,
  ISE_ORIGINATOR,
  ISE_CLIENT_CS,
  ISE_CONNECTION_CL,
  ISE_DB_CL
};

#ifndef NO_EMBEDDED_ACCESS_CHECKS
static const char *grant_names[]={
  "select","insert","update","delete","create","drop","reload","shutdown",
  "process","file","grant","references","index","alter"};

static TYPELIB grant_types = { sizeof(grant_names)/sizeof(char **),
                               "grant_types",
                               grant_names, NULL};
#endif

/* Match the values of enum ha_choice */
static const char *ha_choice_values[] = {"", "0", "1"};

static void store_key_options(THD *thd, String *packet, TABLE *table,
                              KEY *key_info);

static void
append_algorithm(TABLE_LIST *table, String *buff);

static COND * make_cond_for_info_schema(COND *cond, TABLE_LIST *table);

/***************************************************************************
** List all table types supported
***************************************************************************/

static int make_version_string(char *buf, int buf_length, uint version)
{
  return my_snprintf(buf, buf_length, "%d.%d", version>>8,version&0xff);
}

static my_bool show_plugins(THD *thd, plugin_ref plugin,
                            void *arg)
{
  TABLE *table= (TABLE*) arg;
  struct st_mysql_plugin *plug= plugin_decl(plugin);
  struct st_plugin_dl *plugin_dl= plugin_dlib(plugin);
  CHARSET_INFO *cs= system_charset_info;
  char version_buf[20];

  restore_record(table, s->default_values);

  table->field[0]->store(plugin_name(plugin)->str,
                         plugin_name(plugin)->length, cs);

  table->field[1]->store(version_buf,
        make_version_string(version_buf, sizeof(version_buf), plug->version),
        cs);


  switch (plugin_state(plugin)) {
  /* case PLUGIN_IS_FREED: does not happen */
  case PLUGIN_IS_DELETED:
    table->field[2]->store(STRING_WITH_LEN("DELETED"), cs);
    break;
  case PLUGIN_IS_UNINITIALIZED:
    table->field[2]->store(STRING_WITH_LEN("INACTIVE"), cs);
    break;
  case PLUGIN_IS_READY:
    table->field[2]->store(STRING_WITH_LEN("ACTIVE"), cs);
    break;
  case PLUGIN_IS_DISABLED:
    table->field[2]->store(STRING_WITH_LEN("DISABLED"), cs);
    break;
  default:
    DBUG_ASSERT(0);
  }

  table->field[3]->store(plugin_type_names[plug->type].str,
                         plugin_type_names[plug->type].length,
                         cs);
  table->field[4]->store(version_buf,
        make_version_string(version_buf, sizeof(version_buf),
                            *(uint *)plug->info), cs);

  if (plugin_dl)
  {
    table->field[5]->store(plugin_dl->dl.str, plugin_dl->dl.length, cs);
    table->field[5]->set_notnull();
    table->field[6]->store(version_buf,
          make_version_string(version_buf, sizeof(version_buf),
                              plugin_dl->version),
          cs);
    table->field[6]->set_notnull();
  }
  else
  {
    table->field[5]->set_null();
    table->field[6]->set_null();
  }


  if (plug->author)
  {
    table->field[7]->store(plug->author, strlen(plug->author), cs);
    table->field[7]->set_notnull();
  }
  else
    table->field[7]->set_null();

  if (plug->descr)
  {
    table->field[8]->store(plug->descr, strlen(plug->descr), cs);
    table->field[8]->set_notnull();
  }
  else
    table->field[8]->set_null();

  switch (plug->license) {
  case PLUGIN_LICENSE_GPL:
    table->field[9]->store(PLUGIN_LICENSE_GPL_STRING, 
                           strlen(PLUGIN_LICENSE_GPL_STRING), cs);
    break;
  case PLUGIN_LICENSE_BSD:
    table->field[9]->store(PLUGIN_LICENSE_BSD_STRING, 
                           strlen(PLUGIN_LICENSE_BSD_STRING), cs);
    break;
  default:
    table->field[9]->store(PLUGIN_LICENSE_PROPRIETARY_STRING, 
                           strlen(PLUGIN_LICENSE_PROPRIETARY_STRING), cs);
    break;
  }
  table->field[9]->set_notnull();

  return schema_table_store_record(thd, table);
}


int fill_plugins(THD *thd, TABLE_LIST *tables, COND *cond)
{
  DBUG_ENTER("fill_plugins");
  TABLE *table= tables->table;

  if (plugin_foreach_with_mask(thd, show_plugins, MYSQL_ANY_PLUGIN,
                               ~PLUGIN_IS_FREED, table))
    DBUG_RETURN(1);

  DBUG_RETURN(0);
}


/***************************************************************************
** List all Authors.
** If you can update it, you get to be in it :)
***************************************************************************/

bool mysqld_show_authors(THD *thd)
{
  List<Item> field_list;
  Protocol *protocol= thd->protocol;
  DBUG_ENTER("mysqld_show_authors");

  field_list.push_back(new Item_empty_string("Name",40));
  field_list.push_back(new Item_empty_string("Location",40));
  field_list.push_back(new Item_empty_string("Comment",80));

  if (protocol->send_fields(&field_list,
                            Protocol::SEND_NUM_ROWS | Protocol::SEND_EOF))
    DBUG_RETURN(TRUE);

  show_table_authors_st *authors;
  for (authors= show_table_authors; authors->name; authors++)
  {
    protocol->prepare_for_resend();
    protocol->store(authors->name, system_charset_info);
    protocol->store(authors->location, system_charset_info);
    protocol->store(authors->comment, system_charset_info);
    if (protocol->write())
      DBUG_RETURN(TRUE);
  }
  my_eof(thd);
  DBUG_RETURN(FALSE);
}


/***************************************************************************
** List all Contributors.
** Please get permission before updating
***************************************************************************/

bool mysqld_show_contributors(THD *thd)
{
  List<Item> field_list;
  Protocol *protocol= thd->protocol;
  DBUG_ENTER("mysqld_show_contributors");

  field_list.push_back(new Item_empty_string("Name",40));
  field_list.push_back(new Item_empty_string("Location",40));
  field_list.push_back(new Item_empty_string("Comment",80));

  if (protocol->send_fields(&field_list,
                            Protocol::SEND_NUM_ROWS | Protocol::SEND_EOF))
    DBUG_RETURN(TRUE);

  show_table_contributors_st *contributors;
  for (contributors= show_table_contributors; contributors->name; contributors++)
  {
    protocol->prepare_for_resend();
    protocol->store(contributors->name, system_charset_info);
    protocol->store(contributors->location, system_charset_info);
    protocol->store(contributors->comment, system_charset_info);
    if (protocol->write())
      DBUG_RETURN(TRUE);
  }
  my_eof(thd);
  DBUG_RETURN(FALSE);
}


/***************************************************************************
 List all privileges supported
***************************************************************************/

struct show_privileges_st {
  const char *privilege;
  const char *context;
  const char *comment;
};

static struct show_privileges_st sys_privileges[]=
{
  {"Alter", "Tables",  "To alter the table"},
  {"Alter routine", "Functions,Procedures",  "To alter or drop stored functions/procedures"},
  {"Create", "Databases,Tables,Indexes",  "To create new databases and tables"},
  {"Create routine","Functions,Procedures","To use CREATE FUNCTION/PROCEDURE"},
  {"Create temporary tables","Databases","To use CREATE TEMPORARY TABLE"},
  {"Create view", "Tables",  "To create new views"},
  {"Create user", "Server Admin",  "To create new users"},
  {"Delete", "Tables",  "To delete existing rows"},
  {"Drop", "Databases,Tables", "To drop databases, tables, and views"},
#ifdef HAVE_EVENT_SCHEDULER
  {"Event","Server Admin","To create, alter, drop and execute events"},
#endif
  {"Execute", "Functions,Procedures", "To execute stored routines"},
  {"File", "File access on server",   "To read and write files on the server"},
  {"Grant option",  "Databases,Tables,Functions,Procedures", "To give to other users those privileges you possess"},
  {"Index", "Tables",  "To create or drop indexes"},
  {"Insert", "Tables",  "To insert data into tables"},
  {"Lock tables","Databases","To use LOCK TABLES (together with SELECT privilege)"},
  {"Process", "Server Admin", "To view the plain text of currently executing queries"},
  {"References", "Databases,Tables", "To have references on tables"},
  {"Reload", "Server Admin", "To reload or refresh tables, logs and privileges"},
  {"Replication client","Server Admin","To ask where the slave or master servers are"},
  {"Replication slave","Server Admin","To read binary log events from the master"},
  {"Select", "Tables",  "To retrieve rows from table"},
  {"Show databases","Server Admin","To see all databases with SHOW DATABASES"},
  {"Show view","Tables","To see views with SHOW CREATE VIEW"},
  {"Shutdown","Server Admin", "To shut down the server"},
  {"Super","Server Admin","To use KILL thread, SET GLOBAL, CHANGE MASTER, etc."},
  {"Trigger","Tables", "To use triggers"},
  {"Update", "Tables",  "To update existing rows"},
  {"Usage","Server Admin","No privileges - allow connect only"},
  {NullS, NullS, NullS}
};

bool mysqld_show_privileges(THD *thd)
{
  List<Item> field_list;
  Protocol *protocol= thd->protocol;
  DBUG_ENTER("mysqld_show_privileges");

  field_list.push_back(new Item_empty_string("Privilege",10));
  field_list.push_back(new Item_empty_string("Context",15));
  field_list.push_back(new Item_empty_string("Comment",NAME_CHAR_LEN));

  if (protocol->send_fields(&field_list,
                            Protocol::SEND_NUM_ROWS | Protocol::SEND_EOF))
    DBUG_RETURN(TRUE);

  show_privileges_st *privilege= sys_privileges;
  for (privilege= sys_privileges; privilege->privilege ; privilege++)
  {
    protocol->prepare_for_resend();
    protocol->store(privilege->privilege, system_charset_info);
    protocol->store(privilege->context, system_charset_info);
    protocol->store(privilege->comment, system_charset_info);
    if (protocol->write())
      DBUG_RETURN(TRUE);
  }
  my_eof(thd);
  DBUG_RETURN(FALSE);
}


/***************************************************************************
  List all column types
***************************************************************************/

struct show_column_type_st
{
  const char *type;
  uint size;
  const char *min_value;
  const char *max_value;
  uint precision;
  uint scale;
  const char *nullable;
  const char *auto_increment;
  const char *unsigned_attr;
  const char *zerofill;
  const char *searchable;
  const char *case_sensitivity;
  const char *default_value;
  const char *comment;
};

/* TODO: Add remaning types */

static struct show_column_type_st sys_column_types[]=
{
  {"tinyint",
    1,  "-128",  "127",  0,  0,  "YES",  "YES",
    "NO",   "YES", "YES",  "NO",  "NULL,0",
    "A very small integer"},
  {"tinyint unsigned",
    1,  "0"   ,  "255",  0,  0,  "YES",  "YES",
    "YES",  "YES",  "YES",  "NO",  "NULL,0",
    "A very small integer"},
};

bool mysqld_show_column_types(THD *thd)
{
  List<Item> field_list;
  Protocol *protocol= thd->protocol;
  DBUG_ENTER("mysqld_show_column_types");

  field_list.push_back(new Item_empty_string("Type",30));
  field_list.push_back(new Item_int("Size",(longlong) 1,
                                    MY_INT64_NUM_DECIMAL_DIGITS));
  field_list.push_back(new Item_empty_string("Min_Value",20));
  field_list.push_back(new Item_empty_string("Max_Value",20));
  field_list.push_back(new Item_return_int("Prec", 4, MYSQL_TYPE_SHORT));
  field_list.push_back(new Item_return_int("Scale", 4, MYSQL_TYPE_SHORT));
  field_list.push_back(new Item_empty_string("Nullable",4));
  field_list.push_back(new Item_empty_string("Auto_Increment",4));
  field_list.push_back(new Item_empty_string("Unsigned",4));
  field_list.push_back(new Item_empty_string("Zerofill",4));
  field_list.push_back(new Item_empty_string("Searchable",4));
  field_list.push_back(new Item_empty_string("Case_Sensitive",4));
  field_list.push_back(new Item_empty_string("Default",NAME_CHAR_LEN));
  field_list.push_back(new Item_empty_string("Comment",NAME_CHAR_LEN));

  if (protocol->send_fields(&field_list,
                            Protocol::SEND_NUM_ROWS | Protocol::SEND_EOF))
    DBUG_RETURN(TRUE);

  /* TODO: Change the loop to not use 'i' */
  for (uint i=0; i < sizeof(sys_column_types)/sizeof(sys_column_types[0]); i++)
  {
    protocol->prepare_for_resend();
    protocol->store(sys_column_types[i].type, system_charset_info);
    protocol->store((ulonglong) sys_column_types[i].size);
    protocol->store(sys_column_types[i].min_value, system_charset_info);
    protocol->store(sys_column_types[i].max_value, system_charset_info);
    protocol->store_short((longlong) sys_column_types[i].precision);
    protocol->store_short((longlong) sys_column_types[i].scale);
    protocol->store(sys_column_types[i].nullable, system_charset_info);
    protocol->store(sys_column_types[i].auto_increment, system_charset_info);
    protocol->store(sys_column_types[i].unsigned_attr, system_charset_info);
    protocol->store(sys_column_types[i].zerofill, system_charset_info);
    protocol->store(sys_column_types[i].searchable, system_charset_info);
    protocol->store(sys_column_types[i].case_sensitivity, system_charset_info);
    protocol->store(sys_column_types[i].default_value, system_charset_info);
    protocol->store(sys_column_types[i].comment, system_charset_info);
    if (protocol->write())
      DBUG_RETURN(TRUE);
  }
  my_eof(thd);
  DBUG_RETURN(FALSE);
}


/*
  find_files() - find files in a given directory.

  SYNOPSIS
    find_files()
    thd                 thread handler
    files               put found files in this list
    db                  database name to set in TABLE_LIST structure
    path                path to database
    wild                filter for found files
    dir                 read databases in path if TRUE, read .frm files in
                        database otherwise

  RETURN
    FIND_FILES_OK       success
    FIND_FILES_OOM      out of memory error
    FIND_FILES_DIR      no such directory, or directory can't be read
*/


find_files_result
find_files(THD *thd, List<LEX_STRING> *files, const char *db,
           const char *path, const char *wild, bool dir)
{
  uint i;
  char *ext;
  MY_DIR *dirp;
  FILEINFO *file;
  LEX_STRING *file_name= 0;
  uint file_name_len;
#ifndef NO_EMBEDDED_ACCESS_CHECKS
  uint col_access=thd->col_access;
#endif
  uint wild_length= 0;
  TABLE_LIST table_list;
  DBUG_ENTER("find_files");

  if (wild)
  {
    if (!wild[0])
      wild= 0;
    else
      wild_length= strlen(wild);
  }



  bzero((char*) &table_list,sizeof(table_list));

  if (!(dirp = my_dir(path,MYF(dir ? MY_WANT_STAT : 0))))
  {
    if (my_errno == ENOENT)
      my_error(ER_BAD_DB_ERROR, MYF(ME_BELL+ME_WAITTANG), db);
    else
      my_error(ER_CANT_READ_DIR, MYF(ME_BELL+ME_WAITTANG), path, my_errno);
    DBUG_RETURN(FIND_FILES_DIR);
  }

  for (i=0 ; i < (uint) dirp->number_off_files  ; i++)
  {
    char uname[NAME_LEN + 1];                   /* Unencoded name */
    file=dirp->dir_entry+i;
    if (dir)
    {                                           /* Return databases */
      if ((file->name[0] == '.' && 
          ((file->name[1] == '.' && file->name[2] == '\0') ||
            file->name[1] == '\0')))
        continue;                               /* . or .. */
#ifdef USE_SYMDIR
      char *ext;
      char buff[FN_REFLEN];
      if (my_use_symdir && !strcmp(ext=fn_ext(file->name), ".sym"))
      {
	/* Only show the sym file if it points to a directory */
	char *end;
        *ext=0;                                 /* Remove extension */
	unpack_dirname(buff, file->name);
	end= strend(buff);
	if (end != buff && end[-1] == FN_LIBCHAR)
	  end[-1]= 0;				// Remove end FN_LIBCHAR
        if (!my_stat(buff, file->mystat, MYF(0)))
               continue;
       }
#endif
      if (!MY_S_ISDIR(file->mystat->st_mode))
        continue;

      file_name_len= filename_to_tablename(file->name, uname, sizeof(uname));
      if (wild && wild_compare(uname, wild, 0))
        continue;
      if (!(file_name= 
            thd->make_lex_string(file_name, uname, file_name_len, TRUE)))
      {
        my_dirend(dirp);
        DBUG_RETURN(FIND_FILES_OOM);
      }
    }
    else
    {
        // Return only .frm files which aren't temp files.
      if (my_strcasecmp(system_charset_info, ext=fn_rext(file->name),reg_ext) ||
          is_prefix(file->name, tmp_file_prefix))
        continue;
      *ext=0;
      file_name_len= filename_to_tablename(file->name, uname, sizeof(uname));
      if (wild)
      {
	if (lower_case_table_names)
	{
<<<<<<< HEAD
	  if (wild_case_compare(files_charset_info, uname, wild))
	    continue;
=======
          if (my_wildcmp(files_charset_info,
                         file->name, file->name + strlen(file->name),
                         wild, wild + wild_length,
                         wild_prefix, wild_one,wild_many))
            continue;
>>>>>>> 49243dd2
	}
	else if (wild_compare(uname, wild, 0))
	  continue;
      }
    }
#ifndef NO_EMBEDDED_ACCESS_CHECKS
    /* Don't show tables where we don't have any privileges */
    if (db && !(col_access & TABLE_ACLS))
    {
      table_list.db= (char*) db;
      table_list.db_length= strlen(db);
      table_list.table_name= uname;
      table_list.table_name_length= file_name_len;
      table_list.grant.privilege=col_access;
      if (check_grant(thd, TABLE_ACLS, &table_list, 1, 1, 1))
        continue;
    }
#endif
    if (!(file_name= 
          thd->make_lex_string(file_name, uname, file_name_len, TRUE)) ||
        files->push_back(file_name))
    {
      my_dirend(dirp);
      DBUG_RETURN(FIND_FILES_OOM);
    }
  }
  DBUG_PRINT("info",("found: %d files", files->elements));
  my_dirend(dirp);

  VOID(ha_find_files(thd, db, path, wild, dir, files));

  DBUG_RETURN(FIND_FILES_OK);
}


bool
mysqld_show_create(THD *thd, TABLE_LIST *table_list)
{
  Protocol *protocol= thd->protocol;
  char buff[2048];
  String buffer(buff, sizeof(buff), system_charset_info);
  DBUG_ENTER("mysqld_show_create");
  DBUG_PRINT("enter",("db: %s  table: %s",table_list->db,
                      table_list->table_name));

  /* We want to preserve the tree for views. */
  thd->lex->view_prepare_mode= TRUE;

  /* Only one table for now, but VIEW can involve several tables */
  if (open_normal_and_derived_tables(thd, table_list, 0))
  {
    if (!table_list->view ||
        thd->is_error() && thd->main_da.sql_errno() != ER_VIEW_INVALID)
      DBUG_RETURN(TRUE);

    /*
      Clear all messages with 'error' level status and
      issue a warning with 'warning' level status in 
      case of invalid view and last error is ER_VIEW_INVALID
    */
    mysql_reset_errors(thd, true);
    thd->clear_error();

    push_warning_printf(thd,MYSQL_ERROR::WARN_LEVEL_WARN,
                        ER_VIEW_INVALID,
                        ER(ER_VIEW_INVALID),
                        table_list->view_db.str,
                        table_list->view_name.str);
  }

  /* TODO: add environment variables show when it become possible */
  if (thd->lex->only_view && !table_list->view)
  {
    my_error(ER_WRONG_OBJECT, MYF(0),
             table_list->db, table_list->table_name, "VIEW");
    DBUG_RETURN(TRUE);
  }

  buffer.length(0);

  if (table_list->view)
    buffer.set_charset(table_list->view_creation_ctx->get_client_cs());

  if ((table_list->view ?
       view_store_create_info(thd, table_list, &buffer) :
       store_create_info(thd, table_list, &buffer, NULL,
                         FALSE /* show_database */)))
    DBUG_RETURN(TRUE);

  List<Item> field_list;
  if (table_list->view)
  {
    field_list.push_back(new Item_empty_string("View",NAME_CHAR_LEN));
    field_list.push_back(new Item_empty_string("Create View",
                                               max(buffer.length(),1024)));
    field_list.push_back(new Item_empty_string("character_set_client",
                                               MY_CS_NAME_SIZE));
    field_list.push_back(new Item_empty_string("collation_connection",
                                               MY_CS_NAME_SIZE));
  }
  else
  {
    field_list.push_back(new Item_empty_string("Table",NAME_CHAR_LEN));
    // 1024 is for not to confuse old clients
    field_list.push_back(new Item_empty_string("Create Table",
                                               max(buffer.length(),1024)));
  }

  if (protocol->send_fields(&field_list,
                            Protocol::SEND_NUM_ROWS | Protocol::SEND_EOF))
    DBUG_RETURN(TRUE);
  protocol->prepare_for_resend();
  if (table_list->view)
    protocol->store(table_list->view_name.str, system_charset_info);
  else
  {
    if (table_list->schema_table)
      protocol->store(table_list->schema_table->table_name,
                      system_charset_info);
    else
      protocol->store(table_list->table->alias, system_charset_info);
  }

  if (table_list->view)
  {
    protocol->store(buffer.ptr(), buffer.length(),
                    table_list->view_creation_ctx->get_client_cs());

    protocol->store(table_list->view_creation_ctx->get_client_cs()->csname,
                    system_charset_info);

    protocol->store(table_list->view_creation_ctx->get_connection_cl()->name,
                    system_charset_info);
  }
  else
    protocol->store(buffer.ptr(), buffer.length(), buffer.charset());

  if (protocol->write())
    DBUG_RETURN(TRUE);

  my_eof(thd);
  DBUG_RETURN(FALSE);
}

bool mysqld_show_create_db(THD *thd, char *dbname,
                           HA_CREATE_INFO *create_info)
{
  char buff[2048];
  String buffer(buff, sizeof(buff), system_charset_info);
#ifndef NO_EMBEDDED_ACCESS_CHECKS
  Security_context *sctx= thd->security_ctx;
  uint db_access;
#endif
  HA_CREATE_INFO create;
  uint create_options = create_info ? create_info->options : 0;
  Protocol *protocol=thd->protocol;
  DBUG_ENTER("mysql_show_create_db");

#ifndef NO_EMBEDDED_ACCESS_CHECKS
  if (test_all_bits(sctx->master_access, DB_ACLS))
    db_access=DB_ACLS;
  else
    db_access= (acl_get(sctx->host, sctx->ip, sctx->priv_user, dbname, 0) |
		sctx->master_access);
  if (!(db_access & DB_ACLS) && check_grant_db(thd,dbname))
  {
    my_error(ER_DBACCESS_DENIED_ERROR, MYF(0),
             sctx->priv_user, sctx->host_or_ip, dbname);
    general_log_print(thd,COM_INIT_DB,ER(ER_DBACCESS_DENIED_ERROR),
                      sctx->priv_user, sctx->host_or_ip, dbname);
    DBUG_RETURN(TRUE);
  }
#endif
  if (!my_strcasecmp(system_charset_info, dbname,
                     INFORMATION_SCHEMA_NAME.str))
  {
    dbname= INFORMATION_SCHEMA_NAME.str;
    create.default_table_charset= system_charset_info;
  }
  else
  {
    if (check_db_dir_existence(dbname))
    {
      my_error(ER_BAD_DB_ERROR, MYF(0), dbname);
      DBUG_RETURN(TRUE);
    }

    load_db_opt_by_name(thd, dbname, &create);
  }
  List<Item> field_list;
  field_list.push_back(new Item_empty_string("Database",NAME_CHAR_LEN));
  field_list.push_back(new Item_empty_string("Create Database",1024));

  if (protocol->send_fields(&field_list,
                            Protocol::SEND_NUM_ROWS | Protocol::SEND_EOF))
    DBUG_RETURN(TRUE);

  protocol->prepare_for_resend();
  protocol->store(dbname, strlen(dbname), system_charset_info);
  buffer.length(0);
  buffer.append(STRING_WITH_LEN("CREATE DATABASE "));
  if (create_options & HA_LEX_CREATE_IF_NOT_EXISTS)
    buffer.append(STRING_WITH_LEN("/*!32312 IF NOT EXISTS*/ "));
  append_identifier(thd, &buffer, dbname, strlen(dbname));

  if (create.default_table_charset)
  {
    buffer.append(STRING_WITH_LEN(" /*!40100"));
    buffer.append(STRING_WITH_LEN(" DEFAULT CHARACTER SET "));
    buffer.append(create.default_table_charset->csname);
    if (!(create.default_table_charset->state & MY_CS_PRIMARY))
    {
      buffer.append(STRING_WITH_LEN(" COLLATE "));
      buffer.append(create.default_table_charset->name);
    }
    buffer.append(STRING_WITH_LEN(" */"));
  }
  protocol->store(buffer.ptr(), buffer.length(), buffer.charset());

  if (protocol->write())
    DBUG_RETURN(TRUE);
  my_eof(thd);
  DBUG_RETURN(FALSE);
}



/****************************************************************************
  Return only fields for API mysql_list_fields
  Use "show table wildcard" in mysql instead of this
****************************************************************************/

void
mysqld_list_fields(THD *thd, TABLE_LIST *table_list, const char *wild)
{
  TABLE *table;
  DBUG_ENTER("mysqld_list_fields");
  DBUG_PRINT("enter",("table: %s",table_list->table_name));

  if (open_normal_and_derived_tables(thd, table_list, 0))
    DBUG_VOID_RETURN;
  table= table_list->table;

  List<Item> field_list;

  Field **ptr,*field;
  for (ptr=table->field ; (field= *ptr); ptr++)
  {
    if (!wild || !wild[0] || 
        !wild_case_compare(system_charset_info, field->field_name,wild))
    {
      if (table_list->view)
        field_list.push_back(new Item_ident_for_show(field,
                                                     table_list->view_db.str,
                                                     table_list->view_name.str));
      else
        field_list.push_back(new Item_field(field));
    }
  }
  restore_record(table, s->default_values);              // Get empty record
  table->use_all_columns();
  if (thd->protocol->send_fields(&field_list, Protocol::SEND_DEFAULTS))
    DBUG_VOID_RETURN;
  my_eof(thd);
  DBUG_VOID_RETURN;
}


int
mysqld_dump_create_info(THD *thd, TABLE_LIST *table_list, int fd)
{
  Protocol *protocol= thd->protocol;
  String *packet= protocol->storage_packet();
  DBUG_ENTER("mysqld_dump_create_info");
  DBUG_PRINT("enter",("table: %s",table_list->table->s->table_name.str));

  protocol->prepare_for_resend();
  if (store_create_info(thd, table_list, packet, NULL,
                        FALSE /* show_database */))
    DBUG_RETURN(-1);

  if (fd < 0)
  {
    if (protocol->write())
      DBUG_RETURN(-1);
    protocol->flush();
  }
  else
  {
    if (my_write(fd, (const uchar*) packet->ptr(), packet->length(),
		 MYF(MY_WME)))
      DBUG_RETURN(-1);
  }
  DBUG_RETURN(0);
}

/*
  Go through all character combinations and ensure that sql_lex.cc can
  parse it as an identifier.

  SYNOPSIS
  require_quotes()
  name			attribute name
  name_length		length of name

  RETURN
    #	Pointer to conflicting character
    0	No conflicting character
*/

static const char *require_quotes(const char *name, uint name_length)
{
  uint length;
  bool pure_digit= TRUE;
  const char *end= name + name_length;

  for (; name < end ; name++)
  {
    uchar chr= (uchar) *name;
    length= my_mbcharlen(system_charset_info, chr);
    if (length == 1 && !system_charset_info->ident_map[chr])
      return name;
    if (length == 1 && (chr < '0' || chr > '9'))
      pure_digit= FALSE;
  }
  if (pure_digit)
    return name;
  return 0;
}


/*
  Quote the given identifier if needed and append it to the target string.
  If the given identifier is empty, it will be quoted.

  SYNOPSIS
  append_identifier()
  thd                   thread handler
  packet                target string
  name                  the identifier to be appended
  name_length           length of the appending identifier
*/

void
append_identifier(THD *thd, String *packet, const char *name, uint length)
{
  const char *name_end;
  char quote_char;
  int q= get_quote_char_for_identifier(thd, name, length);

  if (q == EOF)
  {
    packet->append(name, length, packet->charset());
    return;
  }

  /*
    The identifier must be quoted as it includes a quote character or
   it's a keyword
  */

  VOID(packet->reserve(length*2 + 2));
  quote_char= (char) q;
  packet->append(&quote_char, 1, system_charset_info);

  for (name_end= name+length ; name < name_end ; name+= length)
  {
    uchar chr= (uchar) *name;
    length= my_mbcharlen(system_charset_info, chr);
    /*
      my_mbcharlen can return 0 on a wrong multibyte
      sequence. It is possible when upgrading from 4.0,
      and identifier contains some accented characters.
      The manual says it does not work. So we'll just
      change length to 1 not to hang in the endless loop.
    */
    if (!length)
      length= 1;
    if (length == 1 && chr == (uchar) quote_char)
      packet->append(&quote_char, 1, system_charset_info);
    packet->append(name, length, system_charset_info);
  }
  packet->append(&quote_char, 1, system_charset_info);
}


/*
  Get the quote character for displaying an identifier.

  SYNOPSIS
    get_quote_char_for_identifier()
    thd		Thread handler
    name	name to quote
    length	length of name

  IMPLEMENTATION
    Force quoting in the following cases:
      - name is empty (for one, it is possible when we use this function for
        quoting user and host names for DEFINER clause);
      - name is a keyword;
      - name includes a special character;
    Otherwise identifier is quoted only if the option OPTION_QUOTE_SHOW_CREATE
    is set.

  RETURN
    EOF	  No quote character is needed
    #	  Quote character
*/

int get_quote_char_for_identifier(THD *thd, const char *name, uint length)
{
  if (length &&
      !is_keyword(name,length) &&
      !require_quotes(name, length) &&
      !(thd->options & OPTION_QUOTE_SHOW_CREATE))
    return EOF;
  if (thd->variables.sql_mode & MODE_ANSI_QUOTES)
    return '"';
  return '`';
}


/* Append directory name (if exists) to CREATE INFO */

static void append_directory(THD *thd, String *packet, const char *dir_type,
			     const char *filename)
{
  if (filename && !(thd->variables.sql_mode & MODE_NO_DIR_IN_CREATE))
  {
    uint length= dirname_length(filename);
    packet->append(' ');
    packet->append(dir_type);
    packet->append(STRING_WITH_LEN(" DIRECTORY='"));
#ifdef __WIN__
    /* Convert \ to / to be able to create table on unix */
    char *winfilename= (char*) thd->memdup(filename, length);
    char *pos, *end;
    for (pos= winfilename, end= pos+length ; pos < end ; pos++)
    {
      if (*pos == '\\')
        *pos = '/';
    }
    filename= winfilename;
#endif
    packet->append(filename, length);
    packet->append('\'');
  }
}


#define LIST_PROCESS_HOST_LEN 64

static bool get_field_default_value(THD *thd, TABLE *table,
                                    Field *field, String *def_value,
                                    bool quoted)
{
  bool has_default;
  bool has_now_default;
  enum enum_field_types field_type= field->type();
  /* 
     We are using CURRENT_TIMESTAMP instead of NOW because it is
     more standard
  */
  has_now_default= table->timestamp_field == field && 
    field->unireg_check != Field::TIMESTAMP_UN_FIELD;
    
  has_default= (field_type != FIELD_TYPE_BLOB &&
                !(field->flags & NO_DEFAULT_VALUE_FLAG) &&
                field->unireg_check != Field::NEXT_NUMBER &&
                !((thd->variables.sql_mode & (MODE_MYSQL323 | MODE_MYSQL40))
                  && has_now_default));

  def_value->length(0);
  if (has_default)
  {
    if (has_now_default)
      def_value->append(STRING_WITH_LEN("CURRENT_TIMESTAMP"));
    else if (!field->is_null())
    {                                             // Not null by default
      char tmp[MAX_FIELD_WIDTH];
      String type(tmp, sizeof(tmp), field->charset());
      if (field_type == MYSQL_TYPE_BIT)
      {
        longlong dec= field->val_int();
        char *ptr= longlong2str(dec, tmp + 2, 2);
        uint32 length= (uint32) (ptr - tmp);
        tmp[0]= 'b';
        tmp[1]= '\'';        
        tmp[length]= '\'';
        type.length(length + 1);
        quoted= 0;
      }
      else
        field->val_str(&type);
      if (type.length())
      {
        String def_val;
        uint dummy_errors;
        /* convert to system_charset_info == utf8 */
        def_val.copy(type.ptr(), type.length(), field->charset(),
                     system_charset_info, &dummy_errors);
        if (quoted)
          append_unescaped(def_value, def_val.ptr(), def_val.length());
        else
          def_value->append(def_val.ptr(), def_val.length());
      }
      else if (quoted)
        def_value->append(STRING_WITH_LEN("''"));
    }
    else if (field->maybe_null() && quoted)
      def_value->append(STRING_WITH_LEN("NULL"));    // Null as default
    else
      return 0;

  }
  return has_default;
}

/*
  Build a CREATE TABLE statement for a table.

  SYNOPSIS
    store_create_info()
    thd               The thread
    table_list        A list containing one table to write statement
                      for.
    packet            Pointer to a string where statement will be
                      written.
    create_info_arg   Pointer to create information that can be used
                      to tailor the format of the statement.  Can be
                      NULL, in which case only SQL_MODE is considered
                      when building the statement.
  
  NOTE
    Currently always return 0, but might return error code in the
    future.
    
  RETURN
    0       OK
 */

int store_create_info(THD *thd, TABLE_LIST *table_list, String *packet,
                      HA_CREATE_INFO *create_info_arg, bool show_database)
{
  List<Item> field_list;
  char tmp[MAX_FIELD_WIDTH], *for_str, buff[128], def_value_buf[MAX_FIELD_WIDTH];
  const char *alias;
  String type(tmp, sizeof(tmp), system_charset_info);
  String def_value(def_value_buf, sizeof(def_value_buf), system_charset_info);
  Field **ptr,*field;
  uint primary_key;
  KEY *key_info;
  TABLE *table= table_list->table;
  handler *file= table->file;
  TABLE_SHARE *share= table->s;
  HA_CREATE_INFO create_info;
  bool show_table_options= FALSE;
  bool foreign_db_mode=  (thd->variables.sql_mode & (MODE_POSTGRESQL |
                                                     MODE_ORACLE |
                                                     MODE_MSSQL |
                                                     MODE_DB2 |
                                                     MODE_MAXDB |
                                                     MODE_ANSI)) != 0;
  bool limited_mysql_mode= (thd->variables.sql_mode & (MODE_NO_FIELD_OPTIONS |
                                                       MODE_MYSQL323 |
                                                       MODE_MYSQL40)) != 0;
  my_bitmap_map *old_map;
  DBUG_ENTER("store_create_info");
  DBUG_PRINT("enter",("table: %s", table->s->table_name.str));

  restore_record(table, s->default_values); // Get empty record

  if (share->tmp_table)
    packet->append(STRING_WITH_LEN("CREATE TEMPORARY TABLE "));
  else
    packet->append(STRING_WITH_LEN("CREATE TABLE "));
  if (create_info_arg &&
      (create_info_arg->options & HA_LEX_CREATE_IF_NOT_EXISTS))
    packet->append(STRING_WITH_LEN("IF NOT EXISTS "));
  if (table_list->schema_table)
    alias= table_list->schema_table->table_name;
  else
  {
    if (lower_case_table_names == 2)
      alias= table->alias;
    else
    {
      alias= share->table_name.str;
    }
  }

  /*
    Print the database before the table name if told to do that. The
    database name is only printed in the event that it is different
    from the current database.  The main reason for doing this is to
    avoid having to update gazillions of tests and result files, but
    it also saves a few bytes of the binary log.
   */
  if (show_database)
  {
    const LEX_STRING *const db=
      table_list->schema_table ? &INFORMATION_SCHEMA_NAME : &table->s->db;
    if (strcmp(db->str, thd->db) != 0)
    {
      append_identifier(thd, packet, db->str, db->length);
      packet->append(STRING_WITH_LEN("."));
    }
  }

  append_identifier(thd, packet, alias, strlen(alias));
  packet->append(STRING_WITH_LEN(" (\n"));
  /*
    We need this to get default values from the table
    We have to restore the read_set if we are called from insert in case
    of row based replication.
  */
  old_map= tmp_use_all_columns(table, table->read_set);

  for (ptr=table->field ; (field= *ptr); ptr++)
  {
    uint flags = field->flags;

    if (ptr != table->field)
      packet->append(STRING_WITH_LEN(",\n"));

    packet->append(STRING_WITH_LEN("  "));
    append_identifier(thd,packet,field->field_name, strlen(field->field_name));
    packet->append(' ');
    // check for surprises from the previous call to Field::sql_type()
    if (type.ptr() != tmp)
      type.set(tmp, sizeof(tmp), system_charset_info);
    else
      type.set_charset(system_charset_info);

    field->sql_type(type);
    packet->append(type.ptr(), type.length(), system_charset_info);

    if (field->has_charset() && 
        !(thd->variables.sql_mode & (MODE_MYSQL323 | MODE_MYSQL40)))
    {
      if (field->charset() != share->table_charset)
      {
	packet->append(STRING_WITH_LEN(" CHARACTER SET "));
	packet->append(field->charset()->csname);
      }
      /* 
	For string types dump collation name only if 
	collation is not primary for the given charset
      */
      if (!(field->charset()->state & MY_CS_PRIMARY))
      {
	packet->append(STRING_WITH_LEN(" COLLATE "));
	packet->append(field->charset()->name);
      }
    }

    if (flags & NOT_NULL_FLAG)
      packet->append(STRING_WITH_LEN(" NOT NULL"));
    else if (field->type() == MYSQL_TYPE_TIMESTAMP)
    {
      /*
        TIMESTAMP field require explicit NULL flag, because unlike
        all other fields they are treated as NOT NULL by default.
      */
      packet->append(STRING_WITH_LEN(" NULL"));
    }

    if (get_field_default_value(thd, table, field, &def_value, 1))
    {
      packet->append(STRING_WITH_LEN(" DEFAULT "));
      packet->append(def_value.ptr(), def_value.length(), system_charset_info);
    }

    if (!limited_mysql_mode && table->timestamp_field == field && 
        field->unireg_check != Field::TIMESTAMP_DN_FIELD)
      packet->append(STRING_WITH_LEN(" ON UPDATE CURRENT_TIMESTAMP"));

    if (field->unireg_check == Field::NEXT_NUMBER && 
        !(thd->variables.sql_mode & MODE_NO_FIELD_OPTIONS))
      packet->append(STRING_WITH_LEN(" AUTO_INCREMENT"));

    if (field->comment.length)
    {
      packet->append(STRING_WITH_LEN(" COMMENT "));
      append_unescaped(packet, field->comment.str, field->comment.length);
    }
  }

  key_info= table->key_info;
  bzero((char*) &create_info, sizeof(create_info));
  /* Allow update_create_info to update row type */
  create_info.row_type= share->row_type;
  file->update_create_info(&create_info);
  primary_key= share->primary_key;

  for (uint i=0 ; i < share->keys ; i++,key_info++)
  {
    KEY_PART_INFO *key_part= key_info->key_part;
    bool found_primary=0;
    packet->append(STRING_WITH_LEN(",\n  "));

    if (i == primary_key && !strcmp(key_info->name, primary_key_name))
    {
      found_primary=1;
      /*
        No space at end, because a space will be added after where the
        identifier would go, but that is not added for primary key.
      */
      packet->append(STRING_WITH_LEN("PRIMARY KEY"));
    }
    else if (key_info->flags & HA_NOSAME)
      packet->append(STRING_WITH_LEN("UNIQUE KEY "));
    else if (key_info->flags & HA_FULLTEXT)
      packet->append(STRING_WITH_LEN("FULLTEXT KEY "));
    else if (key_info->flags & HA_SPATIAL)
      packet->append(STRING_WITH_LEN("SPATIAL KEY "));
    else
      packet->append(STRING_WITH_LEN("KEY "));

    if (!found_primary)
     append_identifier(thd, packet, key_info->name, strlen(key_info->name));

    packet->append(STRING_WITH_LEN(" ("));

    for (uint j=0 ; j < key_info->key_parts ; j++,key_part++)
    {
      if (j)
        packet->append(',');

      if (key_part->field)
        append_identifier(thd,packet,key_part->field->field_name,
			  strlen(key_part->field->field_name));
      if (key_part->field &&
          (key_part->length !=
           table->field[key_part->fieldnr-1]->key_length() &&
           !(key_info->flags & (HA_FULLTEXT | HA_SPATIAL))))
      {
        char *end;
        buff[0] = '(';
        end= int10_to_str((long) key_part->length /
                          key_part->field->charset()->mbmaxlen,
                          buff + 1,10);
        *end++ = ')';
        packet->append(buff,(uint) (end-buff));
      }
    }
    packet->append(')');
    store_key_options(thd, packet, table, key_info);
    if (key_info->parser)
    {
      LEX_STRING *parser_name= plugin_name(key_info->parser);
      packet->append(STRING_WITH_LEN(" /*!50100 WITH PARSER "));
      append_identifier(thd, packet, parser_name->str, parser_name->length);
      packet->append(STRING_WITH_LEN(" */ "));
    }
  }

  /*
    Get possible foreign key definitions stored in InnoDB and append them
    to the CREATE TABLE statement
  */

  if ((for_str= file->get_foreign_key_create_info()))
  {
    packet->append(for_str, strlen(for_str));
    file->free_foreign_key_create_info(for_str);
  }

  packet->append(STRING_WITH_LEN("\n)"));
  if (!(thd->variables.sql_mode & MODE_NO_TABLE_OPTIONS) && !foreign_db_mode)
  {
    show_table_options= TRUE;
    /*
      Get possible table space definitions and append them
      to the CREATE TABLE statement
    */

    if ((for_str= file->get_tablespace_name(thd,0,0)))
    {
      packet->append(STRING_WITH_LEN(" /*!50100 TABLESPACE "));
      packet->append(for_str, strlen(for_str));
      packet->append(STRING_WITH_LEN(" STORAGE DISK */"));
      my_free(for_str, MYF(0));
    }

    /*
      IF   check_create_info
      THEN add ENGINE only if it was used when creating the table
    */
    if (!create_info_arg ||
        (create_info_arg->used_fields & HA_CREATE_USED_ENGINE))
    {
      if (thd->variables.sql_mode & (MODE_MYSQL323 | MODE_MYSQL40))
        packet->append(STRING_WITH_LEN(" TYPE="));
      else
        packet->append(STRING_WITH_LEN(" ENGINE="));
#ifdef WITH_PARTITION_STORAGE_ENGINE
    if (table->part_info)
      packet->append(ha_resolve_storage_engine_name(
                        table->part_info->default_engine_type));
    else
      packet->append(file->table_type());
#else
      packet->append(file->table_type());
#endif
    }

    /*
      Add AUTO_INCREMENT=... if there is an AUTO_INCREMENT column,
      and NEXT_ID > 1 (the default).  We must not print the clause
      for engines that do not support this as it would break the
      import of dumps, but as of this writing, the test for whether
      AUTO_INCREMENT columns are allowed and wether AUTO_INCREMENT=...
      is supported is identical, !(file->table_flags() & HA_NO_AUTO_INCREMENT))
      Because of that, we do not explicitly test for the feature,
      but may extrapolate its existence from that of an AUTO_INCREMENT column.
    */

    if (create_info.auto_increment_value > 1)
    {
      char *end;
      packet->append(STRING_WITH_LEN(" AUTO_INCREMENT="));
      end= longlong10_to_str(create_info.auto_increment_value, buff,10);
      packet->append(buff, (uint) (end - buff));
    }

    
    if (share->table_charset &&
	!(thd->variables.sql_mode & MODE_MYSQL323) &&
	!(thd->variables.sql_mode & MODE_MYSQL40))
    {
      /*
        IF   check_create_info
        THEN add DEFAULT CHARSET only if it was used when creating the table
      */
      if (!create_info_arg ||
          (create_info_arg->used_fields & HA_CREATE_USED_DEFAULT_CHARSET))
      {
        packet->append(STRING_WITH_LEN(" DEFAULT CHARSET="));
        packet->append(share->table_charset->csname);
        if (!(share->table_charset->state & MY_CS_PRIMARY))
        {
          packet->append(STRING_WITH_LEN(" COLLATE="));
          packet->append(table->s->table_charset->name);
        }
      }
    }

    if (share->min_rows)
    {
      char *end;
      packet->append(STRING_WITH_LEN(" MIN_ROWS="));
      end= longlong10_to_str(share->min_rows, buff, 10);
      packet->append(buff, (uint) (end- buff));
    }

    if (share->max_rows && !table_list->schema_table)
    {
      char *end;
      packet->append(STRING_WITH_LEN(" MAX_ROWS="));
      end= longlong10_to_str(share->max_rows, buff, 10);
      packet->append(buff, (uint) (end - buff));
    }

    if (share->avg_row_length)
    {
      char *end;
      packet->append(STRING_WITH_LEN(" AVG_ROW_LENGTH="));
      end= longlong10_to_str(share->avg_row_length, buff,10);
      packet->append(buff, (uint) (end - buff));
    }

    if (share->db_create_options & HA_OPTION_PACK_KEYS)
      packet->append(STRING_WITH_LEN(" PACK_KEYS=1"));
    if (share->db_create_options & HA_OPTION_NO_PACK_KEYS)
      packet->append(STRING_WITH_LEN(" PACK_KEYS=0"));
    /* We use CHECKSUM, instead of TABLE_CHECKSUM, for backward compability */
    if (share->db_create_options & HA_OPTION_CHECKSUM)
      packet->append(STRING_WITH_LEN(" CHECKSUM=1"));
    if (share->page_checksum != HA_CHOICE_UNDEF)
    {
      packet->append(STRING_WITH_LEN(" PAGE_CHECKSUM="));
      packet->append(ha_choice_values[(uint) share->page_checksum], 1);
    }
    if (share->db_create_options & HA_OPTION_DELAY_KEY_WRITE)
      packet->append(STRING_WITH_LEN(" DELAY_KEY_WRITE=1"));
    if (create_info.row_type != ROW_TYPE_DEFAULT)
    {
      packet->append(STRING_WITH_LEN(" ROW_FORMAT="));
      packet->append(ha_row_type[(uint) create_info.row_type]);
    }
    if (share->transactional != HA_CHOICE_UNDEF)
    {
      packet->append(STRING_WITH_LEN(" TRANSACTIONAL="));
      packet->append(ha_choice_values[(uint) share->transactional], 1);
    }
    if (table->s->key_block_size)
    {
      char *end;
      packet->append(STRING_WITH_LEN(" KEY_BLOCK_SIZE="));
      end= longlong10_to_str(table->s->key_block_size, buff, 10);
      packet->append(buff, (uint) (end - buff));
    }
    table->file->append_create_info(packet);
    if (share->comment.length)
    {
      packet->append(STRING_WITH_LEN(" COMMENT="));
      append_unescaped(packet, share->comment.str, share->comment.length);
    }
    if (share->connect_string.length)
    {
      packet->append(STRING_WITH_LEN(" CONNECTION="));
      append_unescaped(packet, share->connect_string.str, share->connect_string.length);
    }
    append_directory(thd, packet, "DATA",  create_info.data_file_name);
    append_directory(thd, packet, "INDEX", create_info.index_file_name);
  }
#ifdef WITH_PARTITION_STORAGE_ENGINE
  {
    /*
      Partition syntax for CREATE TABLE is at the end of the syntax.
    */
    uint part_syntax_len;
    char *part_syntax;
    if (table->part_info &&
        (!table->part_info->is_auto_partitioned) &&
        ((part_syntax= generate_partition_syntax(table->part_info,
                                                  &part_syntax_len,
                                                  FALSE,
                                                  show_table_options))))
    {
       packet->append(STRING_WITH_LEN("\n/*!50100"));
       packet->append(part_syntax, part_syntax_len);
       packet->append(STRING_WITH_LEN(" */"));
       my_free(part_syntax, MYF(0));
    }
  }
#endif
  tmp_restore_column_map(table->read_set, old_map);
  DBUG_RETURN(0);
}


static void store_key_options(THD *thd, String *packet, TABLE *table,
                              KEY *key_info)
{
  bool limited_mysql_mode= (thd->variables.sql_mode &
                            (MODE_NO_FIELD_OPTIONS | MODE_MYSQL323 |
                             MODE_MYSQL40)) != 0;
  bool foreign_db_mode=  (thd->variables.sql_mode & (MODE_POSTGRESQL |
                                                     MODE_ORACLE |
                                                     MODE_MSSQL |
                                                     MODE_DB2 |
                                                     MODE_MAXDB |
                                                     MODE_ANSI)) != 0;
  char *end, buff[32];

  if (!(thd->variables.sql_mode & MODE_NO_KEY_OPTIONS) &&
      !limited_mysql_mode && !foreign_db_mode)
  {

    if (key_info->algorithm == HA_KEY_ALG_BTREE)
      packet->append(STRING_WITH_LEN(" USING BTREE"));

    if (key_info->algorithm == HA_KEY_ALG_HASH)
      packet->append(STRING_WITH_LEN(" USING HASH"));

    /* send USING only in non-default case: non-spatial rtree */
    if ((key_info->algorithm == HA_KEY_ALG_RTREE) &&
        !(key_info->flags & HA_SPATIAL))
      packet->append(STRING_WITH_LEN(" USING RTREE"));

    if ((key_info->flags & HA_USES_BLOCK_SIZE) &&
        table->s->key_block_size != key_info->block_size)
    {
      packet->append(STRING_WITH_LEN(" KEY_BLOCK_SIZE="));
      end= longlong10_to_str(key_info->block_size, buff, 10);
      packet->append(buff, (uint) (end - buff));
    }
  }
}


void
view_store_options(THD *thd, TABLE_LIST *table, String *buff)
{
  append_algorithm(table, buff);
  append_definer(thd, buff, &table->definer.user, &table->definer.host);
  if (table->view_suid)
    buff->append(STRING_WITH_LEN("SQL SECURITY DEFINER "));
  else
    buff->append(STRING_WITH_LEN("SQL SECURITY INVOKER "));
}


/*
  Append DEFINER clause to the given buffer.
  
  SYNOPSIS
    append_definer()
    thd           [in] thread handle
    buffer        [inout] buffer to hold DEFINER clause
    definer_user  [in] user name part of definer
    definer_host  [in] host name part of definer
*/

static void append_algorithm(TABLE_LIST *table, String *buff)
{
  buff->append(STRING_WITH_LEN("ALGORITHM="));
  switch ((int8)table->algorithm) {
  case VIEW_ALGORITHM_UNDEFINED:
    buff->append(STRING_WITH_LEN("UNDEFINED "));
    break;
  case VIEW_ALGORITHM_TMPTABLE:
    buff->append(STRING_WITH_LEN("TEMPTABLE "));
    break;
  case VIEW_ALGORITHM_MERGE:
    buff->append(STRING_WITH_LEN("MERGE "));
    break;
  default:
    DBUG_ASSERT(0); // never should happen
  }
}

/*
  Append DEFINER clause to the given buffer.
  
  SYNOPSIS
    append_definer()
    thd           [in] thread handle
    buffer        [inout] buffer to hold DEFINER clause
    definer_user  [in] user name part of definer
    definer_host  [in] host name part of definer
*/

void append_definer(THD *thd, String *buffer, const LEX_STRING *definer_user,
                    const LEX_STRING *definer_host)
{
  buffer->append(STRING_WITH_LEN("DEFINER="));
  append_identifier(thd, buffer, definer_user->str, definer_user->length);
  buffer->append('@');
  append_identifier(thd, buffer, definer_host->str, definer_host->length);
  buffer->append(' ');
}


int
view_store_create_info(THD *thd, TABLE_LIST *table, String *buff)
{
  my_bool foreign_db_mode= (thd->variables.sql_mode & (MODE_POSTGRESQL |
                                                       MODE_ORACLE |
                                                       MODE_MSSQL |
                                                       MODE_DB2 |
                                                       MODE_MAXDB |
                                                       MODE_ANSI)) != 0;
  /*
     Compact output format for view can be used
     - if user has db of this view as current db
     - if this view only references table inside it's own db
  */
  if (!thd->db || strcmp(thd->db, table->view_db.str))
    table->compact_view_format= FALSE;
  else
  {
    TABLE_LIST *tbl;
    table->compact_view_format= TRUE;
    for (tbl= thd->lex->query_tables;
         tbl;
         tbl= tbl->next_global)
    {
      if (strcmp(table->view_db.str, tbl->view ? tbl->view_db.str :tbl->db)!= 0)
      {
        table->compact_view_format= FALSE;
        break;
      }
    }
  }

  buff->append(STRING_WITH_LEN("CREATE "));
  if (!foreign_db_mode)
  {
    view_store_options(thd, table, buff);
  }
  buff->append(STRING_WITH_LEN("VIEW "));
  if (!table->compact_view_format)
  {
    append_identifier(thd, buff, table->view_db.str, table->view_db.length);
    buff->append('.');
  }
  append_identifier(thd, buff, table->view_name.str, table->view_name.length);
  buff->append(STRING_WITH_LEN(" AS "));

  /*
    We can't just use table->query, because our SQL_MODE may trigger
    a different syntax, like when ANSI_QUOTES is defined.
  */
  table->view->unit.print(buff, QT_ORDINARY);

  if (table->with_check != VIEW_CHECK_NONE)
  {
    if (table->with_check == VIEW_CHECK_LOCAL)
      buff->append(STRING_WITH_LEN(" WITH LOCAL CHECK OPTION"));
    else
      buff->append(STRING_WITH_LEN(" WITH CASCADED CHECK OPTION"));
  }
  return 0;
}


/****************************************************************************
  Return info about all processes
  returns for each thread: thread id, user, host, db, command, info
****************************************************************************/

class thread_info :public ilink {
public:
  static void *operator new(size_t size)
  {
    return (void*) sql_alloc((uint) size);
  }
  static void operator delete(void *ptr __attribute__((unused)),
                              size_t size __attribute__((unused)))
  { TRASH(ptr, size); }

  ulong thread_id;
  time_t start_time;
  uint   command;
  const char *user,*host,*db,*proc_info,*state_info;
  char *query;
};

#ifdef HAVE_EXPLICIT_TEMPLATE_INSTANTIATION
template class I_List<thread_info>;
#endif

void mysqld_list_processes(THD *thd,const char *user, bool verbose)
{
  Item *field;
  List<Item> field_list;
  I_List<thread_info> thread_infos;
  ulong max_query_length= (verbose ? thd->variables.max_allowed_packet :
			   PROCESS_LIST_WIDTH);
  Protocol *protocol= thd->protocol;
  DBUG_ENTER("mysqld_list_processes");

  field_list.push_back(new Item_int("Id", 0, MY_INT32_NUM_DECIMAL_DIGITS));
  field_list.push_back(new Item_empty_string("User",16));
  field_list.push_back(new Item_empty_string("Host",LIST_PROCESS_HOST_LEN));
  field_list.push_back(field=new Item_empty_string("db",NAME_CHAR_LEN));
  field->maybe_null=1;
  field_list.push_back(new Item_empty_string("Command",16));
  field_list.push_back(new Item_return_int("Time",7, MYSQL_TYPE_LONG));
  field_list.push_back(field=new Item_empty_string("State",30));
  field->maybe_null=1;
  field_list.push_back(field=new Item_empty_string("Info",max_query_length));
  field->maybe_null=1;
  if (protocol->send_fields(&field_list,
                            Protocol::SEND_NUM_ROWS | Protocol::SEND_EOF))
    DBUG_VOID_RETURN;

  VOID(pthread_mutex_lock(&LOCK_thread_count)); // For unlink from list
  if (!thd->killed)
  {
    I_List_iterator<THD> it(threads);
    THD *tmp;
    while ((tmp=it++))
    {
      Security_context *tmp_sctx= tmp->security_ctx;
      struct st_my_thread_var *mysys_var;
      if ((tmp->vio_ok() || tmp->system_thread) &&
          (!user || (tmp_sctx->user && !strcmp(tmp_sctx->user, user))))
      {
        thread_info *thd_info= new thread_info;

        thd_info->thread_id=tmp->thread_id;
        thd_info->user= thd->strdup(tmp_sctx->user ? tmp_sctx->user :
                                    (tmp->system_thread ?
                                     "system user" : "unauthenticated user"));
	if (tmp->peer_port && (tmp_sctx->host || tmp_sctx->ip) &&
            thd->security_ctx->host_or_ip[0])
	{
	  if ((thd_info->host= (char*) thd->alloc(LIST_PROCESS_HOST_LEN+1)))
	    my_snprintf((char *) thd_info->host, LIST_PROCESS_HOST_LEN,
			"%s:%u", tmp_sctx->host_or_ip, tmp->peer_port);
	}
	else
	  thd_info->host= thd->strdup(tmp_sctx->host_or_ip[0] ? 
                                      tmp_sctx->host_or_ip : 
                                      tmp_sctx->host ? tmp_sctx->host : "");
        if ((thd_info->db=tmp->db))             // Safe test
          thd_info->db=thd->strdup(thd_info->db);
        thd_info->command=(int) tmp->command;
        if ((mysys_var= tmp->mysys_var))
          pthread_mutex_lock(&mysys_var->mutex);
        thd_info->proc_info= (char*) (tmp->killed == THD::KILL_CONNECTION? "Killed" : 0);
#ifndef EMBEDDED_LIBRARY
        thd_info->state_info= (char*) (tmp->locked ? "Locked" :
                                       tmp->net.reading_or_writing ?
                                       (tmp->net.reading_or_writing == 2 ?
                                        "Writing to net" :
                                        thd_info->command == COM_SLEEP ? "" :
                                        "Reading from net") :
                                       tmp->proc_info ? tmp->proc_info :
                                       tmp->mysys_var &&
                                       tmp->mysys_var->current_cond ?
                                       "Waiting on cond" : NullS);
#else
        thd_info->state_info= (char*)"Writing to net";
#endif
        if (mysys_var)
          pthread_mutex_unlock(&mysys_var->mutex);

        thd_info->start_time= tmp->start_time;
        thd_info->query=0;
        if (tmp->query)
        {
	  /* 
            query_length is always set to 0 when we set query = NULL; see
	    the comment in sql_class.h why this prevents crashes in possible
            races with query_length
          */
          uint length= min(max_query_length, tmp->query_length);
          thd_info->query=(char*) thd->strmake(tmp->query,length);
        }
        thread_infos.append(thd_info);
      }
    }
  }
  VOID(pthread_mutex_unlock(&LOCK_thread_count));

  thread_info *thd_info;
  time_t now= my_time(0);
  while ((thd_info=thread_infos.get()))
  {
    protocol->prepare_for_resend();
    protocol->store((ulonglong) thd_info->thread_id);
    protocol->store(thd_info->user, system_charset_info);
    protocol->store(thd_info->host, system_charset_info);
    protocol->store(thd_info->db, system_charset_info);
    if (thd_info->proc_info)
      protocol->store(thd_info->proc_info, system_charset_info);
    else
      protocol->store(command_name[thd_info->command].str, system_charset_info);
    if (thd_info->start_time)
      protocol->store((uint32) (now - thd_info->start_time));
    else
      protocol->store_null();
    protocol->store(thd_info->state_info, system_charset_info);
    protocol->store(thd_info->query, system_charset_info);
    if (protocol->write())
      break; /* purecov: inspected */
  }
  my_eof(thd);
  DBUG_VOID_RETURN;
}

int fill_schema_processlist(THD* thd, TABLE_LIST* tables, COND* cond)
{
  TABLE *table= tables->table;
  CHARSET_INFO *cs= system_charset_info;
  char *user;
  time_t now= my_time(0);
  DBUG_ENTER("fill_process_list");

  user= thd->security_ctx->master_access & PROCESS_ACL ?
        NullS : thd->security_ctx->priv_user;

  VOID(pthread_mutex_lock(&LOCK_thread_count));

  if (!thd->killed)
  {
    I_List_iterator<THD> it(threads);
    THD* tmp;

    while ((tmp= it++))
    {
      Security_context *tmp_sctx= tmp->security_ctx;
      struct st_my_thread_var *mysys_var;
      const char *val;

      if ((!tmp->vio_ok() && !tmp->system_thread) ||
          (user && (!tmp_sctx->user || strcmp(tmp_sctx->user, user))))
        continue;

      restore_record(table, s->default_values);
      /* ID */
      table->field[0]->store((longlong) tmp->thread_id, TRUE);
      /* USER */
      val= tmp_sctx->user ? tmp_sctx->user :
            (tmp->system_thread ? "system user" : "unauthenticated user");
      table->field[1]->store(val, strlen(val), cs);
      /* HOST */
      if (tmp->peer_port && (tmp_sctx->host || tmp_sctx->ip) &&
          thd->security_ctx->host_or_ip[0])
      {
        char host[LIST_PROCESS_HOST_LEN + 1];
        my_snprintf(host, LIST_PROCESS_HOST_LEN, "%s:%u",
                    tmp_sctx->host_or_ip, tmp->peer_port);
        table->field[2]->store(host, strlen(host), cs);
      }
      else
        table->field[2]->store(tmp_sctx->host_or_ip,
                               strlen(tmp_sctx->host_or_ip), cs);
      /* DB */
      if (tmp->db)
      {
        table->field[3]->store(tmp->db, strlen(tmp->db), cs);
        table->field[3]->set_notnull();
      }

      if ((mysys_var= tmp->mysys_var))
        pthread_mutex_lock(&mysys_var->mutex);
      /* COMMAND */
      if ((val= (char *) (tmp->killed == THD::KILL_CONNECTION? "Killed" : 0)))
        table->field[4]->store(val, strlen(val), cs);
      else
        table->field[4]->store(command_name[tmp->command].str,
                               command_name[tmp->command].length, cs);
      /* MYSQL_TIME */
      table->field[5]->store((uint32)(tmp->start_time ?
                                      now - tmp->start_time : 0), TRUE);
      /* STATE */
#ifndef EMBEDDED_LIBRARY
      val= (char*) (tmp->locked ? "Locked" :
                    tmp->net.reading_or_writing ?
                    (tmp->net.reading_or_writing == 2 ?
                     "Writing to net" :
                     tmp->command == COM_SLEEP ? "" :
                     "Reading from net") :
                    tmp->proc_info ? tmp->proc_info :
                    tmp->mysys_var &&
                    tmp->mysys_var->current_cond ?
                    "Waiting on cond" : NullS);
#else
      val= (char *) "Writing to net";
#endif
      if (val)
      {
        table->field[6]->store(val, strlen(val), cs);
        table->field[6]->set_notnull();
      }

      if (mysys_var)
        pthread_mutex_unlock(&mysys_var->mutex);

      /* INFO */
      if (tmp->query)
      {
        table->field[7]->store(tmp->query,
                               min(PROCESS_LIST_INFO_WIDTH,
                                   tmp->query_length), cs);
        table->field[7]->set_notnull();
      }

      if (schema_table_store_record(thd, table))
      {
        VOID(pthread_mutex_unlock(&LOCK_thread_count));
        DBUG_RETURN(1);
      }
    }
  }

  VOID(pthread_mutex_unlock(&LOCK_thread_count));
  DBUG_RETURN(0);
}

/*****************************************************************************
  Status functions
*****************************************************************************/

static DYNAMIC_ARRAY all_status_vars;
static bool status_vars_inited= 0;
static int show_var_cmp(const void *var1, const void *var2)
{
  return strcmp(((SHOW_VAR*)var1)->name, ((SHOW_VAR*)var2)->name);
}

/*
  deletes all the SHOW_UNDEF elements from the array and calls
  delete_dynamic() if it's completely empty.
*/
static void shrink_var_array(DYNAMIC_ARRAY *array)
{
  uint a,b;
  SHOW_VAR *all= dynamic_element(array, 0, SHOW_VAR *);

  for (a= b= 0; b < array->elements; b++)
    if (all[b].type != SHOW_UNDEF)
      all[a++]= all[b];
  if (a)
  {
    bzero(all+a, sizeof(SHOW_VAR)); // writing NULL-element to the end
    array->elements= a;
  }
  else // array is completely empty - delete it
    delete_dynamic(array);
}

/*
  Adds an array of SHOW_VAR entries to the output of SHOW STATUS

  SYNOPSIS
    add_status_vars(SHOW_VAR *list)
    list - an array of SHOW_VAR entries to add to all_status_vars
           the last entry must be {0,0,SHOW_UNDEF}

  NOTE
    The handling of all_status_vars[] is completely internal, it's allocated
    automatically when something is added to it, and deleted completely when
    the last entry is removed.

    As a special optimization, if add_status_vars() is called before
    init_status_vars(), it assumes "startup mode" - neither concurrent access
    to the array nor SHOW STATUS are possible (thus it skips locks and qsort)

    The last entry of the all_status_vars[] should always be {0,0,SHOW_UNDEF}
*/
int add_status_vars(SHOW_VAR *list)
{
  int res= 0;
  if (status_vars_inited)
    pthread_mutex_lock(&LOCK_status);
  if (!all_status_vars.buffer && // array is not allocated yet - do it now
      my_init_dynamic_array(&all_status_vars, sizeof(SHOW_VAR), 200, 20))
  {
    res= 1;
    goto err;
  }
  while (list->name)
    res|= insert_dynamic(&all_status_vars, (uchar*)list++);
  res|= insert_dynamic(&all_status_vars, (uchar*)list); // appending NULL-element
  all_status_vars.elements--; // but next insert_dynamic should overwite it
  if (status_vars_inited)
    sort_dynamic(&all_status_vars, show_var_cmp);
err:
  if (status_vars_inited)
    pthread_mutex_unlock(&LOCK_status);
  return res;
}

/*
  Make all_status_vars[] usable for SHOW STATUS

  NOTE
    See add_status_vars(). Before init_status_vars() call, add_status_vars()
    works in a special fast "startup" mode. Thus init_status_vars()
    should be called as late as possible but before enabling multi-threading.
*/
void init_status_vars()
{
  status_vars_inited=1;
  sort_dynamic(&all_status_vars, show_var_cmp);
}

void reset_status_vars()
{
  SHOW_VAR *ptr= (SHOW_VAR*) all_status_vars.buffer;
  SHOW_VAR *last= ptr + all_status_vars.elements;
  for (; ptr < last; ptr++)
  {
    /* Note that SHOW_LONG_NOFLUSH variables are not reset */
    if (ptr->type == SHOW_LONG)
      *(ulong*) ptr->value= 0;
  }  
}

/*
  catch-all cleanup function, cleans up everything no matter what

  DESCRIPTION
    This function is not strictly required if all add_to_status/
    remove_status_vars are properly paired, but it's a safety measure that
    deletes everything from the all_status_vars[] even if some
    remove_status_vars were forgotten
*/
void free_status_vars()
{
  delete_dynamic(&all_status_vars);
}

/*
  Removes an array of SHOW_VAR entries from the output of SHOW STATUS

  SYNOPSIS
    remove_status_vars(SHOW_VAR *list)
    list - an array of SHOW_VAR entries to remove to all_status_vars
           the last entry must be {0,0,SHOW_UNDEF}

  NOTE
    there's lots of room for optimizing this, especially in non-sorted mode,
    but nobody cares - it may be called only in case of failed plugin
    initialization in the mysqld startup.
*/

void remove_status_vars(SHOW_VAR *list)
{
  if (status_vars_inited)
  {
    pthread_mutex_lock(&LOCK_status);
    SHOW_VAR *all= dynamic_element(&all_status_vars, 0, SHOW_VAR *);
    int a= 0, b= all_status_vars.elements, c= (a+b)/2;

    for (; list->name; list++)
    {
      int res= 0;
      for (a= 0, b= all_status_vars.elements; b-a > 1; c= (a+b)/2)
      {
        res= show_var_cmp(list, all+c);
        if (res < 0)
          b= c;
        else if (res > 0)
          a= c;
        else
          break;
      }
      if (res == 0)
        all[c].type= SHOW_UNDEF;
    }
    shrink_var_array(&all_status_vars);
    pthread_mutex_unlock(&LOCK_status);
  }
  else
  {
    SHOW_VAR *all= dynamic_element(&all_status_vars, 0, SHOW_VAR *);
    uint i;
    for (; list->name; list++)
    {
      for (i= 0; i < all_status_vars.elements; i++)
      {
        if (show_var_cmp(list, all+i))
          continue;
        all[i].type= SHOW_UNDEF;
        break;
      }
    }
    shrink_var_array(&all_status_vars);
  }
}

inline void make_upper(char *buf)
{
  for (; *buf; buf++)
    *buf= my_toupper(system_charset_info, *buf);
}

static bool show_status_array(THD *thd, const char *wild,
                              SHOW_VAR *variables,
                              enum enum_var_type value_type,
                              struct system_status_var *status_var,
                              const char *prefix, TABLE *table,
                              bool ucase_names,
                              COND *cond)
{
  MY_ALIGNED_BYTE_ARRAY(buff_data, SHOW_VAR_FUNC_BUFF_SIZE, long);
  char * const buff= (char *) &buff_data;
  char *prefix_end;
  /* the variable name should not be longer than 64 characters */
  char name_buffer[64];
  int len;
  LEX_STRING null_lex_str;
  SHOW_VAR tmp, *var;
  COND *partial_cond= 0;
  enum_check_fields save_count_cuted_fields= thd->count_cuted_fields;
  bool res= FALSE;
  CHARSET_INFO *charset= system_charset_info;
  DBUG_ENTER("show_status_array");

  thd->count_cuted_fields= CHECK_FIELD_WARN;  
  null_lex_str.str= 0;				// For sys_var->value_ptr()
  null_lex_str.length= 0;

  prefix_end=strnmov(name_buffer, prefix, sizeof(name_buffer)-1);
  if (*prefix)
    *prefix_end++= '_';
  len=name_buffer + sizeof(name_buffer) - prefix_end;
  partial_cond= make_cond_for_info_schema(cond, table->pos_in_table_list);

  for (; variables->name; variables++)
  {
    strnmov(prefix_end, variables->name, len);
    name_buffer[sizeof(name_buffer)-1]=0;       /* Safety */
    if (ucase_names)
      make_upper(name_buffer);

    restore_record(table, s->default_values);
    table->field[0]->store(name_buffer, strlen(name_buffer),
                           system_charset_info);
    /*
      if var->type is SHOW_FUNC, call the function.
      Repeat as necessary, if new var is again SHOW_FUNC
    */
    for (var=variables; var->type == SHOW_FUNC; var= &tmp)
      ((mysql_show_var_func)(var->value))(thd, &tmp, buff);

    SHOW_TYPE show_type=var->type;
    if (show_type == SHOW_ARRAY)
    {
      show_status_array(thd, wild, (SHOW_VAR *) var->value, value_type,
                        status_var, name_buffer, table, ucase_names, partial_cond);
    }
    else
    {
      if (!(wild && wild[0] && wild_case_compare(system_charset_info,
                                                 name_buffer, wild)) &&
          (!partial_cond || partial_cond->val_int()))
      {
        char *value=var->value;
        const char *pos, *end;                  // We assign a lot of const's

        pthread_mutex_lock(&LOCK_global_system_variables);

        if (show_type == SHOW_SYS)
        {
          sys_var *var= ((sys_var *) value);
          show_type= var->show_type();
          value= (char*) var->value_ptr(thd, value_type, &null_lex_str);
          charset= var->charset(thd);
        }

        pos= end= buff;
        /*
          note that value may be == buff. All SHOW_xxx code below
          should still work in this case
        */
        switch (show_type) {
        case SHOW_DOUBLE_STATUS:
          value= ((char *) status_var + (ulong) value);
          /* fall through */
        case SHOW_DOUBLE:
          end= buff + my_sprintf(buff, (buff, "%f", *(double*) value));
          break;
        case SHOW_LONG_STATUS:
          value= ((char *) status_var + (ulong) value);
          /* fall through */
        case SHOW_LONG:
        case SHOW_LONG_NOFLUSH: // the difference lies in refresh_status()
          end= int10_to_str(*(long*) value, buff, 10);
          break;
        case SHOW_LONGLONG_STATUS:
          value= ((char *) status_var + (ulonglong) value);
          /* fall through */
        case SHOW_LONGLONG:
          end= longlong10_to_str(*(longlong*) value, buff, 10);
          break;
        case SHOW_HA_ROWS:
          end= longlong10_to_str((longlong) *(ha_rows*) value, buff, 10);
          break;
        case SHOW_BOOL:
          end= strmov(buff, *(bool*) value ? "ON" : "OFF");
          break;
        case SHOW_MY_BOOL:
          end= strmov(buff, *(my_bool*) value ? "ON" : "OFF");
          break;
        case SHOW_INT:
          end= int10_to_str((long) *(uint32*) value, buff, 10);
          break;
        case SHOW_HAVE:
        {
          SHOW_COMP_OPTION tmp= *(SHOW_COMP_OPTION*) value;
          pos= show_comp_option_name[(int) tmp];
          end= strend(pos);
          break;
        }
        case SHOW_CHAR:
        {
          if (!(pos= value))
            pos= "";
          end= strend(pos);
          break;
        }
       case SHOW_CHAR_PTR:
        {
          if (!(pos= *(char**) value))
            pos= "";
          end= strend(pos);
          break;
        }
        case SHOW_KEY_CACHE_LONG:
          value= (char*) dflt_key_cache + (ulong)value;
          end= int10_to_str(*(long*) value, buff, 10);
          break;
        case SHOW_KEY_CACHE_LONGLONG:
          value= (char*) dflt_key_cache + (ulong)value;
	  end= longlong10_to_str(*(longlong*) value, buff, 10);
	  break;
        case SHOW_UNDEF:
          break;                                        // Return empty string
        case SHOW_SYS:                                  // Cannot happen
        default:
          DBUG_ASSERT(0);
          break;
        }
        table->field[1]->store(pos, (uint32) (end - pos), charset);
        thd->count_cuted_fields= CHECK_FIELD_IGNORE;
        table->field[1]->set_notnull();

        pthread_mutex_unlock(&LOCK_global_system_variables);

        if (schema_table_store_record(thd, table))
        {
          res= TRUE;
          goto end;
        }
      }
    }
  }
end:
  thd->count_cuted_fields= save_count_cuted_fields;
  DBUG_RETURN(res);
}


/* collect status for all running threads */

void calc_sum_of_all_status(STATUS_VAR *to)
{
  DBUG_ENTER("calc_sum_of_all_status");

  /* Ensure that thread id not killed during loop */
  VOID(pthread_mutex_lock(&LOCK_thread_count)); // For unlink from list

  I_List_iterator<THD> it(threads);
  THD *tmp;
  
  /* Get global values as base */
  *to= global_status_var;
  
  /* Add to this status from existing threads */
  while ((tmp= it++))
    add_to_status(to, &tmp->status_var);
  
  VOID(pthread_mutex_unlock(&LOCK_thread_count));
  DBUG_VOID_RETURN;
}


/* This is only used internally, but we need it here as a forward reference */
extern ST_SCHEMA_TABLE schema_tables[];

typedef struct st_lookup_field_values
{
  LEX_STRING db_value, table_value;
  bool wild_db_value, wild_table_value;
} LOOKUP_FIELD_VALUES;


/*
  Store record to I_S table, convert HEAP table
  to MyISAM if necessary

  SYNOPSIS
    schema_table_store_record()
    thd                   thread handler
    table                 Information schema table to be updated

  RETURN
    0	                  success
    1	                  error
*/

bool schema_table_store_record(THD *thd, TABLE *table)
{
  int error;
  if ((error= table->file->ha_write_row(table->record[0])))
  {
    if (create_myisam_from_heap(thd, table, 
                                table->pos_in_table_list->schema_table_param,
                                error, 0))
      return 1;
  }
  return 0;
}


int make_table_list(THD *thd, SELECT_LEX *sel,
                    LEX_STRING *db_name, LEX_STRING *table_name)
{
  Table_ident *table_ident;
  table_ident= new Table_ident(thd, *db_name, *table_name, 1);
  sel->init_query();
  if (!sel->add_table_to_list(thd, table_ident, 0, 0, TL_READ))
    return 1;
  return 0;
}


/**
  @brief    Get lookup value from the part of 'WHERE' condition 

  @details This function gets lookup value from 
           the part of 'WHERE' condition if it's possible and 
           fill appropriate lookup_field_vals struct field
           with this value.

  @param[in]      thd                   thread handler
  @param[in]      item_func             part of WHERE condition
  @param[in]      table                 I_S table
  @param[in, out] lookup_field_vals     Struct which holds lookup values 

  @return
    0             success
    1             error, there can be no matching records for the condition
*/

bool get_lookup_value(THD *thd, Item_func *item_func,
                      TABLE_LIST *table, 
                      LOOKUP_FIELD_VALUES *lookup_field_vals)
{
  ST_SCHEMA_TABLE *schema_table= table->schema_table;
  ST_FIELD_INFO *field_info= schema_table->fields_info;
  const char *field_name1= schema_table->idx_field1 >= 0 ?
    field_info[schema_table->idx_field1].field_name : "";
  const char *field_name2= schema_table->idx_field2 >= 0 ?
    field_info[schema_table->idx_field2].field_name : "";

  if (item_func->functype() == Item_func::EQ_FUNC ||
      item_func->functype() == Item_func::EQUAL_FUNC)
  {
    int idx_field, idx_val;
    char tmp[MAX_FIELD_WIDTH];
    String *tmp_str, str_buff(tmp, sizeof(tmp), system_charset_info);
    Item_field *item_field;
    CHARSET_INFO *cs= system_charset_info;

    if (item_func->arguments()[0]->type() == Item::FIELD_ITEM &&
        item_func->arguments()[1]->const_item())
    {
      idx_field= 0;
      idx_val= 1;
    }
    else if (item_func->arguments()[1]->type() == Item::FIELD_ITEM &&
             item_func->arguments()[0]->const_item())
    {
      idx_field= 1;
      idx_val= 0;
    }
    else
      return 0;

    item_field= (Item_field*) item_func->arguments()[idx_field];
    if (table->table != item_field->field->table)
      return 0;
    tmp_str= item_func->arguments()[idx_val]->val_str(&str_buff);

    /* impossible value */
    if (!tmp_str)
      return 1;

    /* Lookup value is database name */
    if (!cs->coll->strnncollsp(cs, (uchar *) field_name1, strlen(field_name1),
                               (uchar *) item_field->field_name,
                               strlen(item_field->field_name), 0))
    {
      thd->make_lex_string(&lookup_field_vals->db_value, tmp_str->ptr(),
                           tmp_str->length(), FALSE);
    }
    /* Lookup value is table name */
    else if (!cs->coll->strnncollsp(cs, (uchar *) field_name2,
                                    strlen(field_name2),
                                    (uchar *) item_field->field_name,
                                    strlen(item_field->field_name), 0))
    {
      thd->make_lex_string(&lookup_field_vals->table_value, tmp_str->ptr(),
                           tmp_str->length(), FALSE);
    }
  }
  return 0;
}


/**
  @brief    Calculates lookup values from 'WHERE' condition 

  @details This function calculates lookup value(database name, table name)
           from 'WHERE' condition if it's possible and 
           fill lookup_field_vals struct fields with these values.

  @param[in]      thd                   thread handler
  @param[in]      cond                  WHERE condition
  @param[in]      table                 I_S table
  @param[in, out] lookup_field_vals     Struct which holds lookup values 

  @return
    0             success
    1             error, there can be no matching records for the condition
*/

bool calc_lookup_values_from_cond(THD *thd, COND *cond, TABLE_LIST *table,
                                  LOOKUP_FIELD_VALUES *lookup_field_vals)
{
  if (!cond)
    return 0;

  if (cond->type() == Item::COND_ITEM)
  {
    if (((Item_cond*) cond)->functype() == Item_func::COND_AND_FUNC)
    {
      List_iterator<Item> li(*((Item_cond*) cond)->argument_list());
      Item *item;
      while ((item= li++))
      {
        if (item->type() == Item::FUNC_ITEM)
        {
          if (get_lookup_value(thd, (Item_func*)item, table, lookup_field_vals))
            return 1;
        }
        else
        {
          if (calc_lookup_values_from_cond(thd, item, table, lookup_field_vals))
            return 1;
        }
      }
    }
    return 0;
  }
  else if (cond->type() == Item::FUNC_ITEM &&
           get_lookup_value(thd, (Item_func*) cond, table, lookup_field_vals))
    return 1;
  return 0;
}


bool uses_only_table_name_fields(Item *item, TABLE_LIST *table)
{
  if (item->type() == Item::FUNC_ITEM)
  {
    Item_func *item_func= (Item_func*)item;
    for (uint i=0; i<item_func->argument_count(); i++)
    {
      if (!uses_only_table_name_fields(item_func->arguments()[i], table))
        return 0;
    }
  }
  else if (item->type() == Item::FIELD_ITEM)
  {
    Item_field *item_field= (Item_field*)item;
    CHARSET_INFO *cs= system_charset_info;
    ST_SCHEMA_TABLE *schema_table= table->schema_table;
    ST_FIELD_INFO *field_info= schema_table->fields_info;
    const char *field_name1= schema_table->idx_field1 >= 0 ?
      field_info[schema_table->idx_field1].field_name : "";
    const char *field_name2= schema_table->idx_field2 >= 0 ?
      field_info[schema_table->idx_field2].field_name : "";
    if (table->table != item_field->field->table ||
        (cs->coll->strnncollsp(cs, (uchar *) field_name1, strlen(field_name1),
                               (uchar *) item_field->field_name,
                               strlen(item_field->field_name), 0) &&
         cs->coll->strnncollsp(cs, (uchar *) field_name2, strlen(field_name2),
                               (uchar *) item_field->field_name,
                               strlen(item_field->field_name), 0)))
      return 0;
  }
  else if (item->type() == Item::REF_ITEM)
    return uses_only_table_name_fields(item->real_item(), table);

  if (item->type() == Item::SUBSELECT_ITEM && !item->const_item())
    return 0;

  return 1;
}


static COND * make_cond_for_info_schema(COND *cond, TABLE_LIST *table)
{
  if (!cond)
    return (COND*) 0;
  if (cond->type() == Item::COND_ITEM)
  {
    if (((Item_cond*) cond)->functype() == Item_func::COND_AND_FUNC)
    {
      /* Create new top level AND item */
      Item_cond_and *new_cond=new Item_cond_and;
      if (!new_cond)
	return (COND*) 0;
      List_iterator<Item> li(*((Item_cond*) cond)->argument_list());
      Item *item;
      while ((item=li++))
      {
	Item *fix= make_cond_for_info_schema(item, table);
	if (fix)
	  new_cond->argument_list()->push_back(fix);
      }
      switch (new_cond->argument_list()->elements) {
      case 0:
	return (COND*) 0;
      case 1:
	return new_cond->argument_list()->head();
      default:
	new_cond->quick_fix_field();
	return new_cond;
      }
    }
    else
    {						// Or list
      Item_cond_or *new_cond=new Item_cond_or;
      if (!new_cond)
	return (COND*) 0;
      List_iterator<Item> li(*((Item_cond*) cond)->argument_list());
      Item *item;
      while ((item=li++))
      {
	Item *fix=make_cond_for_info_schema(item, table);
	if (!fix)
	  return (COND*) 0;
	new_cond->argument_list()->push_back(fix);
      }
      new_cond->quick_fix_field();
      new_cond->top_level_item();
      return new_cond;
    }
  }

  if (!uses_only_table_name_fields(cond, table))
    return (COND*) 0;
  return cond;
}


/**
  @brief   Calculate lookup values(database name, table name)

  @details This function calculates lookup values(database name, table name)
           from 'WHERE' condition or wild values (for 'SHOW' commands only)
           from LEX struct and fill lookup_field_vals struct field
           with these values.

  @param[in]      thd                   thread handler
  @param[in]      cond                  WHERE condition
  @param[in]      tables                I_S table
  @param[in, out] lookup_field_values   Struct which holds lookup values 

  @return
    0             success
    1             error, there can be no matching records for the condition
*/

bool get_lookup_field_values(THD *thd, COND *cond, TABLE_LIST *tables,
                             LOOKUP_FIELD_VALUES *lookup_field_values)
{
  LEX *lex= thd->lex;
  const char *wild= lex->wild ? lex->wild->ptr() : NullS;
  bzero((char*) lookup_field_values, sizeof(LOOKUP_FIELD_VALUES));
  switch (lex->sql_command) {
  case SQLCOM_SHOW_DATABASES:
    if (wild)
    {
      lookup_field_values->db_value.str= (char*) wild;
      lookup_field_values->db_value.length= strlen(wild);
      lookup_field_values->wild_db_value= 1;
    }
    return 0;
  case SQLCOM_SHOW_TABLES:
  case SQLCOM_SHOW_TABLE_STATUS:
  case SQLCOM_SHOW_TRIGGERS:
  case SQLCOM_SHOW_EVENTS:
    lookup_field_values->db_value.str= lex->select_lex.db;
    lookup_field_values->db_value.length=strlen(lex->select_lex.db);
    if (wild)
    {
      lookup_field_values->table_value.str= (char*)wild;
      lookup_field_values->table_value.length= strlen(wild);
      lookup_field_values->wild_table_value= 1;
    }
    return 0;
  default:
    /*
      The "default" is for queries over I_S.
      All previous cases handle SHOW commands.
    */
    return calc_lookup_values_from_cond(thd, cond, tables, lookup_field_values);
  }
}


enum enum_schema_tables get_schema_table_idx(ST_SCHEMA_TABLE *schema_table)
{
  return (enum enum_schema_tables) (schema_table - &schema_tables[0]);
}


/*
  Create db names list. Information schema name always is first in list

  SYNOPSIS
    make_db_list()
    thd                   thread handler
    files                 list of db names
    wild                  wild string
    idx_field_vals        idx_field_vals->db_name contains db name or
                          wild string
    with_i_schema         returns 1 if we added 'IS' name to list
                          otherwise returns 0 

  RETURN
    zero                  success
    non-zero              error
*/

int make_db_list(THD *thd, List<LEX_STRING> *files,
                 LOOKUP_FIELD_VALUES *lookup_field_vals,
                 bool *with_i_schema)
{
  LEX_STRING *i_s_name_copy= 0;
  i_s_name_copy= thd->make_lex_string(i_s_name_copy,
                                      INFORMATION_SCHEMA_NAME.str,
                                      INFORMATION_SCHEMA_NAME.length, TRUE);
  *with_i_schema= 0;
  if (lookup_field_vals->wild_db_value)
  {
    /*
      This part of code is only for SHOW DATABASES command.
      idx_field_vals->db_value can be 0 when we don't use
      LIKE clause (see also get_index_field_values() function)
    */
    if (!lookup_field_vals->db_value.str ||
        !wild_case_compare(system_charset_info, 
                           INFORMATION_SCHEMA_NAME.str,
                           lookup_field_vals->db_value.str))
    {
      *with_i_schema= 1;
      if (files->push_back(i_s_name_copy))
        return 1;
    }
    return (find_files(thd, files, NullS, mysql_data_home,
                       lookup_field_vals->db_value.str, 1) != FIND_FILES_OK);
  }


  /*
    If we have db lookup vaule we just add it to list and
    exit from the function
  */
  if (lookup_field_vals->db_value.str)
  {
    if (!my_strcasecmp(system_charset_info, INFORMATION_SCHEMA_NAME.str,
                       lookup_field_vals->db_value.str))
    {
      *with_i_schema= 1;
      if (files->push_back(i_s_name_copy))
        return 1;
      return 0;
    }
    if (files->push_back(&lookup_field_vals->db_value))
      return 1;
    return 0;
  }

  /*
    Create list of existing databases. It is used in case
    of select from information schema table
  */
  if (files->push_back(i_s_name_copy))
    return 1;
  *with_i_schema= 1;
  return (find_files(thd, files, NullS,
                     mysql_data_home, NullS, 1) != FIND_FILES_OK);
}


struct st_add_schema_table 
{
  List<LEX_STRING> *files;
  const char *wild;
};


static my_bool add_schema_table(THD *thd, plugin_ref plugin,
                                void* p_data)
{
  LEX_STRING *file_name= 0;
  st_add_schema_table *data= (st_add_schema_table *)p_data;
  List<LEX_STRING> *file_list= data->files;
  const char *wild= data->wild;
  ST_SCHEMA_TABLE *schema_table= plugin_data(plugin, ST_SCHEMA_TABLE *);
  DBUG_ENTER("add_schema_table");

  if (schema_table->hidden)
      DBUG_RETURN(0);
  if (wild)
  {
    if (lower_case_table_names)
    {
      if (wild_case_compare(files_charset_info,
                            schema_table->table_name,
                            wild))
        DBUG_RETURN(0);
    }
    else if (wild_compare(schema_table->table_name, wild, 0))
      DBUG_RETURN(0);
  }

  if ((file_name= thd->make_lex_string(file_name, schema_table->table_name,
                                       strlen(schema_table->table_name),
                                       TRUE)) &&
      !file_list->push_back(file_name))
    DBUG_RETURN(0);
  DBUG_RETURN(1);
}


int schema_tables_add(THD *thd, List<LEX_STRING> *files, const char *wild)
{
  LEX_STRING *file_name= 0;
  ST_SCHEMA_TABLE *tmp_schema_table= schema_tables;
  st_add_schema_table add_data;
  DBUG_ENTER("schema_tables_add");

  for (; tmp_schema_table->table_name; tmp_schema_table++)
  {
    if (tmp_schema_table->hidden)
      continue;
    if (wild)
    {
      if (lower_case_table_names)
      {
        if (wild_case_compare(files_charset_info,
                              tmp_schema_table->table_name,
                              wild))
          continue;
      }
      else if (wild_compare(tmp_schema_table->table_name, wild, 0))
        continue;
    }
    if ((file_name= 
         thd->make_lex_string(file_name, tmp_schema_table->table_name,
                              strlen(tmp_schema_table->table_name), TRUE)) &&
        !files->push_back(file_name))
      continue;
    DBUG_RETURN(1);
  }

  add_data.files= files;
  add_data.wild= wild;
  if (plugin_foreach(thd, add_schema_table,
                     MYSQL_INFORMATION_SCHEMA_PLUGIN, &add_data))
      DBUG_RETURN(1);

  DBUG_RETURN(0);
}


/**
  @brief          Create table names list

  @details        The function creates the list of table names in
                  database

  @param[in]      thd                   thread handler
  @param[in]      table_names           List of table names in database
  @param[in]      lex                   pointer to LEX struct
  @param[in]      lookup_field_vals     pointer to LOOKUP_FIELD_VALUE struct
  @param[in]      with_i_schema         TRUE means that we add I_S tables to list
  @param[in]      db_name               database name

  @return         Operation status
    @retval       0           ok
    @retval       1           fatal error
    @retval       2           Not fatal error; Safe to ignore this file list
*/

static int
make_table_name_list(THD *thd, List<LEX_STRING> *table_names, LEX *lex,
                     LOOKUP_FIELD_VALUES *lookup_field_vals,
                     bool with_i_schema, LEX_STRING *db_name)
{
  char path[FN_REFLEN];
  build_table_filename(path, sizeof(path), db_name->str, "", "", 0);
  if (!lookup_field_vals->wild_table_value &&
      lookup_field_vals->table_value.str)
  {
    if (with_i_schema)
    {
      if (find_schema_table(thd, lookup_field_vals->table_value.str))
      {
        if (table_names->push_back(&lookup_field_vals->table_value))
          return 1;
      }
    }
    else
    {    
      if (table_names->push_back(&lookup_field_vals->table_value))
        return 1;
      /*
        Check that table is relevant in current transaction.
        (used for ndb engine, see ndbcluster_find_files(), ha_ndbcluster.cc)
      */
      VOID(ha_find_files(thd, db_name->str, path,
                         lookup_field_vals->table_value.str, 0,
                         table_names));
    }
    return 0;
  }

  /*
    This call will add all matching the wildcards (if specified) IS tables
    to the list
  */
  if (with_i_schema)
    return (schema_tables_add(thd, table_names,
                              lookup_field_vals->table_value.str));

  find_files_result res= find_files(thd, table_names, db_name->str, path,
                                    lookup_field_vals->table_value.str, 0);
  if (res != FIND_FILES_OK)
  {
    /*
      Downgrade errors about problems with database directory to
      warnings if this is not a 'SHOW' command.  Another thread
      may have dropped database, and we may still have a name
      for that directory.
    */
    if (res == FIND_FILES_DIR)
    {
      if (lex->sql_command != SQLCOM_SELECT)
        return 1;
      thd->clear_error();
      return 2;
    }
    return 1;
  }
  return 0;
}


/**
  @brief          Fill I_S table for SHOW COLUMNS|INDEX commands

  @param[in]      thd                      thread handler
  @param[in]      tables                   TABLE_LIST for I_S table
  @param[in]      schema_table             pointer to I_S structure
  @param[in]      open_tables_state_backup pointer to Open_tables_state object
                                           which is used to save|restore original
                                           status of variables related to
                                           open tables state

  @return         Operation status
    @retval       0           success
    @retval       1           error
*/

static int 
fill_schema_show_cols_or_idxs(THD *thd, TABLE_LIST *tables,
                              ST_SCHEMA_TABLE *schema_table,
                              Open_tables_state *open_tables_state_backup)
{
  LEX *lex= thd->lex;
  bool res;
  LEX_STRING tmp_lex_string, tmp_lex_string1, *db_name, *table_name;
  enum_sql_command save_sql_command= lex->sql_command;
  TABLE_LIST *show_table_list= (TABLE_LIST*) tables->schema_select_lex->
    table_list.first;
  TABLE *table= tables->table;
  int error= 1;
  DBUG_ENTER("fill_schema_show");

  lex->all_selects_list= tables->schema_select_lex;
  /*
    Restore thd->temporary_tables to be able to process
    temporary tables(only for 'show index' & 'show columns').
    This should be changed when processing of temporary tables for
    I_S tables will be done.
  */
  thd->temporary_tables= open_tables_state_backup->temporary_tables;
  /*
    Let us set fake sql_command so views won't try to merge
    themselves into main statement. If we don't do this,
    SELECT * from information_schema.xxxx will cause problems.
    SQLCOM_SHOW_FIELDS is used because it satisfies 'only_view_structure()' 
  */
  lex->sql_command= SQLCOM_SHOW_FIELDS;
  res= open_normal_and_derived_tables(thd, show_table_list,
                                      MYSQL_LOCK_IGNORE_FLUSH);
  lex->sql_command= save_sql_command;
  /*
    get_all_tables() returns 1 on failure and 0 on success thus
    return only these and not the result code of ::process_table()

    We should use show_table_list->alias instead of 
    show_table_list->table_name because table_name
    could be changed during opening of I_S tables. It's safe
    to use alias because alias contains original table name 
    in this case(this part of code is used only for 
    'show columns' & 'show statistics' commands).
  */
   table_name= thd->make_lex_string(&tmp_lex_string1, show_table_list->alias,
                                    strlen(show_table_list->alias), FALSE);
   if (!show_table_list->view)
     db_name= thd->make_lex_string(&tmp_lex_string, show_table_list->db,
                                   show_table_list->db_length, FALSE);
   else
     db_name= &show_table_list->view_db;
      

   error= test(schema_table->process_table(thd, show_table_list,
                                           table, res, db_name,
                                           table_name));
   thd->temporary_tables= 0;
   close_tables_for_reopen(thd, &show_table_list);
   DBUG_RETURN(error);
}


/**
  @brief          Fill I_S table for SHOW TABLE NAMES commands

  @param[in]      thd                      thread handler
  @param[in]      table                    TABLE struct for I_S table
  @param[in]      db_name                  database name
  @param[in]      table_name               table name
  @param[in]      with_i_schema            I_S table if TRUE

  @return         Operation status
    @retval       0           success
    @retval       1           error
*/

static int fill_schema_table_names(THD *thd, TABLE *table,
                                   LEX_STRING *db_name, LEX_STRING *table_name,
                                   bool with_i_schema)
{
  if (with_i_schema)
  {
    table->field[3]->store(STRING_WITH_LEN("SYSTEM VIEW"),
                           system_charset_info);
  }
  else
  {
    enum legacy_db_type not_used;
    char path[FN_REFLEN];
    (void) build_table_filename(path, sizeof(path), db_name->str, 
                                table_name->str, reg_ext, 0);
    switch (mysql_frm_type(thd, path, &not_used)) {
    case FRMTYPE_ERROR:
      table->field[3]->store(STRING_WITH_LEN("ERROR"),
                             system_charset_info);
      break;
    case FRMTYPE_TABLE:
      table->field[3]->store(STRING_WITH_LEN("BASE TABLE"),
                             system_charset_info);
      break;
    case FRMTYPE_VIEW:
      table->field[3]->store(STRING_WITH_LEN("VIEW"),
                             system_charset_info);
      break;
    default:
      DBUG_ASSERT(0);
    }
    if (thd->is_error() && thd->main_da.sql_errno() == ER_NO_SUCH_TABLE)
    {
      thd->clear_error();
      return 0;
    }
  }
  if (schema_table_store_record(thd, table))
    return 1;
  return 0;
}


/**
  @brief          Get open table method

  @details        The function calculates the method which will be used
                  for table opening:
                  SKIP_OPEN_TABLE - do not open table
                  OPEN_FRM_ONLY   - open FRM file only
                  OPEN_FULL_TABLE - open FRM, data, index files
  @param[in]      tables               I_S table table_list
  @param[in]      schema_table         I_S table struct
  @param[in]      schema_table_idx     I_S table index

  @return         return a set of flags
    @retval       SKIP_OPEN_TABLE | OPEN_FRM_ONLY | OPEN_FULL_TABLE
*/

uint get_table_open_method(TABLE_LIST *tables,
                                  ST_SCHEMA_TABLE *schema_table,
                                  enum enum_schema_tables schema_table_idx)
{
  /*
    determine which method will be used for table opening
  */
  if (schema_table->i_s_requested_object & OPTIMIZE_I_S_TABLE)
  {
    Field **ptr, *field;
    int table_open_method= 0, field_indx= 0;
    uint star_table_open_method= OPEN_FULL_TABLE;
    bool used_star= true;                  // true if '*' is used in select
    for (ptr=tables->table->field; (field= *ptr) ; ptr++)
    {
      star_table_open_method=
        min(star_table_open_method,
            schema_table->fields_info[field_indx].open_method);
      if (bitmap_is_set(tables->table->read_set, field->field_index))
      {
        used_star= false;
        table_open_method|= schema_table->fields_info[field_indx].open_method;
      }
      field_indx++;
    }
    if (used_star)
      return star_table_open_method;
    return table_open_method;
  }
  /* I_S tables which use get_all_tables but can not be optimized */
  return (uint) OPEN_FULL_TABLE;
}


/**
  @brief          Fill I_S table with data from FRM file only

  @param[in]      thd                      thread handler
  @param[in]      table                    TABLE struct for I_S table
  @param[in]      schema_table             I_S table struct
  @param[in]      db_name                  database name
  @param[in]      table_name               table name
  @param[in]      schema_table_idx         I_S table index

  @return         Operation status
    @retval       0           Table is processed and we can continue
                              with new table
    @retval       1           It's view and we have to use
                              open_tables function for this table
*/

static int fill_schema_table_from_frm(THD *thd,TABLE *table,
                                      ST_SCHEMA_TABLE *schema_table, 
                                      LEX_STRING *db_name,
                                      LEX_STRING *table_name,
                                      enum enum_schema_tables schema_table_idx)
{
  TABLE_SHARE *share;
  TABLE tbl;
  TABLE_LIST table_list;
  uint res= 0;
  int error;
  char key[MAX_DBKEY_LENGTH];
  uint key_length;

  bzero((char*) &table_list, sizeof(TABLE_LIST));
  bzero((char*) &tbl, sizeof(TABLE));

  table_list.table_name= table_name->str;
  table_list.db= db_name->str;
  key_length= create_table_def_key(thd, key, &table_list, 0);
  pthread_mutex_lock(&LOCK_open);
  share= get_table_share(thd, &table_list, key,
                         key_length, OPEN_VIEW, &error);
  if (!share)
  {
    res= 0;
    goto err;
  }
 
  if (share->is_view)
  {
    if (schema_table->i_s_requested_object & OPEN_TABLE_ONLY)
    {
      /* skip view processing */
      res= 0;
      goto err1;
    }
    else if (schema_table->i_s_requested_object & OPEN_VIEW_FULL)
    {
      /*
        tell get_all_tables() to fall back to 
        open_normal_and_derived_tables()
      */
      res= 1;
      goto err1;
    }
  }

  if (share->is_view ||
      !open_table_from_share(thd, share, table_name->str, 0,
                             (READ_KEYINFO | COMPUTE_TYPES |
                              EXTRA_RECORD | OPEN_FRM_FILE_ONLY),
                             thd->open_options, &tbl, FALSE))
  {
    tbl.s= share;
    table_list.table= &tbl;
    table_list.view= (st_lex*) share->is_view;
    res= schema_table->process_table(thd, &table_list, table,
                                     res, db_name, table_name);
    closefrm(&tbl, true);
    goto err;
  }

err1:
  release_table_share(share, RELEASE_NORMAL);

err:
  pthread_mutex_unlock(&LOCK_open);
  thd->clear_error();
  return res;
}



/**
  @brief          Fill I_S tables whose data are retrieved
                  from frm files and storage engine

  @details        The information schema tables are internally represented as
                  temporary tables that are filled at query execution time.
                  Those I_S tables whose data are retrieved
                  from frm files and storage engine are filled by the function
                  get_all_tables().

  @param[in]      thd                      thread handler
  @param[in]      tables                   I_S table
  @param[in]      cond                     'WHERE' condition

  @return         Operation status
    @retval       0                        success
    @retval       1                        error
*/

int get_all_tables(THD *thd, TABLE_LIST *tables, COND *cond)
{
  LEX *lex= thd->lex;
  TABLE *table= tables->table;
  SELECT_LEX *old_all_select_lex= lex->all_selects_list;
  enum_sql_command save_sql_command= lex->sql_command;
  SELECT_LEX *lsel= tables->schema_select_lex;
  ST_SCHEMA_TABLE *schema_table= tables->schema_table;
  SELECT_LEX sel;
  LOOKUP_FIELD_VALUES lookup_field_vals;
  LEX_STRING *db_name, *table_name;
  bool with_i_schema;
  enum enum_schema_tables schema_table_idx;
  List<LEX_STRING> db_names;
  List_iterator_fast<LEX_STRING> it(db_names);
  COND *partial_cond= 0;
  uint derived_tables= lex->derived_tables; 
  int error= 1;
  Open_tables_state open_tables_state_backup;
  bool save_view_prepare_mode= lex->view_prepare_mode;
  Query_tables_list query_tables_list_backup;
#ifndef NO_EMBEDDED_ACCESS_CHECKS
  Security_context *sctx= thd->security_ctx;
#endif
  uint table_open_method;
  DBUG_ENTER("get_all_tables");

  lex->view_prepare_mode= TRUE;
  lex->reset_n_backup_query_tables_list(&query_tables_list_backup);

  /*
    We should not introduce deadlocks even if we already have some
    tables open and locked, since we won't lock tables which we will
    open and will ignore possible name-locks for these tables.
  */
  thd->reset_n_backup_open_tables_state(&open_tables_state_backup);

  /* 
    this branch processes SHOW FIELDS, SHOW INDEXES commands.
    see sql_parse.cc, prepare_schema_table() function where
    this values are initialized
  */
  if (lsel && lsel->table_list.first)
  {
    error= fill_schema_show_cols_or_idxs(thd, tables, schema_table,
                                         &open_tables_state_backup);
    goto err;
  }

  schema_table_idx= get_schema_table_idx(schema_table);
  if (get_lookup_field_values(thd, cond, tables, &lookup_field_vals))
  {
    error= 0;
    goto err;
  }
  DBUG_PRINT("INDEX VALUES",("db_name='%s', table_name='%s'",
                             STR_OR_NIL(lookup_field_vals.db_value.str),
                             STR_OR_NIL(lookup_field_vals.table_value.str)));

  if (!lookup_field_vals.wild_db_value && !lookup_field_vals.wild_table_value)
  {
    /* 
      if lookup value is empty string then
      it's impossible table name or db name
    */
    if (lookup_field_vals.db_value.str &&
        !lookup_field_vals.db_value.str[0] ||
        lookup_field_vals.table_value.str &&
        !lookup_field_vals.table_value.str[0])
    {
      error= 0;
      goto err;
    }
  }

  if (lookup_field_vals.db_value.length &&
      !lookup_field_vals.wild_db_value)
    tables->has_db_lookup_value= TRUE;
  if (lookup_field_vals.table_value.length &&
      !lookup_field_vals.wild_table_value) 
    tables->has_table_lookup_value= TRUE;

  if (tables->has_db_lookup_value && tables->has_table_lookup_value)
    partial_cond= 0;
  else
    partial_cond= make_cond_for_info_schema(cond, tables);

  tables->table_open_method= table_open_method=
    get_table_open_method(tables, schema_table, schema_table_idx);

  if (lex->describe)
  {
    /* EXPLAIN SELECT */
    error= 0;
    goto err;
  }

  if (make_db_list(thd, &db_names, &lookup_field_vals, &with_i_schema))
    goto err;
  it.rewind(); /* To get access to new elements in basis list */
  while ((db_name= it++))
  {
#ifndef NO_EMBEDDED_ACCESS_CHECKS
    if (!check_access(thd,SELECT_ACL, db_name->str, 
                      &thd->col_access, 0, 1, with_i_schema) ||
        sctx->master_access & (DB_ACLS | SHOW_DB_ACL) ||
	acl_get(sctx->host, sctx->ip, sctx->priv_user, db_name->str, 0) ||
	!check_grant_db(thd, db_name->str))
#endif
    {
      thd->no_warnings_for_error= 1;
      List<LEX_STRING> table_names;
      int res= make_table_name_list(thd, &table_names, lex,
                                    &lookup_field_vals,
                                    with_i_schema, db_name);
      if (res == 2)   /* Not fatal error, continue */
        continue;
      if (res)
        goto err;

      List_iterator_fast<LEX_STRING> it_files(table_names);
      while ((table_name= it_files++))
      {
	restore_record(table, s->default_values);
        table->field[schema_table->idx_field1]->
          store(db_name->str, db_name->length, system_charset_info);
        table->field[schema_table->idx_field2]->
          store(table_name->str, table_name->length, system_charset_info);

        if (!partial_cond || partial_cond->val_int())
        {
          /*
            If table is I_S.tables and open_table_method is 0 (eg SKIP_OPEN)
            we can skip table opening and we don't have lookup value for 
            table name or lookup value is wild string(table name list is
            already created by make_table_name_list() function).
          */
          if (!table_open_method && schema_table_idx == SCH_TABLES &&
              (!lookup_field_vals.table_value.length ||
               lookup_field_vals.wild_table_value))
          {
            if (schema_table_store_record(thd, table))
              goto err;      /* Out of space in temporary table */
            continue;
          }

          /* SHOW TABLE NAMES command */
          if (schema_table_idx == SCH_TABLE_NAMES)
          {
            if (fill_schema_table_names(thd, tables->table, db_name,
                                        table_name, with_i_schema))
              continue;
          }
          else
          {
            if (!(table_open_method & ~OPEN_FRM_ONLY) && 
                !with_i_schema)
            {
              if (!fill_schema_table_from_frm(thd, table, schema_table, db_name,
                                              table_name, schema_table_idx))
                continue;
            }

            int res;
            LEX_STRING tmp_lex_string, orig_db_name;
            /*
              Set the parent lex of 'sel' because it is needed by
              sel.init_query() which is called inside make_table_list.
            */
            thd->no_warnings_for_error= 1;
            sel.parent_lex= lex;
            /* db_name can be changed in make_table_list() func */
            if (!thd->make_lex_string(&orig_db_name, db_name->str,
                                      db_name->length, FALSE))
              goto err;
            if (make_table_list(thd, &sel, db_name, table_name))
              goto err;
            TABLE_LIST *show_table_list= (TABLE_LIST*) sel.table_list.first;
            lex->all_selects_list= &sel;
            lex->derived_tables= 0;
            lex->sql_command= SQLCOM_SHOW_FIELDS;
            show_table_list->i_s_requested_object=
              schema_table->i_s_requested_object;
            res= open_normal_and_derived_tables(thd, show_table_list,
                                                MYSQL_LOCK_IGNORE_FLUSH);
            lex->sql_command= save_sql_command;
            /*
              XXX:  show_table_list has a flag i_is_requested,
              and when it's set, open_normal_and_derived_tables()
              can return an error without setting an error message
              in THD, which is a hack. This is why we have to
              check for res, then for thd->is_error() only then
              for thd->main_da.sql_errno().
            */
            if (res && thd->is_error() &&
                thd->main_da.sql_errno() == ER_NO_SUCH_TABLE)
            {
              /*
                Hide error for not existing table.
                This error can occur for example when we use
                where condition with db name and table name and this
                table does not exist.
              */
              res= 0;
              thd->clear_error();
            }
            else
            {
              /*
                We should use show_table_list->alias instead of 
                show_table_list->table_name because table_name
                could be changed during opening of I_S tables. It's safe
                to use alias because alias contains original table name 
                in this case.
              */
              thd->make_lex_string(&tmp_lex_string, show_table_list->alias,
                                   strlen(show_table_list->alias), FALSE);
              res= schema_table->process_table(thd, show_table_list, table,
                                               res, &orig_db_name,
                                               &tmp_lex_string);
              close_tables_for_reopen(thd, &show_table_list);
            }
            DBUG_ASSERT(!lex->query_tables_own_last);
            if (res)
              goto err;
          }
        }
      }
      /*
        If we have information schema its always the first table and only
        the first table. Reset for other tables.
      */
      with_i_schema= 0;
    }
  }

  error= 0;
err:
  thd->restore_backup_open_tables_state(&open_tables_state_backup);
  lex->restore_backup_query_tables_list(&query_tables_list_backup);
  lex->derived_tables= derived_tables;
  lex->all_selects_list= old_all_select_lex;
  lex->view_prepare_mode= save_view_prepare_mode;
  lex->sql_command= save_sql_command;
  DBUG_RETURN(error);
}


bool store_schema_shemata(THD* thd, TABLE *table, LEX_STRING *db_name,
                          CHARSET_INFO *cs)
{
  restore_record(table, s->default_values);
  table->field[1]->store(db_name->str, db_name->length, system_charset_info);
  table->field[2]->store(cs->csname, strlen(cs->csname), system_charset_info);
  table->field[3]->store(cs->name, strlen(cs->name), system_charset_info);
  return schema_table_store_record(thd, table);
}


int fill_schema_schemata(THD *thd, TABLE_LIST *tables, COND *cond)
{
  /*
    TODO: fill_schema_shemata() is called when new client is connected.
    Returning error status in this case leads to client hangup.
  */

  LOOKUP_FIELD_VALUES lookup_field_vals;
  List<LEX_STRING> db_names;
  LEX_STRING *db_name;
  bool with_i_schema;
  HA_CREATE_INFO create;
  TABLE *table= tables->table;
#ifndef NO_EMBEDDED_ACCESS_CHECKS
  Security_context *sctx= thd->security_ctx;
#endif
  DBUG_ENTER("fill_schema_shemata");

  if (get_lookup_field_values(thd, cond, tables, &lookup_field_vals))
    DBUG_RETURN(0);
  DBUG_PRINT("INDEX VALUES",("db_name='%s', table_name='%s'",
                             lookup_field_vals.db_value.str,
                             lookup_field_vals.table_value.str));
  if (make_db_list(thd, &db_names, &lookup_field_vals,
                   &with_i_schema))
    DBUG_RETURN(1);

  /*
    If we have lookup db value we should check that the database exists
  */
  if(lookup_field_vals.db_value.str && !lookup_field_vals.wild_db_value &&
     !with_i_schema)
  {
    char path[FN_REFLEN+16];
    uint path_len;
    MY_STAT stat_info;
    if (!lookup_field_vals.db_value.str[0])
      DBUG_RETURN(0);
    path_len= build_table_filename(path, sizeof(path),
                                   lookup_field_vals.db_value.str, "", "", 0);
    path[path_len-1]= 0;
    if (!my_stat(path,&stat_info,MYF(0)))
      DBUG_RETURN(0);
  }

  List_iterator_fast<LEX_STRING> it(db_names);
  while ((db_name=it++))
  {
    if (with_i_schema)       // information schema name is always first in list
    {
      if (store_schema_shemata(thd, table, db_name,
                               system_charset_info))
        DBUG_RETURN(1);
      with_i_schema= 0;
      continue;
    }
#ifndef NO_EMBEDDED_ACCESS_CHECKS
    if (sctx->master_access & (DB_ACLS | SHOW_DB_ACL) ||
	acl_get(sctx->host, sctx->ip, sctx->priv_user, db_name->str, 0) ||
	!check_grant_db(thd, db_name->str))
#endif
    {
      load_db_opt_by_name(thd, db_name->str, &create);
      if (store_schema_shemata(thd, table, db_name,
                               create.default_table_charset))
        DBUG_RETURN(1);
    }
  }
  DBUG_RETURN(0);
}


static int get_schema_tables_record(THD *thd, TABLE_LIST *tables,
				    TABLE *table, bool res,
				    LEX_STRING *db_name,
				    LEX_STRING *table_name)
{
  const char *tmp_buff;
  MYSQL_TIME time;
  CHARSET_INFO *cs= system_charset_info;
  DBUG_ENTER("get_schema_tables_record");

  restore_record(table, s->default_values);
  table->field[1]->store(db_name->str, db_name->length, cs);
  table->field[2]->store(table_name->str, table_name->length, cs);
  if (res)
  {
    /*
      there was errors during opening tables
    */
    const char *error= thd->is_error() ? thd->main_da.message() : "";
    if (tables->view)
      table->field[3]->store(STRING_WITH_LEN("VIEW"), cs);
    else if (tables->schema_table)
      table->field[3]->store(STRING_WITH_LEN("SYSTEM VIEW"), cs);
    else
      table->field[3]->store(STRING_WITH_LEN("BASE TABLE"), cs);
    table->field[20]->store(error, strlen(error), cs);
    thd->clear_error();
  }
  else if (tables->view)
  {
    table->field[3]->store(STRING_WITH_LEN("VIEW"), cs);
    table->field[20]->store(STRING_WITH_LEN("VIEW"), cs);
  }
  else
  {
    char option_buff[350],*ptr;
    TABLE *show_table= tables->table;
    TABLE_SHARE *share= show_table->s;
    handler *file= show_table->file;
    handlerton *tmp_db_type= share->db_type();
    bool is_partitioned= FALSE;
    if (share->tmp_table == SYSTEM_TMP_TABLE)
      table->field[3]->store(STRING_WITH_LEN("SYSTEM VIEW"), cs);
    else if (share->tmp_table)
      table->field[3]->store(STRING_WITH_LEN("LOCAL TEMPORARY"), cs);
    else
      table->field[3]->store(STRING_WITH_LEN("BASE TABLE"), cs);

    for (int i= 4; i < 20; i++)
    {
      if (i == 7 || (i > 12 && i < 17) || i == 18)
        continue;
      table->field[i]->set_notnull();
    }
#ifdef WITH_PARTITION_STORAGE_ENGINE
    if (share->db_type() == partition_hton &&
        share->partition_info_len)
    {
      tmp_db_type= share->default_part_db_type;
      is_partitioned= TRUE;
    }
#endif
    tmp_buff= (char *) ha_resolve_storage_engine_name(tmp_db_type);
    table->field[4]->store(tmp_buff, strlen(tmp_buff), cs);
    table->field[5]->store((longlong) share->frm_version, TRUE);

    ptr=option_buff;
    if (share->min_rows)
    {
      ptr=strmov(ptr," min_rows=");
      ptr=longlong10_to_str(share->min_rows,ptr,10);
    }
    if (share->max_rows)
    {
      ptr=strmov(ptr," max_rows=");
      ptr=longlong10_to_str(share->max_rows,ptr,10);
    }
    if (share->avg_row_length)
    {
      ptr=strmov(ptr," avg_row_length=");
      ptr=longlong10_to_str(share->avg_row_length,ptr,10);
    }
    if (share->db_create_options & HA_OPTION_PACK_KEYS)
      ptr=strmov(ptr," pack_keys=1");
    if (share->db_create_options & HA_OPTION_NO_PACK_KEYS)
      ptr=strmov(ptr," pack_keys=0");
    /* We use CHECKSUM, instead of TABLE_CHECKSUM, for backward compability */
    if (share->db_create_options & HA_OPTION_CHECKSUM)
      ptr=strmov(ptr," checksum=1");
    if (share->page_checksum != HA_CHOICE_UNDEF)
      ptr= strxmov(ptr, " page_checksum=",
                   ha_choice_values[(uint) share->page_checksum], NullS);
    if (share->db_create_options & HA_OPTION_DELAY_KEY_WRITE)
      ptr=strmov(ptr," delay_key_write=1");
    if (share->row_type != ROW_TYPE_DEFAULT)
      ptr=strxmov(ptr, " row_format=", 
                  ha_row_type[(uint) share->row_type],
                  NullS);
    if (share->transactional != HA_CHOICE_UNDEF)
    {
      ptr= strxmov(ptr, " TRANSACTIONAL=",
                   (share->transactional == HA_CHOICE_YES ? "1" : "0"),
                   NullS);
    }
    if (share->key_block_size)
    {
      ptr= strmov(ptr, " KEY_BLOCK_SIZE=");
      ptr= longlong10_to_str(share->key_block_size, ptr, 10);
    }
#ifdef WITH_PARTITION_STORAGE_ENGINE
    if (is_partitioned)
      ptr= strmov(ptr, " partitioned");
#endif
    if (share->transactional != HA_CHOICE_UNDEF)
      ptr= strxmov(ptr, " transactional=",
                   ha_choice_values[(uint) share->transactional], NullS);
    table->field[19]->store(option_buff+1,
                            (ptr == option_buff ? 0 : 
                             (uint) (ptr-option_buff)-1), cs);

    tmp_buff= (share->table_charset ?
               share->table_charset->name : "default");
    table->field[17]->store(tmp_buff, strlen(tmp_buff), cs);

    if (share->comment.str)
      table->field[20]->store(share->comment.str, share->comment.length, cs);

    if(file)
    {
      file->info(HA_STATUS_VARIABLE | HA_STATUS_TIME | HA_STATUS_AUTO);
      enum row_type row_type = file->get_row_type();
      switch (row_type) {
      case ROW_TYPE_NOT_USED:
      case ROW_TYPE_DEFAULT:
        tmp_buff= ((share->db_options_in_use &
                    HA_OPTION_COMPRESS_RECORD) ? "Compressed" :
                   (share->db_options_in_use & HA_OPTION_PACK_RECORD) ?
                   "Dynamic" : "Fixed");
        break;
      case ROW_TYPE_FIXED:
        tmp_buff= "Fixed";
        break;
      case ROW_TYPE_DYNAMIC:
        tmp_buff= "Dynamic";
        break;
      case ROW_TYPE_COMPRESSED:
        tmp_buff= "Compressed";
        break;
      case ROW_TYPE_REDUNDANT:
        tmp_buff= "Redundant";
        break;
      case ROW_TYPE_COMPACT:
        tmp_buff= "Compact";
        break;
      case ROW_TYPE_PAGE:
        tmp_buff= "Paged";
        break;
      }
      table->field[6]->store(tmp_buff, strlen(tmp_buff), cs);
      if (!tables->schema_table)
      {
        table->field[7]->store((longlong) file->stats.records, TRUE);
        table->field[7]->set_notnull();
      }
      table->field[8]->store((longlong) file->stats.mean_rec_length, TRUE);
      table->field[9]->store((longlong) file->stats.data_file_length, TRUE);
      if (file->stats.max_data_file_length)
      {
        table->field[10]->store((longlong) file->stats.max_data_file_length,
                                TRUE);
      }
      table->field[11]->store((longlong) file->stats.index_file_length, TRUE);
      table->field[12]->store((longlong) file->stats.delete_length, TRUE);
      if (show_table->found_next_number_field)
      {
        table->field[13]->store((longlong) file->stats.auto_increment_value,
                                TRUE);
        table->field[13]->set_notnull();
      }
      if (file->stats.create_time)
      {
        thd->variables.time_zone->gmt_sec_to_TIME(&time,
                                                  (my_time_t) file->stats.create_time);
        table->field[14]->store_time(&time, MYSQL_TIMESTAMP_DATETIME);
        table->field[14]->set_notnull();
      }
      if (file->stats.update_time)
      {
        thd->variables.time_zone->gmt_sec_to_TIME(&time,
                                                  (my_time_t) file->stats.update_time);
        table->field[15]->store_time(&time, MYSQL_TIMESTAMP_DATETIME);
        table->field[15]->set_notnull();
      }
      if (file->stats.check_time)
      {
        thd->variables.time_zone->gmt_sec_to_TIME(&time,
                                                  (my_time_t) file->stats.check_time);
        table->field[16]->store_time(&time, MYSQL_TIMESTAMP_DATETIME);
        table->field[16]->set_notnull();
      }
      if (file->ha_table_flags() & (ulong) HA_HAS_CHECKSUM)
      {
        table->field[18]->store((longlong) file->checksum(), TRUE);
        table->field[18]->set_notnull();
      }
    }
  }
  DBUG_RETURN(schema_table_store_record(thd, table));
}


static int get_schema_column_record(THD *thd, TABLE_LIST *tables,
				    TABLE *table, bool res,
				    LEX_STRING *db_name,
				    LEX_STRING *table_name)
{
  LEX *lex= thd->lex;
  const char *wild= lex->wild ? lex->wild->ptr() : NullS;
  CHARSET_INFO *cs= system_charset_info;
  TABLE *show_table;
  Field **ptr,*field;
  int count;
  DBUG_ENTER("get_schema_column_record");

  if (res)
  {
    if (lex->sql_command != SQLCOM_SHOW_FIELDS)
    {
      /*
        I.e. we are in SELECT FROM INFORMATION_SCHEMA.COLUMS
        rather than in SHOW COLUMNS
      */ 
      if (thd->is_error())
        push_warning(thd, MYSQL_ERROR::WARN_LEVEL_WARN,
                     thd->main_da.sql_errno(), thd->main_da.message());
      thd->clear_error();
      res= 0;
    }
    DBUG_RETURN(res);
  }

  show_table= tables->table;
  count= 0;
  restore_record(show_table, s->default_values);
  show_table->use_all_columns();               // Required for default

  for (ptr= show_table->field; (field= *ptr) ; ptr++)
  {
    const char *tmp_buff;
    uchar *pos;
    bool is_blob;
    uint flags=field->flags;
    char tmp[MAX_FIELD_WIDTH];
    String type(tmp,sizeof(tmp), system_charset_info);
    char *end;
    int decimals, field_length;

    if (wild && wild[0] &&
        wild_case_compare(system_charset_info, field->field_name,wild))
      continue;

    flags= field->flags;
    count++;
    /* Get default row, with all NULL fields set to NULL */
    restore_record(table, s->default_values);

#ifndef NO_EMBEDDED_ACCESS_CHECKS
    uint col_access;
    check_access(thd,SELECT_ACL | EXTRA_ACL, db_name->str,
                 &tables->grant.privilege, 0, 0, test(tables->schema_table));
    col_access= get_column_grant(thd, &tables->grant, 
                                 db_name->str, table_name->str,
                                 field->field_name) & COL_ACLS;
    if (!tables->schema_table && !col_access)
      continue;
    end= tmp;
    for (uint bitnr=0; col_access ; col_access>>=1,bitnr++)
    {
      if (col_access & 1)
      {
        *end++=',';
        end=strmov(end,grant_types.type_names[bitnr]);
      }
    }
    table->field[17]->store(tmp+1,end == tmp ? 0 : (uint) (end-tmp-1), cs);

#endif
    table->field[1]->store(db_name->str, db_name->length, cs);
    table->field[2]->store(table_name->str, table_name->length, cs);
    table->field[3]->store(field->field_name, strlen(field->field_name),
                           cs);
    table->field[4]->store((longlong) count, TRUE);
    field->sql_type(type);
    table->field[14]->store(type.ptr(), type.length(), cs);		
    tmp_buff= strchr(type.ptr(), '(');
    table->field[7]->store(type.ptr(),
                           (tmp_buff ? tmp_buff - type.ptr() :
                            type.length()), cs);

    if (get_field_default_value(thd, show_table, field, &type, 0))
    {
      table->field[5]->store(type.ptr(), type.length(), cs);
      table->field[5]->set_notnull();
    }
    pos=(uchar*) ((flags & NOT_NULL_FLAG) ?  "NO" : "YES");
    table->field[6]->store((const char*) pos,
                           strlen((const char*) pos), cs);
    is_blob= (field->type() == MYSQL_TYPE_BLOB);
    if (field->has_charset() || is_blob ||
        field->real_type() == MYSQL_TYPE_VARCHAR ||  // For varbinary type
        field->real_type() == MYSQL_TYPE_STRING)     // For binary type
    {
      uint32 octet_max_length= field->max_display_length();
      if (is_blob && octet_max_length != (uint32) 4294967295U)
        octet_max_length /= field->charset()->mbmaxlen;
      longlong char_max_len= is_blob ? 
        (longlong) octet_max_length / field->charset()->mbminlen :
        (longlong) octet_max_length / field->charset()->mbmaxlen;
      table->field[8]->store(char_max_len, TRUE);
      table->field[8]->set_notnull();
      table->field[9]->store((longlong) octet_max_length, TRUE);
      table->field[9]->set_notnull();
    }

    /*
      Calculate field_length and decimals.
      They are set to -1 if they should not be set (we should return NULL)
    */

    decimals= field->decimals();
    switch (field->type()) {
    case MYSQL_TYPE_NEWDECIMAL:
      field_length= ((Field_new_decimal*) field)->precision;
      break;
    case MYSQL_TYPE_DECIMAL:
      field_length= field->field_length - (decimals  ? 2 : 1);
      break;
    case MYSQL_TYPE_TINY:
    case MYSQL_TYPE_SHORT:
    case MYSQL_TYPE_LONG:
    case MYSQL_TYPE_LONGLONG:
    case MYSQL_TYPE_INT24:
      field_length= field->max_display_length() - 1;
      break;
    case MYSQL_TYPE_BIT:
      field_length= field->max_display_length();
      decimals= -1;                             // return NULL
      break;
    case MYSQL_TYPE_FLOAT:  
    case MYSQL_TYPE_DOUBLE:
      field_length= field->field_length;
      if (decimals == NOT_FIXED_DEC)
        decimals= -1;                           // return NULL
    break;
    default:
      field_length= decimals= -1;
      break;
    }

    if (field_length >= 0)
    {
      table->field[10]->store((longlong) field_length, TRUE);
      table->field[10]->set_notnull();
    }
    if (decimals >= 0)
    {
      table->field[11]->store((longlong) decimals, TRUE);
      table->field[11]->set_notnull();
    }

    if (field->has_charset())
    {
      pos=(uchar*) field->charset()->csname;
      table->field[12]->store((const char*) pos,
                              strlen((const char*) pos), cs);
      table->field[12]->set_notnull();
      pos=(uchar*) field->charset()->name;
      table->field[13]->store((const char*) pos,
                              strlen((const char*) pos), cs);
      table->field[13]->set_notnull();
    }
    pos=(uchar*) ((field->flags & PRI_KEY_FLAG) ? "PRI" :
                 (field->flags & UNIQUE_KEY_FLAG) ? "UNI" :
                 (field->flags & MULTIPLE_KEY_FLAG) ? "MUL":"");
    table->field[15]->store((const char*) pos,
                            strlen((const char*) pos), cs);

    end= tmp;
    if (field->unireg_check == Field::NEXT_NUMBER)
      table->field[16]->store(STRING_WITH_LEN("auto_increment"), cs);
    if (show_table->timestamp_field == field &&
        field->unireg_check != Field::TIMESTAMP_DN_FIELD)
      table->field[16]->store(STRING_WITH_LEN("on update CURRENT_TIMESTAMP"),
                              cs);

    table->field[18]->store(field->comment.str, field->comment.length, cs);
    if (schema_table_store_record(thd, table))
      DBUG_RETURN(1);
  }
  DBUG_RETURN(0);
}



int fill_schema_charsets(THD *thd, TABLE_LIST *tables, COND *cond)
{
  CHARSET_INFO **cs;
  const char *wild= thd->lex->wild ? thd->lex->wild->ptr() : NullS;
  TABLE *table= tables->table;
  CHARSET_INFO *scs= system_charset_info;

  for (cs= all_charsets ; cs < all_charsets+255 ; cs++)
  {
    CHARSET_INFO *tmp_cs= cs[0];
    if (tmp_cs && (tmp_cs->state & MY_CS_PRIMARY) && 
        (tmp_cs->state & MY_CS_AVAILABLE) &&
        !(tmp_cs->state & MY_CS_HIDDEN) &&
        !(wild && wild[0] &&
	  wild_case_compare(scs, tmp_cs->csname,wild)))
    {
      const char *comment;
      restore_record(table, s->default_values);
      table->field[0]->store(tmp_cs->csname, strlen(tmp_cs->csname), scs);
      table->field[1]->store(tmp_cs->name, strlen(tmp_cs->name), scs);
      comment= tmp_cs->comment ? tmp_cs->comment : "";
      table->field[2]->store(comment, strlen(comment), scs);
      table->field[3]->store((longlong) tmp_cs->mbmaxlen, TRUE);
      if (schema_table_store_record(thd, table))
        return 1;
    }
  }
  return 0;
}


static my_bool iter_schema_engines(THD *thd, plugin_ref plugin,
                                   void *ptable)
{
  TABLE *table= (TABLE *) ptable;
  handlerton *hton= plugin_data(plugin, handlerton *);
  const char *wild= thd->lex->wild ? thd->lex->wild->ptr() : NullS;
  CHARSET_INFO *scs= system_charset_info;
  handlerton *default_type= ha_default_handlerton(thd);
  DBUG_ENTER("iter_schema_engines");


  /* Disabled plugins */
  if (plugin_state(plugin) != PLUGIN_IS_READY)
  {

    struct st_mysql_plugin *plug= plugin_decl(plugin);
    if (!(wild && wild[0] &&
          wild_case_compare(scs, plug->name,wild)))
    {
      restore_record(table, s->default_values);
      table->field[0]->store(plug->name, strlen(plug->name), scs);
      table->field[1]->store(C_STRING_WITH_LEN("NO"), scs);
      table->field[2]->store(plug->descr, strlen(plug->descr), scs);
      if (schema_table_store_record(thd, table))
        DBUG_RETURN(1);
    }
    DBUG_RETURN(0);
  }

  if (!(hton->flags & HTON_HIDDEN))
  {
    LEX_STRING *name= plugin_name(plugin);
    if (!(wild && wild[0] &&
          wild_case_compare(scs, name->str,wild)))
    {
      LEX_STRING yesno[2]= {{ C_STRING_WITH_LEN("NO") },
                            { C_STRING_WITH_LEN("YES") }};
      LEX_STRING *tmp;
      const char *option_name= show_comp_option_name[(int) hton->state];
      restore_record(table, s->default_values);

      table->field[0]->store(name->str, name->length, scs);
      if (hton->state == SHOW_OPTION_YES && default_type == hton)
        option_name= "DEFAULT";
      table->field[1]->store(option_name, strlen(option_name), scs);
      table->field[2]->store(plugin_decl(plugin)->descr,
                             strlen(plugin_decl(plugin)->descr), scs);
      tmp= &yesno[test(hton->commit)];
      table->field[3]->store(tmp->str, tmp->length, scs);
      table->field[3]->set_notnull();
      tmp= &yesno[test(hton->prepare)];
      table->field[4]->store(tmp->str, tmp->length, scs);
      table->field[4]->set_notnull();
      tmp= &yesno[test(hton->savepoint_set)];
      table->field[5]->store(tmp->str, tmp->length, scs);
      table->field[5]->set_notnull();

      if (schema_table_store_record(thd, table))
        DBUG_RETURN(1);
    }
  }
  DBUG_RETURN(0);
}

int fill_schema_engines(THD *thd, TABLE_LIST *tables, COND *cond)
{
  DBUG_ENTER("fill_schema_engines");
  if (plugin_foreach_with_mask(thd, iter_schema_engines,
                               MYSQL_STORAGE_ENGINE_PLUGIN,
                               ~PLUGIN_IS_FREED, tables->table))
    DBUG_RETURN(1);
  DBUG_RETURN(0);
}


int fill_schema_collation(THD *thd, TABLE_LIST *tables, COND *cond)
{
  CHARSET_INFO **cs;
  const char *wild= thd->lex->wild ? thd->lex->wild->ptr() : NullS;
  TABLE *table= tables->table;
  CHARSET_INFO *scs= system_charset_info;
  for (cs= all_charsets ; cs < all_charsets+255 ; cs++ )
  {
    CHARSET_INFO **cl;
    CHARSET_INFO *tmp_cs= cs[0];
    if (!tmp_cs || !(tmp_cs->state & MY_CS_AVAILABLE) ||
         (tmp_cs->state & MY_CS_HIDDEN) ||
        !(tmp_cs->state & MY_CS_PRIMARY))
      continue;
    for (cl= all_charsets; cl < all_charsets+255 ;cl ++)
    {
      CHARSET_INFO *tmp_cl= cl[0];
      if (!tmp_cl || !(tmp_cl->state & MY_CS_AVAILABLE) || 
          !my_charset_same(tmp_cs, tmp_cl))
	continue;
      if (!(wild && wild[0] &&
	  wild_case_compare(scs, tmp_cl->name,wild)))
      {
	const char *tmp_buff;
	restore_record(table, s->default_values);
	table->field[0]->store(tmp_cl->name, strlen(tmp_cl->name), scs);
        table->field[1]->store(tmp_cl->csname , strlen(tmp_cl->csname), scs);
        table->field[2]->store((longlong) tmp_cl->number, TRUE);
        tmp_buff= (tmp_cl->state & MY_CS_PRIMARY) ? "Yes" : "";
	table->field[3]->store(tmp_buff, strlen(tmp_buff), scs);
        tmp_buff= (tmp_cl->state & MY_CS_COMPILED)? "Yes" : "";
	table->field[4]->store(tmp_buff, strlen(tmp_buff), scs);
        table->field[5]->store((longlong) tmp_cl->strxfrm_multiply, TRUE);
        if (schema_table_store_record(thd, table))
          return 1;
      }
    }
  }
  return 0;
}


int fill_schema_coll_charset_app(THD *thd, TABLE_LIST *tables, COND *cond)
{
  CHARSET_INFO **cs;
  TABLE *table= tables->table;
  CHARSET_INFO *scs= system_charset_info;
  for (cs= all_charsets ; cs < all_charsets+255 ; cs++ )
  {
    CHARSET_INFO **cl;
    CHARSET_INFO *tmp_cs= cs[0];
    if (!tmp_cs || !(tmp_cs->state & MY_CS_AVAILABLE) || 
        !(tmp_cs->state & MY_CS_PRIMARY))
      continue;
    for (cl= all_charsets; cl < all_charsets+255 ;cl ++)
    {
      CHARSET_INFO *tmp_cl= cl[0];
      if (!tmp_cl || !(tmp_cl->state & MY_CS_AVAILABLE) || 
          !my_charset_same(tmp_cs,tmp_cl))
	continue;
      restore_record(table, s->default_values);
      table->field[0]->store(tmp_cl->name, strlen(tmp_cl->name), scs);
      table->field[1]->store(tmp_cl->csname , strlen(tmp_cl->csname), scs);
      if (schema_table_store_record(thd, table))
        return 1;
    }
  }
  return 0;
}


bool store_schema_proc(THD *thd, TABLE *table, TABLE *proc_table,
                       const char *wild, bool full_access, const char *sp_user)
{
  String tmp_string;
  String sp_db, sp_name, definer;
  MYSQL_TIME time;
  LEX *lex= thd->lex;
  CHARSET_INFO *cs= system_charset_info;
  get_field(thd->mem_root, proc_table->field[0], &sp_db);
  get_field(thd->mem_root, proc_table->field[1], &sp_name);
  get_field(thd->mem_root, proc_table->field[11], &definer);
  if (!full_access)
    full_access= !strcmp(sp_user, definer.ptr());
  if (!full_access && check_some_routine_access(thd, sp_db.ptr(),
                                                sp_name.ptr(),
                                                proc_table->field[2]->
                                                val_int() ==
                                                TYPE_ENUM_PROCEDURE))
    return 0;

  if (lex->sql_command == SQLCOM_SHOW_STATUS_PROC &&
      proc_table->field[2]->val_int() == TYPE_ENUM_PROCEDURE ||
      lex->sql_command == SQLCOM_SHOW_STATUS_FUNC &&
      proc_table->field[2]->val_int() == TYPE_ENUM_FUNCTION ||
      (sql_command_flags[lex->sql_command] & CF_STATUS_COMMAND) == 0)
  {
    restore_record(table, s->default_values);
    if (!wild || !wild[0] || !wild_compare(sp_name.ptr(), wild, 0))
    {
      int enum_idx= (int) proc_table->field[5]->val_int();
      table->field[3]->store(sp_name.ptr(), sp_name.length(), cs);
      get_field(thd->mem_root, proc_table->field[3], &tmp_string);
      table->field[0]->store(tmp_string.ptr(), tmp_string.length(), cs);
      table->field[2]->store(sp_db.ptr(), sp_db.length(), cs);
      get_field(thd->mem_root, proc_table->field[2], &tmp_string);
      table->field[4]->store(tmp_string.ptr(), tmp_string.length(), cs);
      if (proc_table->field[2]->val_int() == TYPE_ENUM_FUNCTION)
      {
        get_field(thd->mem_root, proc_table->field[9], &tmp_string);
        table->field[5]->store(tmp_string.ptr(), tmp_string.length(), cs);
        table->field[5]->set_notnull();
      }
      if (full_access)
      {
        get_field(thd->mem_root, proc_table->field[19], &tmp_string);
        table->field[7]->store(tmp_string.ptr(), tmp_string.length(), cs);
        table->field[7]->set_notnull();
      }
      table->field[6]->store(STRING_WITH_LEN("SQL"), cs);
      table->field[10]->store(STRING_WITH_LEN("SQL"), cs);
      get_field(thd->mem_root, proc_table->field[6], &tmp_string);
      table->field[11]->store(tmp_string.ptr(), tmp_string.length(), cs);
      table->field[12]->store(sp_data_access_name[enum_idx].str, 
                              sp_data_access_name[enum_idx].length , cs);
      get_field(thd->mem_root, proc_table->field[7], &tmp_string);
      table->field[14]->store(tmp_string.ptr(), tmp_string.length(), cs);
      bzero((char *)&time, sizeof(time));
      ((Field_timestamp *) proc_table->field[12])->get_time(&time);
      table->field[15]->store_time(&time, MYSQL_TIMESTAMP_DATETIME);
      bzero((char *)&time, sizeof(time));
      ((Field_timestamp *) proc_table->field[13])->get_time(&time);
      table->field[16]->store_time(&time, MYSQL_TIMESTAMP_DATETIME);
      get_field(thd->mem_root, proc_table->field[14], &tmp_string);
      table->field[17]->store(tmp_string.ptr(), tmp_string.length(), cs);
      get_field(thd->mem_root, proc_table->field[15], &tmp_string);
      table->field[18]->store(tmp_string.ptr(), tmp_string.length(), cs);
      table->field[19]->store(definer.ptr(), definer.length(), cs);

      get_field(thd->mem_root, proc_table->field[16], &tmp_string);
      table->field[20]->store(tmp_string.ptr(), tmp_string.length(), cs);

      get_field(thd->mem_root, proc_table->field[17], &tmp_string);
      table->field[21]->store(tmp_string.ptr(), tmp_string.length(), cs);

      get_field(thd->mem_root, proc_table->field[18], &tmp_string);
      table->field[22]->store(tmp_string.ptr(), tmp_string.length(), cs);

      return schema_table_store_record(thd, table);
    }
  }
  return 0;
}


int fill_schema_proc(THD *thd, TABLE_LIST *tables, COND *cond)
{
  TABLE *proc_table;
  TABLE_LIST proc_tables;
  const char *wild= thd->lex->wild ? thd->lex->wild->ptr() : NullS;
  int res= 0;
  TABLE *table= tables->table;
  bool full_access;
  char definer[USER_HOST_BUFF_SIZE];
  Open_tables_state open_tables_state_backup;
  DBUG_ENTER("fill_schema_proc");

  strxmov(definer, thd->security_ctx->priv_user, "@",
          thd->security_ctx->priv_host, NullS);
  /* We use this TABLE_LIST instance only for checking of privileges. */
  bzero((char*) &proc_tables,sizeof(proc_tables));
  proc_tables.db= (char*) "mysql";
  proc_tables.db_length= 5;
  proc_tables.table_name= proc_tables.alias= (char*) "proc";
  proc_tables.table_name_length= 4;
  proc_tables.lock_type= TL_READ;
  full_access= !check_table_access(thd, SELECT_ACL, &proc_tables, 1, TRUE);
  if (!(proc_table= open_proc_table_for_read(thd, &open_tables_state_backup)))
  {
    DBUG_RETURN(1);
  }
  proc_table->file->ha_index_init(0, 1);
  if ((res= proc_table->file->index_first(proc_table->record[0])))
  {
    res= (res == HA_ERR_END_OF_FILE) ? 0 : 1;
    goto err;
  }
  if (store_schema_proc(thd, table, proc_table, wild, full_access, definer))
  {
    res= 1;
    goto err;
  }
  while (!proc_table->file->index_next(proc_table->record[0]))
  {
    if (store_schema_proc(thd, table, proc_table, wild, full_access, definer))
    {
      res= 1;
      goto err;
    }
  }

err:
  proc_table->file->ha_index_end();
  close_system_tables(thd, &open_tables_state_backup);
  DBUG_RETURN(res);
}


static int get_schema_stat_record(THD *thd, TABLE_LIST *tables,
				  TABLE *table, bool res,
				  LEX_STRING *db_name,
				  LEX_STRING *table_name)
{
  CHARSET_INFO *cs= system_charset_info;
  DBUG_ENTER("get_schema_stat_record");
  if (res)
  {
    if (thd->lex->sql_command != SQLCOM_SHOW_KEYS)
    {
      /*
        I.e. we are in SELECT FROM INFORMATION_SCHEMA.STATISTICS
        rather than in SHOW KEYS
      */
      if (thd->is_error())
        push_warning(thd, MYSQL_ERROR::WARN_LEVEL_WARN,
                     thd->main_da.sql_errno(), thd->main_da.message());
      thd->clear_error();
      res= 0;
    }
    DBUG_RETURN(res);
  }
  else if (!tables->view)
  {
    TABLE *show_table= tables->table;
    KEY *key_info=show_table->s->key_info;
    if (show_table->file)
      show_table->file->info(HA_STATUS_VARIABLE |
                             HA_STATUS_NO_LOCK |
                             HA_STATUS_TIME);
    for (uint i=0 ; i < show_table->s->keys ; i++,key_info++)
    {
      KEY_PART_INFO *key_part= key_info->key_part;
      const char *str;
      for (uint j=0 ; j < key_info->key_parts ; j++,key_part++)
      {
        restore_record(table, s->default_values);
        table->field[1]->store(db_name->str, db_name->length, cs);
        table->field[2]->store(table_name->str, table_name->length, cs);
        table->field[3]->store((longlong) ((key_info->flags &
                                            HA_NOSAME) ? 0 : 1), TRUE);
        table->field[4]->store(db_name->str, db_name->length, cs);
        table->field[5]->store(key_info->name, strlen(key_info->name), cs);
        table->field[6]->store((longlong) (j+1), TRUE);
        str=(key_part->field ? key_part->field->field_name :
             "?unknown field?");
        table->field[7]->store(str, strlen(str), cs);
        if (show_table->file)
        {
          if (show_table->file->index_flags(i, j, 0) & HA_READ_ORDER)
          {
            table->field[8]->store(((key_part->key_part_flag &
                                     HA_REVERSE_SORT) ?
                                    "D" : "A"), 1, cs);
            table->field[8]->set_notnull();
          }
          KEY *key=show_table->key_info+i;
          if (key->rec_per_key[j])
          {
            ha_rows records=(show_table->file->stats.records /
                             key->rec_per_key[j]);
            table->field[9]->store((longlong) records, TRUE);
            table->field[9]->set_notnull();
          }
          str= show_table->file->index_type(i);
          table->field[13]->store(str, strlen(str), cs);
        }
        if (!(key_info->flags & HA_FULLTEXT) &&
            (key_part->field &&
             key_part->length !=
             show_table->s->field[key_part->fieldnr-1]->key_length()))
        {
          table->field[10]->store((longlong) key_part->length /
                                  key_part->field->charset()->mbmaxlen, TRUE);
          table->field[10]->set_notnull();
        }
        uint flags= key_part->field ? key_part->field->flags : 0;
        const char *pos=(char*) ((flags & NOT_NULL_FLAG) ? "" : "YES");
        table->field[12]->store(pos, strlen(pos), cs);
        if (!show_table->s->keys_in_use.is_set(i))
          table->field[14]->store(STRING_WITH_LEN("disabled"), cs);
        else
          table->field[14]->store("", 0, cs);
        table->field[14]->set_notnull();
        if (schema_table_store_record(thd, table))
          DBUG_RETURN(1);
      }
    }
  }
  DBUG_RETURN(res);
}


static int get_schema_views_record(THD *thd, TABLE_LIST *tables,
				   TABLE *table, bool res,
				   LEX_STRING *db_name,
				   LEX_STRING *table_name)
{
  CHARSET_INFO *cs= system_charset_info;
  DBUG_ENTER("get_schema_views_record");
  LEX_STRING *tmp_db_name, *tmp_table_name;
  char definer[USER_HOST_BUFF_SIZE];
  uint definer_len;
  bool updatable_view;
  /*
    if SELECT FROM I_S.VIEWS uses only fields
    which have OPEN_FRM_ONLY flag then 'tables'
    structure is zeroed and only tables->view is set.
    (see fill_schema_table_from_frm() function).
    So we should disable other fields filling.
  */
  bool only_share= !tables->definer.user.str;

  if (tables->view)
  {
    Security_context *sctx= thd->security_ctx;
    if (!only_share && !tables->allowed_show)
    {
      if (!my_strcasecmp(system_charset_info, tables->definer.user.str,
                         sctx->priv_user) &&
          !my_strcasecmp(system_charset_info, tables->definer.host.str,
                         sctx->priv_host))
        tables->allowed_show= TRUE;
#ifndef NO_EMBEDDED_ACCESS_CHECKS
      else
      {
        if ((thd->col_access & (SHOW_VIEW_ACL|SELECT_ACL)) ==
            (SHOW_VIEW_ACL|SELECT_ACL))
          tables->allowed_show= TRUE;
        else
        {
          TABLE_LIST table_list;
          uint view_access;
          memset(&table_list, 0, sizeof(table_list));
          table_list.db= tables->view_db.str;
          table_list.table_name= tables->view_name.str;
          table_list.grant.privilege= thd->col_access;
          view_access= get_table_grant(thd, &table_list);
          if ((view_access & (SHOW_VIEW_ACL|SELECT_ACL)) ==
              (SHOW_VIEW_ACL|SELECT_ACL))
            tables->allowed_show= TRUE;
        }
      }
#endif
    }
    restore_record(table, s->default_values);
    tmp_db_name= &tables->view_db;
    tmp_table_name= &tables->view_name;
    if (only_share)
    {
      tmp_db_name= db_name;
      tmp_table_name= table_name;
    }
    table->field[1]->store(tmp_db_name->str, tmp_db_name->length, cs);
    table->field[2]->store(tmp_table_name->str, tmp_table_name->length, cs);
    if (!only_share)
    {
      if (tables->allowed_show)
      {
        table->field[3]->store(tables->view_body_utf8.str,
                               tables->view_body_utf8.length,
                               cs);
      }

      if (tables->with_check != VIEW_CHECK_NONE)
      {
        if (tables->with_check == VIEW_CHECK_LOCAL)
          table->field[4]->store(STRING_WITH_LEN("LOCAL"), cs);
        else
          table->field[4]->store(STRING_WITH_LEN("CASCADED"), cs);
      }
      else
        table->field[4]->store(STRING_WITH_LEN("NONE"), cs);

      updatable_view= 0;
      if (tables->algorithm != VIEW_ALGORITHM_TMPTABLE)
      {
        /*
          We should use tables->view->select_lex.item_list here and
          can not use Field_iterator_view because the view always uses
          temporary algorithm during opening for I_S and
          TABLE_LIST fields 'field_translation' & 'field_translation_end'
          are uninitialized is this case.
        */
        List<Item> *fields= &tables->view->select_lex.item_list;
        List_iterator<Item> it(*fields);
        Item *item;
        Item_field *field;
        /*
          check that at least one column in view is updatable
        */
        while ((item= it++))
        {
          if ((field= item->filed_for_view_update()) && field->field &&
              !field->field->table->pos_in_table_list->schema_table)
          {
            updatable_view= 1;
            break;
          }
        }
        if (updatable_view && !tables->view->can_be_merged())
          updatable_view= 0;
      }
      if (updatable_view)
        table->field[5]->store(STRING_WITH_LEN("YES"), cs);
      else
        table->field[5]->store(STRING_WITH_LEN("NO"), cs);
      definer_len= (strxmov(definer, tables->definer.user.str, "@",
                            tables->definer.host.str, NullS) - definer);
      table->field[6]->store(definer, definer_len, cs);
      if (tables->view_suid)
        table->field[7]->store(STRING_WITH_LEN("DEFINER"), cs);
      else
        table->field[7]->store(STRING_WITH_LEN("INVOKER"), cs);

      table->field[8]->store(tables->view_creation_ctx->get_client_cs()->csname,
                             strlen(tables->view_creation_ctx->
                                    get_client_cs()->csname), cs);

      table->field[9]->store(tables->view_creation_ctx->
                             get_connection_cl()->name,
                             strlen(tables->view_creation_ctx->
                                    get_connection_cl()->name), cs);
    }

    if (schema_table_store_record(thd, table))
      DBUG_RETURN(1);
    if (res && thd->is_error())
      push_warning(thd, MYSQL_ERROR::WARN_LEVEL_WARN, 
                   thd->main_da.sql_errno(), thd->main_da.message());
  }
  if (res) 
    thd->clear_error();
  DBUG_RETURN(0);
}


bool store_constraints(THD *thd, TABLE *table, LEX_STRING *db_name,
                       LEX_STRING *table_name, const char *key_name,
                       uint key_len, const char *con_type, uint con_len)
{
  CHARSET_INFO *cs= system_charset_info;
  restore_record(table, s->default_values);
  table->field[1]->store(db_name->str, db_name->length, cs);
  table->field[2]->store(key_name, key_len, cs);
  table->field[3]->store(db_name->str, db_name->length, cs);
  table->field[4]->store(table_name->str, table_name->length, cs);
  table->field[5]->store(con_type, con_len, cs);
  return schema_table_store_record(thd, table);
}


static int get_schema_constraints_record(THD *thd, TABLE_LIST *tables,
					 TABLE *table, bool res,
					 LEX_STRING *db_name,
					 LEX_STRING *table_name)
{
  DBUG_ENTER("get_schema_constraints_record");
  if (res)
  {
    if (thd->is_error())
      push_warning(thd, MYSQL_ERROR::WARN_LEVEL_WARN,
                   thd->main_da.sql_errno(), thd->main_da.message());
    thd->clear_error();
    DBUG_RETURN(0);
  }
  else if (!tables->view)
  {
    List<FOREIGN_KEY_INFO> f_key_list;
    TABLE *show_table= tables->table;
    KEY *key_info=show_table->key_info;
    uint primary_key= show_table->s->primary_key;
    show_table->file->info(HA_STATUS_VARIABLE | 
                           HA_STATUS_NO_LOCK |
                           HA_STATUS_TIME);
    for (uint i=0 ; i < show_table->s->keys ; i++, key_info++)
    {
      if (i != primary_key && !(key_info->flags & HA_NOSAME))
        continue;

      if (i == primary_key && !strcmp(key_info->name, primary_key_name))
      {
        if (store_constraints(thd, table, db_name, table_name, key_info->name,
                              strlen(key_info->name),
                              STRING_WITH_LEN("PRIMARY KEY")))
          DBUG_RETURN(1);
      }
      else if (key_info->flags & HA_NOSAME)
      {
        if (store_constraints(thd, table, db_name, table_name, key_info->name,
                              strlen(key_info->name),
                              STRING_WITH_LEN("UNIQUE")))
          DBUG_RETURN(1);
      }
    }

    show_table->file->get_foreign_key_list(thd, &f_key_list);
    FOREIGN_KEY_INFO *f_key_info;
    List_iterator_fast<FOREIGN_KEY_INFO> it(f_key_list);
    while ((f_key_info=it++))
    {
      if (store_constraints(thd, table, db_name, table_name, 
                            f_key_info->forein_id->str,
                            strlen(f_key_info->forein_id->str),
                            "FOREIGN KEY", 11))
        DBUG_RETURN(1);
    }
  }
  DBUG_RETURN(res);
}


static bool store_trigger(THD *thd, TABLE *table, LEX_STRING *db_name,
                          LEX_STRING *table_name, LEX_STRING *trigger_name,
                          enum trg_event_type event,
                          enum trg_action_time_type timing,
                          LEX_STRING *trigger_stmt,
                          ulong sql_mode,
                          LEX_STRING *definer_buffer,
                          LEX_STRING *client_cs_name,
                          LEX_STRING *connection_cl_name,
                          LEX_STRING *db_cl_name)
{
  CHARSET_INFO *cs= system_charset_info;
  LEX_STRING sql_mode_rep;

  restore_record(table, s->default_values);
  table->field[1]->store(db_name->str, db_name->length, cs);
  table->field[2]->store(trigger_name->str, trigger_name->length, cs);
  table->field[3]->store(trg_event_type_names[event].str,
                         trg_event_type_names[event].length, cs);
  table->field[5]->store(db_name->str, db_name->length, cs);
  table->field[6]->store(table_name->str, table_name->length, cs);
  table->field[9]->store(trigger_stmt->str, trigger_stmt->length, cs);
  table->field[10]->store(STRING_WITH_LEN("ROW"), cs);
  table->field[11]->store(trg_action_time_type_names[timing].str,
                          trg_action_time_type_names[timing].length, cs);
  table->field[14]->store(STRING_WITH_LEN("OLD"), cs);
  table->field[15]->store(STRING_WITH_LEN("NEW"), cs);

  sys_var_thd_sql_mode::symbolic_mode_representation(thd, sql_mode,
                                                     &sql_mode_rep);
  table->field[17]->store(sql_mode_rep.str, sql_mode_rep.length, cs);
  table->field[18]->store(definer_buffer->str, definer_buffer->length, cs);
  table->field[19]->store(client_cs_name->str, client_cs_name->length, cs);
  table->field[20]->store(connection_cl_name->str,
                          connection_cl_name->length, cs);
  table->field[21]->store(db_cl_name->str, db_cl_name->length, cs);

  return schema_table_store_record(thd, table);
}


static int get_schema_triggers_record(THD *thd, TABLE_LIST *tables,
				      TABLE *table, bool res,
				      LEX_STRING *db_name,
				      LEX_STRING *table_name)
{
  DBUG_ENTER("get_schema_triggers_record");
  /*
    res can be non zero value when processed table is a view or
    error happened during opening of processed table.
  */
  if (res)
  {
    if (thd->is_error())
      push_warning(thd, MYSQL_ERROR::WARN_LEVEL_WARN,
                   thd->main_da.sql_errno(), thd->main_da.message());
    thd->clear_error();
    DBUG_RETURN(0);
  }
  if (!tables->view && tables->table->triggers)
  {
    Table_triggers_list *triggers= tables->table->triggers;
    int event, timing;

    if (check_table_access(thd, TRIGGER_ACL, tables, 1, TRUE))
      goto ret;

    for (event= 0; event < (int)TRG_EVENT_MAX; event++)
    {
      for (timing= 0; timing < (int)TRG_ACTION_MAX; timing++)
      {
        LEX_STRING trigger_name;
        LEX_STRING trigger_stmt;
        ulong sql_mode;
        char definer_holder[USER_HOST_BUFF_SIZE];
        LEX_STRING definer_buffer;
        LEX_STRING client_cs_name;
        LEX_STRING connection_cl_name;
        LEX_STRING db_cl_name;

        definer_buffer.str= definer_holder;
        if (triggers->get_trigger_info(thd, (enum trg_event_type) event,
                                       (enum trg_action_time_type)timing,
                                       &trigger_name, &trigger_stmt,
                                       &sql_mode,
                                       &definer_buffer,
                                       &client_cs_name,
                                       &connection_cl_name,
                                       &db_cl_name))
          continue;

        if (store_trigger(thd, table, db_name, table_name, &trigger_name,
                         (enum trg_event_type) event,
                         (enum trg_action_time_type) timing, &trigger_stmt,
                         sql_mode,
                         &definer_buffer,
                         &client_cs_name,
                         &connection_cl_name,
                         &db_cl_name))
          DBUG_RETURN(1);
      }
    }
  }
ret:
  DBUG_RETURN(0);
}


void store_key_column_usage(TABLE *table, LEX_STRING *db_name,
                            LEX_STRING *table_name, const char *key_name,
                            uint key_len, const char *con_type, uint con_len,
                            longlong idx)
{
  CHARSET_INFO *cs= system_charset_info;
  table->field[1]->store(db_name->str, db_name->length, cs);
  table->field[2]->store(key_name, key_len, cs);
  table->field[4]->store(db_name->str, db_name->length, cs);
  table->field[5]->store(table_name->str, table_name->length, cs);
  table->field[6]->store(con_type, con_len, cs);
  table->field[7]->store((longlong) idx, TRUE);
}


static int get_schema_key_column_usage_record(THD *thd,
					      TABLE_LIST *tables,
					      TABLE *table, bool res,
					      LEX_STRING *db_name,
					      LEX_STRING *table_name)
{
  DBUG_ENTER("get_schema_key_column_usage_record");
  if (res)
  {
    if (thd->is_error())
      push_warning(thd, MYSQL_ERROR::WARN_LEVEL_WARN,
                   thd->main_da.sql_errno(), thd->main_da.message());
    thd->clear_error();
    DBUG_RETURN(0);
  }
  else if (!tables->view)
  {
    List<FOREIGN_KEY_INFO> f_key_list;
    TABLE *show_table= tables->table;
    KEY *key_info=show_table->key_info;
    uint primary_key= show_table->s->primary_key;
    show_table->file->info(HA_STATUS_VARIABLE | 
                           HA_STATUS_NO_LOCK |
                           HA_STATUS_TIME);
    for (uint i=0 ; i < show_table->s->keys ; i++, key_info++)
    {
      if (i != primary_key && !(key_info->flags & HA_NOSAME))
        continue;
      uint f_idx= 0;
      KEY_PART_INFO *key_part= key_info->key_part;
      for (uint j=0 ; j < key_info->key_parts ; j++,key_part++)
      {
        if (key_part->field)
        {
          f_idx++;
          restore_record(table, s->default_values);
          store_key_column_usage(table, db_name, table_name,
                                 key_info->name,
                                 strlen(key_info->name), 
                                 key_part->field->field_name, 
                                 strlen(key_part->field->field_name),
                                 (longlong) f_idx);
          if (schema_table_store_record(thd, table))
            DBUG_RETURN(1);
        }
      }
    }

    show_table->file->get_foreign_key_list(thd, &f_key_list);
    FOREIGN_KEY_INFO *f_key_info;
    List_iterator_fast<FOREIGN_KEY_INFO> fkey_it(f_key_list);
    while ((f_key_info= fkey_it++))
    {
      LEX_STRING *f_info;
      LEX_STRING *r_info;
      List_iterator_fast<LEX_STRING> it(f_key_info->foreign_fields),
        it1(f_key_info->referenced_fields);
      uint f_idx= 0;
      while ((f_info= it++))
      {
        r_info= it1++;
        f_idx++;
        restore_record(table, s->default_values);
        store_key_column_usage(table, db_name, table_name,
                               f_key_info->forein_id->str,
                               f_key_info->forein_id->length,
                               f_info->str, f_info->length,
                               (longlong) f_idx);
        table->field[8]->store((longlong) f_idx, TRUE);
        table->field[8]->set_notnull();
        table->field[9]->store(f_key_info->referenced_db->str,
                               f_key_info->referenced_db->length,
                               system_charset_info);
        table->field[9]->set_notnull();
        table->field[10]->store(f_key_info->referenced_table->str,
                                f_key_info->referenced_table->length, 
                                system_charset_info);
        table->field[10]->set_notnull();
        table->field[11]->store(r_info->str, r_info->length,
                                system_charset_info);
        table->field[11]->set_notnull();
        if (schema_table_store_record(thd, table))
          DBUG_RETURN(1);
      }
    }
  }
  DBUG_RETURN(res);
}


#ifdef WITH_PARTITION_STORAGE_ENGINE
static void collect_partition_expr(List<char> &field_list, String *str)
{
  List_iterator<char> part_it(field_list);
  ulong no_fields= field_list.elements;
  const char *field_str;
  str->length(0);
  while ((field_str= part_it++))
  {
    str->append(field_str);
    if (--no_fields != 0)
      str->append(",");
  }
  return;
}
#endif


static void store_schema_partitions_record(THD *thd, TABLE *schema_table,
                                           TABLE *showing_table,
                                           partition_element *part_elem,
                                           handler *file, uint part_id)
{
  TABLE* table= schema_table;
  CHARSET_INFO *cs= system_charset_info;
  PARTITION_INFO stat_info;
  MYSQL_TIME time;
  file->get_dynamic_partition_info(&stat_info, part_id);
  table->field[12]->store((longlong) stat_info.records, TRUE);
  table->field[13]->store((longlong) stat_info.mean_rec_length, TRUE);
  table->field[14]->store((longlong) stat_info.data_file_length, TRUE);
  if (stat_info.max_data_file_length)
  {
    table->field[15]->store((longlong) stat_info.max_data_file_length, TRUE);
    table->field[15]->set_notnull();
  }
  table->field[16]->store((longlong) stat_info.index_file_length, TRUE);
  table->field[17]->store((longlong) stat_info.delete_length, TRUE);
  if (stat_info.create_time)
  {
    thd->variables.time_zone->gmt_sec_to_TIME(&time,
                                              (my_time_t)stat_info.create_time);
    table->field[18]->store_time(&time, MYSQL_TIMESTAMP_DATETIME);
    table->field[18]->set_notnull();
  }
  if (stat_info.update_time)
  {
    thd->variables.time_zone->gmt_sec_to_TIME(&time,
                                              (my_time_t)stat_info.update_time);
    table->field[19]->store_time(&time, MYSQL_TIMESTAMP_DATETIME);
    table->field[19]->set_notnull();
  }
  if (stat_info.check_time)
  {
    thd->variables.time_zone->gmt_sec_to_TIME(&time,
                                              (my_time_t)stat_info.check_time);
    table->field[20]->store_time(&time, MYSQL_TIMESTAMP_DATETIME);
    table->field[20]->set_notnull();
  }
  if (file->ha_table_flags() & (ulong) HA_HAS_CHECKSUM)
  {
    table->field[21]->store((longlong) stat_info.check_sum, TRUE);
    table->field[21]->set_notnull();
  }
  if (part_elem)
  {
    if (part_elem->part_comment)
      table->field[22]->store(part_elem->part_comment,
                              strlen(part_elem->part_comment), cs);
    else
      table->field[22]->store(STRING_WITH_LEN(""), cs);
    if (part_elem->nodegroup_id != UNDEF_NODEGROUP)
      table->field[23]->store((longlong) part_elem->nodegroup_id, TRUE);
    else
      table->field[23]->store(STRING_WITH_LEN("default"), cs);

    table->field[24]->set_notnull();
    if (part_elem->tablespace_name)
      table->field[24]->store(part_elem->tablespace_name,
                              strlen(part_elem->tablespace_name), cs);
    else
    {
      char *ts= showing_table->file->get_tablespace_name(thd,0,0);
      if(ts)
      {
        table->field[24]->store(ts, strlen(ts), cs);
        my_free(ts, MYF(0));
      }
      else
        table->field[24]->set_null();
    }
  }
  return;
}


static int get_schema_partitions_record(THD *thd, TABLE_LIST *tables,
                                        TABLE *table, bool res,
                                        LEX_STRING *db_name,
                                        LEX_STRING *table_name)
{
  CHARSET_INFO *cs= system_charset_info;
  char buff[61];
  String tmp_res(buff, sizeof(buff), cs);
  String tmp_str;
  TABLE *show_table= tables->table;
  handler *file;
#ifdef WITH_PARTITION_STORAGE_ENGINE
  partition_info *part_info;
#endif
  DBUG_ENTER("get_schema_partitions_record");

  if (res)
  {
    if (thd->is_error())
      push_warning(thd, MYSQL_ERROR::WARN_LEVEL_WARN,
                   thd->main_da.sql_errno(), thd->main_da.message());
    thd->clear_error();
    DBUG_RETURN(0);
  }
  file= show_table->file;
#ifdef WITH_PARTITION_STORAGE_ENGINE
  part_info= show_table->part_info;
  if (part_info)
  {
    partition_element *part_elem;
    List_iterator<partition_element> part_it(part_info->partitions);
    uint part_pos= 0, part_id= 0;

    restore_record(table, s->default_values);
    table->field[1]->store(db_name->str, db_name->length, cs);
    table->field[2]->store(table_name->str, table_name->length, cs);


    /* Partition method*/
    switch (part_info->part_type) {
    case RANGE_PARTITION:
      table->field[7]->store(partition_keywords[PKW_RANGE].str,
                             partition_keywords[PKW_RANGE].length, cs);
      break;
    case LIST_PARTITION:
      table->field[7]->store(partition_keywords[PKW_LIST].str,
                             partition_keywords[PKW_LIST].length, cs);
      break;
    case HASH_PARTITION:
      tmp_res.length(0);
      if (part_info->linear_hash_ind)
        tmp_res.append(partition_keywords[PKW_LINEAR].str,
                       partition_keywords[PKW_LINEAR].length);
      if (part_info->list_of_part_fields)
        tmp_res.append(partition_keywords[PKW_KEY].str,
                       partition_keywords[PKW_KEY].length);
      else
        tmp_res.append(partition_keywords[PKW_HASH].str, 
                       partition_keywords[PKW_HASH].length);
      table->field[7]->store(tmp_res.ptr(), tmp_res.length(), cs);
      break;
    default:
      DBUG_ASSERT(0);
      my_error(ER_OUT_OF_RESOURCES, MYF(0));
      current_thd->fatal_error();
      DBUG_RETURN(1);
    }
    table->field[7]->set_notnull();

    /* Partition expression */
    if (part_info->part_expr)
    {
      table->field[9]->store(part_info->part_func_string,
                             part_info->part_func_len, cs);
    }
    else if (part_info->list_of_part_fields)
    {
      collect_partition_expr(part_info->part_field_list, &tmp_str);
      table->field[9]->store(tmp_str.ptr(), tmp_str.length(), cs);
    }
    table->field[9]->set_notnull();

    if (part_info->is_sub_partitioned())
    {
      /* Subpartition method */
      tmp_res.length(0);
      if (part_info->linear_hash_ind)
        tmp_res.append(partition_keywords[PKW_LINEAR].str,
                       partition_keywords[PKW_LINEAR].length);
      if (part_info->list_of_subpart_fields)
        tmp_res.append(partition_keywords[PKW_KEY].str,
                       partition_keywords[PKW_KEY].length);
      else
        tmp_res.append(partition_keywords[PKW_HASH].str, 
                       partition_keywords[PKW_HASH].length);
      table->field[8]->store(tmp_res.ptr(), tmp_res.length(), cs);
      table->field[8]->set_notnull();

      /* Subpartition expression */
      if (part_info->subpart_expr)
      {
        table->field[10]->store(part_info->subpart_func_string,
                                part_info->subpart_func_len, cs);
      }
      else if (part_info->list_of_subpart_fields)
      {
        collect_partition_expr(part_info->subpart_field_list, &tmp_str);
        table->field[10]->store(tmp_str.ptr(), tmp_str.length(), cs);
      }
      table->field[10]->set_notnull();
    }

    while ((part_elem= part_it++))
    {
      table->field[3]->store(part_elem->partition_name,
                             strlen(part_elem->partition_name), cs);
      table->field[3]->set_notnull();
      /* PARTITION_ORDINAL_POSITION */
      table->field[5]->store((longlong) ++part_pos, TRUE);
      table->field[5]->set_notnull();

      /* Partition description */
      if (part_info->part_type == RANGE_PARTITION)
      {
        if (part_elem->range_value != LONGLONG_MAX)
          table->field[11]->store((longlong) part_elem->range_value, FALSE);
        else
          table->field[11]->store(partition_keywords[PKW_MAXVALUE].str,
                                 partition_keywords[PKW_MAXVALUE].length, cs);
        table->field[11]->set_notnull();
      }
      else if (part_info->part_type == LIST_PARTITION)
      {
        List_iterator<part_elem_value> list_val_it(part_elem->list_val_list);
        part_elem_value *list_value;
        uint no_items= part_elem->list_val_list.elements;
        tmp_str.length(0);
        tmp_res.length(0);
        if (part_elem->has_null_value)
        {
          tmp_str.append("NULL");
          if (no_items > 0)
            tmp_str.append(",");
        }
        while ((list_value= list_val_it++))
        {
          if (!list_value->unsigned_flag)
            tmp_res.set(list_value->value, cs);
          else
            tmp_res.set((ulonglong)list_value->value, cs);
          tmp_str.append(tmp_res);
          if (--no_items != 0)
            tmp_str.append(",");
        };
        table->field[11]->store(tmp_str.ptr(), tmp_str.length(), cs);
        table->field[11]->set_notnull();
      }

      if (part_elem->subpartitions.elements)
      {
        List_iterator<partition_element> sub_it(part_elem->subpartitions);
        partition_element *subpart_elem;
        uint subpart_pos= 0;

        while ((subpart_elem= sub_it++))
        {
          table->field[4]->store(subpart_elem->partition_name,
                                 strlen(subpart_elem->partition_name), cs);
          table->field[4]->set_notnull();
          /* SUBPARTITION_ORDINAL_POSITION */
          table->field[6]->store((longlong) ++subpart_pos, TRUE);
          table->field[6]->set_notnull();
          
          store_schema_partitions_record(thd, table, show_table, subpart_elem,
                                         file, part_id);
          part_id++;
          if(schema_table_store_record(thd, table))
            DBUG_RETURN(1);
        }
      }
      else
      {
        store_schema_partitions_record(thd, table, show_table, part_elem,
                                       file, part_id);
        part_id++;
        if(schema_table_store_record(thd, table))
          DBUG_RETURN(1);
      }
    }
    DBUG_RETURN(0);
  }
  else
#endif
  {
    store_schema_partitions_record(thd, table, show_table, 0, file, 0);
    if(schema_table_store_record(thd, table))
      DBUG_RETURN(1);
  }
  DBUG_RETURN(0);
}


#ifdef NOT_USED
static interval_type get_real_interval_type(interval_type i_type)
{
  switch (i_type) {
  case INTERVAL_YEAR:
    return INTERVAL_YEAR;

  case INTERVAL_QUARTER:
  case INTERVAL_YEAR_MONTH:
  case INTERVAL_MONTH:
    return INTERVAL_MONTH;

  case INTERVAL_WEEK:
  case INTERVAL_DAY:
    return INTERVAL_DAY;

  case INTERVAL_DAY_HOUR:
  case INTERVAL_HOUR:
    return INTERVAL_HOUR;

  case INTERVAL_DAY_MINUTE:
  case INTERVAL_HOUR_MINUTE:
  case INTERVAL_MINUTE:
    return INTERVAL_MINUTE;

  case INTERVAL_DAY_SECOND:
  case INTERVAL_HOUR_SECOND:
  case INTERVAL_MINUTE_SECOND:
  case INTERVAL_SECOND:
    return INTERVAL_SECOND;

  case INTERVAL_DAY_MICROSECOND:
  case INTERVAL_HOUR_MICROSECOND:
  case INTERVAL_MINUTE_MICROSECOND:
  case INTERVAL_SECOND_MICROSECOND:
  case INTERVAL_MICROSECOND:
    return INTERVAL_MICROSECOND;
  case INTERVAL_LAST:
    DBUG_ASSERT(0);
  }
  DBUG_ASSERT(0);
  return INTERVAL_SECOND;
}

#endif

#ifdef HAVE_EVENT_SCHEDULER
/*
  Loads an event from mysql.event and copies it's data to a row of
  I_S.EVENTS

  Synopsis
    copy_event_to_schema_table()
      thd         Thread
      sch_table   The schema table (information_schema.event)
      event_table The event table to use for loading (mysql.event).

  Returns
    0  OK
    1  Error
*/

int
copy_event_to_schema_table(THD *thd, TABLE *sch_table, TABLE *event_table)
{
  const char *wild= thd->lex->wild ? thd->lex->wild->ptr() : NullS;
  CHARSET_INFO *scs= system_charset_info;
  MYSQL_TIME time;
  Event_timed et;
  DBUG_ENTER("copy_event_to_schema_table");

  restore_record(sch_table, s->default_values);

  if (et.load_from_row(thd, event_table))
  {
    my_error(ER_CANNOT_LOAD_FROM_TABLE, MYF(0), event_table->alias);
    DBUG_RETURN(1);
  }

  if (!(!wild || !wild[0] || !wild_compare(et.name.str, wild, 0)))
    DBUG_RETURN(0);

  /*
    Skip events in schemas one does not have access to. The check is
    optimized. It's guaranteed in case of SHOW EVENTS that the user
    has access.
  */
  if (thd->lex->sql_command != SQLCOM_SHOW_EVENTS &&
      check_access(thd, EVENT_ACL, et.dbname.str, 0, 0, 1,
                   is_schema_db(et.dbname.str)))
    DBUG_RETURN(0);

  /* ->field[0] is EVENT_CATALOG and is by default NULL */

  sch_table->field[ISE_EVENT_SCHEMA]->
                                store(et.dbname.str, et.dbname.length,scs);
  sch_table->field[ISE_EVENT_NAME]->
                                store(et.name.str, et.name.length, scs);
  sch_table->field[ISE_DEFINER]->
                                store(et.definer.str, et.definer.length, scs);
  const String *tz_name= et.time_zone->get_name();
  sch_table->field[ISE_TIME_ZONE]->
                                store(tz_name->ptr(), tz_name->length(), scs);
  sch_table->field[ISE_EVENT_BODY]->
                                store(STRING_WITH_LEN("SQL"), scs);
  sch_table->field[ISE_EVENT_DEFINITION]->store(
    et.body_utf8.str, et.body_utf8.length, scs);

  /* SQL_MODE */
  {
    LEX_STRING sql_mode;
    sys_var_thd_sql_mode::symbolic_mode_representation(thd, et.sql_mode,
                                                       &sql_mode);
    sch_table->field[ISE_SQL_MODE]->
                                store(sql_mode.str, sql_mode.length, scs);
  }

  int not_used=0;

  if (et.expression)
  {
    String show_str;
    /* type */
    sch_table->field[ISE_EVENT_TYPE]->store(STRING_WITH_LEN("RECURRING"), scs);

    if (Events::reconstruct_interval_expression(&show_str, et.interval,
                                                et.expression))
      DBUG_RETURN(1);

    sch_table->field[ISE_INTERVAL_VALUE]->set_notnull();
    sch_table->field[ISE_INTERVAL_VALUE]->
                                store(show_str.ptr(), show_str.length(), scs);

    LEX_STRING *ival= &interval_type_to_name[et.interval];
    sch_table->field[ISE_INTERVAL_FIELD]->set_notnull();
    sch_table->field[ISE_INTERVAL_FIELD]->store(ival->str, ival->length, scs);

    /* starts & ends . STARTS is always set - see sql_yacc.yy */
    et.time_zone->gmt_sec_to_TIME(&time, et.starts);
    sch_table->field[ISE_STARTS]->set_notnull();
    sch_table->field[ISE_STARTS]->
                                store_time(&time, MYSQL_TIMESTAMP_DATETIME);

    if (!et.ends_null)
    {
      et.time_zone->gmt_sec_to_TIME(&time, et.ends);
      sch_table->field[ISE_ENDS]->set_notnull();
      sch_table->field[ISE_ENDS]->
                                store_time(&time, MYSQL_TIMESTAMP_DATETIME);
    }
  }
  else
  {
    /* type */
    sch_table->field[ISE_EVENT_TYPE]->store(STRING_WITH_LEN("ONE TIME"), scs);

    et.time_zone->gmt_sec_to_TIME(&time, et.execute_at);
    sch_table->field[ISE_EXECUTE_AT]->set_notnull();
    sch_table->field[ISE_EXECUTE_AT]->
                          store_time(&time, MYSQL_TIMESTAMP_DATETIME);
  }

  /* status */

  switch (et.status)
  {
    case Event_parse_data::ENABLED:
      sch_table->field[ISE_STATUS]->store(STRING_WITH_LEN("ENABLED"), scs);
      break;
    case Event_parse_data::SLAVESIDE_DISABLED:
      sch_table->field[ISE_STATUS]->store(STRING_WITH_LEN("SLAVESIDE_DISABLED"),
                                          scs);
      break;
    case Event_parse_data::DISABLED:
      sch_table->field[ISE_STATUS]->store(STRING_WITH_LEN("DISABLED"), scs);
      break;
    default:
      DBUG_ASSERT(0);
  }
  sch_table->field[ISE_ORIGINATOR]->store(et.originator, TRUE);

  /* on_completion */
  if (et.on_completion == Event_parse_data::ON_COMPLETION_DROP)
    sch_table->field[ISE_ON_COMPLETION]->
                                store(STRING_WITH_LEN("NOT PRESERVE"), scs);
  else
    sch_table->field[ISE_ON_COMPLETION]->
                                store(STRING_WITH_LEN("PRESERVE"), scs);
    
  number_to_datetime(et.created, &time, 0, &not_used);
  DBUG_ASSERT(not_used==0);
  sch_table->field[ISE_CREATED]->store_time(&time, MYSQL_TIMESTAMP_DATETIME);

  number_to_datetime(et.modified, &time, 0, &not_used);
  DBUG_ASSERT(not_used==0);
  sch_table->field[ISE_LAST_ALTERED]->
                                store_time(&time, MYSQL_TIMESTAMP_DATETIME);

  if (et.last_executed)
  {
    et.time_zone->gmt_sec_to_TIME(&time, et.last_executed);
    sch_table->field[ISE_LAST_EXECUTED]->set_notnull();
    sch_table->field[ISE_LAST_EXECUTED]->
                       store_time(&time, MYSQL_TIMESTAMP_DATETIME);
  }

  sch_table->field[ISE_EVENT_COMMENT]->
                      store(et.comment.str, et.comment.length, scs);

  sch_table->field[ISE_CLIENT_CS]->set_notnull();
  sch_table->field[ISE_CLIENT_CS]->store(
    et.creation_ctx->get_client_cs()->csname,
    strlen(et.creation_ctx->get_client_cs()->csname),
    scs);

  sch_table->field[ISE_CONNECTION_CL]->set_notnull();
  sch_table->field[ISE_CONNECTION_CL]->store(
    et.creation_ctx->get_connection_cl()->name,
    strlen(et.creation_ctx->get_connection_cl()->name),
    scs);

  sch_table->field[ISE_DB_CL]->set_notnull();
  sch_table->field[ISE_DB_CL]->store(
    et.creation_ctx->get_db_cl()->name,
    strlen(et.creation_ctx->get_db_cl()->name),
    scs);

  if (schema_table_store_record(thd, sch_table))
    DBUG_RETURN(1);

  DBUG_RETURN(0);
}
#endif

int fill_open_tables(THD *thd, TABLE_LIST *tables, COND *cond)
{
  DBUG_ENTER("fill_open_tables");
  const char *wild= thd->lex->wild ? thd->lex->wild->ptr() : NullS;
  TABLE *table= tables->table;
  CHARSET_INFO *cs= system_charset_info;
  OPEN_TABLE_LIST *open_list;
  if (!(open_list=list_open_tables(thd,thd->lex->select_lex.db, wild))
            && thd->is_fatal_error)
    DBUG_RETURN(1);

  for (; open_list ; open_list=open_list->next)
  {
    restore_record(table, s->default_values);
    table->field[0]->store(open_list->db, strlen(open_list->db), cs);
    table->field[1]->store(open_list->table, strlen(open_list->table), cs);
    table->field[2]->store((longlong) open_list->in_use, TRUE);
    table->field[3]->store((longlong) open_list->locked, TRUE);
    if (schema_table_store_record(thd, table))
      DBUG_RETURN(1);
  }
  DBUG_RETURN(0);
}


int fill_variables(THD *thd, TABLE_LIST *tables, COND *cond)
{
  DBUG_ENTER("fill_variables");
  int res= 0;
  LEX *lex= thd->lex;
  const char *wild= lex->wild ? lex->wild->ptr() : NullS;
  enum enum_schema_tables schema_table_idx=
    get_schema_table_idx(tables->schema_table);
  enum enum_var_type option_type= OPT_SESSION;
  bool upper_case_names= (schema_table_idx != SCH_VARIABLES);
  bool sorted_vars= (schema_table_idx == SCH_VARIABLES);

  if (lex->option_type == OPT_GLOBAL ||
      schema_table_idx == SCH_GLOBAL_VARIABLES)
    option_type= OPT_GLOBAL;

  rw_rdlock(&LOCK_system_variables_hash);
  res= show_status_array(thd, wild, enumerate_sys_vars(thd, sorted_vars),
                         option_type, NULL, "", tables->table, upper_case_names, cond);
  rw_unlock(&LOCK_system_variables_hash);
  DBUG_RETURN(res);
}


int fill_status(THD *thd, TABLE_LIST *tables, COND *cond)
{
  DBUG_ENTER("fill_status");
  LEX *lex= thd->lex;
  const char *wild= lex->wild ? lex->wild->ptr() : NullS;
  int res= 0;
  STATUS_VAR *tmp1, tmp;
  enum enum_schema_tables schema_table_idx=
    get_schema_table_idx(tables->schema_table);
  enum enum_var_type option_type;
  bool upper_case_names= (schema_table_idx != SCH_STATUS);

  if (schema_table_idx == SCH_STATUS)
  {
    option_type= lex->option_type;
    if (option_type == OPT_GLOBAL)
      tmp1= &tmp;
    else
      tmp1= thd->initial_status_var;
  }
  else if (schema_table_idx == SCH_GLOBAL_STATUS)
  {
    option_type= OPT_GLOBAL;
    tmp1= &tmp;
  }
  else
  { 
    option_type= OPT_SESSION;
    tmp1= &thd->status_var;
  }

  pthread_mutex_lock(&LOCK_status);
  if (option_type == OPT_GLOBAL)
    calc_sum_of_all_status(&tmp);
  res= show_status_array(thd, wild,
                         (SHOW_VAR *)all_status_vars.buffer,
                         option_type, tmp1, "", tables->table,
                         upper_case_names, cond);
  pthread_mutex_unlock(&LOCK_status);
  DBUG_RETURN(res);
}


/*
  Fill and store records into I_S.referential_constraints table

  SYNOPSIS
    get_referential_constraints_record()
    thd                 thread handle
    tables              table list struct(processed table)
    table               I_S table
    res                 1 means the error during opening of the processed table
                        0 means processed table is opened without error
    base_name           db name
    file_name           table name

  RETURN
    0	ok
    #   error
*/

static int
get_referential_constraints_record(THD *thd, TABLE_LIST *tables,
                                   TABLE *table, bool res,
                                   LEX_STRING *db_name, LEX_STRING *table_name)
{
  CHARSET_INFO *cs= system_charset_info;
  DBUG_ENTER("get_referential_constraints_record");

  if (res)
  {
    if (thd->is_error())
      push_warning(thd, MYSQL_ERROR::WARN_LEVEL_WARN,
                   thd->main_da.sql_errno(), thd->main_da.message());
    thd->clear_error();
    DBUG_RETURN(0);
  }
  if (!tables->view)
  {
    List<FOREIGN_KEY_INFO> f_key_list;
    TABLE *show_table= tables->table;
    show_table->file->info(HA_STATUS_VARIABLE | 
                           HA_STATUS_NO_LOCK |
                           HA_STATUS_TIME);

    show_table->file->get_foreign_key_list(thd, &f_key_list);
    FOREIGN_KEY_INFO *f_key_info;
    List_iterator_fast<FOREIGN_KEY_INFO> it(f_key_list);
    while ((f_key_info= it++))
    {
      restore_record(table, s->default_values);
      table->field[1]->store(db_name->str, db_name->length, cs);
      table->field[9]->store(table_name->str, table_name->length, cs);
      table->field[2]->store(f_key_info->forein_id->str,
                             f_key_info->forein_id->length, cs);
      table->field[4]->store(f_key_info->referenced_db->str, 
                             f_key_info->referenced_db->length, cs);
      table->field[10]->store(f_key_info->referenced_table->str, 
                             f_key_info->referenced_table->length, cs);
      if (f_key_info->referenced_key_name)
      {
        table->field[5]->store(f_key_info->referenced_key_name->str, 
                               f_key_info->referenced_key_name->length, cs);
        table->field[5]->set_notnull();
      }
      else
        table->field[5]->set_null();
      table->field[6]->store(STRING_WITH_LEN("NONE"), cs);
      table->field[7]->store(f_key_info->update_method->str, 
                             f_key_info->update_method->length, cs);
      table->field[8]->store(f_key_info->delete_method->str, 
                             f_key_info->delete_method->length, cs);
      if (schema_table_store_record(thd, table))
        DBUG_RETURN(1);
    }
  }
  DBUG_RETURN(0);
}

struct schema_table_ref 
{
  const char *table_name;
  ST_SCHEMA_TABLE *schema_table;
};


/*
  Find schema_tables elment by name

  SYNOPSIS
    find_schema_table_in_plugin()
    thd                 thread handler
    plugin              plugin
    table_name          table name

  RETURN
    0	table not found
    1   found the schema table
*/
static my_bool find_schema_table_in_plugin(THD *thd, plugin_ref plugin,
                                           void* p_table)
{
  schema_table_ref *p_schema_table= (schema_table_ref *)p_table;
  const char* table_name= p_schema_table->table_name;
  ST_SCHEMA_TABLE *schema_table= plugin_data(plugin, ST_SCHEMA_TABLE *);
  DBUG_ENTER("find_schema_table_in_plugin");

  if (!my_strcasecmp(system_charset_info,
                     schema_table->table_name,
                     table_name)) {
    p_schema_table->schema_table= schema_table;
    DBUG_RETURN(1);
  }

  DBUG_RETURN(0);
}


/*
  Find schema_tables elment by name

  SYNOPSIS
    find_schema_table()
    thd                 thread handler
    table_name          table name

  RETURN
    0	table not found
    #   pointer to 'schema_tables' element
*/

ST_SCHEMA_TABLE *find_schema_table(THD *thd, const char* table_name)
{
  schema_table_ref schema_table_a;
  ST_SCHEMA_TABLE *schema_table= schema_tables;
  DBUG_ENTER("find_schema_table");

  for (; schema_table->table_name; schema_table++)
  {
    if (!my_strcasecmp(system_charset_info,
                       schema_table->table_name,
                       table_name))
      DBUG_RETURN(schema_table);
  }

  schema_table_a.table_name= table_name;
  if (plugin_foreach(thd, find_schema_table_in_plugin, 
                     MYSQL_INFORMATION_SCHEMA_PLUGIN, &schema_table_a))
    DBUG_RETURN(schema_table_a.schema_table);

  DBUG_RETURN(NULL);
}


ST_SCHEMA_TABLE *get_schema_table(enum enum_schema_tables schema_table_idx)
{
  return &schema_tables[schema_table_idx];
}


/**
  Create information_schema table using schema_table data.

  @note
    For MYSQL_TYPE_DECIMAL fields only, the field_length member has encoded
    into it two numbers, based on modulus of base-10 numbers.  In the ones
    position is the number of decimals.  Tens position is unused.  In the
    hundreds and thousands position is a two-digit decimal number representing
    length.  Encode this value with  (decimals*100)+length  , where
    0<decimals<10 and 0<=length<100 .

  @param
    thd	       	          thread handler

  @param table_list Used to pass I_S table information(fields info, tables
  parameters etc) and table name.

  @retval  \#             Pointer to created table
  @retval  NULL           Can't create table
*/

TABLE *create_schema_table(THD *thd, TABLE_LIST *table_list)
{
  int field_count= 0;
  Item *item;
  TABLE *table;
  List<Item> field_list;
  ST_SCHEMA_TABLE *schema_table= table_list->schema_table;
  ST_FIELD_INFO *fields_info= schema_table->fields_info;
  CHARSET_INFO *cs= system_charset_info;
  DBUG_ENTER("create_schema_table");

  for (; fields_info->field_name; fields_info++)
  {
    switch (fields_info->field_type) {
    case MYSQL_TYPE_TINY:
    case MYSQL_TYPE_LONG:
    case MYSQL_TYPE_SHORT:
    case MYSQL_TYPE_LONGLONG:
    case MYSQL_TYPE_INT24:
      if (!(item= new Item_return_int(fields_info->field_name,
                                      fields_info->field_length,
                                      fields_info->field_type,
                                      fields_info->value)))
      {
        DBUG_RETURN(0);
      }
      item->unsigned_flag= (fields_info->field_flags & MY_I_S_UNSIGNED);
      break;
    case MYSQL_TYPE_DATE:
    case MYSQL_TYPE_TIME:
    case MYSQL_TYPE_TIMESTAMP:
    case MYSQL_TYPE_DATETIME:
      if (!(item=new Item_return_date_time(fields_info->field_name,
                                           fields_info->field_type)))
      {
        DBUG_RETURN(0);
      }
      break;
    case MYSQL_TYPE_FLOAT:
    case MYSQL_TYPE_DOUBLE:
      if ((item= new Item_float(fields_info->field_name, 0.0, NOT_FIXED_DEC, 
                           fields_info->field_length)) == NULL)
        DBUG_RETURN(NULL);
      break;
    case MYSQL_TYPE_DECIMAL:
    case MYSQL_TYPE_NEWDECIMAL:
      if (!(item= new Item_decimal((longlong) fields_info->value, false)))
      {
        DBUG_RETURN(0);
      }
      item->unsigned_flag= (fields_info->field_flags & MY_I_S_UNSIGNED);
      item->decimals= fields_info->field_length%10;
      item->max_length= (fields_info->field_length/100)%100;
      if (item->unsigned_flag == 0)
        item->max_length+= 1;
      if (item->decimals > 0)
        item->max_length+= 1;
      item->set_name(fields_info->field_name,
                     strlen(fields_info->field_name), cs);
      break;
    case MYSQL_TYPE_TINY_BLOB:
    case MYSQL_TYPE_MEDIUM_BLOB:
    case MYSQL_TYPE_LONG_BLOB:
    case MYSQL_TYPE_BLOB:
      if (!(item= new Item_blob(fields_info->field_name,
                                fields_info->field_length)))
      {
        DBUG_RETURN(0);
      }
      break;
    default:
      /* Don't let unimplemented types pass through. Could be a grave error. */
      DBUG_ASSERT(fields_info->field_type == MYSQL_TYPE_STRING);

      if (!(item= new Item_empty_string("", fields_info->field_length, cs)))
      {
        DBUG_RETURN(0);
      }
      item->set_name(fields_info->field_name,
                     strlen(fields_info->field_name), cs);
      break;
    }
    field_list.push_back(item);
    item->maybe_null= (fields_info->field_flags & MY_I_S_MAYBE_NULL);
    field_count++;
  }
  TMP_TABLE_PARAM *tmp_table_param =
    (TMP_TABLE_PARAM*) (thd->alloc(sizeof(TMP_TABLE_PARAM)));
  tmp_table_param->init();
  tmp_table_param->table_charset= cs;
  tmp_table_param->field_count= field_count;
  tmp_table_param->schema_table= 1;
  SELECT_LEX *select_lex= thd->lex->current_select;
  if (!(table= create_tmp_table(thd, tmp_table_param,
                                field_list, (ORDER*) 0, 0, 0, 
                                (select_lex->options | thd->options |
                                 TMP_TABLE_ALL_COLUMNS),
                                HA_POS_ERROR, table_list->alias)))
    DBUG_RETURN(0);
  my_bitmap_map* bitmaps=
    (my_bitmap_map*) thd->alloc(bitmap_buffer_size(field_count));
  bitmap_init(&table->def_read_set, (my_bitmap_map*) bitmaps, field_count,
              FALSE);
  table->read_set= &table->def_read_set;
  bitmap_clear_all(table->read_set);
  table_list->schema_table_param= tmp_table_param;
  DBUG_RETURN(table);
}


/*
  For old SHOW compatibility. It is used when
  old SHOW doesn't have generated column names
  Make list of fields for SHOW

  SYNOPSIS
    make_old_format()
    thd			thread handler
    schema_table        pointer to 'schema_tables' element

  RETURN
   1	error
   0	success
*/

int make_old_format(THD *thd, ST_SCHEMA_TABLE *schema_table)
{
  ST_FIELD_INFO *field_info= schema_table->fields_info;
  Name_resolution_context *context= &thd->lex->select_lex.context;
  for (; field_info->field_name; field_info++)
  {
    if (field_info->old_name)
    {
      Item_field *field= new Item_field(context,
                                        NullS, NullS, field_info->field_name);
      if (field)
      {
        field->set_name(field_info->old_name,
                        strlen(field_info->old_name),
                        system_charset_info);
        if (add_item_to_list(thd, field))
          return 1;
      }
    }
  }
  return 0;
}


int make_schemata_old_format(THD *thd, ST_SCHEMA_TABLE *schema_table)
{
  char tmp[128];
  LEX *lex= thd->lex;
  SELECT_LEX *sel= lex->current_select;
  Name_resolution_context *context= &sel->context;

  if (!sel->item_list.elements)
  {
    ST_FIELD_INFO *field_info= &schema_table->fields_info[1];
    String buffer(tmp,sizeof(tmp), system_charset_info);
    Item_field *field= new Item_field(context,
                                      NullS, NullS, field_info->field_name);
    if (!field || add_item_to_list(thd, field))
      return 1;
    buffer.length(0);
    buffer.append(field_info->old_name);
    if (lex->wild && lex->wild->ptr())
    {
      buffer.append(STRING_WITH_LEN(" ("));
      buffer.append(lex->wild->ptr());
      buffer.append(')');
    }
    field->set_name(buffer.ptr(), buffer.length(), system_charset_info);
  }
  return 0;
}


int make_table_names_old_format(THD *thd, ST_SCHEMA_TABLE *schema_table)
{
  char tmp[128];
  String buffer(tmp,sizeof(tmp), thd->charset());
  LEX *lex= thd->lex;
  Name_resolution_context *context= &lex->select_lex.context;

  ST_FIELD_INFO *field_info= &schema_table->fields_info[2];
  buffer.length(0);
  buffer.append(field_info->old_name);
  buffer.append(lex->select_lex.db);
  if (lex->wild && lex->wild->ptr())
  {
    buffer.append(STRING_WITH_LEN(" ("));
    buffer.append(lex->wild->ptr());
    buffer.append(')');
  }
  Item_field *field= new Item_field(context,
                                    NullS, NullS, field_info->field_name);
  if (add_item_to_list(thd, field))
    return 1;
  field->set_name(buffer.ptr(), buffer.length(), system_charset_info);
  if (thd->lex->verbose)
  {
    field->set_name(buffer.ptr(), buffer.length(), system_charset_info);
    field_info= &schema_table->fields_info[3];
    field= new Item_field(context, NullS, NullS, field_info->field_name);
    if (add_item_to_list(thd, field))
      return 1;
    field->set_name(field_info->old_name, strlen(field_info->old_name),
                    system_charset_info);
  }
  return 0;
}


int make_columns_old_format(THD *thd, ST_SCHEMA_TABLE *schema_table)
{
  int fields_arr[]= {3, 14, 13, 6, 15, 5, 16, 17, 18, -1};
  int *field_num= fields_arr;
  ST_FIELD_INFO *field_info;
  Name_resolution_context *context= &thd->lex->select_lex.context;

  for (; *field_num >= 0; field_num++)
  {
    field_info= &schema_table->fields_info[*field_num];
    if (!thd->lex->verbose && (*field_num == 13 ||
                               *field_num == 17 ||
                               *field_num == 18))
      continue;
    Item_field *field= new Item_field(context,
                                      NullS, NullS, field_info->field_name);
    if (field)
    {
      field->set_name(field_info->old_name,
                      strlen(field_info->old_name),
                      system_charset_info);
      if (add_item_to_list(thd, field))
        return 1;
    }
  }
  return 0;
}


int make_character_sets_old_format(THD *thd, ST_SCHEMA_TABLE *schema_table)
{
  int fields_arr[]= {0, 2, 1, 3, -1};
  int *field_num= fields_arr;
  ST_FIELD_INFO *field_info;
  Name_resolution_context *context= &thd->lex->select_lex.context;

  for (; *field_num >= 0; field_num++)
  {
    field_info= &schema_table->fields_info[*field_num];
    Item_field *field= new Item_field(context,
                                      NullS, NullS, field_info->field_name);
    if (field)
    {
      field->set_name(field_info->old_name,
                      strlen(field_info->old_name),
                      system_charset_info);
      if (add_item_to_list(thd, field))
        return 1;
    }
  }
  return 0;
}


int make_proc_old_format(THD *thd, ST_SCHEMA_TABLE *schema_table)
{
  int fields_arr[]= {2, 3, 4, 19, 16, 15, 14, 18, 20, 21, 22, -1};
  int *field_num= fields_arr;
  ST_FIELD_INFO *field_info;
  Name_resolution_context *context= &thd->lex->select_lex.context;

  for (; *field_num >= 0; field_num++)
  {
    field_info= &schema_table->fields_info[*field_num];
    Item_field *field= new Item_field(context,
                                      NullS, NullS, field_info->field_name);
    if (field)
    {
      field->set_name(field_info->old_name,
                      strlen(field_info->old_name),
                      system_charset_info);
      if (add_item_to_list(thd, field))
        return 1;
    }
  }
  return 0;
}


/*
  Create information_schema table

  SYNOPSIS
  mysql_schema_table()
    thd                thread handler
    lex                pointer to LEX
    table_list         pointer to table_list

  RETURN
    0	success
    1   error
*/

int mysql_schema_table(THD *thd, LEX *lex, TABLE_LIST *table_list)
{
  TABLE *table;
  DBUG_ENTER("mysql_schema_table");
  if (!(table= table_list->schema_table->create_table(thd, table_list)))
    DBUG_RETURN(1);
  table->s->tmp_table= SYSTEM_TMP_TABLE;
  table->grant.privilege= SELECT_ACL;
  /*
    This test is necessary to make
    case insensitive file systems +
    upper case table names(information schema tables) +
    views
    working correctly
  */
  if (table_list->schema_table_name)
    table->alias_name_used= my_strcasecmp(table_alias_charset,
                                          table_list->schema_table_name,
                                          table_list->alias);
  table_list->table_name= table->s->table_name.str;
  table_list->table_name_length= table->s->table_name.length;
  table_list->table= table;
  table->next= thd->derived_tables;
  thd->derived_tables= table;
  table_list->select_lex->options |= OPTION_SCHEMA_TABLE;
  lex->safe_to_cache_query= 0;

  if (table_list->schema_table_reformed) // show command
  {
    SELECT_LEX *sel= lex->current_select;
    Item *item;
    Field_translator *transl, *org_transl;

    if (table_list->field_translation)
    {
      Field_translator *end= table_list->field_translation_end;
      for (transl= table_list->field_translation; transl < end; transl++)
      {
        if (!transl->item->fixed &&
            transl->item->fix_fields(thd, &transl->item))
          DBUG_RETURN(1);
      }
      DBUG_RETURN(0);
    }
    List_iterator_fast<Item> it(sel->item_list);
    if (!(transl=
          (Field_translator*)(thd->stmt_arena->
                              alloc(sel->item_list.elements *
                                    sizeof(Field_translator)))))
    {
      DBUG_RETURN(1);
    }
    for (org_transl= transl; (item= it++); transl++)
    {
      transl->item= item;
      transl->name= item->name;
      if (!item->fixed && item->fix_fields(thd, &transl->item))
      {
        DBUG_RETURN(1);
      }
    }
    table_list->field_translation= org_transl;
    table_list->field_translation_end= transl;
  }

  DBUG_RETURN(0);
}


/*
  Generate select from information_schema table

  SYNOPSIS
    make_schema_select()
    thd                  thread handler
    sel                  pointer to SELECT_LEX
    schema_table_idx     index of 'schema_tables' element

  RETURN
    0	success
    1   error
*/

int make_schema_select(THD *thd, SELECT_LEX *sel,
		       enum enum_schema_tables schema_table_idx)
{
  ST_SCHEMA_TABLE *schema_table= get_schema_table(schema_table_idx);
  LEX_STRING db, table;
  DBUG_ENTER("make_schema_select");
  DBUG_PRINT("enter", ("mysql_schema_select: %s", schema_table->table_name));
  /*
     We have to make non const db_name & table_name
     because of lower_case_table_names
  */
  thd->make_lex_string(&db, INFORMATION_SCHEMA_NAME.str,
                       INFORMATION_SCHEMA_NAME.length, 0);
  thd->make_lex_string(&table, schema_table->table_name,
                       strlen(schema_table->table_name), 0);
  if (schema_table->old_format(thd, schema_table) ||   /* Handle old syntax */
      !sel->add_table_to_list(thd, new Table_ident(thd, db, table, 0),
                              0, 0, TL_READ))
  {
    DBUG_RETURN(1);
  }
  DBUG_RETURN(0);
}


/*
  Fill temporary schema tables before SELECT

  SYNOPSIS
    get_schema_tables_result()
    join  join which use schema tables
    executed_place place where I_S table processed

  RETURN
    FALSE success
    TRUE  error
*/

bool get_schema_tables_result(JOIN *join,
                              enum enum_schema_table_state executed_place)
{
  JOIN_TAB *tmp_join_tab= join->join_tab+join->tables;
  THD *thd= join->thd;
  LEX *lex= thd->lex;
  bool result= 0;
  DBUG_ENTER("get_schema_tables_result");

  thd->no_warnings_for_error= 1;
  for (JOIN_TAB *tab= join->join_tab; tab < tmp_join_tab; tab++)
  {  
    if (!tab->table || !tab->table->pos_in_table_list)
      break;

    TABLE_LIST *table_list= tab->table->pos_in_table_list;
    if (table_list->schema_table && thd->fill_information_schema_tables())
    {
      bool is_subselect= (&lex->unit != lex->current_select->master_unit() &&
                          lex->current_select->master_unit()->item);

      /* A value of 0 indicates a dummy implementation */
      if (table_list->schema_table->fill_table == 0)
        continue;

      /* skip I_S optimizations specific to get_all_tables */
      if (thd->lex->describe &&
          (table_list->schema_table->fill_table != get_all_tables))
        continue;

      /*
        If schema table is already processed and
        the statement is not a subselect then
        we don't need to fill this table again.
        If schema table is already processed and
        schema_table_state != executed_place then
        table is already processed and
        we should skip second data processing.
      */
      if (table_list->schema_table_state &&
          (!is_subselect || table_list->schema_table_state != executed_place))
        continue;

      /*
        if table is used in a subselect and
        table has been processed earlier with the same
        'executed_place' value then we should refresh the table.
      */
      if (table_list->schema_table_state && is_subselect)
      {
        table_list->table->file->extra(HA_EXTRA_NO_CACHE);
        table_list->table->file->extra(HA_EXTRA_RESET_STATE);
        table_list->table->file->ha_delete_all_rows();
        free_io_cache(table_list->table);
        filesort_free_buffers(table_list->table,1);
        table_list->table->null_row= 0;
      }
      else
        table_list->table->file->stats.records= 0;

      if (table_list->schema_table->fill_table(thd, table_list,
                                               tab->select_cond))
      {
        result= 1;
        join->error= 1;
        tab->read_record.file= table_list->table->file;
        table_list->schema_table_state= executed_place;
        break;
      }
      tab->read_record.file= table_list->table->file;
      table_list->schema_table_state= executed_place;
    }
  }
  thd->no_warnings_for_error= 0;
  DBUG_RETURN(result);
}

struct run_hton_fill_schema_files_args
{
  TABLE_LIST *tables;
  COND *cond;
};

static my_bool run_hton_fill_schema_files(THD *thd, plugin_ref plugin,
                                          void *arg)
{
  struct run_hton_fill_schema_files_args *args=
    (run_hton_fill_schema_files_args *) arg;
  handlerton *hton= plugin_data(plugin, handlerton *);
  if(hton->fill_files_table && hton->state == SHOW_OPTION_YES)
    hton->fill_files_table(hton, thd, args->tables, args->cond);
  return false;
}

int fill_schema_files(THD *thd, TABLE_LIST *tables, COND *cond)
{
  DBUG_ENTER("fill_schema_files");

  struct run_hton_fill_schema_files_args args;
  args.tables= tables;
  args.cond= cond;

  plugin_foreach(thd, run_hton_fill_schema_files,
                 MYSQL_STORAGE_ENGINE_PLUGIN, &args);

  DBUG_RETURN(0);
}


ST_FIELD_INFO schema_fields_info[]=
{
  {"CATALOG_NAME", FN_REFLEN, MYSQL_TYPE_STRING, 0, 1, 0, SKIP_OPEN_TABLE},
  {"SCHEMA_NAME", NAME_CHAR_LEN, MYSQL_TYPE_STRING, 0, 0, "Database",
   SKIP_OPEN_TABLE},
  {"DEFAULT_CHARACTER_SET_NAME", MY_CS_NAME_SIZE, MYSQL_TYPE_STRING, 0, 0, 0,
   SKIP_OPEN_TABLE},
  {"DEFAULT_COLLATION_NAME", MY_CS_NAME_SIZE, MYSQL_TYPE_STRING, 0, 0, 0,
   SKIP_OPEN_TABLE},
  {"SQL_PATH", FN_REFLEN, MYSQL_TYPE_STRING, 0, 1, 0, SKIP_OPEN_TABLE},
  {0, 0, MYSQL_TYPE_STRING, 0, 0, 0, SKIP_OPEN_TABLE}
};


ST_FIELD_INFO tables_fields_info[]=
{
  {"TABLE_CATALOG", FN_REFLEN, MYSQL_TYPE_STRING, 0, 1, 0, SKIP_OPEN_TABLE},
  {"TABLE_SCHEMA", NAME_CHAR_LEN, MYSQL_TYPE_STRING, 0, 0, 0, SKIP_OPEN_TABLE},
  {"TABLE_NAME", NAME_CHAR_LEN, MYSQL_TYPE_STRING, 0, 0, "Name",
   SKIP_OPEN_TABLE},
  {"TABLE_TYPE", NAME_CHAR_LEN, MYSQL_TYPE_STRING, 0, 0, 0, OPEN_FRM_ONLY},
  {"ENGINE", NAME_CHAR_LEN, MYSQL_TYPE_STRING, 0, 1, "Engine", OPEN_FRM_ONLY},
  {"VERSION", MY_INT64_NUM_DECIMAL_DIGITS, MYSQL_TYPE_LONGLONG, 0,
   (MY_I_S_MAYBE_NULL | MY_I_S_UNSIGNED), "Version", OPEN_FRM_ONLY},
  {"ROW_FORMAT", 10, MYSQL_TYPE_STRING, 0, 1, "Row_format", OPEN_FULL_TABLE},
  {"TABLE_ROWS", MY_INT64_NUM_DECIMAL_DIGITS, MYSQL_TYPE_LONGLONG, 0,
   (MY_I_S_MAYBE_NULL | MY_I_S_UNSIGNED), "Rows", OPEN_FULL_TABLE},
  {"AVG_ROW_LENGTH", MY_INT64_NUM_DECIMAL_DIGITS, MYSQL_TYPE_LONGLONG, 0, 
   (MY_I_S_MAYBE_NULL | MY_I_S_UNSIGNED), "Avg_row_length", OPEN_FULL_TABLE},
  {"DATA_LENGTH", MY_INT64_NUM_DECIMAL_DIGITS, MYSQL_TYPE_LONGLONG, 0, 
   (MY_I_S_MAYBE_NULL | MY_I_S_UNSIGNED), "Data_length", OPEN_FULL_TABLE},
  {"MAX_DATA_LENGTH", MY_INT64_NUM_DECIMAL_DIGITS, MYSQL_TYPE_LONGLONG, 0,
   (MY_I_S_MAYBE_NULL | MY_I_S_UNSIGNED), "Max_data_length", OPEN_FULL_TABLE},
  {"INDEX_LENGTH", MY_INT64_NUM_DECIMAL_DIGITS, MYSQL_TYPE_LONGLONG, 0, 
   (MY_I_S_MAYBE_NULL | MY_I_S_UNSIGNED), "Index_length", OPEN_FULL_TABLE},
  {"DATA_FREE", MY_INT64_NUM_DECIMAL_DIGITS, MYSQL_TYPE_LONGLONG, 0,
   (MY_I_S_MAYBE_NULL | MY_I_S_UNSIGNED), "Data_free", OPEN_FULL_TABLE},
  {"AUTO_INCREMENT", MY_INT64_NUM_DECIMAL_DIGITS , MYSQL_TYPE_LONGLONG, 0, 
   (MY_I_S_MAYBE_NULL | MY_I_S_UNSIGNED), "Auto_increment", OPEN_FULL_TABLE},
  {"CREATE_TIME", 0, MYSQL_TYPE_DATETIME, 0, 1, "Create_time", OPEN_FULL_TABLE},
  {"UPDATE_TIME", 0, MYSQL_TYPE_DATETIME, 0, 1, "Update_time", OPEN_FULL_TABLE},
  {"CHECK_TIME", 0, MYSQL_TYPE_DATETIME, 0, 1, "Check_time", OPEN_FULL_TABLE},
  {"TABLE_COLLATION", MY_CS_NAME_SIZE, MYSQL_TYPE_STRING, 0, 1, "Collation",
   OPEN_FRM_ONLY},
  {"CHECKSUM", MY_INT64_NUM_DECIMAL_DIGITS, MYSQL_TYPE_LONGLONG, 0,
   (MY_I_S_MAYBE_NULL | MY_I_S_UNSIGNED), "Checksum", OPEN_FULL_TABLE},
  {"CREATE_OPTIONS", 255, MYSQL_TYPE_STRING, 0, 1, "Create_options",
   OPEN_FRM_ONLY},
  {"TABLE_COMMENT", 80, MYSQL_TYPE_STRING, 0, 0, "Comment", OPEN_FRM_ONLY},
  {0, 0, MYSQL_TYPE_STRING, 0, 0, 0, SKIP_OPEN_TABLE}
};


ST_FIELD_INFO columns_fields_info[]=
{
  {"TABLE_CATALOG", FN_REFLEN, MYSQL_TYPE_STRING, 0, 1, 0, OPEN_FRM_ONLY},
  {"TABLE_SCHEMA", NAME_CHAR_LEN, MYSQL_TYPE_STRING, 0, 0, 0, OPEN_FRM_ONLY},
  {"TABLE_NAME", NAME_CHAR_LEN, MYSQL_TYPE_STRING, 0, 0, 0, OPEN_FRM_ONLY},
  {"COLUMN_NAME", NAME_CHAR_LEN, MYSQL_TYPE_STRING, 0, 0, "Field",
   OPEN_FRM_ONLY},
  {"ORDINAL_POSITION", MY_INT64_NUM_DECIMAL_DIGITS, MYSQL_TYPE_LONGLONG, 0,
   MY_I_S_UNSIGNED, 0, OPEN_FRM_ONLY},
  {"COLUMN_DEFAULT", MAX_FIELD_VARCHARLENGTH, MYSQL_TYPE_STRING, 0,
   1, "Default", OPEN_FRM_ONLY},
  {"IS_NULLABLE", 3, MYSQL_TYPE_STRING, 0, 0, "Null", OPEN_FRM_ONLY},
  {"DATA_TYPE", NAME_CHAR_LEN, MYSQL_TYPE_STRING, 0, 0, 0, OPEN_FRM_ONLY},
  {"CHARACTER_MAXIMUM_LENGTH", MY_INT64_NUM_DECIMAL_DIGITS, MYSQL_TYPE_LONGLONG,
   0, (MY_I_S_MAYBE_NULL | MY_I_S_UNSIGNED), 0, OPEN_FRM_ONLY},
  {"CHARACTER_OCTET_LENGTH", MY_INT64_NUM_DECIMAL_DIGITS , MYSQL_TYPE_LONGLONG,
   0, (MY_I_S_MAYBE_NULL | MY_I_S_UNSIGNED), 0, OPEN_FRM_ONLY},
  {"NUMERIC_PRECISION", MY_INT64_NUM_DECIMAL_DIGITS, MYSQL_TYPE_LONGLONG,
   0, (MY_I_S_MAYBE_NULL | MY_I_S_UNSIGNED), 0, OPEN_FRM_ONLY},
  {"NUMERIC_SCALE", MY_INT64_NUM_DECIMAL_DIGITS , MYSQL_TYPE_LONGLONG,
   0, (MY_I_S_MAYBE_NULL | MY_I_S_UNSIGNED), 0, OPEN_FRM_ONLY},
  {"CHARACTER_SET_NAME", MY_CS_NAME_SIZE, MYSQL_TYPE_STRING, 0, 1, 0,
   OPEN_FRM_ONLY},
  {"COLLATION_NAME", MY_CS_NAME_SIZE, MYSQL_TYPE_STRING, 0, 1, "Collation",
   OPEN_FRM_ONLY},
  {"COLUMN_TYPE", 65535, MYSQL_TYPE_STRING, 0, 0, "Type", OPEN_FRM_ONLY},
  {"COLUMN_KEY", 3, MYSQL_TYPE_STRING, 0, 0, "Key", OPEN_FRM_ONLY},
  {"EXTRA", 27, MYSQL_TYPE_STRING, 0, 0, "Extra", OPEN_FRM_ONLY},
  {"PRIVILEGES", 80, MYSQL_TYPE_STRING, 0, 0, "Privileges", OPEN_FRM_ONLY},
  {"COLUMN_COMMENT", 255, MYSQL_TYPE_STRING, 0, 0, "Comment", OPEN_FRM_ONLY},
  {0, 0, MYSQL_TYPE_STRING, 0, 0, 0, SKIP_OPEN_TABLE}
};


ST_FIELD_INFO charsets_fields_info[]=
{
  {"CHARACTER_SET_NAME", MY_CS_NAME_SIZE, MYSQL_TYPE_STRING, 0, 0, "Charset",
   SKIP_OPEN_TABLE},
  {"DEFAULT_COLLATE_NAME", MY_CS_NAME_SIZE, MYSQL_TYPE_STRING, 0, 0,
   "Default collation", SKIP_OPEN_TABLE},
  {"DESCRIPTION", 60, MYSQL_TYPE_STRING, 0, 0, "Description",
   SKIP_OPEN_TABLE},
  {"MAXLEN", 3, MYSQL_TYPE_LONGLONG, 0, 0, "Maxlen", SKIP_OPEN_TABLE},
  {0, 0, MYSQL_TYPE_STRING, 0, 0, 0, SKIP_OPEN_TABLE}
};


ST_FIELD_INFO collation_fields_info[]=
{
  {"COLLATION_NAME", MY_CS_NAME_SIZE, MYSQL_TYPE_STRING, 0, 0, "Collation",
   SKIP_OPEN_TABLE},
  {"CHARACTER_SET_NAME", MY_CS_NAME_SIZE, MYSQL_TYPE_STRING, 0, 0, "Charset",
   SKIP_OPEN_TABLE},
  {"ID", MY_INT32_NUM_DECIMAL_DIGITS, MYSQL_TYPE_LONGLONG, 0, 0, "Id",
   SKIP_OPEN_TABLE},
  {"IS_DEFAULT", 3, MYSQL_TYPE_STRING, 0, 0, "Default", SKIP_OPEN_TABLE},
  {"IS_COMPILED", 3, MYSQL_TYPE_STRING, 0, 0, "Compiled", SKIP_OPEN_TABLE},
  {"SORTLEN", 3, MYSQL_TYPE_LONGLONG, 0, 0, "Sortlen", SKIP_OPEN_TABLE},
  {0, 0, MYSQL_TYPE_STRING, 0, 0, 0, SKIP_OPEN_TABLE}
};


ST_FIELD_INFO engines_fields_info[]=
{
  {"ENGINE", 64, MYSQL_TYPE_STRING, 0, 0, "Engine", SKIP_OPEN_TABLE},
  {"SUPPORT", 8, MYSQL_TYPE_STRING, 0, 0, "Support", SKIP_OPEN_TABLE},
  {"COMMENT", 80, MYSQL_TYPE_STRING, 0, 0, "Comment", SKIP_OPEN_TABLE},
  {"TRANSACTIONS", 3, MYSQL_TYPE_STRING, 0, 1, "Transactions", SKIP_OPEN_TABLE},
  {"XA", 3, MYSQL_TYPE_STRING, 0, 1, "XA", SKIP_OPEN_TABLE},
  {"SAVEPOINTS", 3 ,MYSQL_TYPE_STRING, 0, 1, "Savepoints", SKIP_OPEN_TABLE},
  {0, 0, MYSQL_TYPE_STRING, 0, 0, 0, SKIP_OPEN_TABLE}
};


ST_FIELD_INFO events_fields_info[]=
{
  {"EVENT_CATALOG", NAME_CHAR_LEN, MYSQL_TYPE_STRING, 0, 1, 0, SKIP_OPEN_TABLE},
  {"EVENT_SCHEMA", NAME_CHAR_LEN, MYSQL_TYPE_STRING, 0, 0, "Db",
   SKIP_OPEN_TABLE},
  {"EVENT_NAME", NAME_CHAR_LEN, MYSQL_TYPE_STRING, 0, 0, "Name",
   SKIP_OPEN_TABLE},
  {"DEFINER", 77, MYSQL_TYPE_STRING, 0, 0, "Definer", SKIP_OPEN_TABLE},
  {"TIME_ZONE", 64, MYSQL_TYPE_STRING, 0, 0, "Time zone", SKIP_OPEN_TABLE},
  {"EVENT_BODY", 8, MYSQL_TYPE_STRING, 0, 0, 0, SKIP_OPEN_TABLE},
  {"EVENT_DEFINITION", 65535, MYSQL_TYPE_STRING, 0, 0, 0, SKIP_OPEN_TABLE},
  {"EVENT_TYPE", 9, MYSQL_TYPE_STRING, 0, 0, "Type", SKIP_OPEN_TABLE},
  {"EXECUTE_AT", 0, MYSQL_TYPE_DATETIME, 0, 1, "Execute at", SKIP_OPEN_TABLE},
  {"INTERVAL_VALUE", 256, MYSQL_TYPE_STRING, 0, 1, "Interval value",
   SKIP_OPEN_TABLE},
  {"INTERVAL_FIELD", 18, MYSQL_TYPE_STRING, 0, 1, "Interval field",
   SKIP_OPEN_TABLE},
  {"SQL_MODE", 32*256, MYSQL_TYPE_STRING, 0, 0, 0, SKIP_OPEN_TABLE},
  {"STARTS", 0, MYSQL_TYPE_DATETIME, 0, 1, "Starts", SKIP_OPEN_TABLE},
  {"ENDS", 0, MYSQL_TYPE_DATETIME, 0, 1, "Ends", SKIP_OPEN_TABLE},
  {"STATUS", 18, MYSQL_TYPE_STRING, 0, 0, "Status", SKIP_OPEN_TABLE},
  {"ON_COMPLETION", 12, MYSQL_TYPE_STRING, 0, 0, 0, SKIP_OPEN_TABLE},
  {"CREATED", 0, MYSQL_TYPE_DATETIME, 0, 0, 0, SKIP_OPEN_TABLE},
  {"LAST_ALTERED", 0, MYSQL_TYPE_DATETIME, 0, 0, 0, SKIP_OPEN_TABLE},
  {"LAST_EXECUTED", 0, MYSQL_TYPE_DATETIME, 0, 1, 0, SKIP_OPEN_TABLE},
  {"EVENT_COMMENT", NAME_CHAR_LEN, MYSQL_TYPE_STRING, 0, 0, 0, SKIP_OPEN_TABLE},
  {"ORIGINATOR", 10, MYSQL_TYPE_LONGLONG, 0, 0, "Originator", SKIP_OPEN_TABLE},
  {"CHARACTER_SET_CLIENT", MY_CS_NAME_SIZE, MYSQL_TYPE_STRING, 0, 0,
   "character_set_client", SKIP_OPEN_TABLE},
  {"COLLATION_CONNECTION", MY_CS_NAME_SIZE, MYSQL_TYPE_STRING, 0, 0,
   "collation_connection", SKIP_OPEN_TABLE},
  {"DATABASE_COLLATION", MY_CS_NAME_SIZE, MYSQL_TYPE_STRING, 0, 0,
   "Database Collation", SKIP_OPEN_TABLE},
  {0, 0, MYSQL_TYPE_STRING, 0, 0, 0, SKIP_OPEN_TABLE}
};



ST_FIELD_INFO coll_charset_app_fields_info[]=
{
  {"COLLATION_NAME", MY_CS_NAME_SIZE, MYSQL_TYPE_STRING, 0, 0, 0,
   SKIP_OPEN_TABLE},
  {"CHARACTER_SET_NAME", MY_CS_NAME_SIZE, MYSQL_TYPE_STRING, 0, 0, 0,
   SKIP_OPEN_TABLE},
  {0, 0, MYSQL_TYPE_STRING, 0, 0, 0, SKIP_OPEN_TABLE}
};


ST_FIELD_INFO proc_fields_info[]=
{
  {"SPECIFIC_NAME", NAME_CHAR_LEN, MYSQL_TYPE_STRING, 0, 0, 0, SKIP_OPEN_TABLE},
  {"ROUTINE_CATALOG", FN_REFLEN, MYSQL_TYPE_STRING, 0, 1, 0, SKIP_OPEN_TABLE},
  {"ROUTINE_SCHEMA", NAME_CHAR_LEN, MYSQL_TYPE_STRING, 0, 0, "Db",
   SKIP_OPEN_TABLE},
  {"ROUTINE_NAME", NAME_CHAR_LEN, MYSQL_TYPE_STRING, 0, 0, "Name",
   SKIP_OPEN_TABLE},
  {"ROUTINE_TYPE", 9, MYSQL_TYPE_STRING, 0, 0, "Type", SKIP_OPEN_TABLE},
  {"DTD_IDENTIFIER", NAME_CHAR_LEN, MYSQL_TYPE_STRING, 0, 1, 0, SKIP_OPEN_TABLE},
  {"ROUTINE_BODY", 8, MYSQL_TYPE_STRING, 0, 0, 0, SKIP_OPEN_TABLE},
  {"ROUTINE_DEFINITION", 65535, MYSQL_TYPE_STRING, 0, 1, 0, SKIP_OPEN_TABLE},
  {"EXTERNAL_NAME", NAME_CHAR_LEN, MYSQL_TYPE_STRING, 0, 1, 0, SKIP_OPEN_TABLE},
  {"EXTERNAL_LANGUAGE", NAME_CHAR_LEN, MYSQL_TYPE_STRING, 0, 1, 0,
   SKIP_OPEN_TABLE},
  {"PARAMETER_STYLE", 8, MYSQL_TYPE_STRING, 0, 0, 0, SKIP_OPEN_TABLE},
  {"IS_DETERMINISTIC", 3, MYSQL_TYPE_STRING, 0, 0, 0, SKIP_OPEN_TABLE},
  {"SQL_DATA_ACCESS", NAME_CHAR_LEN, MYSQL_TYPE_STRING, 0, 0, 0,
   SKIP_OPEN_TABLE},
  {"SQL_PATH", NAME_CHAR_LEN, MYSQL_TYPE_STRING, 0, 1, 0, SKIP_OPEN_TABLE},
  {"SECURITY_TYPE", 7, MYSQL_TYPE_STRING, 0, 0, "Security_type",
   SKIP_OPEN_TABLE},
  {"CREATED", 0, MYSQL_TYPE_DATETIME, 0, 0, "Created", SKIP_OPEN_TABLE},
  {"LAST_ALTERED", 0, MYSQL_TYPE_DATETIME, 0, 0, "Modified", SKIP_OPEN_TABLE},
  {"SQL_MODE", 32*256, MYSQL_TYPE_STRING, 0, 0, 0, SKIP_OPEN_TABLE},
  {"ROUTINE_COMMENT", NAME_CHAR_LEN, MYSQL_TYPE_STRING, 0, 0, "Comment",
   SKIP_OPEN_TABLE},
  {"DEFINER", 77, MYSQL_TYPE_STRING, 0, 0, "Definer", SKIP_OPEN_TABLE},
  {"CHARACTER_SET_CLIENT", MY_CS_NAME_SIZE, MYSQL_TYPE_STRING, 0, 0,
   "character_set_client", SKIP_OPEN_TABLE},
  {"COLLATION_CONNECTION", MY_CS_NAME_SIZE, MYSQL_TYPE_STRING, 0, 0,
   "collation_connection", SKIP_OPEN_TABLE},
  {"DATABASE_COLLATION", MY_CS_NAME_SIZE, MYSQL_TYPE_STRING, 0, 0,
   "Database Collation", SKIP_OPEN_TABLE},
  {0, 0, MYSQL_TYPE_STRING, 0, 0, 0, SKIP_OPEN_TABLE}
};


ST_FIELD_INFO stat_fields_info[]=
{
  {"TABLE_CATALOG", FN_REFLEN, MYSQL_TYPE_STRING, 0, 1, 0, OPEN_FRM_ONLY},
  {"TABLE_SCHEMA", NAME_CHAR_LEN, MYSQL_TYPE_STRING, 0, 0, 0, OPEN_FRM_ONLY},
  {"TABLE_NAME", NAME_CHAR_LEN, MYSQL_TYPE_STRING, 0, 0, "Table", OPEN_FRM_ONLY},
  {"NON_UNIQUE", 1, MYSQL_TYPE_LONGLONG, 0, 0, "Non_unique", OPEN_FRM_ONLY},
  {"INDEX_SCHEMA", NAME_CHAR_LEN, MYSQL_TYPE_STRING, 0, 0, 0, OPEN_FRM_ONLY},
  {"INDEX_NAME", NAME_CHAR_LEN, MYSQL_TYPE_STRING, 0, 0, "Key_name",
   OPEN_FRM_ONLY},
  {"SEQ_IN_INDEX", 2, MYSQL_TYPE_LONGLONG, 0, 0, "Seq_in_index", OPEN_FRM_ONLY},
  {"COLUMN_NAME", NAME_CHAR_LEN, MYSQL_TYPE_STRING, 0, 0, "Column_name",
   OPEN_FRM_ONLY},
  {"COLLATION", 1, MYSQL_TYPE_STRING, 0, 1, "Collation", OPEN_FRM_ONLY},
  {"CARDINALITY", MY_INT64_NUM_DECIMAL_DIGITS, MYSQL_TYPE_LONGLONG, 0, 1,
   "Cardinality", OPEN_FULL_TABLE},
  {"SUB_PART", 3, MYSQL_TYPE_LONGLONG, 0, 1, "Sub_part", OPEN_FRM_ONLY},
  {"PACKED", 10, MYSQL_TYPE_STRING, 0, 1, "Packed", OPEN_FRM_ONLY},
  {"NULLABLE", 3, MYSQL_TYPE_STRING, 0, 0, "Null", OPEN_FRM_ONLY},
  {"INDEX_TYPE", 16, MYSQL_TYPE_STRING, 0, 0, "Index_type", OPEN_FULL_TABLE},
  {"COMMENT", 16, MYSQL_TYPE_STRING, 0, 1, "Comment", OPEN_FRM_ONLY},
  {0, 0, MYSQL_TYPE_STRING, 0, 0, 0, SKIP_OPEN_TABLE}
};


ST_FIELD_INFO view_fields_info[]=
{
  {"TABLE_CATALOG", FN_REFLEN, MYSQL_TYPE_STRING, 0, 1, 0, OPEN_FRM_ONLY},
  {"TABLE_SCHEMA", NAME_CHAR_LEN, MYSQL_TYPE_STRING, 0, 0, 0, OPEN_FRM_ONLY},
  {"TABLE_NAME", NAME_CHAR_LEN, MYSQL_TYPE_STRING, 0, 0, 0, OPEN_FRM_ONLY},
  {"VIEW_DEFINITION", 65535, MYSQL_TYPE_STRING, 0, 0, 0, OPEN_FULL_TABLE},
  {"CHECK_OPTION", 8, MYSQL_TYPE_STRING, 0, 0, 0, OPEN_FULL_TABLE},
  {"IS_UPDATABLE", 3, MYSQL_TYPE_STRING, 0, 0, 0, OPEN_FULL_TABLE},
  {"DEFINER", 77, MYSQL_TYPE_STRING, 0, 0, 0, OPEN_FULL_TABLE},
  {"SECURITY_TYPE", 7, MYSQL_TYPE_STRING, 0, 0, 0, OPEN_FULL_TABLE},
  {"CHARACTER_SET_CLIENT", MY_CS_NAME_SIZE, MYSQL_TYPE_STRING, 0, 0, 0,
   OPEN_FULL_TABLE},
  {"COLLATION_CONNECTION", MY_CS_NAME_SIZE, MYSQL_TYPE_STRING, 0, 0, 0,
   OPEN_FULL_TABLE},
  {0, 0, MYSQL_TYPE_STRING, 0, 0, 0, SKIP_OPEN_TABLE}
};


ST_FIELD_INFO user_privileges_fields_info[]=
{
  {"GRANTEE", 81, MYSQL_TYPE_STRING, 0, 0, 0, SKIP_OPEN_TABLE},
  {"TABLE_CATALOG", FN_REFLEN, MYSQL_TYPE_STRING, 0, 1, 0, SKIP_OPEN_TABLE},
  {"PRIVILEGE_TYPE", NAME_CHAR_LEN, MYSQL_TYPE_STRING, 0, 0, 0, SKIP_OPEN_TABLE},
  {"IS_GRANTABLE", 3, MYSQL_TYPE_STRING, 0, 0, 0, SKIP_OPEN_TABLE},
  {0, 0, MYSQL_TYPE_STRING, 0, 0, 0, SKIP_OPEN_TABLE}
};


ST_FIELD_INFO schema_privileges_fields_info[]=
{
  {"GRANTEE", 81, MYSQL_TYPE_STRING, 0, 0, 0, SKIP_OPEN_TABLE},
  {"TABLE_CATALOG", FN_REFLEN, MYSQL_TYPE_STRING, 0, 1, 0, SKIP_OPEN_TABLE},
  {"TABLE_SCHEMA", NAME_CHAR_LEN, MYSQL_TYPE_STRING, 0, 0, 0, SKIP_OPEN_TABLE},
  {"PRIVILEGE_TYPE", NAME_CHAR_LEN, MYSQL_TYPE_STRING, 0, 0, 0, SKIP_OPEN_TABLE},
  {"IS_GRANTABLE", 3, MYSQL_TYPE_STRING, 0, 0, 0, SKIP_OPEN_TABLE},
  {0, 0, MYSQL_TYPE_STRING, 0, 0, 0, SKIP_OPEN_TABLE}
};


ST_FIELD_INFO table_privileges_fields_info[]=
{
  {"GRANTEE", 81, MYSQL_TYPE_STRING, 0, 0, 0, SKIP_OPEN_TABLE},
  {"TABLE_CATALOG", FN_REFLEN, MYSQL_TYPE_STRING, 0, 1, 0, SKIP_OPEN_TABLE},
  {"TABLE_SCHEMA", NAME_CHAR_LEN, MYSQL_TYPE_STRING, 0, 0, 0, SKIP_OPEN_TABLE},
  {"TABLE_NAME", NAME_CHAR_LEN, MYSQL_TYPE_STRING, 0, 0, 0, SKIP_OPEN_TABLE},
  {"PRIVILEGE_TYPE", NAME_CHAR_LEN, MYSQL_TYPE_STRING, 0, 0, 0, SKIP_OPEN_TABLE},
  {"IS_GRANTABLE", 3, MYSQL_TYPE_STRING, 0, 0, 0, SKIP_OPEN_TABLE},
  {0, 0, MYSQL_TYPE_STRING, 0, 0, 0, SKIP_OPEN_TABLE}
};


ST_FIELD_INFO column_privileges_fields_info[]=
{
  {"GRANTEE", 81, MYSQL_TYPE_STRING, 0, 0, 0, SKIP_OPEN_TABLE},
  {"TABLE_CATALOG", FN_REFLEN, MYSQL_TYPE_STRING, 0, 1, 0, SKIP_OPEN_TABLE},
  {"TABLE_SCHEMA", NAME_CHAR_LEN, MYSQL_TYPE_STRING, 0, 0, 0, SKIP_OPEN_TABLE},
  {"TABLE_NAME", NAME_CHAR_LEN, MYSQL_TYPE_STRING, 0, 0, 0, SKIP_OPEN_TABLE},
  {"COLUMN_NAME", NAME_CHAR_LEN, MYSQL_TYPE_STRING, 0, 0, 0, SKIP_OPEN_TABLE},
  {"PRIVILEGE_TYPE", NAME_CHAR_LEN, MYSQL_TYPE_STRING, 0, 0, 0, SKIP_OPEN_TABLE},
  {"IS_GRANTABLE", 3, MYSQL_TYPE_STRING, 0, 0, 0, SKIP_OPEN_TABLE},
  {0, 0, MYSQL_TYPE_STRING, 0, 0, 0, SKIP_OPEN_TABLE}
};


ST_FIELD_INFO table_constraints_fields_info[]=
{
  {"CONSTRAINT_CATALOG", FN_REFLEN, MYSQL_TYPE_STRING, 0, 1, 0, OPEN_FULL_TABLE},
  {"CONSTRAINT_SCHEMA", NAME_CHAR_LEN, MYSQL_TYPE_STRING, 0, 0, 0,
   OPEN_FULL_TABLE},
  {"CONSTRAINT_NAME", NAME_CHAR_LEN, MYSQL_TYPE_STRING, 0, 0, 0,
   OPEN_FULL_TABLE},
  {"TABLE_SCHEMA", NAME_CHAR_LEN, MYSQL_TYPE_STRING, 0, 0, 0, OPEN_FULL_TABLE},
  {"TABLE_NAME", NAME_CHAR_LEN, MYSQL_TYPE_STRING, 0, 0, 0, OPEN_FULL_TABLE},
  {"CONSTRAINT_TYPE", NAME_CHAR_LEN, MYSQL_TYPE_STRING, 0, 0, 0,
   OPEN_FULL_TABLE},
  {0, 0, MYSQL_TYPE_STRING, 0, 0, 0, SKIP_OPEN_TABLE}
};


ST_FIELD_INFO key_column_usage_fields_info[]=
{
  {"CONSTRAINT_CATALOG", FN_REFLEN, MYSQL_TYPE_STRING, 0, 1, 0, OPEN_FULL_TABLE},
  {"CONSTRAINT_SCHEMA", NAME_CHAR_LEN, MYSQL_TYPE_STRING, 0, 0, 0,
   OPEN_FULL_TABLE},
  {"CONSTRAINT_NAME", NAME_CHAR_LEN, MYSQL_TYPE_STRING, 0, 0, 0,
   OPEN_FULL_TABLE},
  {"TABLE_CATALOG", FN_REFLEN, MYSQL_TYPE_STRING, 0, 1, 0, OPEN_FULL_TABLE},
  {"TABLE_SCHEMA", NAME_CHAR_LEN, MYSQL_TYPE_STRING, 0, 0, 0, OPEN_FULL_TABLE},
  {"TABLE_NAME", NAME_CHAR_LEN, MYSQL_TYPE_STRING, 0, 0, 0, OPEN_FULL_TABLE},
  {"COLUMN_NAME", NAME_CHAR_LEN, MYSQL_TYPE_STRING, 0, 0, 0, OPEN_FULL_TABLE},
  {"ORDINAL_POSITION", 10 ,MYSQL_TYPE_LONGLONG, 0, 0, 0, OPEN_FULL_TABLE},
  {"POSITION_IN_UNIQUE_CONSTRAINT", 10 ,MYSQL_TYPE_LONGLONG, 0, 1, 0,
   OPEN_FULL_TABLE},
  {"REFERENCED_TABLE_SCHEMA", NAME_CHAR_LEN, MYSQL_TYPE_STRING, 0, 1, 0,
   OPEN_FULL_TABLE},
  {"REFERENCED_TABLE_NAME", NAME_CHAR_LEN, MYSQL_TYPE_STRING, 0, 1, 0,
   OPEN_FULL_TABLE},
  {"REFERENCED_COLUMN_NAME", NAME_CHAR_LEN, MYSQL_TYPE_STRING, 0, 1, 0,
   OPEN_FULL_TABLE},
  {0, 0, MYSQL_TYPE_STRING, 0, 0, 0, SKIP_OPEN_TABLE}
};


ST_FIELD_INFO table_names_fields_info[]=
{
  {"TABLE_CATALOG", FN_REFLEN, MYSQL_TYPE_STRING, 0, 1, 0, SKIP_OPEN_TABLE},
  {"TABLE_SCHEMA",NAME_CHAR_LEN, MYSQL_TYPE_STRING, 0, 0, 0, SKIP_OPEN_TABLE},
  {"TABLE_NAME", NAME_CHAR_LEN, MYSQL_TYPE_STRING, 0, 0, "Tables_in_",
   SKIP_OPEN_TABLE},
  {"TABLE_TYPE", NAME_CHAR_LEN, MYSQL_TYPE_STRING, 0, 0, "Table_type",
   OPEN_FRM_ONLY},
  {0, 0, MYSQL_TYPE_STRING, 0, 0, 0, SKIP_OPEN_TABLE}
};


ST_FIELD_INFO open_tables_fields_info[]=
{
  {"Database", NAME_CHAR_LEN, MYSQL_TYPE_STRING, 0, 0, "Database",
   SKIP_OPEN_TABLE},
  {"Table",NAME_CHAR_LEN, MYSQL_TYPE_STRING, 0, 0, "Table", SKIP_OPEN_TABLE},
  {"In_use", 1, MYSQL_TYPE_LONGLONG, 0, 0, "In_use", SKIP_OPEN_TABLE},
  {"Name_locked", 4, MYSQL_TYPE_LONGLONG, 0, 0, "Name_locked", SKIP_OPEN_TABLE},
  {0, 0, MYSQL_TYPE_STRING, 0, 0, 0, SKIP_OPEN_TABLE}
};


ST_FIELD_INFO triggers_fields_info[]=
{
  {"TRIGGER_CATALOG", FN_REFLEN, MYSQL_TYPE_STRING, 0, 1, 0, OPEN_FULL_TABLE},
  {"TRIGGER_SCHEMA",NAME_CHAR_LEN, MYSQL_TYPE_STRING, 0, 0, 0, OPEN_FULL_TABLE},
  {"TRIGGER_NAME", NAME_CHAR_LEN, MYSQL_TYPE_STRING, 0, 0, "Trigger",
   OPEN_FULL_TABLE},
  {"EVENT_MANIPULATION", 6, MYSQL_TYPE_STRING, 0, 0, "Event", OPEN_FULL_TABLE},
  {"EVENT_OBJECT_CATALOG", FN_REFLEN, MYSQL_TYPE_STRING, 0, 1, 0,
   OPEN_FULL_TABLE},
  {"EVENT_OBJECT_SCHEMA",NAME_CHAR_LEN, MYSQL_TYPE_STRING, 0, 0, 0,
   OPEN_FULL_TABLE},
  {"EVENT_OBJECT_TABLE", NAME_CHAR_LEN, MYSQL_TYPE_STRING, 0, 0, "Table",
   OPEN_FULL_TABLE},
  {"ACTION_ORDER", 4, MYSQL_TYPE_LONGLONG, 0, 0, 0, OPEN_FULL_TABLE},
  {"ACTION_CONDITION", 65535, MYSQL_TYPE_STRING, 0, 1, 0, OPEN_FULL_TABLE},
  {"ACTION_STATEMENT", 65535, MYSQL_TYPE_STRING, 0, 0, "Statement",
   OPEN_FULL_TABLE},
  {"ACTION_ORIENTATION", 9, MYSQL_TYPE_STRING, 0, 0, 0, OPEN_FULL_TABLE},
  {"ACTION_TIMING", 6, MYSQL_TYPE_STRING, 0, 0, "Timing", OPEN_FULL_TABLE},
  {"ACTION_REFERENCE_OLD_TABLE", NAME_CHAR_LEN, MYSQL_TYPE_STRING, 0, 1, 0,
   OPEN_FULL_TABLE},
  {"ACTION_REFERENCE_NEW_TABLE", NAME_CHAR_LEN, MYSQL_TYPE_STRING, 0, 1, 0,
   OPEN_FULL_TABLE},
  {"ACTION_REFERENCE_OLD_ROW", 3, MYSQL_TYPE_STRING, 0, 0, 0, OPEN_FULL_TABLE},
  {"ACTION_REFERENCE_NEW_ROW", 3, MYSQL_TYPE_STRING, 0, 0, 0, OPEN_FULL_TABLE},
  {"CREATED", 0, MYSQL_TYPE_DATETIME, 0, 1, "Created", OPEN_FULL_TABLE},
  {"SQL_MODE", 32*256, MYSQL_TYPE_STRING, 0, 0, "sql_mode", OPEN_FULL_TABLE},
  {"DEFINER", 77, MYSQL_TYPE_STRING, 0, 0, "Definer", OPEN_FULL_TABLE},
  {"CHARACTER_SET_CLIENT", MY_CS_NAME_SIZE, MYSQL_TYPE_STRING, 0, 0,
   "character_set_client", OPEN_FULL_TABLE},
  {"COLLATION_CONNECTION", MY_CS_NAME_SIZE, MYSQL_TYPE_STRING, 0, 0,
   "collation_connection", OPEN_FULL_TABLE},
  {"DATABASE_COLLATION", MY_CS_NAME_SIZE, MYSQL_TYPE_STRING, 0, 0,
   "Database Collation", OPEN_FULL_TABLE},
  {0, 0, MYSQL_TYPE_STRING, 0, 0, 0, SKIP_OPEN_TABLE}
};


ST_FIELD_INFO partitions_fields_info[]=
{
  {"TABLE_CATALOG", FN_REFLEN, MYSQL_TYPE_STRING, 0, 1, 0, OPEN_FULL_TABLE},
  {"TABLE_SCHEMA",NAME_CHAR_LEN, MYSQL_TYPE_STRING, 0, 0, 0, OPEN_FULL_TABLE},
  {"TABLE_NAME", NAME_CHAR_LEN, MYSQL_TYPE_STRING, 0, 0, 0, OPEN_FULL_TABLE},
  {"PARTITION_NAME", NAME_CHAR_LEN, MYSQL_TYPE_STRING, 0, 1, 0, OPEN_FULL_TABLE},
  {"SUBPARTITION_NAME", NAME_CHAR_LEN, MYSQL_TYPE_STRING, 0, 1, 0,
   OPEN_FULL_TABLE},
  {"PARTITION_ORDINAL_POSITION", 21 , MYSQL_TYPE_LONGLONG, 0,
   (MY_I_S_MAYBE_NULL | MY_I_S_UNSIGNED), 0, OPEN_FULL_TABLE},
  {"SUBPARTITION_ORDINAL_POSITION", 21 , MYSQL_TYPE_LONGLONG, 0,
   (MY_I_S_MAYBE_NULL | MY_I_S_UNSIGNED), 0, OPEN_FULL_TABLE},
  {"PARTITION_METHOD", 12, MYSQL_TYPE_STRING, 0, 1, 0, OPEN_FULL_TABLE},
  {"SUBPARTITION_METHOD", 12, MYSQL_TYPE_STRING, 0, 1, 0, OPEN_FULL_TABLE},
  {"PARTITION_EXPRESSION", 65535, MYSQL_TYPE_STRING, 0, 1, 0, OPEN_FULL_TABLE},
  {"SUBPARTITION_EXPRESSION", 65535, MYSQL_TYPE_STRING, 0, 1, 0,
   OPEN_FULL_TABLE},
  {"PARTITION_DESCRIPTION", 65535, MYSQL_TYPE_STRING, 0, 1, 0, OPEN_FULL_TABLE},
  {"TABLE_ROWS", 21 , MYSQL_TYPE_LONGLONG, 0, MY_I_S_UNSIGNED, 0,
   OPEN_FULL_TABLE},
  {"AVG_ROW_LENGTH", 21 , MYSQL_TYPE_LONGLONG, 0, MY_I_S_UNSIGNED, 0,
   OPEN_FULL_TABLE},
  {"DATA_LENGTH", 21 , MYSQL_TYPE_LONGLONG, 0, MY_I_S_UNSIGNED, 0,
   OPEN_FULL_TABLE},
  {"MAX_DATA_LENGTH", 21 , MYSQL_TYPE_LONGLONG, 0,
   (MY_I_S_MAYBE_NULL | MY_I_S_UNSIGNED), 0, OPEN_FULL_TABLE},
  {"INDEX_LENGTH", 21 , MYSQL_TYPE_LONGLONG, 0, MY_I_S_UNSIGNED, 0,
   OPEN_FULL_TABLE},
  {"DATA_FREE", 21 , MYSQL_TYPE_LONGLONG, 0, MY_I_S_UNSIGNED, 0,
   OPEN_FULL_TABLE},
  {"CREATE_TIME", 0, MYSQL_TYPE_DATETIME, 0, 1, 0, OPEN_FULL_TABLE},
  {"UPDATE_TIME", 0, MYSQL_TYPE_DATETIME, 0, 1, 0, OPEN_FULL_TABLE},
  {"CHECK_TIME", 0, MYSQL_TYPE_DATETIME, 0, 1, 0, OPEN_FULL_TABLE},
  {"CHECKSUM", 21 , MYSQL_TYPE_LONGLONG, 0,
   (MY_I_S_MAYBE_NULL | MY_I_S_UNSIGNED), 0, OPEN_FULL_TABLE},
  {"PARTITION_COMMENT", 80, MYSQL_TYPE_STRING, 0, 0, 0, OPEN_FULL_TABLE},
  {"NODEGROUP", 12 , MYSQL_TYPE_STRING, 0, 0, 0, OPEN_FULL_TABLE},
  {"TABLESPACE_NAME", NAME_CHAR_LEN, MYSQL_TYPE_STRING, 0, 1, 0,
   OPEN_FULL_TABLE},
  {0, 0, MYSQL_TYPE_STRING, 0, 0, 0, SKIP_OPEN_TABLE}
};


ST_FIELD_INFO variables_fields_info[]=
{
  {"VARIABLE_NAME", 64, MYSQL_TYPE_STRING, 0, 0, "Variable_name",
   SKIP_OPEN_TABLE},
  {"VARIABLE_VALUE", 1024, MYSQL_TYPE_STRING, 0, 1, "Value", SKIP_OPEN_TABLE},
  {0, 0, MYSQL_TYPE_STRING, 0, 0, 0, SKIP_OPEN_TABLE}
};


ST_FIELD_INFO processlist_fields_info[]=
{
  {"ID", 4, MYSQL_TYPE_LONGLONG, 0, 0, "Id", SKIP_OPEN_TABLE},
  {"USER", 16, MYSQL_TYPE_STRING, 0, 0, "User", SKIP_OPEN_TABLE},
  {"HOST", LIST_PROCESS_HOST_LEN,  MYSQL_TYPE_STRING, 0, 0, "Host",
   SKIP_OPEN_TABLE},
  {"DB", NAME_CHAR_LEN, MYSQL_TYPE_STRING, 0, 1, "Db", SKIP_OPEN_TABLE},
  {"COMMAND", 16, MYSQL_TYPE_STRING, 0, 0, "Command", SKIP_OPEN_TABLE},
  {"TIME", 7, MYSQL_TYPE_LONGLONG, 0, 0, "Time", SKIP_OPEN_TABLE},
  {"STATE", 64, MYSQL_TYPE_STRING, 0, 1, "State", SKIP_OPEN_TABLE},
  {"INFO", PROCESS_LIST_INFO_WIDTH, MYSQL_TYPE_STRING, 0, 1, "Info",
   SKIP_OPEN_TABLE},
  {0, 0, MYSQL_TYPE_STRING, 0, 0, 0, SKIP_OPEN_TABLE}
};


ST_FIELD_INFO plugin_fields_info[]=
{
  {"PLUGIN_NAME", NAME_CHAR_LEN, MYSQL_TYPE_STRING, 0, 0, "Name",
   SKIP_OPEN_TABLE},
  {"PLUGIN_VERSION", 20, MYSQL_TYPE_STRING, 0, 0, 0, SKIP_OPEN_TABLE},
  {"PLUGIN_STATUS", 10, MYSQL_TYPE_STRING, 0, 0, "Status", SKIP_OPEN_TABLE},
  {"PLUGIN_TYPE", 80, MYSQL_TYPE_STRING, 0, 0, "Type", SKIP_OPEN_TABLE},
  {"PLUGIN_TYPE_VERSION", 20, MYSQL_TYPE_STRING, 0, 0, 0, SKIP_OPEN_TABLE},
  {"PLUGIN_LIBRARY", NAME_CHAR_LEN, MYSQL_TYPE_STRING, 0, 1, "Library",
   SKIP_OPEN_TABLE},
  {"PLUGIN_LIBRARY_VERSION", 20, MYSQL_TYPE_STRING, 0, 1, 0, SKIP_OPEN_TABLE},
  {"PLUGIN_AUTHOR", NAME_CHAR_LEN, MYSQL_TYPE_STRING, 0, 1, 0, SKIP_OPEN_TABLE},
  {"PLUGIN_DESCRIPTION", 65535, MYSQL_TYPE_STRING, 0, 1, 0, SKIP_OPEN_TABLE},
  {"PLUGIN_LICENSE", 80, MYSQL_TYPE_STRING, 0, 1, "License", SKIP_OPEN_TABLE},
  {0, 0, MYSQL_TYPE_STRING, 0, 0, 0, SKIP_OPEN_TABLE}
};

ST_FIELD_INFO files_fields_info[]=
{
  {"FILE_ID", 4, MYSQL_TYPE_LONGLONG, 0, 0, 0, SKIP_OPEN_TABLE},
  {"FILE_NAME", NAME_CHAR_LEN, MYSQL_TYPE_STRING, 0, 1, 0, SKIP_OPEN_TABLE},
  {"FILE_TYPE", 20, MYSQL_TYPE_STRING, 0, 0, 0, SKIP_OPEN_TABLE},
  {"TABLESPACE_NAME", NAME_CHAR_LEN, MYSQL_TYPE_STRING, 0, 1, 0,
   SKIP_OPEN_TABLE},
  {"TABLE_CATALOG", NAME_CHAR_LEN, MYSQL_TYPE_STRING, 0, 1, 0, SKIP_OPEN_TABLE},
  {"TABLE_SCHEMA", NAME_CHAR_LEN, MYSQL_TYPE_STRING, 0, 1, 0, SKIP_OPEN_TABLE},
  {"TABLE_NAME", NAME_CHAR_LEN, MYSQL_TYPE_STRING, 0, 1, 0, SKIP_OPEN_TABLE},
  {"LOGFILE_GROUP_NAME", NAME_CHAR_LEN, MYSQL_TYPE_STRING, 0, 1, 0,
   SKIP_OPEN_TABLE},
  {"LOGFILE_GROUP_NUMBER", 4, MYSQL_TYPE_LONGLONG, 0, 1, 0, SKIP_OPEN_TABLE},
  {"ENGINE", NAME_CHAR_LEN, MYSQL_TYPE_STRING, 0, 0, 0, SKIP_OPEN_TABLE},
  {"FULLTEXT_KEYS", NAME_CHAR_LEN, MYSQL_TYPE_STRING, 0, 1, 0, SKIP_OPEN_TABLE},
  {"DELETED_ROWS", 4, MYSQL_TYPE_LONGLONG, 0, 1, 0, SKIP_OPEN_TABLE},
  {"UPDATE_COUNT", 4, MYSQL_TYPE_LONGLONG, 0, 1, 0, SKIP_OPEN_TABLE},
  {"FREE_EXTENTS", 4, MYSQL_TYPE_LONGLONG, 0, 1, 0, SKIP_OPEN_TABLE},
  {"TOTAL_EXTENTS", 4, MYSQL_TYPE_LONGLONG, 0, 1, 0, SKIP_OPEN_TABLE},
  {"EXTENT_SIZE", 4, MYSQL_TYPE_LONGLONG, 0, 0, 0, SKIP_OPEN_TABLE},
  {"INITIAL_SIZE", 21, MYSQL_TYPE_LONGLONG, 0,
   (MY_I_S_MAYBE_NULL | MY_I_S_UNSIGNED), 0, SKIP_OPEN_TABLE},
  {"MAXIMUM_SIZE", 21, MYSQL_TYPE_LONGLONG, 0, 
   (MY_I_S_MAYBE_NULL | MY_I_S_UNSIGNED), 0, SKIP_OPEN_TABLE},
  {"AUTOEXTEND_SIZE", 21, MYSQL_TYPE_LONGLONG, 0, 
   (MY_I_S_MAYBE_NULL | MY_I_S_UNSIGNED), 0, SKIP_OPEN_TABLE},
  {"CREATION_TIME", 0, MYSQL_TYPE_DATETIME, 0, 1, 0, SKIP_OPEN_TABLE},
  {"LAST_UPDATE_TIME", 0, MYSQL_TYPE_DATETIME, 0, 1, 0, SKIP_OPEN_TABLE},
  {"LAST_ACCESS_TIME", 0, MYSQL_TYPE_DATETIME, 0, 1, 0, SKIP_OPEN_TABLE},
  {"RECOVER_TIME", 4, MYSQL_TYPE_LONGLONG, 0, 1, 0, SKIP_OPEN_TABLE},
  {"TRANSACTION_COUNTER", 4, MYSQL_TYPE_LONGLONG, 0, 1, 0, SKIP_OPEN_TABLE},
  {"VERSION", 21 , MYSQL_TYPE_LONGLONG, 0,
   (MY_I_S_MAYBE_NULL | MY_I_S_UNSIGNED), "Version", SKIP_OPEN_TABLE},
  {"ROW_FORMAT", 10, MYSQL_TYPE_STRING, 0, 1, "Row_format", SKIP_OPEN_TABLE},
  {"TABLE_ROWS", 21 , MYSQL_TYPE_LONGLONG, 0,
   (MY_I_S_MAYBE_NULL | MY_I_S_UNSIGNED), "Rows", SKIP_OPEN_TABLE},
  {"AVG_ROW_LENGTH", 21 , MYSQL_TYPE_LONGLONG, 0, 
   (MY_I_S_MAYBE_NULL | MY_I_S_UNSIGNED), "Avg_row_length", SKIP_OPEN_TABLE},
  {"DATA_LENGTH", 21 , MYSQL_TYPE_LONGLONG, 0, 
   (MY_I_S_MAYBE_NULL | MY_I_S_UNSIGNED), "Data_length", SKIP_OPEN_TABLE},
  {"MAX_DATA_LENGTH", 21 , MYSQL_TYPE_LONGLONG, 0, 
   (MY_I_S_MAYBE_NULL | MY_I_S_UNSIGNED), "Max_data_length", SKIP_OPEN_TABLE},
  {"INDEX_LENGTH", 21 , MYSQL_TYPE_LONGLONG, 0, 
   (MY_I_S_MAYBE_NULL | MY_I_S_UNSIGNED), "Index_length", SKIP_OPEN_TABLE},
  {"DATA_FREE", 21 , MYSQL_TYPE_LONGLONG, 0, 
   (MY_I_S_MAYBE_NULL | MY_I_S_UNSIGNED), "Data_free", SKIP_OPEN_TABLE},
  {"CREATE_TIME", 0, MYSQL_TYPE_DATETIME, 0, 1, "Create_time", SKIP_OPEN_TABLE},
  {"UPDATE_TIME", 0, MYSQL_TYPE_DATETIME, 0, 1, "Update_time", SKIP_OPEN_TABLE},
  {"CHECK_TIME", 0, MYSQL_TYPE_DATETIME, 0, 1, "Check_time", SKIP_OPEN_TABLE},
  {"CHECKSUM", 21 , MYSQL_TYPE_LONGLONG, 0, 
   (MY_I_S_MAYBE_NULL | MY_I_S_UNSIGNED), "Checksum", SKIP_OPEN_TABLE},
  {"STATUS", 20, MYSQL_TYPE_STRING, 0, 0, 0, SKIP_OPEN_TABLE},
  {"EXTRA", 255, MYSQL_TYPE_STRING, 0, 1, 0, SKIP_OPEN_TABLE},
  {0, 0, MYSQL_TYPE_STRING, 0, 0, 0, SKIP_OPEN_TABLE}
};

void init_fill_schema_files_row(TABLE* table)
{
  int i;
  for(i=0; files_fields_info[i].field_name!=NULL; i++)
    table->field[i]->set_null();

  table->field[IS_FILES_STATUS]->set_notnull();
  table->field[IS_FILES_STATUS]->store("NORMAL", 6, system_charset_info);
}

ST_FIELD_INFO referential_constraints_fields_info[]=
{
  {"CONSTRAINT_CATALOG", FN_REFLEN, MYSQL_TYPE_STRING, 0, 1, 0, OPEN_FULL_TABLE},
  {"CONSTRAINT_SCHEMA", NAME_CHAR_LEN, MYSQL_TYPE_STRING, 0, 0, 0,
   OPEN_FULL_TABLE},
  {"CONSTRAINT_NAME", NAME_CHAR_LEN, MYSQL_TYPE_STRING, 0, 0, 0,
   OPEN_FULL_TABLE},
  {"UNIQUE_CONSTRAINT_CATALOG", FN_REFLEN, MYSQL_TYPE_STRING, 0, 1, 0,
   OPEN_FULL_TABLE},
  {"UNIQUE_CONSTRAINT_SCHEMA", NAME_CHAR_LEN, MYSQL_TYPE_STRING, 0, 0, 0,
   OPEN_FULL_TABLE},
  {"UNIQUE_CONSTRAINT_NAME", NAME_CHAR_LEN, MYSQL_TYPE_STRING, 0,
   MY_I_S_MAYBE_NULL, 0, OPEN_FULL_TABLE},
  {"MATCH_OPTION", NAME_CHAR_LEN, MYSQL_TYPE_STRING, 0, 0, 0, OPEN_FULL_TABLE},
  {"UPDATE_RULE", NAME_CHAR_LEN, MYSQL_TYPE_STRING, 0, 0, 0, OPEN_FULL_TABLE},
  {"DELETE_RULE", NAME_CHAR_LEN, MYSQL_TYPE_STRING, 0, 0, 0, OPEN_FULL_TABLE},
  {"TABLE_NAME", NAME_CHAR_LEN, MYSQL_TYPE_STRING, 0, 0, 0, OPEN_FULL_TABLE},
  {"REFERENCED_TABLE_NAME", NAME_CHAR_LEN, MYSQL_TYPE_STRING, 0, 0, 0,
   OPEN_FULL_TABLE},
  {0, 0, MYSQL_TYPE_STRING, 0, 0, 0, SKIP_OPEN_TABLE}
};


/*
  Description of ST_FIELD_INFO in table.h

  Make sure that the order of schema_tables and enum_schema_tables are the same.

*/

ST_SCHEMA_TABLE schema_tables[]=
{
  {"CHARACTER_SETS", charsets_fields_info, create_schema_table, 
   fill_schema_charsets, make_character_sets_old_format, 0, -1, -1, 0, 0},
  {"COLLATIONS", collation_fields_info, create_schema_table, 
   fill_schema_collation, make_old_format, 0, -1, -1, 0, 0},
  {"COLLATION_CHARACTER_SET_APPLICABILITY", coll_charset_app_fields_info,
   create_schema_table, fill_schema_coll_charset_app, 0, 0, -1, -1, 0, 0},
  {"COLUMNS", columns_fields_info, create_schema_table, 
   get_all_tables, make_columns_old_format, get_schema_column_record, 1, 2, 0,
   OPTIMIZE_I_S_TABLE|OPEN_VIEW_FULL},
  {"COLUMN_PRIVILEGES", column_privileges_fields_info, create_schema_table,
   fill_schema_column_privileges, 0, 0, -1, -1, 0, 0},
  {"ENGINES", engines_fields_info, create_schema_table,
   fill_schema_engines, make_old_format, 0, -1, -1, 0, 0},
#ifdef HAVE_EVENT_SCHEDULER
  {"EVENTS", events_fields_info, create_schema_table,
   Events::fill_schema_events, make_old_format, 0, -1, -1, 0, 0},
#else
  {"EVENTS", events_fields_info, create_schema_table,
   0, make_old_format, 0, -1, -1, 0, 0},
#endif
  {"FILES", files_fields_info, create_schema_table,
   fill_schema_files, 0, 0, -1, -1, 0, 0},
  {"GLOBAL_STATUS", variables_fields_info, create_schema_table,
   fill_status, make_old_format, 0, 0, -1, 0, 0},
  {"GLOBAL_VARIABLES", variables_fields_info, create_schema_table,
   fill_variables, make_old_format, 0, 0, -1, 0, 0},
  {"KEY_COLUMN_USAGE", key_column_usage_fields_info, create_schema_table,
   get_all_tables, 0, get_schema_key_column_usage_record, 4, 5, 0,
   OPEN_TABLE_ONLY},
  {"OPEN_TABLES", open_tables_fields_info, create_schema_table,
   fill_open_tables, make_old_format, 0, -1, -1, 1, 0},
  {"PARTITIONS", partitions_fields_info, create_schema_table,
   get_all_tables, 0, get_schema_partitions_record, 1, 2, 0, OPEN_TABLE_ONLY},
  {"PLUGINS", plugin_fields_info, create_schema_table,
   fill_plugins, make_old_format, 0, -1, -1, 0, 0},
  {"PROCESSLIST", processlist_fields_info, create_schema_table,
   fill_schema_processlist, make_old_format, 0, -1, -1, 0, 0},
  {"PROFILING", query_profile_statistics_info, create_schema_table,
    fill_query_profile_statistics_info, make_profile_table_for_show, 
    NULL, -1, -1, false, 0},
  {"REFERENTIAL_CONSTRAINTS", referential_constraints_fields_info,
   create_schema_table, get_all_tables, 0, get_referential_constraints_record,
   1, 9, 0, OPEN_TABLE_ONLY},
  {"ROUTINES", proc_fields_info, create_schema_table, 
   fill_schema_proc, make_proc_old_format, 0, -1, -1, 0, 0},
  {"SCHEMATA", schema_fields_info, create_schema_table,
   fill_schema_schemata, make_schemata_old_format, 0, 1, -1, 0, 0},
  {"SCHEMA_PRIVILEGES", schema_privileges_fields_info, create_schema_table,
   fill_schema_schema_privileges, 0, 0, -1, -1, 0, 0},
  {"SESSION_STATUS", variables_fields_info, create_schema_table,
   fill_status, make_old_format, 0, 0, -1, 0, 0},
  {"SESSION_VARIABLES", variables_fields_info, create_schema_table,
   fill_variables, make_old_format, 0, 0, -1, 0, 0},
  {"STATISTICS", stat_fields_info, create_schema_table, 
   get_all_tables, make_old_format, get_schema_stat_record, 1, 2, 0,
   OPEN_TABLE_ONLY|OPTIMIZE_I_S_TABLE},
  {"STATUS", variables_fields_info, create_schema_table, fill_status, 
   make_old_format, 0, 0, -1, 1, 0},
  {"TABLES", tables_fields_info, create_schema_table, 
   get_all_tables, make_old_format, get_schema_tables_record, 1, 2, 0,
   OPTIMIZE_I_S_TABLE},
  {"TABLE_CONSTRAINTS", table_constraints_fields_info, create_schema_table,
   get_all_tables, 0, get_schema_constraints_record, 3, 4, 0, OPEN_TABLE_ONLY},
  {"TABLE_NAMES", table_names_fields_info, create_schema_table,
   get_all_tables, make_table_names_old_format, 0, 1, 2, 1, 0},
  {"TABLE_PRIVILEGES", table_privileges_fields_info, create_schema_table,
   fill_schema_table_privileges, 0, 0, -1, -1, 0, 0},
  {"TRIGGERS", triggers_fields_info, create_schema_table,
   get_all_tables, make_old_format, get_schema_triggers_record, 5, 6, 0,
   OPEN_TABLE_ONLY},
  {"USER_PRIVILEGES", user_privileges_fields_info, create_schema_table, 
   fill_schema_user_privileges, 0, 0, -1, -1, 0, 0},
  {"VARIABLES", variables_fields_info, create_schema_table, fill_variables,
   make_old_format, 0, 0, -1, 1, 0},
  {"VIEWS", view_fields_info, create_schema_table, 
   get_all_tables, 0, get_schema_views_record, 1, 2, 0,
   OPEN_VIEW_ONLY|OPTIMIZE_I_S_TABLE},
  {0, 0, 0, 0, 0, 0, 0, 0, 0, 0}
};


#ifdef HAVE_EXPLICIT_TEMPLATE_INSTANTIATION
template class List_iterator_fast<char>;
template class List<char>;
#endif

int initialize_schema_table(st_plugin_int *plugin)
{
  ST_SCHEMA_TABLE *schema_table;
  DBUG_ENTER("initialize_schema_table");

  if (!(schema_table= (ST_SCHEMA_TABLE *)my_malloc(sizeof(ST_SCHEMA_TABLE),
                                MYF(MY_WME | MY_ZEROFILL))))
      DBUG_RETURN(1);
  /* Historical Requirement */
  plugin->data= schema_table; // shortcut for the future
  if (plugin->plugin->init)
  {
    schema_table->create_table= create_schema_table;
    schema_table->old_format= make_old_format;
    schema_table->idx_field1= -1, 
    schema_table->idx_field2= -1; 

    /* Make the name available to the init() function. */
    schema_table->table_name= plugin->name.str;

    if (plugin->plugin->init(schema_table))
    {
      sql_print_error("Plugin '%s' init function returned error.",
                      plugin->name.str);
      plugin->data= NULL;
      my_free(schema_table, MYF(0));
      DBUG_RETURN(1);
    }
    
    /* Make sure the plugin name is not set inside the init() function. */
    schema_table->table_name= plugin->name.str;
  }
  DBUG_RETURN(0);
}

int finalize_schema_table(st_plugin_int *plugin)
{
  ST_SCHEMA_TABLE *schema_table= (ST_SCHEMA_TABLE *)plugin->data;
  DBUG_ENTER("finalize_schema_table");

  if (schema_table && plugin->plugin->deinit)
  {
    DBUG_PRINT("info", ("Deinitializing plugin: '%s'", plugin->name.str));
    if (plugin->plugin->deinit(NULL))
    {
      DBUG_PRINT("warning", ("Plugin '%s' deinit function returned error.",
                             plugin->name.str));
    }
    my_free(schema_table, MYF(0));
  }
  DBUG_RETURN(0);
}


/**
  Output trigger information (SHOW CREATE TRIGGER) to the client.

  @param thd          Thread context.
  @param triggers     List of triggers for the table.
  @param trigger_idx  Index of the trigger to dump.

  @return Operation status
    @retval TRUE Error.
    @retval FALSE Success.
*/

static bool show_create_trigger_impl(THD *thd,
                                     Table_triggers_list *triggers,
                                     int trigger_idx)
{
  int ret_code;

  Protocol *p= thd->protocol;
  List<Item> fields;

  LEX_STRING trg_name;
  ulonglong trg_sql_mode;
  LEX_STRING trg_sql_mode_str;
  LEX_STRING trg_sql_original_stmt;
  LEX_STRING trg_client_cs_name;
  LEX_STRING trg_connection_cl_name;
  LEX_STRING trg_db_cl_name;

  CHARSET_INFO *trg_client_cs;

  /*
    TODO: Check privileges here. This functionality will be added by
    implementation of the following WL items:
      - WL#2227: New privileges for new objects
      - WL#3482: Protect SHOW CREATE PROCEDURE | FUNCTION | VIEW | TRIGGER
        properly

    SHOW TRIGGERS and I_S.TRIGGERS will be affected too.
  */

  /* Prepare trigger "object". */

  triggers->get_trigger_info(thd,
                             trigger_idx,
                             &trg_name,
                             &trg_sql_mode,
                             &trg_sql_original_stmt,
                             &trg_client_cs_name,
                             &trg_connection_cl_name,
                             &trg_db_cl_name);

  sys_var_thd_sql_mode::symbolic_mode_representation(thd,
                                                     trg_sql_mode,
                                                     &trg_sql_mode_str);

  /* Resolve trigger client character set. */

  if (resolve_charset(trg_client_cs_name.str, NULL, &trg_client_cs))
    return TRUE;

  /* Send header. */

  fields.push_back(new Item_empty_string("Trigger", NAME_LEN));
  fields.push_back(new Item_empty_string("sql_mode", trg_sql_mode_str.length));

  {
    /*
      NOTE: SQL statement field must be not less than 1024 in order not to
      confuse old clients.
    */

    Item_empty_string *stmt_fld=
      new Item_empty_string("SQL Original Statement",
                            max(trg_sql_original_stmt.length, 1024));

    stmt_fld->maybe_null= TRUE;

    fields.push_back(stmt_fld);
  }

  fields.push_back(new Item_empty_string("character_set_client",
                                         MY_CS_NAME_SIZE));

  fields.push_back(new Item_empty_string("collation_connection",
                                         MY_CS_NAME_SIZE));

  fields.push_back(new Item_empty_string("Database Collation",
                                         MY_CS_NAME_SIZE));

  if (p->send_fields(&fields, Protocol::SEND_NUM_ROWS | Protocol::SEND_EOF))
    return TRUE;

  /* Send data. */

  p->prepare_for_resend();

  p->store(trg_name.str,
           trg_name.length,
           system_charset_info);

  p->store(trg_sql_mode_str.str,
           trg_sql_mode_str.length,
           system_charset_info);

  p->store(trg_sql_original_stmt.str,
           trg_sql_original_stmt.length,
           trg_client_cs);

  p->store(trg_client_cs_name.str,
           trg_client_cs_name.length,
           system_charset_info);

  p->store(trg_connection_cl_name.str,
           trg_connection_cl_name.length,
           system_charset_info);

  p->store(trg_db_cl_name.str,
           trg_db_cl_name.length,
           system_charset_info);

  ret_code= p->write();

  if (!ret_code)
    my_eof(thd);

  return ret_code != 0;
}


/**
  Read TRN and TRG files to obtain base table name for the specified
  trigger name and construct TABE_LIST object for the base table.

  @param thd      Thread context.
  @param trg_name Trigger name.

  @return TABLE_LIST object corresponding to the base table.

  TODO: This function is a copy&paste from add_table_to_list() and
  sp_add_to_query_tables(). The problem is that in order to be compatible
  with Stored Programs (Prepared Statements), we should not touch thd->lex.
  The "source" functions also add created TABLE_LIST object to the
  thd->lex->query_tables.

  The plan to eliminate this copy&paste is to:

    - get rid of sp_add_to_query_tables() and use Lex::add_table_to_list().
      Only add_table_to_list() must be used to add tables from the parser
      into Lex::query_tables list.

    - do not update Lex::query_tables in add_table_to_list().
*/

static TABLE_LIST *get_trigger_table_impl(
  THD *thd,
  const sp_name *trg_name)
{
  char trn_path_buff[FN_REFLEN];

  LEX_STRING trn_path= { trn_path_buff, 0 };
  LEX_STRING tbl_name;

  build_trn_path(thd, trg_name, &trn_path);

  if (check_trn_exists(&trn_path))
  {
    my_error(ER_TRG_DOES_NOT_EXIST, MYF(0));
    return NULL;
  }

  if (load_table_name_for_trigger(thd, trg_name, &trn_path, &tbl_name))
    return NULL;

  /* We need to reset statement table list to be PS/SP friendly. */

  TABLE_LIST *table;

  if (!(table= (TABLE_LIST *)thd->calloc(sizeof(TABLE_LIST))))
  {
    my_error(ER_OUTOFMEMORY, MYF(0), sizeof(TABLE_LIST));
    return NULL;
  }

  table->db_length= trg_name->m_db.length;
  table->db= thd->strmake(trg_name->m_db.str, trg_name->m_db.length);

  table->table_name_length= tbl_name.length;
  table->table_name= thd->strmake(tbl_name.str, tbl_name.length);

  table->alias= thd->strmake(tbl_name.str, tbl_name.length);

  table->lock_type= TL_IGNORE;
  table->cacheable_table= 0;

  return table;
}

/**
  Read TRN and TRG files to obtain base table name for the specified
  trigger name and construct TABE_LIST object for the base table. Acquire
  LOCK_open when doing this.

  @param thd      Thread context.
  @param trg_name Trigger name.

  @return TABLE_LIST object corresponding to the base table.
*/

static TABLE_LIST *get_trigger_table(THD *thd, const sp_name *trg_name)
{
  /* Acquire LOCK_open (stop the server). */

  pthread_mutex_lock(&LOCK_open);

  /*
    Load base table name from the TRN-file and create TABLE_LIST object.
  */

  TABLE_LIST *lst= get_trigger_table_impl(thd, trg_name);

  /* Release LOCK_open (continue the server). */

  pthread_mutex_unlock(&LOCK_open);

  /* That's it. */

  return lst;
}


/**
  SHOW CREATE TRIGGER high-level implementation.

  @param thd      Thread context.
  @param trg_name Trigger name.

  @return Operation status
    @retval TRUE Error.
    @retval FALSE Success.
*/

bool show_create_trigger(THD *thd, const sp_name *trg_name)
{
  TABLE_LIST *lst= get_trigger_table(thd, trg_name);

  if (!lst)
    return TRUE;

  /*
    Open the table by name in order to load Table_triggers_list object.

    NOTE: there is race condition here -- the table can be dropped after
    LOCK_open is released. It will be fixed later by introducing
    acquire-shared-table-name-lock functionality.
  */

  uint num_tables; /* NOTE: unused, only to pass to open_tables(). */

  if (open_tables(thd, &lst, &num_tables, 0))
  {
    my_error(ER_TRG_CANT_OPEN_TABLE, MYF(0),
             (const char *) trg_name->m_db.str,
             (const char *) lst->table_name);

    return TRUE;

    /* Perform closing actions and return error status. */
  }

  DBUG_ASSERT(num_tables == 1);

  Table_triggers_list *triggers= lst->table->triggers;

  if (!triggers)
  {
    my_error(ER_TRG_DOES_NOT_EXIST, MYF(0));
    return TRUE;
  }

  int trigger_idx= triggers->find_trigger_by_name(&trg_name->m_name);

  if (trigger_idx < 0)
  {
    my_error(ER_TRG_CORRUPTED_FILE, MYF(0),
             (const char *) trg_name->m_db.str,
             (const char *) lst->table_name);

    return TRUE;
  }

  return show_create_trigger_impl(thd, triggers, trigger_idx);

  /*
    NOTE: if show_create_trigger_impl() failed, that means we could not
    send data to the client. In this case we simply raise the error
    status and client connection will be closed.
  */
}<|MERGE_RESOLUTION|>--- conflicted
+++ resolved
@@ -544,16 +544,11 @@
       {
 	if (lower_case_table_names)
 	{
-<<<<<<< HEAD
-	  if (wild_case_compare(files_charset_info, uname, wild))
-	    continue;
-=======
           if (my_wildcmp(files_charset_info,
-                         file->name, file->name + strlen(file->name),
+                         uname, uname + file_name_len,
                          wild, wild + wild_length,
                          wild_prefix, wild_one,wild_many))
             continue;
->>>>>>> 49243dd2
 	}
 	else if (wild_compare(uname, wild, 0))
 	  continue;
