/* Copyright (c) 2000, 2013, Oracle and/or its affiliates. All rights reserved.

   This program is free software; you can redistribute it and/or modify
   it under the terms of the GNU General Public License as published by
   the Free Software Foundation; version 2 of the License.

   This program is distributed in the hope that it will be useful,
   but WITHOUT ANY WARRANTY; without even the implied warranty of
   MERCHANTABILITY or FITNESS FOR A PARTICULAR PURPOSE.  See the
   GNU General Public License for more details.

   You should have received a copy of the GNU General Public License
   along with this program; if not, write to the Free Software
   Foundation, Inc., 51 Franklin St, Fifth Floor, Boston, MA 02110-1301  USA */

/**
  @addtogroup Replication
  @{

  @file
  
  @brief Binary log event definitions.  This includes generic code
  common to all types of log events, as well as specific code for each
  type of log event.
*/


#ifndef _log_event_h
#define _log_event_h

#include <my_bitmap.h>
#include "rpl_constants.h"
#include "table_id.h"

#ifdef MYSQL_CLIENT
#include "sql_const.h"
#include "rpl_utility.h"
#include "hash.h"
#include "rpl_tblmap.h"
#include "rpl_tblmap.cc"
#endif

#ifdef MYSQL_SERVER
#include "rpl_record.h"
#include "rpl_reporting.h"
#include "sql_class.h"                          /* THD */
#include "rpl_utility.h"                        /* Hash_slave_rows */
#include "rpl_filter.h"
#endif

/* Forward declarations */
class String;
typedef ulonglong sql_mode_t;
typedef struct st_db_worker_hash_entry db_worker_hash_entry;

#define PREFIX_SQL_LOAD "SQL_LOAD-"

/**
   Maximum length of the name of a temporary file
   PREFIX LENGTH - 9 
   UUID          - UUID_LENGTH
   SEPARATORS    - 2
   SERVER ID     - 10 (range of server ID 1 to (2^32)-1 = 4,294,967,295)
   FILE ID       - 10 (uint)
   EXTENSION     - 7  (Assuming that the extension is always less than 7 
                       characters)
*/
#define TEMP_FILE_MAX_LEN UUID_LENGTH+38 

/**
   Either assert or return an error.

   In debug build, the condition will be checked, but in non-debug
   builds, the error code given will be returned instead.

   @param COND   Condition to check
   @param ERRNO  Error number to return in non-debug builds
*/
#ifdef DBUG_OFF
#define ASSERT_OR_RETURN_ERROR(COND, ERRNO) \
  do { if (!(COND)) return ERRNO; } while (0)
#else
#define ASSERT_OR_RETURN_ERROR(COND, ERRNO) \
  DBUG_ASSERT(COND)
#endif

#define LOG_READ_EOF    -1
#define LOG_READ_BOGUS  -2
#define LOG_READ_IO     -3
#define LOG_READ_MEM    -5
#define LOG_READ_TRUNC  -6
#define LOG_READ_TOO_LARGE -7
#define LOG_READ_CHECKSUM_FAILURE -8

#define LOG_EVENT_OFFSET 4

/*
   3 is MySQL 4.x; 4 is MySQL 5.0.0.
   Compared to version 3, version 4 has:
   - a different Start_log_event, which includes info about the binary log
   (sizes of headers); this info is included for better compatibility if the
   master's MySQL version is different from the slave's.
   - all events have a unique ID (the triplet (server_id, timestamp at server
   start, other) to be sure an event is not executed more than once in a
   multimaster setup, example:
                M1
              /   \
             v     v
             M2    M3
             \     /
              v   v
                S
   if a query is run on M1, it will arrive twice on S, so we need that S
   remembers the last unique ID it has processed, to compare and know if the
   event should be skipped or not. Example of ID: we already have the server id
   (4 bytes), plus:
   timestamp_when_the_master_started (4 bytes), a counter (a sequence number
   which increments every time we write an event to the binlog) (3 bytes).
   Q: how do we handle when the counter is overflowed and restarts from 0 ?

   - Query and Load (Create or Execute) events may have a more precise
     timestamp (with microseconds), number of matched/affected/warnings rows
   and fields of session variables: SQL_MODE,
   FOREIGN_KEY_CHECKS, UNIQUE_CHECKS, SQL_AUTO_IS_NULL, the collations and
   charsets, the PASSWORD() version (old/new/...).
*/
#define BINLOG_VERSION    4

/*
 We could have used SERVER_VERSION_LENGTH, but this introduces an
 obscure dependency - if somebody decided to change SERVER_VERSION_LENGTH
 this would break the replication protocol
*/
#define ST_SERVER_VER_LEN 50

/*
  These are flags and structs to handle all the LOAD DATA INFILE options (LINES
  TERMINATED etc).
*/

/*
  These are flags and structs to handle all the LOAD DATA INFILE options (LINES
  TERMINATED etc).
  DUMPFILE_FLAG is probably useless (DUMPFILE is a clause of SELECT, not of LOAD
  DATA).
*/
#define DUMPFILE_FLAG		0x1
#define OPT_ENCLOSED_FLAG	0x2
#define REPLACE_FLAG		0x4
#define IGNORE_FLAG		0x8

#define FIELD_TERM_EMPTY	0x1
#define ENCLOSED_EMPTY		0x2
#define LINE_TERM_EMPTY		0x4
#define LINE_START_EMPTY	0x8
#define ESCAPED_EMPTY		0x10

/*****************************************************************************

  old_sql_ex struct

 ****************************************************************************/
struct old_sql_ex
{
  char field_term;
  char enclosed;
  char line_term;
  char line_start;
  char escaped;
  char opt_flags;
  char empty_flags;
};

#define NUM_LOAD_DELIM_STRS 5

/*****************************************************************************

  sql_ex_info struct

 ****************************************************************************/
struct sql_ex_info
{
  sql_ex_info() {}                            /* Remove gcc warning */
  const char* field_term;
  const char* enclosed;
  const char* line_term;
  const char* line_start;
  const char* escaped;
  int cached_new_format;
  uint8 field_term_len,enclosed_len,line_term_len,line_start_len, escaped_len;
  char opt_flags;
  char empty_flags;

  // store in new format even if old is possible
  void force_new_format() { cached_new_format = 1;}
  int data_size()
  {
    return (new_format() ?
	    field_term_len + enclosed_len + line_term_len +
	    line_start_len + escaped_len + 6 : 7);
  }
  bool write_data(IO_CACHE* file);
  const char* init(const char* buf, const char* buf_end, bool use_new_format);
  bool new_format()
  {
    return ((cached_new_format != -1) ? cached_new_format :
	    (cached_new_format=(field_term_len > 1 ||
				enclosed_len > 1 ||
				line_term_len > 1 || line_start_len > 1 ||
				escaped_len > 1)));
  }
};

/*****************************************************************************

  MySQL Binary Log

  This log consists of events.  Each event has a fixed-length header,
  possibly followed by a variable length data body.

  The data body consists of an optional fixed length segment (post-header)
  and  an optional variable length segment.

  See the #defines below for the format specifics.

  The events which really update data are Query_log_event,
  Execute_load_query_log_event and old Load_log_event and
  Execute_load_log_event events (Execute_load_query is used together with
  Begin_load_query and Append_block events to replicate LOAD DATA INFILE.
  Create_file/Append_block/Execute_load (which includes Load_log_event)
  were used to replicate LOAD DATA before the 5.0.3).

 ****************************************************************************/

#define LOG_EVENT_HEADER_LEN 19U    /* the fixed header length */
#define OLD_HEADER_LEN       13U    /* the fixed header length in 3.23 */
/*
   Fixed header length, where 4.x and 5.0 agree. That is, 5.0 may have a longer
   header (it will for sure when we have the unique event's ID), but at least
   the first 19 bytes are the same in 4.x and 5.0. So when we have the unique
   event's ID, LOG_EVENT_HEADER_LEN will be something like 26, but
   LOG_EVENT_MINIMAL_HEADER_LEN will remain 19.
*/
#define LOG_EVENT_MINIMAL_HEADER_LEN 19U

/* event-specific post-header sizes */
// where 3.23, 4.x and 5.0 agree
#define QUERY_HEADER_MINIMAL_LEN     (4 + 4 + 1 + 2)
// where 5.0 differs: 2 for len of N-bytes vars.
#define QUERY_HEADER_LEN     (QUERY_HEADER_MINIMAL_LEN + 2)
#define STOP_HEADER_LEN      0
#define LOAD_HEADER_LEN      (4 + 4 + 4 + 1 +1 + 4)
#define START_V3_HEADER_LEN     (2 + ST_SERVER_VER_LEN + 4)
#define ROTATE_HEADER_LEN    8 // this is FROZEN (the Rotate post-header is frozen)
#define INTVAR_HEADER_LEN      0
#define CREATE_FILE_HEADER_LEN 4
#define APPEND_BLOCK_HEADER_LEN 4
#define EXEC_LOAD_HEADER_LEN   4
#define DELETE_FILE_HEADER_LEN 4
#define NEW_LOAD_HEADER_LEN    LOAD_HEADER_LEN
#define RAND_HEADER_LEN        0
#define USER_VAR_HEADER_LEN    0
#define FORMAT_DESCRIPTION_HEADER_LEN (START_V3_HEADER_LEN+1+LOG_EVENT_TYPES)
#define XID_HEADER_LEN         0
#define BEGIN_LOAD_QUERY_HEADER_LEN APPEND_BLOCK_HEADER_LEN
#define ROWS_HEADER_LEN_V1     8
#define TABLE_MAP_HEADER_LEN   8
#define EXECUTE_LOAD_QUERY_EXTRA_HEADER_LEN (4 + 4 + 4 + 1)
#define EXECUTE_LOAD_QUERY_HEADER_LEN  (QUERY_HEADER_LEN + EXECUTE_LOAD_QUERY_EXTRA_HEADER_LEN)
#define INCIDENT_HEADER_LEN    2
#define HEARTBEAT_HEADER_LEN   0
#define IGNORABLE_HEADER_LEN   0
#define ROWS_HEADER_LEN_V2     10

/*
   The maximum number of updated databases that a status of
   Query-log-event can carry.  It can redefined within a range
   [1.. OVER_MAX_DBS_IN_EVENT_MTS].
*/
#define MAX_DBS_IN_EVENT_MTS 16

/*
   When the actual number of databases exceeds MAX_DBS_IN_EVENT_MTS
   the value of OVER_MAX_DBS_IN_EVENT_MTS is is put into the
   mts_accessed_dbs status.
*/
#define OVER_MAX_DBS_IN_EVENT_MTS 254

/* 
  Max number of possible extra bytes in a replication event compared to a
  packet (i.e. a query) sent from client to master;
  First, an auxiliary log_event status vars estimation:
*/
#define MAX_SIZE_LOG_EVENT_STATUS (1U + 4          /* type, flags2 */   + \
                                   1U + 8          /* type, sql_mode */ + \
                                   1U + 1 + 255    /* type, length, catalog */ + \
                                   1U + 4          /* type, auto_increment */ + \
                                   1U + 6          /* type, charset */ + \
                                   1U + 1 + 255    /* type, length, time_zone */ + \
                                   1U + 2          /* type, lc_time_names_number */ + \
                                   1U + 2          /* type, charset_database_number */ + \
                                   1U + 8          /* type, table_map_for_update */ + \
                                   1U + 4          /* type, master_data_written */ + \
                                                   /* type, db_1, db_2, ... */  \
                                   1U + (MAX_DBS_IN_EVENT_MTS * (1 + NAME_LEN)) + \
                                   3U +            /* type, microseconds */ + \
                                   1U + 16 + 1 + 60/* type, user_len, user, host_len, host */)
#define MAX_LOG_EVENT_HEADER   ( /* in order of Query_log_event::write */ \
  LOG_EVENT_HEADER_LEN + /* write_header */ \
  QUERY_HEADER_LEN     + /* write_data */   \
  EXECUTE_LOAD_QUERY_EXTRA_HEADER_LEN + /*write_post_header_for_derived */ \
  MAX_SIZE_LOG_EVENT_STATUS + /* status */ \
  NAME_LEN + 1)

/*
  The new option is added to handle large packets that are sent from the master 
  to the slave. It is used to increase the thd(max_allowed) for both the
  DUMP thread on the master and the SQL/IO thread on the slave. 
*/
#define MAX_MAX_ALLOWED_PACKET 1024*1024*1024

/* 
   Event header offsets; 
   these point to places inside the fixed header.
*/

#define EVENT_TYPE_OFFSET    4
#define SERVER_ID_OFFSET     5
#define EVENT_LEN_OFFSET     9
#define LOG_POS_OFFSET       13
#define FLAGS_OFFSET         17

/* start event post-header (for v3 and v4) */

#define ST_BINLOG_VER_OFFSET  0
#define ST_SERVER_VER_OFFSET  2
#define ST_CREATED_OFFSET     (ST_SERVER_VER_OFFSET + ST_SERVER_VER_LEN)
#define ST_COMMON_HEADER_LEN_OFFSET (ST_CREATED_OFFSET + 4)

/* slave event post-header (this event is never written) */

#define SL_MASTER_PORT_OFFSET   8
#define SL_MASTER_POS_OFFSET    0
#define SL_MASTER_HOST_OFFSET   10

/* query event post-header */

#define Q_THREAD_ID_OFFSET	0
#define Q_EXEC_TIME_OFFSET	4
#define Q_DB_LEN_OFFSET		8
#define Q_ERR_CODE_OFFSET	9
#define Q_STATUS_VARS_LEN_OFFSET 11
#define Q_DATA_OFFSET		QUERY_HEADER_LEN
/* these are codes, not offsets; not more than 256 values (1 byte). */
#define Q_FLAGS2_CODE           0
#define Q_SQL_MODE_CODE         1
/*
  Q_CATALOG_CODE is catalog with end zero stored; it is used only by MySQL
  5.0.x where 0<=x<=3. We have to keep it to be able to replicate these
  old masters.
*/
#define Q_CATALOG_CODE          2
#define Q_AUTO_INCREMENT	3
#define Q_CHARSET_CODE          4
#define Q_TIME_ZONE_CODE        5
/*
  Q_CATALOG_NZ_CODE is catalog withOUT end zero stored; it is used by MySQL
  5.0.x where x>=4. Saves one byte in every Query_log_event in binlog,
  compared to Q_CATALOG_CODE. The reason we didn't simply re-use
  Q_CATALOG_CODE is that then a 5.0.3 slave of this 5.0.x (x>=4) master would
  crash (segfault etc) because it would expect a 0 when there is none.
*/
#define Q_CATALOG_NZ_CODE       6

#define Q_LC_TIME_NAMES_CODE    7

#define Q_CHARSET_DATABASE_CODE 8

#define Q_TABLE_MAP_FOR_UPDATE_CODE 9

#define Q_MASTER_DATA_WRITTEN_CODE 10

#define Q_INVOKER 11

/*
  Q_UPDATED_DB_NAMES status variable collects of the updated databases
  total number and their names to be propagated to the slave in order
  to facilitate the parallel applying of the Query events.
*/
#define Q_UPDATED_DB_NAMES 12

#define Q_MICROSECONDS 13

/* Intvar event post-header */

/* Intvar event data */
#define I_TYPE_OFFSET        0
#define I_VAL_OFFSET         1

/* Rand event data */
#define RAND_SEED1_OFFSET 0
#define RAND_SEED2_OFFSET 8

/* User_var event data */
#define UV_VAL_LEN_SIZE        4
#define UV_VAL_IS_NULL         1
#define UV_VAL_TYPE_SIZE       1
#define UV_NAME_LEN_SIZE       4
#define UV_CHARSET_NUMBER_SIZE 4

/* Load event post-header */
#define L_THREAD_ID_OFFSET   0
#define L_EXEC_TIME_OFFSET   4
#define L_SKIP_LINES_OFFSET  8
#define L_TBL_LEN_OFFSET     12
#define L_DB_LEN_OFFSET      13
#define L_NUM_FIELDS_OFFSET  14
#define L_SQL_EX_OFFSET      18
#define L_DATA_OFFSET        LOAD_HEADER_LEN

/* Rotate event post-header */
#define R_POS_OFFSET       0
#define R_IDENT_OFFSET     8

/* CF to DF handle LOAD DATA INFILE */

/* CF = "Create File" */
#define CF_FILE_ID_OFFSET  0
#define CF_DATA_OFFSET     CREATE_FILE_HEADER_LEN

/* AB = "Append Block" */
#define AB_FILE_ID_OFFSET  0
#define AB_DATA_OFFSET     APPEND_BLOCK_HEADER_LEN

/* EL = "Execute Load" */
#define EL_FILE_ID_OFFSET  0

/* DF = "Delete File" */
#define DF_FILE_ID_OFFSET  0

/* TM = "Table Map" */
#define TM_MAPID_OFFSET    0
#define TM_FLAGS_OFFSET    6

/* RW = "RoWs" */
#define RW_MAPID_OFFSET    0
#define RW_FLAGS_OFFSET    6
#define RW_VHLEN_OFFSET    8
#define RW_V_TAG_LEN       1
#define RW_V_EXTRAINFO_TAG 0

/* ELQ = "Execute Load Query" */
#define ELQ_FILE_ID_OFFSET QUERY_HEADER_LEN
#define ELQ_FN_POS_START_OFFSET ELQ_FILE_ID_OFFSET + 4
#define ELQ_FN_POS_END_OFFSET ELQ_FILE_ID_OFFSET + 8
#define ELQ_DUP_HANDLING_OFFSET ELQ_FILE_ID_OFFSET + 12

/* 4 bytes which all binlogs should begin with */
#define BINLOG_MAGIC        "\xfe\x62\x69\x6e"

/*
  The 2 flags below were useless :
  - the first one was never set
  - the second one was set in all Rotate events on the master, but not used for
  anything useful.
  So they are now removed and their place may later be reused for other
  flags. Then one must remember that Rotate events in 4.x have
  LOG_EVENT_FORCED_ROTATE_F set, so one should not rely on the value of the
  replacing flag when reading a Rotate event.
  I keep the defines here just to remember what they were.
*/
#ifdef TO_BE_REMOVED
#define LOG_EVENT_TIME_F            0x1
#define LOG_EVENT_FORCED_ROTATE_F   0x2
#endif

/*
   This flag only makes sense for Format_description_log_event. It is set
   when the event is written, and *reset* when a binlog file is
   closed (yes, it's the only case when MySQL modifies already written
   part of binlog).  Thus it is a reliable indicator that binlog was
   closed correctly.  (Stop_log_event is not enough, there's always a
   small chance that mysqld crashes in the middle of insert and end of
   the binlog would look like a Stop_log_event).

   This flag is used to detect a restart after a crash, and to provide
   "unbreakable" binlog. The problem is that on a crash storage engines
   rollback automatically, while binlog does not.  To solve this we use this
   flag and automatically append ROLLBACK to every non-closed binlog (append
   virtually, on reading, file itself is not changed). If this flag is found,
   mysqlbinlog simply prints "ROLLBACK" Replication master does not abort on
   binlog corruption, but takes it as EOF, and replication slave forces a
   rollback in this case.

   Note, that old binlogs does not have this flag set, so we get a
   a backward-compatible behaviour.
*/

#define LOG_EVENT_BINLOG_IN_USE_F       0x1

/**
  @def LOG_EVENT_THREAD_SPECIFIC_F

  If the query depends on the thread (for example: TEMPORARY TABLE).
  Currently this is used by mysqlbinlog to know it must print
  SET @@PSEUDO_THREAD_ID=xx; before the query (it would not hurt to print it
  for every query but this would be slow).
*/
#define LOG_EVENT_THREAD_SPECIFIC_F 0x4

/**
  @def LOG_EVENT_SUPPRESS_USE_F

  Suppress the generation of 'USE' statements before the actual
  statement. This flag should be set for any events that does not need
  the current database set to function correctly. Most notable cases
  are 'CREATE DATABASE' and 'DROP DATABASE'.

  This flags should only be used in exceptional circumstances, since
  it introduce a significant change in behaviour regarding the
  replication logic together with the flags --binlog-do-db and
  --replicated-do-db.
 */
#define LOG_EVENT_SUPPRESS_USE_F    0x8

/*
  Note: this is a place holder for the flag
  LOG_EVENT_UPDATE_TABLE_MAP_VERSION_F (0x10), which is not used any
  more, please do not reused this value for other flags.
 */

/**
   @def LOG_EVENT_ARTIFICIAL_F
   
   Artificial events are created arbitarily and not written to binary
   log

   These events should not update the master log position when slave
   SQL thread executes them.
*/
#define LOG_EVENT_ARTIFICIAL_F 0x20

/**
   @def LOG_EVENT_RELAY_LOG_F
   
   Events with this flag set are created by slave IO thread and written
   to relay log
*/
#define LOG_EVENT_RELAY_LOG_F 0x40

/**
   @def LOG_EVENT_IGNORABLE_F

   For an event, 'e', carrying a type code, that a slave,
   's', does not recognize, 's' will check 'e' for
   LOG_EVENT_IGNORABLE_F, and if the flag is set, then 'e'
   is ignored. Otherwise, 's' acknowledges that it has
   found an unknown event in the relay log.
*/
#define LOG_EVENT_IGNORABLE_F 0x80

/**
   @def LOG_EVENT_NO_FILTER_F

   Events with this flag are not filtered (e.g. on the current
   database) and are always written to the binary log regardless of
   filters.
*/
#define LOG_EVENT_NO_FILTER_F 0x100

/**
   MTS: group of events can be marked to force its execution
   in isolation from any other Workers.
   So it's a marker for Coordinator to memorize and perform necessary
   operations in order to guarantee no interference from other Workers.
   The flag can be set ON only for an event that terminates its group.
   Typically that is done for a transaction that contains 
   a query accessing more than OVER_MAX_DBS_IN_EVENT_MTS databases.
*/
#define LOG_EVENT_MTS_ISOLATE_F 0x200


/**
  @def OPTIONS_WRITTEN_TO_BIN_LOG

  OPTIONS_WRITTEN_TO_BIN_LOG are the bits of thd->options which must
  be written to the binlog. OPTIONS_WRITTEN_TO_BIN_LOG could be
  written into the Format_description_log_event, so that if later we
  don't want to replicate a variable we did replicate, or the
  contrary, it's doable. But it should not be too hard to decide once
  for all of what we replicate and what we don't, among the fixed 32
  bits of thd->options.

  I (Guilhem) have read through every option's usage, and it looks
  like OPTION_AUTO_IS_NULL and OPTION_NO_FOREIGN_KEYS are the only
  ones which alter how the query modifies the table. It's good to
  replicate OPTION_RELAXED_UNIQUE_CHECKS too because otherwise, the
  slave may insert data slower than the master, in InnoDB.
  OPTION_BIG_SELECTS is not needed (the slave thread runs with
  max_join_size=HA_POS_ERROR) and OPTION_BIG_TABLES is not needed
  either, as the manual says (because a too big in-memory temp table
  is automatically written to disk).
*/
#define OPTIONS_WRITTEN_TO_BIN_LOG \
  (OPTION_AUTO_IS_NULL | OPTION_NO_FOREIGN_KEY_CHECKS |  \
   OPTION_RELAXED_UNIQUE_CHECKS | OPTION_NOT_AUTOCOMMIT)

/* Shouldn't be defined before */
#define EXPECTED_OPTIONS \
  ((ULL(1) << 14) | (ULL(1) << 26) | (ULL(1) << 27) | (ULL(1) << 19))

#if OPTIONS_WRITTEN_TO_BIN_LOG != EXPECTED_OPTIONS
#error OPTIONS_WRITTEN_TO_BIN_LOG must NOT change their values!
#endif
#undef EXPECTED_OPTIONS         /* You shouldn't use this one */

enum enum_binlog_checksum_alg {
  BINLOG_CHECKSUM_ALG_OFF= 0,    // Events are without checksum though its generator
                                 // is checksum-capable New Master (NM).
  BINLOG_CHECKSUM_ALG_CRC32= 1,  // CRC32 of zlib algorithm.
  BINLOG_CHECKSUM_ALG_ENUM_END,  // the cut line: valid alg range is [1, 0x7f].
  BINLOG_CHECKSUM_ALG_UNDEF= 255 // special value to tag undetermined yet checksum
                                 // or events from checksum-unaware servers
};

#define CHECKSUM_CRC32_SIGNATURE_LEN 4
/**
   defined statically while there is just one alg implemented
*/
#define BINLOG_CHECKSUM_LEN CHECKSUM_CRC32_SIGNATURE_LEN
#define BINLOG_CHECKSUM_ALG_DESC_LEN 1  /* 1 byte checksum alg descriptor */

/**
  @enum Log_event_type

  Enumeration type for the different types of log events.
*/
enum Log_event_type
{
  /*
    Every time you update this enum (when you add a type), you have to
    fix Format_description_log_event::Format_description_log_event().
  */
  UNKNOWN_EVENT= 0,
  START_EVENT_V3= 1,
  QUERY_EVENT= 2,
  STOP_EVENT= 3,
  ROTATE_EVENT= 4,
  INTVAR_EVENT= 5,
  LOAD_EVENT= 6,
  SLAVE_EVENT= 7,  /* Unused. Slave_log_event code has been removed. (15th Oct. 2010) */
  CREATE_FILE_EVENT= 8,
  APPEND_BLOCK_EVENT= 9,
  EXEC_LOAD_EVENT= 10,
  DELETE_FILE_EVENT= 11,
  /*
    NEW_LOAD_EVENT is like LOAD_EVENT except that it has a longer
    sql_ex, allowing multibyte TERMINATED BY etc; both types share the
    same class (Load_log_event)
  */
  NEW_LOAD_EVENT= 12,
  RAND_EVENT= 13,
  USER_VAR_EVENT= 14,
  FORMAT_DESCRIPTION_EVENT= 15,
  XID_EVENT= 16,
  BEGIN_LOAD_QUERY_EVENT= 17,
  EXECUTE_LOAD_QUERY_EVENT= 18,

  TABLE_MAP_EVENT = 19,

  /*
    These event numbers were used for 5.1.0 to 5.1.15 and are
    therefore obsolete.
   */
  PRE_GA_WRITE_ROWS_EVENT = 20,
  PRE_GA_UPDATE_ROWS_EVENT = 21,
  PRE_GA_DELETE_ROWS_EVENT = 22,

  /*
    These event numbers are used from 5.1.16 until mysql-trunk-xx
   */
  WRITE_ROWS_EVENT_V1 = 23,
  UPDATE_ROWS_EVENT_V1 = 24,
  DELETE_ROWS_EVENT_V1 = 25,

  /*
    Something out of the ordinary happened on the master
   */
  INCIDENT_EVENT= 26,

  /*
    Heartbeat event to be send by master at its idle time 
    to ensure master's online status to slave 
  */
  HEARTBEAT_LOG_EVENT= 27,

  /*
    In some situations, it is necessary to send over ignorable
    data to the slave: data that a slave can handle in case there
    is code for handling it, but which can be ignored if it is not
    recognized.
  */
  IGNORABLE_LOG_EVENT= 28,
  ROWS_QUERY_LOG_EVENT= 29,

  /* Version 2 of the Row events */
  WRITE_ROWS_EVENT = 30,
  UPDATE_ROWS_EVENT = 31,
  DELETE_ROWS_EVENT = 32,

  GTID_LOG_EVENT= 33,
  ANONYMOUS_GTID_LOG_EVENT= 34,

  PREVIOUS_GTIDS_LOG_EVENT= 35,
  /*
    Add new events here - right above this comment!
    Existing events (except ENUM_END_EVENT) should never change their numbers
  */

  ENUM_END_EVENT /* end marker */
};

/*
   The number of types we handle in Format_description_log_event (UNKNOWN_EVENT
   is not to be handled, it does not exist in binlogs, it does not have a
   format).
*/
#define LOG_EVENT_TYPES (ENUM_END_EVENT-1)

enum Int_event_type
{
  INVALID_INT_EVENT = 0, LAST_INSERT_ID_EVENT = 1, INSERT_ID_EVENT = 2
};


#ifdef MYSQL_SERVER
class String;
class MYSQL_BIN_LOG;
class THD;
#endif

class Format_description_log_event;
class Relay_log_info;
class Slave_worker;
class Slave_committed_queue;

#ifdef MYSQL_CLIENT
enum enum_base64_output_mode {
  BASE64_OUTPUT_NEVER= 0,
  BASE64_OUTPUT_AUTO= 1,
  BASE64_OUTPUT_UNSPEC= 2,
  BASE64_OUTPUT_DECODE_ROWS= 3,
  /* insert new output modes here */
  BASE64_OUTPUT_MODE_COUNT
};

/*
  A structure for mysqlbinlog to know how to print events

  This structure is passed to the event's print() methods,

  There are two types of settings stored here:
  1. Last db, flags2, sql_mode etc comes from the last printed event.
     They are stored so that only the necessary USE and SET commands
     are printed.
  2. Other information on how to print the events, e.g. short_form,
     hexdump_from.  These are not dependent on the last event.
*/
typedef struct st_print_event_info
{
  /*
    Settings for database, sql_mode etc that comes from the last event
    that was printed.  We cache these so that we don't have to print
    them if they are unchanged.
  */
  // TODO: have the last catalog here ??
  char db[FN_REFLEN+1]; // TODO: make this a LEX_STRING when thd->db is
  bool flags2_inited;
  uint32 flags2;
  bool sql_mode_inited;
  sql_mode_t sql_mode;		/* must be same as THD.variables.sql_mode */
  ulong auto_increment_increment, auto_increment_offset;
  bool charset_inited;
  char charset[6]; // 3 variables, each of them storable in 2 bytes
  char time_zone_str[MAX_TIME_ZONE_NAME_LENGTH];
  uint lc_time_names_number;
  uint charset_database_number;
  uint thread_id;
  bool thread_id_printed;

  st_print_event_info();

  ~st_print_event_info() {
    close_cached_file(&head_cache);
    close_cached_file(&body_cache);
  }
  bool init_ok() /* tells if construction was successful */
    { return my_b_inited(&head_cache) && my_b_inited(&body_cache); }


  /* Settings on how to print the events */
  bool short_form;
  enum_base64_output_mode base64_output_mode;
  /*
    This is set whenever a Format_description_event is printed.
    Later, when an event is printed in base64, this flag is tested: if
    no Format_description_event has been seen, it is unsafe to print
    the base64 event, so an error message is generated.
  */
  bool printed_fd_event;
  my_off_t hexdump_from;
  uint8 common_header_len;
  char delimiter[16];

  uint verbose;
  table_mapping m_table_map;
  table_mapping m_table_map_ignored;

  /*
     These two caches are used by the row-based replication events to
     collect the header information and the main body of the events
     making up a statement.
   */
  IO_CACHE head_cache;
  IO_CACHE body_cache;
  /* Indicate if the body cache has unflushed events */
  bool have_unflushed_events;

  /*
     True if an event was skipped while printing the events of
     a transaction and no COMMIT statement or XID event was ever
     output (ie, was filtered out as well). This can be triggered
     by the --database option of mysqlbinlog.

     False, otherwise.
   */
  bool skipped_event_in_transaction;
} PRINT_EVENT_INFO;
#endif

/**
  @class Log_event

  This is the abstract base class for binary log events.
  
  @section Log_event_binary_format Binary Format

  Any @c Log_event saved on disk consists of the following three
  components.

  - Common-Header
  - Post-Header
  - Body

  The Common-Header, documented in the table @ref Table_common_header
  "below", always has the same form and length within one version of
  MySQL.  Each event type specifies a format and length of the
  Post-Header.  The length of the Common-Header is the same for all
  events of the same type.  The Body may be of different format and
  length even for different events of the same type.  The binary
  formats of Post-Header and Body are documented separately in each
  subclass.  The binary format of Common-Header is as follows.

  <table>
  <caption>Common-Header</caption>

  <tr>
    <th>Name</th>
    <th>Format</th>
    <th>Description</th>
  </tr>

  <tr>
    <td>timestamp</td>
    <td>4 byte unsigned integer</td>
    <td>The time when the query started, in seconds since 1970.
    </td>
  </tr>

  <tr>
    <td>type</td>
    <td>1 byte enumeration</td>
    <td>See enum #Log_event_type.</td>
  </tr>

  <tr>
    <td>server_id</td>
    <td>4 byte unsigned integer</td>
    <td>Server ID of the server that created the event.</td>
  </tr>

  <tr>
    <td>total_size</td>
    <td>4 byte unsigned integer</td>
    <td>The total size of this event, in bytes.  In other words, this
    is the sum of the sizes of Common-Header, Post-Header, and Body.
    </td>
  </tr>

  <tr>
    <td>master_position</td>
    <td>4 byte unsigned integer</td>
    <td>The position of the next event in the master binary log, in
    bytes from the beginning of the file.  In a binlog that is not a
    relay log, this is just the position of the next event, in bytes
    from the beginning of the file.  In a relay log, this is
    the position of the next event in the master's binlog.
    </td>
  </tr>

  <tr>
    <td>flags</td>
    <td>2 byte bitfield</td>
    <td>See Log_event::flags.</td>
  </tr>
  </table>

  Summing up the numbers above, we see that the total size of the
  common header is 19 bytes.

  @subsection Log_event_format_of_atomic_primitives Format of Atomic Primitives

  - All numbers, whether they are 16-, 24-, 32-, or 64-bit numbers,
  are stored in little endian, i.e., the least significant byte first,
  unless otherwise specified.

  @anchor packed_integer
  - Some events use a special format for efficient representation of
  unsigned integers, called Packed Integer.  A Packed Integer has the
  capacity of storing up to 8-byte integers, while small integers
  still can use 1, 3, or 4 bytes.  The value of the first byte
  determines how to read the number, according to the following table:

  <table>
  <caption>Format of Packed Integer</caption>

  <tr>
    <th>First byte</th>
    <th>Format</th>
  </tr>

  <tr>
    <td>0-250</td>
    <td>The first byte is the number (in the range 0-250), and no more
    bytes are used.</td>
  </tr>

  <tr>
    <td>252</td>
    <td>Two more bytes are used.  The number is in the range
    251-0xffff.</td>
  </tr>

  <tr>
    <td>253</td>
    <td>Three more bytes are used.  The number is in the range
    0xffff-0xffffff.</td>
  </tr>

  <tr>
    <td>254</td>
    <td>Eight more bytes are used.  The number is in the range
    0xffffff-0xffffffffffffffff.</td>
  </tr>

  </table>

  - Strings are stored in various formats.  The format of each string
  is documented separately.
*/
class Log_event
{
public:
  /**
     Enumeration of what kinds of skipping (and non-skipping) that can
     occur when the slave executes an event.

     @see shall_skip
     @see do_shall_skip
   */
  enum enum_skip_reason {
    /**
       Don't skip event.
    */
    EVENT_SKIP_NOT,

    /**
       Skip event by ignoring it.

       This means that the slave skip counter will not be changed.
    */
    EVENT_SKIP_IGNORE,

    /**
       Skip event and decrease skip counter.
    */
    EVENT_SKIP_COUNT
  };

protected:
  enum enum_event_cache_type 
  {
    EVENT_INVALID_CACHE= 0,
    /* 
      If possible the event should use a non-transactional cache before
      being flushed to the binary log. This means that it must be flushed
      right after its correspondent statement is completed.
    */
    EVENT_STMT_CACHE,
    /* 
      The event should use a transactional cache before being flushed to
      the binary log. This means that it must be flushed upon commit or 
      rollback. 
    */
    EVENT_TRANSACTIONAL_CACHE,
    /* 
      The event must be written directly to the binary log without going
      through any cache.
    */
    EVENT_NO_CACHE,
    /*
       If there is a need for different types, introduce them before this.
    */
    EVENT_CACHE_COUNT
  };

  enum enum_event_logging_type
  {
    EVENT_INVALID_LOGGING= 0,
    /*
      The event must be written to a cache and upon commit or rollback
      written to the binary log.
    */
    EVENT_NORMAL_LOGGING,
    /*
      The event must be written to an empty cache and immediatly written
      to the binary log without waiting for any other event.
    */
    EVENT_IMMEDIATE_LOGGING,
    /*
       If there is a need for different types, introduce them before this.
    */
    EVENT_CACHE_LOGGING_COUNT
  };

public:
  /*
    The following type definition is to be used whenever data is placed 
    and manipulated in a common buffer. Use this typedef for buffers
    that contain data containing binary and character data.
  */
  typedef unsigned char Byte;

  /*
    The offset in the log where this event originally appeared (it is
    preserved in relay logs, making SHOW SLAVE STATUS able to print
    coordinates of the event in the master's binlog). Note: when a
    transaction is written by the master to its binlog (wrapped in
    BEGIN/COMMIT) the log_pos of all the queries it contains is the
    one of the BEGIN (this way, when one does SHOW SLAVE STATUS it
    sees the offset of the BEGIN, which is logical as rollback may
    occur), except the COMMIT query which has its real offset.
  */
  my_off_t log_pos;
  /*
     A temp buffer for read_log_event; it is later analysed according to the
     event's type, and its content is distributed in the event-specific fields.
  */
  char *temp_buf;
  /*
    Timestamp on the master(for debugging and replication of
    NOW()/TIMESTAMP).  It is important for queries and LOAD DATA
    INFILE. This is set at the event's creation time, except for Query
    and Load (et al.) events where this is set at the query's
    execution time, which guarantees good replication (otherwise, we
    could have a query and its event with different timestamps).
  */
  struct timeval when;
  /* The number of seconds the query took to run on the master. */
  ulong exec_time;
  /* Number of bytes written by write() function */
  ulong data_written;

  /*
    The master's server id (is preserved in the relay log; used to
    prevent from infinite loops in circular replication).
  */
  uint32 server_id;

  /*
    The server id read from the Binlog.  server_id above has
    lowest bits of this only according to the value of
    opt_server_id_bits
  */
  uint32 unmasked_server_id;

  /**
    Some 16 flags. See the definitions above for LOG_EVENT_TIME_F,
    LOG_EVENT_FORCED_ROTATE_F, LOG_EVENT_THREAD_SPECIFIC_F, and
    LOG_EVENT_SUPPRESS_USE_F for notes.
  */
  uint16 flags;
  
  /**
    A storage to cache the global system variable's value.
    Handling of a separate event will be governed its member.
  */
  ulong slave_exec_mode;

  /**
    Defines the type of the cache, if any, where the event will be
    stored before being flushed to disk.
  */
  enum_event_cache_type event_cache_type;

  /**
    Defines when information, i.e. event or cache, will be flushed
    to disk.
  */
  enum_event_logging_type event_logging_type;

  /**
    Placeholder for event checksum while writing to binlog.
  */
  ha_checksum crc;

  /**
    Index in @c rli->gaq array to indicate a group that this event is
    purging. The index is set by Coordinator to a group terminator
    event is checked by Worker at the event execution. The indexed
    data represent the Worker progress status.
  */
  ulong mts_group_idx;

  /**
    MTS: associating the event with either an assigned Worker or Coordinator.
    Additionally the member serves to tag deferred (IRU) events to avoid
    the event regular time destruction.
  */
  Relay_log_info *worker;

  /** 
    A copy of the main rli value stored into event to pass to MTS worker rli
  */
  ulonglong future_event_relay_log_pos;

#ifdef MYSQL_SERVER
  THD* thd;
  /**
     Partition info associate with event to deliver to MTS event applier 
  */
  db_worker_hash_entry *mts_assigned_partitions[MAX_DBS_IN_EVENT_MTS];

  Log_event(enum_event_cache_type cache_type_arg= EVENT_INVALID_CACHE,
            enum_event_logging_type logging_type_arg= EVENT_INVALID_LOGGING);
  Log_event(THD* thd_arg, uint16 flags_arg,
            enum_event_cache_type cache_type_arg,
            enum_event_logging_type logging_type_arg);
  /*
    read_log_event() functions read an event from a binlog or relay
    log; used by SHOW BINLOG EVENTS, the binlog_dump thread on the
    master (reads master's binlog), the slave IO thread (reads the
    event sent by binlog_dump), the slave SQL thread (reads the event
    from the relay log).  If mutex is 0, the read will proceed without
    mutex.  We need the description_event to be able to parse the
    event (to know the post-header's size); in fact in read_log_event
    we detect the event's type, then call the specific event's
    constructor and pass description_event as an argument.
  */
  static Log_event* read_log_event(IO_CACHE* file,
                                   mysql_mutex_t* log_lock,
                                   const Format_description_log_event
<<<<<<< HEAD
                                   *description_event,
                                   my_bool crc_check);
  static int read_log_event(IO_CACHE* file, String* packet,
                            mysql_mutex_t* log_lock, uint8 checksum_alg_arg);
=======
                                   *description_event);

  /**
    Reads an event from a binlog or relay log. Used by the dump thread
    this method reads the event into a raw buffer without parsing it.

    @Note If mutex is 0, the read will proceed without mutex.

    @Note If a log name is given than the method will check if the
    given binlog is still active.

    @param[in]  file                log file to be read
    @param[out] packet              packet to hold the event
    @param[in]  lock                the lock to be used upon read
    @param[in]  log_file_name_arg   the log's file name
    @param[out] is_binlog_active    is the current log still active

    @retval 0                   success
    @retval LOG_READ_EOF        end of file, nothing was read
    @retval LOG_READ_BOGUS      malformed event
    @retval LOG_READ_IO         io error while reading
    @retval LOG_READ_MEM        packet memory allocation failed
    @retval LOG_READ_TRUNC      only a partial event could be read
    @retval LOG_READ_TOO_LARGE  event too large
   */
  static int read_log_event(IO_CACHE* file, String* packet,
                            mysql_mutex_t* log_lock,
                            const char *log_file_name_arg= NULL,
                            bool* is_binlog_active= false);
>>>>>>> 552f1f4b
  /*
    init_show_field_list() prepares the column names and types for the
    output of SHOW BINLOG EVENTS; it is used only by SHOW BINLOG
    EVENTS.
  */
  static void init_show_field_list(List<Item>* field_list);
#ifdef HAVE_REPLICATION
  int net_send(Protocol *protocol, const char* log_name, my_off_t pos);

  /**
    Stores a string representation of this event in the Protocol.
    This is used by SHOW BINLOG EVENTS.

    @retval 0 success
    @retval nonzero error
  */
  virtual int pack_info(Protocol *protocol);

#endif /* HAVE_REPLICATION */
  virtual const char* get_db()
  {
    return thd ? thd->db : 0;
  }
#else // ifdef MYSQL_SERVER
  Log_event(enum_event_cache_type cache_type_arg= EVENT_INVALID_CACHE,
            enum_event_logging_type logging_type_arg= EVENT_INVALID_LOGGING)
  : temp_buf(0), flags(0), event_cache_type(cache_type_arg),
    event_logging_type(logging_type_arg)
  { }
    /* avoid having to link mysqlbinlog against libpthread */
  static Log_event* read_log_event(IO_CACHE* file,
                                   const Format_description_log_event
                                   *description_event, my_bool crc_check);
  /* print*() functions are used by mysqlbinlog */
  virtual void print(FILE* file, PRINT_EVENT_INFO* print_event_info) = 0;
  void print_timestamp(IO_CACHE* file, time_t* ts);
  void print_header(IO_CACHE* file, PRINT_EVENT_INFO* print_event_info,
                    bool is_more);
  void print_base64(IO_CACHE* file, PRINT_EVENT_INFO* print_event_info,
                    bool is_more);
#endif // ifdef MYSQL_SERVER ... else
  /* 
     The value is set by caller of FD constructor and
     Log_event::write_header() for the rest.
     In the FD case it's propagated into the last byte 
     of post_header_len[] at FD::write().
     On the slave side the value is assigned from post_header_len[last] 
     of the last seen FD event.
  */
  uint8 checksum_alg;

  static void *operator new(size_t size)
  {
    return (void*) my_malloc((uint)size, MYF(MY_WME|MY_FAE));
  }

  static void operator delete(void *ptr, size_t)
  {
    my_free(ptr);
  }

  /* Placement version of the above operators */
  static void *operator new(size_t, void* ptr) { return ptr; }
  static void operator delete(void*, void*) { }
  bool wrapper_my_b_safe_write(IO_CACHE* file, const uchar* buf, ulong data_length);

#ifdef MYSQL_SERVER
  bool write_header(IO_CACHE* file, ulong data_length);
  bool write_footer(IO_CACHE* file);
  my_bool need_checksum();

  virtual bool write(IO_CACHE* file)
  {
    return(write_header(file, get_data_size()) ||
	   write_data_header(file) ||
	   write_data_body(file) ||
	   write_footer(file));
  }
  virtual bool write_data_header(IO_CACHE* file)
  { return 0; }
  virtual bool write_data_body(IO_CACHE* file __attribute__((unused)))
  { return 0; }
  inline time_t get_time()
  {
    if (!when.tv_sec && !when.tv_usec) /* Not previously initialized */
    {
      THD *tmp_thd= thd ? thd : current_thd;
      if (tmp_thd)
        when= tmp_thd->start_time;
      else
        my_micro_time_to_timeval(my_micro_time(), &when);
    }
    return (time_t) when.tv_sec;
  }
#endif
  virtual Log_event_type get_type_code() = 0;
  virtual bool is_valid() const = 0;
  void set_artificial_event() { flags |= LOG_EVENT_ARTIFICIAL_F; }
  void set_relay_log_event() { flags |= LOG_EVENT_RELAY_LOG_F; }
  bool is_artificial_event() const { return flags & LOG_EVENT_ARTIFICIAL_F; }
  bool is_relay_log_event() const { return flags & LOG_EVENT_RELAY_LOG_F; }
  bool is_ignorable_event() const { return flags & LOG_EVENT_IGNORABLE_F; }
  bool is_no_filter_event() const { return flags & LOG_EVENT_NO_FILTER_F; }
  inline bool is_using_trans_cache() const
  {
    return (event_cache_type == EVENT_TRANSACTIONAL_CACHE);
  }
  inline bool is_using_stmt_cache() const
  {
    return(event_cache_type == EVENT_STMT_CACHE);
  }
  inline bool is_using_immediate_logging() const
  {
    return(event_logging_type == EVENT_IMMEDIATE_LOGGING);
  }
  Log_event(const char* buf, const Format_description_log_event
            *description_event);
  virtual ~Log_event() { free_temp_buf();}
  void register_temp_buf(char* buf) { temp_buf = buf; }
  void free_temp_buf()
  {
    if (temp_buf)
    {
      my_free(temp_buf);
      temp_buf = 0;
    }
  }
  /*
    Get event length for simple events. For complicated events the length
    is calculated during write()
  */
  virtual int get_data_size() { return 0;}
  static Log_event* read_log_event(const char* buf, uint event_len,
				   const char **error,
                                   const Format_description_log_event
                                   *description_event, my_bool crc_check);
  /**
    Returns the human readable name of the given event type.
  */
  static const char* get_type_str(Log_event_type type);
  /**
    Returns the human readable name of this event's type.
  */
  const char* get_type_str();

  /* Return start of query time or current time */

#if defined(MYSQL_SERVER) && defined(HAVE_REPLICATION)

private:

  /*
    possible decisions by get_mts_execution_mode().
    The execution mode can be PARALLEL or not (thereby sequential
    unless impossible at all). When it's sequential it further  breaks into
    ASYNChronous and SYNChronous.
  */
  enum enum_mts_event_exec_mode
  {
    /*
      Event is run by a Worker.
    */
    EVENT_EXEC_PARALLEL,
    /*
      Event is run by Coordinator.
    */
    EVENT_EXEC_ASYNC,
    /*
      Event is run by Coordinator and requires synchronization with Workers.
    */
    EVENT_EXEC_SYNC,
    /*
      Event can't be executed neither by Workers nor Coordinator.
    */
    EVENT_EXEC_CAN_NOT
  };

  /**
     Is called from get_mts_execution_mode() to

     @return TRUE  if the event needs applying with synchronization
                   agaist Workers, otherwise
             FALSE

     @note There are incompatile combinations such as referred further events
           are wrapped with BEGIN/COMMIT. Such cases should be identified
           by the caller and treats correspondingly.

           todo: to mts-support Old master Load-data related events
  */
  bool is_mts_sequential_exec()
  {
    return
      get_type_code() == START_EVENT_V3          ||
      get_type_code() == STOP_EVENT              ||
      get_type_code() == ROTATE_EVENT            ||
      get_type_code() == LOAD_EVENT              ||
      get_type_code() == SLAVE_EVENT             ||
      get_type_code() == CREATE_FILE_EVENT       ||
      get_type_code() == DELETE_FILE_EVENT       ||
      get_type_code() == NEW_LOAD_EVENT          ||
      get_type_code() == EXEC_LOAD_EVENT         ||
      get_type_code() == FORMAT_DESCRIPTION_EVENT||

      get_type_code() == INCIDENT_EVENT;
  }

  /**
     MTS Coordinator finds out a way how to execute the current event.

     Besides the parallelizable case, some events have to be applied by
     Coordinator concurrently with Workers and some to require synchronization
     with Workers (@c see wait_for_workers_to_finish) before to apply them.

     @retval EVENT_EXEC_PARALLEL  if event is executed by a Worker
     @retval EVENT_EXEC_ASYNC     if event is executed by Coordinator
     @retval EVENT_EXEC_SYNC      if event is executed by Coordinator
                                  with synchronization against the Workers
  */
  enum enum_mts_event_exec_mode get_mts_execution_mode(ulong slave_server_id,
                                                   bool mts_in_group)
  {
    if ((get_type_code() == FORMAT_DESCRIPTION_EVENT &&
         ((server_id == (uint32) ::server_id) || (log_pos == 0))) ||
        (get_type_code() == ROTATE_EVENT &&
         ((server_id == (uint32) ::server_id) ||
          (log_pos == 0    /* very first fake Rotate (R_f) */
           && mts_in_group /* ignored event turned into R_f at slave stop */))))
      return EVENT_EXEC_ASYNC;
    else if (is_mts_sequential_exec())
      return EVENT_EXEC_SYNC;
    else
      return EVENT_EXEC_PARALLEL;
  }

  /**
     @return index  in \in [0, M] range to indicate
             to be assigned worker;
             M is the max index of the worker pool.
  */
  Slave_worker *get_slave_worker(Relay_log_info *rli);

  /*
    The method returns a list of updated by the event databases.
    Other than in the case of Query-log-event the list is just one item.
  */
  virtual List<char>* get_mts_dbs(MEM_ROOT *mem_root)
  {
    List<char> *res= new List<char>;
    res->push_back(strdup_root(mem_root, get_db()));
    return res;
  }

  /*
    Group of events can be marked to force its execution
    in isolation from any other Workers.
    Typically that is done for a transaction that contains 
    a query accessing more than OVER_MAX_DBS_IN_EVENT_MTS databases.
    Factually that's a sequential mode where a Worker remains to
    be the applier.
  */
  virtual void set_mts_isolate_group()
  { 
    DBUG_ASSERT(ends_group() ||
                get_type_code() == QUERY_EVENT ||
                get_type_code() == EXEC_LOAD_EVENT ||
                get_type_code() == EXECUTE_LOAD_QUERY_EVENT);
    flags |= LOG_EVENT_MTS_ISOLATE_F;
  }


public:

  /**
     @return TRUE  if events carries partitioning data (database names).
  */
  bool contains_partition_info(bool);

  /*
    @return  the number of updated by the event databases.

    @note In other than Query-log-event case that's one.
  */
  virtual uint8 mts_number_dbs() { return 1; }

  /**
    @return TRUE  if the terminal event of a group is marked to
                  execute in isolation from other Workers,
            FASE  otherwise
  */
  bool is_mts_group_isolated() { return flags & LOG_EVENT_MTS_ISOLATE_F; }

  /**
     Events of a certain type can start or end a group of events treated
     transactionally wrt binlog.

     Public access is required by implementation of recovery + skip.

     @return TRUE  if the event starts a group (transaction)
             FASE  otherwise
  */
  virtual bool starts_group() { return FALSE; }

  /**
     @return TRUE  if the event ends a group (transaction)
             FASE  otherwise
  */
  virtual bool ends_group()   { return FALSE; }

  /**
     Apply the event to the database.

     This function represents the public interface for applying an
     event.

     @see do_apply_event
   */
  int apply_event(Relay_log_info *rli);

  /**
     Update the relay log position.

     This function represents the public interface for "stepping over"
     the event and will update the relay log information.

     @see do_update_pos
   */
  int update_pos(Relay_log_info *rli)
  {
    return do_update_pos(rli);
  }

  /**
     Decide if the event shall be skipped, and the reason for skipping
     it.

     @see do_shall_skip
   */
  enum_skip_reason shall_skip(Relay_log_info *rli)
  {
    return do_shall_skip(rli);
  }

  /**
    Primitive to apply an event to the database.

    This is where the change to the database is made.

    @note The primitive is protected instead of private, since there
    is a hierarchy of actions to be performed in some cases.

    @see Format_description_log_event::do_apply_event()

    @param rli Pointer to relay log info structure

    @retval 0     Event applied successfully
    @retval errno Error code if event application failed
  */
  virtual int do_apply_event(Relay_log_info const *rli)
  {
    return 0;                /* Default implementation does nothing */
  }

  virtual int do_apply_event_worker(Slave_worker *w);

protected:

  /**
     Helper function to ignore an event w.r.t. the slave skip counter.

     This function can be used inside do_shall_skip() for functions
     that cannot end a group. If the slave skip counter is 1 when
     seeing such an event, the event shall be ignored, the counter
     left intact, and processing continue with the next event.

     A typical usage is:
     @code
     enum_skip_reason do_shall_skip(Relay_log_info *rli) {
       return continue_group(rli);
     }
     @endcode

     @return Skip reason
   */
  enum_skip_reason continue_group(Relay_log_info *rli);

  /**
     Advance relay log coordinates.

     This function is called to advance the relay log coordinates to
     just after the event.  It is essential that both the relay log
     coordinate and the group log position is updated correctly, since
     this function is used also for skipping events.

     Normally, each implementation of do_update_pos() shall:

     - Update the event position to refer to the position just after
       the event.

     - Update the group log position to refer to the position just
       after the event <em>if the event is last in a group</em>

     @param rli Pointer to relay log info structure

     @retval 0     Coordinates changed successfully
     @retval errno Error code if advancing failed (usually just
                   1). Observe that handler errors are returned by the
                   do_apply_event() function, and not by this one.
   */
  virtual int do_update_pos(Relay_log_info *rli);


  /**
     Decide if this event shall be skipped or not and the reason for
     skipping it.

     The default implementation decide that the event shall be skipped
     if either:

     - the server id of the event is the same as the server id of the
       server and <code>rli->replicate_same_server_id</code> is true,
       or

     - if <code>rli->slave_skip_counter</code> is greater than zero.

     @see do_apply_event
     @see do_update_pos

     @retval Log_event::EVENT_SKIP_NOT
     The event shall not be skipped and should be applied.

     @retval Log_event::EVENT_SKIP_IGNORE
     The event shall be skipped by just ignoring it, i.e., the slave
     skip counter shall not be changed. This happends if, for example,
     the originating server id of the event is the same as the server
     id of the slave.

     @retval Log_event::EVENT_SKIP_COUNT
     The event shall be skipped because the slave skip counter was
     non-zero. The caller shall decrease the counter by one.
   */
  virtual enum_skip_reason do_shall_skip(Relay_log_info *rli);
#endif
};


/*
   One class for each type of event.
   Two constructors for each class:
   - one to create the event for logging (when the server acts as a master),
   called after an update to the database is done,
   which accepts parameters like the query, the database, the options for LOAD
   DATA INFILE...
   - one to create the event from a packet (when the server acts as a slave),
   called before reproducing the update, which accepts parameters (like a
   buffer). Used to read from the master, from the relay log, and in
   mysqlbinlog. This constructor must be format-tolerant.
*/

/**
  @class Query_log_event
   
  A @c Query_log_event is created for each query that modifies the
  database, unless the query is logged row-based.

  @section Query_log_event_binary_format Binary format

  See @ref Log_event_binary_format "Binary format for log events" for
  a general discussion and introduction to the binary format of binlog
  events.

  The Post-Header has five components:

  <table>
  <caption>Post-Header for Query_log_event</caption>

  <tr>
    <th>Name</th>
    <th>Format</th>
    <th>Description</th>
  </tr>

  <tr>
    <td>slave_proxy_id</td>
    <td>4 byte unsigned integer</td>
    <td>An integer identifying the client thread that issued the
    query.  The id is unique per server.  (Note, however, that two
    threads on different servers may have the same slave_proxy_id.)
    This is used when a client thread creates a temporary table local
    to the client.  The slave_proxy_id is used to distinguish
    temporary tables that belong to different clients.
    </td>
  </tr>

  <tr>
    <td>exec_time</td>
    <td>4 byte unsigned integer</td>
    <td>The time from when the query started to when it was logged in
    the binlog, in seconds.</td>
  </tr>

  <tr>
    <td>db_len</td>
    <td>1 byte integer</td>
    <td>The length of the name of the currently selected database.</td>
  </tr>

  <tr>
    <td>error_code</td>
    <td>2 byte unsigned integer</td>
    <td>Error code generated by the master.  If the master fails, the
    slave will fail with the same error code, except for the error
    codes ER_DB_CREATE_EXISTS == 1007 and ER_DB_DROP_EXISTS == 1008.
    </td>
  </tr>

  <tr>
    <td>status_vars_len</td>
    <td>2 byte unsigned integer</td>
    <td>The length of the status_vars block of the Body, in bytes. See
    @ref query_log_event_status_vars "below".
    </td>
  </tr>
  </table>

  The Body has the following components:

  <table>
  <caption>Body for Query_log_event</caption>

  <tr>
    <th>Name</th>
    <th>Format</th>
    <th>Description</th>
  </tr>

  <tr>
    <td>@anchor query_log_event_status_vars status_vars</td>
    <td>status_vars_len bytes</td>
    <td>Zero or more status variables.  Each status variable consists
    of one byte identifying the variable stored, followed by the value
    of the variable.  The possible variables are listed separately in
    the table @ref Table_query_log_event_status_vars "below".  MySQL
    always writes events in the order defined below; however, it is
    capable of reading them in any order.  </td>
  </tr>

  <tr>
    <td>db</td>
    <td>db_len+1</td>
    <td>The currently selected database, as a null-terminated string.

    (The trailing zero is redundant since the length is already known;
    it is db_len from Post-Header.)
    </td>
  </tr>

  <tr>
    <td>query</td>
    <td>variable length string without trailing zero, extending to the
    end of the event (determined by the length field of the
    Common-Header)
    </td>
    <td>The SQL query.</td>
  </tr>
  </table>

  The following table lists the status variables that may appear in
  the status_vars field.

  @anchor Table_query_log_event_status_vars
  <table>
  <caption>Status variables for Query_log_event</caption>

  <tr>
    <th>Status variable</th>
    <th>1 byte identifier</th>
    <th>Format</th>
    <th>Description</th>
  </tr>

  <tr>
    <td>flags2</td>
    <td>Q_FLAGS2_CODE == 0</td>
    <td>4 byte bitfield</td>
    <td>The flags in @c thd->options, binary AND-ed with @c
    OPTIONS_WRITTEN_TO_BIN_LOG.  The @c thd->options bitfield contains
    options for "SELECT".  @c OPTIONS_WRITTEN identifies those options
    that need to be written to the binlog (not all do).  Specifically,
    @c OPTIONS_WRITTEN_TO_BIN_LOG equals (@c OPTION_AUTO_IS_NULL | @c
    OPTION_NO_FOREIGN_KEY_CHECKS | @c OPTION_RELAXED_UNIQUE_CHECKS |
    @c OPTION_NOT_AUTOCOMMIT), or 0x0c084000 in hex.

    These flags correspond to the SQL variables SQL_AUTO_IS_NULL,
    FOREIGN_KEY_CHECKS, UNIQUE_CHECKS, and AUTOCOMMIT, documented in
    the "SET Syntax" section of the MySQL Manual.

    This field is always written to the binlog in version >= 5.0, and
    never written in version < 5.0.
    </td>
  </tr>

  <tr>
    <td>sql_mode</td>
    <td>Q_SQL_MODE_CODE == 1</td>
    <td>8 byte bitfield</td>
    <td>The @c sql_mode variable.  See the section "SQL Modes" in the
    MySQL manual, and see sql_priv.h for a list of the possible
    flags. Currently (2007-10-04), the following flags are available:
    <pre>
    MODE_REAL_AS_FLOAT==0x1
    MODE_PIPES_AS_CONCAT==0x2
    MODE_ANSI_QUOTES==0x4
    MODE_IGNORE_SPACE==0x8
    MODE_NOT_USED==0x10
    MODE_ONLY_FULL_GROUP_BY==0x20
    MODE_NO_UNSIGNED_SUBTRACTION==0x40
    MODE_NO_DIR_IN_CREATE==0x80
    MODE_POSTGRESQL==0x100
    MODE_ORACLE==0x200
    MODE_MSSQL==0x400
    MODE_DB2==0x800
    MODE_MAXDB==0x1000
    MODE_NO_KEY_OPTIONS==0x2000
    MODE_NO_TABLE_OPTIONS==0x4000
    MODE_NO_FIELD_OPTIONS==0x8000
    MODE_MYSQL323==0x10000
    MODE_MYSQL323==0x20000
    MODE_MYSQL40==0x40000
    MODE_ANSI==0x80000
    MODE_NO_AUTO_VALUE_ON_ZERO==0x100000
    MODE_NO_BACKSLASH_ESCAPES==0x200000
    MODE_STRICT_TRANS_TABLES==0x400000
    MODE_STRICT_ALL_TABLES==0x800000
    MODE_NO_ZERO_IN_DATE==0x1000000
    MODE_NO_ZERO_DATE==0x2000000
    MODE_INVALID_DATES==0x4000000
    MODE_ERROR_FOR_DIVISION_BY_ZERO==0x8000000
    MODE_TRADITIONAL==0x10000000
    MODE_NO_AUTO_CREATE_USER==0x20000000
    MODE_HIGH_NOT_PRECEDENCE==0x40000000
    MODE_PAD_CHAR_TO_FULL_LENGTH==0x80000000
    </pre>
    All these flags are replicated from the server.  However, all
    flags except @c MODE_NO_DIR_IN_CREATE are honored by the slave;
    the slave always preserves its old value of @c
    MODE_NO_DIR_IN_CREATE.  For a rationale, see comment in
    @c Query_log_event::do_apply_event in @c log_event.cc.

    This field is always written to the binlog.
    </td>
  </tr>

  <tr>
    <td>catalog</td>
    <td>Q_CATALOG_NZ_CODE == 6</td>
    <td>Variable-length string: the length in bytes (1 byte) followed
    by the characters (at most 255 bytes)
    </td>
    <td>Stores the client's current catalog.  Every database belongs
    to a catalog, the same way that every table belongs to a
    database.  Currently, there is only one catalog, "std".

    This field is written if the length of the catalog is > 0;
    otherwise it is not written.
    </td>
  </tr>

  <tr>
    <td>auto_increment</td>
    <td>Q_AUTO_INCREMENT == 3</td>
    <td>two 2 byte unsigned integers, totally 2+2=4 bytes</td>

    <td>The two variables auto_increment_increment and
    auto_increment_offset, in that order.  For more information, see
    "System variables" in the MySQL manual.

    This field is written if auto_increment > 1.  Otherwise, it is not
    written.
    </td>
  </tr>

  <tr>
    <td>charset</td>
    <td>Q_CHARSET_CODE == 4</td>
    <td>three 2 byte unsigned integers, totally 2+2+2=6 bytes</td>
    <td>The three variables character_set_client,
    collation_connection, and collation_server, in that order.
    character_set_client is a code identifying the character set and
    collation used by the client to encode the query.
    collation_connection identifies the character set and collation
    that the master converts the query to when it receives it; this is
    useful when comparing literal strings.  collation_server is the
    default character set and collation used when a new database is
    created.

    See also "Connection Character Sets and Collations" in the MySQL
    5.1 manual.

    All three variables are codes identifying a (character set,
    collation) pair.  To see which codes map to which pairs, run the
    query "SELECT id, character_set_name, collation_name FROM
    COLLATIONS".

    Cf. Q_CHARSET_DATABASE_CODE below.

    This field is always written.
    </td>
  </tr>

  <tr>
    <td>time_zone</td>
    <td>Q_TIME_ZONE_CODE == 5</td>
    <td>Variable-length string: the length in bytes (1 byte) followed
    by the characters (at most 255 bytes).
    <td>The time_zone of the master.

    See also "System Variables" and "MySQL Server Time Zone Support"
    in the MySQL manual.

    This field is written if the length of the time zone string is >
    0; otherwise, it is not written.
    </td>
  </tr>

  <tr>
    <td>lc_time_names_number</td>
    <td>Q_LC_TIME_NAMES_CODE == 7</td>
    <td>2 byte integer</td>
    <td>A code identifying a table of month and day names.  The
    mapping from codes to languages is defined in @c sql_locale.cc.

    This field is written if it is not 0, i.e., if the locale is not
    en_US.
    </td>
  </tr>

  <tr>
    <td>charset_database_number</td>
    <td>Q_CHARSET_DATABASE_CODE == 8</td>
    <td>2 byte integer</td>

    <td>The value of the collation_database system variable (in the
    source code stored in @c thd->variables.collation_database), which
    holds the code for a (character set, collation) pair as described
    above (see Q_CHARSET_CODE).

    collation_database was used in old versions (???WHEN).  Its value
    was loaded when issuing a "use db" query and could be changed by
    issuing a "SET collation_database=xxx" query.  It used to affect
    the "LOAD DATA INFILE" and "CREATE TABLE" commands.

    In newer versions, "CREATE TABLE" has been changed to take the
    character set from the database of the created table, rather than
    the character set of the current database.  This makes a
    difference when creating a table in another database than the
    current one.  "LOAD DATA INFILE" has not yet changed to do this,
    but there are plans to eventually do it, and to make
    collation_database read-only.

    This field is written if it is not 0.
    </td>
  </tr>
  <tr>
    <td>table_map_for_update</td>
    <td>Q_TABLE_MAP_FOR_UPDATE_CODE == 9</td>
    <td>8 byte integer</td>

    <td>The value of the table map that is to be updated by the
    multi-table update query statement. Every bit of this variable
    represents a table, and is set to 1 if the corresponding table is
    to be updated by this statement.

    The value of this variable is set when executing a multi-table update
    statement and used by slave to apply filter rules without opening
    all the tables on slave. This is required because some tables may
    not exist on slave because of the filter rules.
    </td>
  </tr>
  </table>

  @subsection Query_log_event_notes_on_previous_versions Notes on Previous Versions

  * Status vars were introduced in version 5.0.  To read earlier
  versions correctly, check the length of the Post-Header.

  * The status variable Q_CATALOG_CODE == 2 existed in MySQL 5.0.x,
  where 0<=x<=3.  It was identical to Q_CATALOG_CODE, except that the
  string had a trailing '\0'.  The '\0' was removed in 5.0.4 since it
  was redundant (the string length is stored before the string).  The
  Q_CATALOG_CODE will never be written by a new master, but can still
  be understood by a new slave.

  * See Q_CHARSET_DATABASE_CODE in the table above.

  * When adding new status vars, please don't forget to update the
  MAX_SIZE_LOG_EVENT_STATUS, and update function code_name

*/
class Query_log_event: public Log_event
{
  LEX_STRING user;
  LEX_STRING host;
protected:
  Log_event::Byte* data_buf;
public:
  const char* query;
  const char* catalog;
  const char* db;
  /*
    If we already know the length of the query string
    we pass it with q_len, so we would not have to call strlen()
    otherwise, set it to 0, in which case, we compute it with strlen()
  */
  uint32 q_len;
  uint32 db_len;
  uint16 error_code;
  ulong thread_id;
  /*
    For events created by Query_log_event::do_apply_event (and
    Load_log_event::do_apply_event()) we need the *original* thread
    id, to be able to log the event with the original (=master's)
    thread id (fix for BUG#1686).
  */
  ulong slave_proxy_id;

  /*
    Binlog format 3 and 4 start to differ (as far as class members are
    concerned) from here.
  */

  uint catalog_len;			// <= 255 char; 0 means uninited

  /*
    We want to be able to store a variable number of N-bit status vars:
    (generally N=32; but N=64 for SQL_MODE) a user may want to log the number
    of affected rows (for debugging) while another does not want to lose 4
    bytes in this.
    The storage on disk is the following:
    status_vars_len is part of the post-header,
    status_vars are in the variable-length part, after the post-header, before
    the db & query.
    status_vars on disk is a sequence of pairs (code, value) where 'code' means
    'sql_mode', 'affected' etc. Sometimes 'value' must be a short string, so
    its first byte is its length. For now the order of status vars is:
    flags2 - sql_mode - catalog - autoinc - charset
    We should add the same thing to Load_log_event, but in fact
    LOAD DATA INFILE is going to be logged with a new type of event (logging of
    the plain text query), so Load_log_event would be frozen, so no need. The
    new way of logging LOAD DATA INFILE would use a derived class of
    Query_log_event, so automatically benefit from the work already done for
    status variables in Query_log_event.
 */
  uint16 status_vars_len;

  /*
    'flags2' is a second set of flags (on top of those in Log_event), for
    session variables. These are thd->options which is & against a mask
    (OPTIONS_WRITTEN_TO_BIN_LOG).
    flags2_inited helps make a difference between flags2==0 (3.23 or 4.x
    master, we don't know flags2, so use the slave server's global options) and
    flags2==0 (5.0 master, we know this has a meaning of flags all down which
    must influence the query).
  */
  bool flags2_inited;
  bool sql_mode_inited;
  bool charset_inited;

  uint32 flags2;
  /* In connections sql_mode is 32 bits now but will be 64 bits soon */
  sql_mode_t sql_mode;
  ulong auto_increment_increment, auto_increment_offset;
  char charset[6];
  uint time_zone_len; /* 0 means uninited */
  const char *time_zone_str;
  uint lc_time_names_number; /* 0 means en_US */
  uint charset_database_number;
  /*
    map for tables that will be updated for a multi-table update query
    statement, for other query statements, this will be zero.
  */
  ulonglong table_map_for_update;
  /*
    Holds the original length of a Query_log_event that comes from a
    master of version < 5.0 (i.e., binlog_version < 4). When the IO
    thread writes the relay log, it augments the Query_log_event with a
    Q_MASTER_DATA_WRITTEN_CODE status_var that holds the original event
    length. This field is initialized to non-zero in the SQL thread when
    it reads this augmented event. SQL thread does not write 
    Q_MASTER_DATA_WRITTEN_CODE to the slave's server binlog.
  */
  uint32 master_data_written;
  /*
    number of updated databases by the query and their names. This info
    is requested by both Coordinator and Worker.
  */
  uchar mts_accessed_dbs;
  char mts_accessed_db_names[MAX_DBS_IN_EVENT_MTS][NAME_LEN];

#ifdef MYSQL_SERVER

  Query_log_event(THD* thd_arg, const char* query_arg, ulong query_length,
                  bool using_trans, bool immediate, bool suppress_use,
                  int error, bool ignore_command= FALSE);
  const char* get_db() { return db; }

  /**
     Returns a list of updated databases or the default db single item list
     in case of the number of databases exceeds MAX_DBS_IN_EVENT_MTS.
  */
  virtual List<char>* get_mts_dbs(MEM_ROOT *mem_root)
  {
    List<char> *res= new (mem_root) List<char>;
    if (mts_accessed_dbs == OVER_MAX_DBS_IN_EVENT_MTS)
    {
      // the empty string db name is special to indicate sequential applying
      mts_accessed_db_names[0][0]= 0;
      res->push_back((char*) mts_accessed_db_names[0]);
    }
    else
    {
      for (uchar i= 0; i < mts_accessed_dbs; i++)
      {
        char *db_name= mts_accessed_db_names[i];

        // Only default database is rewritten.
        if (!rpl_filter->is_rewrite_empty() && !strcmp(get_db(), db_name))
        {
          size_t dummy_len;
          const char *db_filtered= rpl_filter->get_rewrite_db(db_name, &dummy_len);
          // db_name != db_filtered means that db_name is rewritten.
          if (strcmp(db_name, db_filtered))
            db_name= (char*)db_filtered;
        }

        res->push_back(db_name);
      }
    }
    return res;
  }

  void attach_temp_tables_worker(THD*);
  void detach_temp_tables_worker(THD*);

  virtual uchar mts_number_dbs() { return mts_accessed_dbs; }

#ifdef HAVE_REPLICATION
  int pack_info(Protocol* protocol);
#endif /* HAVE_REPLICATION */
#else
  void print_query_header(IO_CACHE* file, PRINT_EVENT_INFO* print_event_info);
  void print(FILE* file, PRINT_EVENT_INFO* print_event_info);
#endif

  Query_log_event();
  Query_log_event(const char* buf, uint event_len,
                  const Format_description_log_event *description_event,
                  Log_event_type event_type);
  ~Query_log_event()
  {
    if (data_buf)
      my_free(data_buf);
  }
  Log_event_type get_type_code() { return QUERY_EVENT; }
#ifdef MYSQL_SERVER
  bool write(IO_CACHE* file);
  virtual bool write_post_header_for_derived(IO_CACHE* file) { return FALSE; }
#endif
  bool is_valid() const { return query != 0; }

  /*
    Returns number of bytes additionaly written to post header by derived
    events (so far it is only Execute_load_query event).
  */
  virtual ulong get_post_header_size_for_derived() { return 0; }
  /* Writes derived event-specific part of post header. */

public:        /* !!! Public in this patch to allow old usage */
#if defined(MYSQL_SERVER) && defined(HAVE_REPLICATION)
  virtual enum_skip_reason do_shall_skip(Relay_log_info *rli);
  virtual int do_apply_event(Relay_log_info const *rli);
  virtual int do_update_pos(Relay_log_info *rli);

  int do_apply_event(Relay_log_info const *rli,
                       const char *query_arg,
                       uint32 q_len_arg);
#endif /* HAVE_REPLICATION */
  /*
    If true, the event always be applied by slave SQL thread or be printed by
    mysqlbinlog
   */
  bool is_trans_keyword()
  {
    /*
      Before the patch for bug#50407, The 'SAVEPOINT and ROLLBACK TO'
      queries input by user was written into log events directly.
      So the keywords can be written in both upper case and lower case
      together, strncasecmp is used to check both cases. they also could be
      binlogged with comments in the front of these keywords. for examples:
        / * bla bla * / SAVEPOINT a;
        / * bla bla * / ROLLBACK TO a;
      but we don't handle these cases and after the patch, both quiries are
      binlogged in upper case with no comments.
     */
    return !strncmp(query, "BEGIN", q_len) ||
      !strncmp(query, "COMMIT", q_len) ||
      !strncasecmp(query, "SAVEPOINT", 9) ||
      !strncasecmp(query, "ROLLBACK", 8);
  }
  /**
     Notice, DDL queries are logged without BEGIN/COMMIT parentheses
     and identification of such single-query group
     occures within logics of @c get_slave_worker().
  */
  bool starts_group() { return !strncmp(query, "BEGIN", q_len); }
  virtual bool ends_group()
  {  
    return
      !strncmp(query, "COMMIT", q_len) ||
      (!strncasecmp(query, STRING_WITH_LEN("ROLLBACK"))
       && strncasecmp(query, STRING_WITH_LEN("ROLLBACK TO ")));
  }
};


/**
  @class Load_log_event

  This log event corresponds to a "LOAD DATA INFILE" SQL query on the
  following form:

  @verbatim
   (1)    USE db;
   (2)    LOAD DATA [CONCURRENT] [LOCAL] INFILE 'file_name'
   (3)    [REPLACE | IGNORE]
   (4)    INTO TABLE 'table_name'
   (5)    [FIELDS
   (6)      [TERMINATED BY 'field_term']
   (7)      [[OPTIONALLY] ENCLOSED BY 'enclosed']
   (8)      [ESCAPED BY 'escaped']
   (9)    ]
  (10)    [LINES
  (11)      [TERMINATED BY 'line_term']
  (12)      [LINES STARTING BY 'line_start']
  (13)    ]
  (14)    [IGNORE skip_lines LINES]
  (15)    (field_1, field_2, ..., field_n)@endverbatim

  @section Load_log_event_binary_format Binary Format

  The Post-Header consists of the following six components.

  <table>
  <caption>Post-Header for Load_log_event</caption>

  <tr>
    <th>Name</th>
    <th>Format</th>
    <th>Description</th>
  </tr>

  <tr>
    <td>slave_proxy_id</td>
    <td>4 byte unsigned integer</td>
    <td>An integer identifying the client thread that issued the
    query.  The id is unique per server.  (Note, however, that two
    threads on different servers may have the same slave_proxy_id.)
    This is used when a client thread creates a temporary table local
    to the client.  The slave_proxy_id is used to distinguish
    temporary tables that belong to different clients.
    </td>
  </tr>

  <tr>
    <td>exec_time</td>
    <td>4 byte unsigned integer</td>
    <td>The time from when the query started to when it was logged in
    the binlog, in seconds.</td>
  </tr>

  <tr>
    <td>skip_lines</td>
    <td>4 byte unsigned integer</td>
    <td>The number on line (14) above, if present, or 0 if line (14)
    is left out.
    </td>
  </tr>

  <tr>
    <td>table_name_len</td>
    <td>1 byte unsigned integer</td>
    <td>The length of 'table_name' on line (4) above.</td>
  </tr>

  <tr>
    <td>db_len</td>
    <td>1 byte unsigned integer</td>
    <td>The length of 'db' on line (1) above.</td>
  </tr>

  <tr>
    <td>num_fields</td>
    <td>4 byte unsigned integer</td>
    <td>The number n of fields on line (15) above.</td>
  </tr>
  </table>    

  The Body contains the following components.

  <table>
  <caption>Body of Load_log_event</caption>

  <tr>
    <th>Name</th>
    <th>Format</th>
    <th>Description</th>
  </tr>

  <tr>
    <td>sql_ex</td>
    <td>variable length</td>

    <td>Describes the part of the query on lines (3) and
    (5)&ndash;(13) above.  More precisely, it stores the five strings
    (on lines) field_term (6), enclosed (7), escaped (8), line_term
    (11), and line_start (12); as well as a bitfield indicating the
    presence of the keywords REPLACE (3), IGNORE (3), and OPTIONALLY
    (7).

    The data is stored in one of two formats, called "old" and "new".
    The type field of Common-Header determines which of these two
    formats is used: type LOAD_EVENT means that the old format is
    used, and type NEW_LOAD_EVENT means that the new format is used.
    When MySQL writes a Load_log_event, it uses the new format if at
    least one of the five strings is two or more bytes long.
    Otherwise (i.e., if all strings are 0 or 1 bytes long), the old
    format is used.

    The new and old format differ in the way the five strings are
    stored.

    <ul>
    <li> In the new format, the strings are stored in the order
    field_term, enclosed, escaped, line_term, line_start. Each string
    consists of a length (1 byte), followed by a sequence of
    characters (0-255 bytes).  Finally, a boolean combination of the
    following flags is stored in 1 byte: REPLACE_FLAG==0x4,
    IGNORE_FLAG==0x8, and OPT_ENCLOSED_FLAG==0x2.  If a flag is set,
    it indicates the presence of the corresponding keyword in the SQL
    query.

    <li> In the old format, we know that each string has length 0 or
    1.  Therefore, only the first byte of each string is stored.  The
    order of the strings is the same as in the new format.  These five
    bytes are followed by the same 1 byte bitfield as in the new
    format.  Finally, a 1 byte bitfield called empty_flags is stored.
    The low 5 bits of empty_flags indicate which of the five strings
    have length 0.  For each of the following flags that is set, the
    corresponding string has length 0; for the flags that are not set,
    the string has length 1: FIELD_TERM_EMPTY==0x1,
    ENCLOSED_EMPTY==0x2, LINE_TERM_EMPTY==0x4, LINE_START_EMPTY==0x8,
    ESCAPED_EMPTY==0x10.
    </ul>

    Thus, the size of the new format is 6 bytes + the sum of the sizes
    of the five strings.  The size of the old format is always 7
    bytes.
    </td>
  </tr>

  <tr>
    <td>field_lens</td>
    <td>num_fields 1 byte unsigned integers</td>
    <td>An array of num_fields integers representing the length of
    each field in the query.  (num_fields is from the Post-Header).
    </td>
  </tr>

  <tr>
    <td>fields</td>
    <td>num_fields null-terminated strings</td>
    <td>An array of num_fields null-terminated strings, each
    representing a field in the query.  (The trailing zero is
    redundant, since the length are stored in the num_fields array.)
    The total length of all strings equals to the sum of all
    field_lens, plus num_fields bytes for all the trailing zeros.
    </td>
  </tr>

  <tr>
    <td>table_name</td>
    <td>null-terminated string of length table_len+1 bytes</td>
    <td>The 'table_name' from the query, as a null-terminated string.
    (The trailing zero is actually redundant since the table_len is
    known from Post-Header.)
    </td>
  </tr>

  <tr>
    <td>db</td>
    <td>null-terminated string of length db_len+1 bytes</td>
    <td>The 'db' from the query, as a null-terminated string.
    (The trailing zero is actually redundant since the db_len is known
    from Post-Header.)
    </td>
  </tr>

  <tr>
    <td>file_name</td>
    <td>variable length string without trailing zero, extending to the
    end of the event (determined by the length field of the
    Common-Header)
    </td>
    <td>The 'file_name' from the query.
    </td>
  </tr>

  </table>

  @subsection Load_log_event_notes_on_previous_versions Notes on Previous Versions

  This event type is understood by current versions, but only
  generated by MySQL 3.23 and earlier.
*/
class Load_log_event: public Log_event
{
private:
protected:
  int copy_log_event(const char *buf, ulong event_len,
                     int body_offset,
                     const Format_description_log_event* description_event);

public:
  uint get_query_buffer_length();
  void print_query(bool need_db, const char *cs, char *buf, char **end,
                   char **fn_start, char **fn_end);
  ulong thread_id;
  ulong slave_proxy_id;
  uint32 table_name_len;
  /*
    No need to have a catalog, as these events can only come from 4.x.
    TODO: this may become false if Dmitri pushes his new LOAD DATA INFILE in
    5.0 only (not in 4.x).
  */
  uint32 db_len;
  uint32 fname_len;
  uint32 num_fields;
  const char* fields;
  const uchar* field_lens;
  uint32 field_block_len;

  const char* table_name;
  const char* db;
  const char* fname;
  uint32 skip_lines;
  sql_ex_info sql_ex;
  bool local_fname;
  /**
    Indicates that this event corresponds to LOAD DATA CONCURRENT,

    @note Since Load_log_event event coming from the binary log
          lacks information whether LOAD DATA on master was concurrent
          or not, this flag is only set to TRUE for an auxiliary
          Load_log_event object which is used in mysql_load() to
          re-construct LOAD DATA statement from function parameters,
          for logging.
  */
  bool is_concurrent;

  /* fname doesn't point to memory inside Log_event::temp_buf  */
  void set_fname_outside_temp_buf(const char *afname, uint alen)
  {
    fname= afname;
    fname_len= alen;
    local_fname= TRUE;
  }
  /* fname doesn't point to memory inside Log_event::temp_buf  */
  int  check_fname_outside_temp_buf()
  {
    return local_fname;
  }

#ifdef MYSQL_SERVER
  String field_lens_buf;
  String fields_buf;

  Load_log_event(THD* thd, sql_exchange* ex, const char* db_arg,
		 const char* table_name_arg,
		 List<Item>& fields_arg,
                 bool is_concurrent_arg,
                 enum enum_duplicates handle_dup, bool ignore,
		 bool using_trans);
  void set_fields(const char* db, List<Item> &fields_arg,
                  Name_resolution_context *context);
  const char* get_db() { return db; }
#ifdef HAVE_REPLICATION
  int pack_info(Protocol* protocol);
#endif /* HAVE_REPLICATION */
#else
  void print(FILE* file, PRINT_EVENT_INFO* print_event_info);
  void print(FILE* file, PRINT_EVENT_INFO* print_event_info, bool commented);
#endif

  /*
    Note that for all the events related to LOAD DATA (Load_log_event,
    Create_file/Append/Exec/Delete, we pass description_event; however as
    logging of LOAD DATA is going to be changed in 4.1 or 5.0, this is only used
    for the common_header_len (post_header_len will not be changed).
  */
  Load_log_event(const char* buf, uint event_len,
                 const Format_description_log_event* description_event);
  ~Load_log_event()
  {}
  Log_event_type get_type_code()
  {
    return sql_ex.new_format() ? NEW_LOAD_EVENT: LOAD_EVENT;
  }
#ifdef MYSQL_SERVER
  bool write_data_header(IO_CACHE* file);
  bool write_data_body(IO_CACHE* file);
#endif
  bool is_valid() const { return table_name != 0; }
  int get_data_size()
  {
    return (table_name_len + db_len + 2 + fname_len
	    + LOAD_HEADER_LEN
	    + sql_ex.data_size() + field_block_len + num_fields);
  }

public:        /* !!! Public in this patch to allow old usage */
#if defined(MYSQL_SERVER) && defined(HAVE_REPLICATION)
  virtual int do_apply_event(Relay_log_info const* rli)
  {
    return do_apply_event(thd->slave_net,rli,0);
  }

  int do_apply_event(NET *net, Relay_log_info const *rli,
                     bool use_rli_only_for_errors);
#endif
};

extern char server_version[SERVER_VERSION_LENGTH];

/**
  @class Start_log_event_v3

  Start_log_event_v3 is the Start_log_event of binlog format 3 (MySQL 3.23 and
  4.x).

  Format_description_log_event derives from Start_log_event_v3; it is
  the Start_log_event of binlog format 4 (MySQL 5.0), that is, the
  event that describes the other events' Common-Header/Post-Header
  lengths. This event is sent by MySQL 5.0 whenever it starts sending
  a new binlog if the requested position is >4 (otherwise if ==4 the
  event will be sent naturally).

  @section Start_log_event_v3_binary_format Binary Format
*/
class Start_log_event_v3: public Log_event
{
public:
  /*
    If this event is at the start of the first binary log since server
    startup 'created' should be the timestamp when the event (and the
    binary log) was created.  In the other case (i.e. this event is at
    the start of a binary log created by FLUSH LOGS or automatic
    rotation), 'created' should be 0.  This "trick" is used by MySQL
    >=4.0.14 slaves to know whether they must drop stale temporary
    tables and whether they should abort unfinished transaction.

    Note that when 'created'!=0, it is always equal to the event's
    timestamp; indeed Start_log_event is written only in log.cc where
    the first constructor below is called, in which 'created' is set
    to 'when'.  So in fact 'created' is a useless variable. When it is
    0 we can read the actual value from timestamp ('when') and when it
    is non-zero we can read the same value from timestamp
    ('when'). Conclusion:
     - we use timestamp to print when the binlog was created.
     - we use 'created' only to know if this is a first binlog or not.
     In 3.23.57 we did not pay attention to this identity, so mysqlbinlog in
     3.23.57 does not print 'created the_date' if created was zero. This is now
     fixed.
  */
  time_t created;
  uint16 binlog_version;
  char server_version[ST_SERVER_VER_LEN];
  /*
    We set this to 1 if we don't want to have the created time in the log,
    which is the case when we rollover to a new log.
  */
  bool dont_set_created;

#ifdef MYSQL_SERVER
  Start_log_event_v3();
#ifdef HAVE_REPLICATION
  int pack_info(Protocol* protocol);
#endif /* HAVE_REPLICATION */
#else
  Start_log_event_v3() {}
  void print(FILE* file, PRINT_EVENT_INFO* print_event_info);
#endif

  Start_log_event_v3(const char* buf,
                     const Format_description_log_event* description_event);
  ~Start_log_event_v3() {}
  Log_event_type get_type_code() { return START_EVENT_V3;}
#ifdef MYSQL_SERVER
  bool write(IO_CACHE* file);
#endif
  bool is_valid() const { return 1; }
  int get_data_size()
  {
    return START_V3_HEADER_LEN; //no variable-sized part
  }

protected:
#if defined(MYSQL_SERVER) && defined(HAVE_REPLICATION)
  virtual int do_apply_event(Relay_log_info const *rli);
  virtual enum_skip_reason do_shall_skip(Relay_log_info*)
  {
    /*
      Events from ourself should be skipped, but they should not
      decrease the slave skip counter.
     */
    if (this->server_id == ::server_id)
      return Log_event::EVENT_SKIP_IGNORE;
    else
      return Log_event::EVENT_SKIP_NOT;
  }
#endif
};


/**
  @class Format_description_log_event

  For binlog version 4.
  This event is saved by threads which read it, as they need it for future
  use (to decode the ordinary events).

  @section Format_description_log_event_binary_format Binary Format
*/

class Format_description_log_event: public Start_log_event_v3
{
public:
  /*
     The size of the fixed header which _all_ events have
     (for binlogs written by this version, this is equal to
     LOG_EVENT_HEADER_LEN), except FORMAT_DESCRIPTION_EVENT and ROTATE_EVENT
     (those have a header of size LOG_EVENT_MINIMAL_HEADER_LEN).
  */
  uint8 common_header_len;
  uint8 number_of_event_types;
  /* 
     The list of post-headers' lengths followed 
     by the checksum alg decription byte
  */
  uint8 *post_header_len;
  uchar server_version_split[3];
  const uint8 *event_type_permutation;

  Format_description_log_event(uint8 binlog_ver, const char* server_ver=0);
  Format_description_log_event(const char* buf, uint event_len,
                               const Format_description_log_event
                               *description_event);
  ~Format_description_log_event()
  {
    my_free(post_header_len);
  }
  Log_event_type get_type_code() { return FORMAT_DESCRIPTION_EVENT;}
#ifdef MYSQL_SERVER
  bool write(IO_CACHE* file);
#endif
  bool header_is_valid() const
  {
    return ((common_header_len >= ((binlog_version==1) ? OLD_HEADER_LEN :
                                   LOG_EVENT_MINIMAL_HEADER_LEN)) &&
            (post_header_len != NULL));
  }

  bool version_is_valid() const
  {
    /* It is invalid only when all version numbers are 0 */
    return !(server_version_split[0] == 0 &&
             server_version_split[1] == 0 &&
             server_version_split[2] == 0);
  }

  bool is_valid() const
  {
    return header_is_valid() && version_is_valid();
  }

  int get_data_size()
  {
    /*
      The vector of post-header lengths is considered as part of the
      post-header, because in a given version it never changes (contrary to the
      query in a Query_log_event).
    */
    return FORMAT_DESCRIPTION_HEADER_LEN;
  }

  void calc_server_version_split();
  ulong get_version_product() const;
  bool is_version_before_checksum() const;
protected:
#if defined(MYSQL_SERVER) && defined(HAVE_REPLICATION)
  virtual int do_apply_event(Relay_log_info const *rli);
  virtual int do_update_pos(Relay_log_info *rli);
  virtual enum_skip_reason do_shall_skip(Relay_log_info *rli);
#endif
};


/**
  @class Intvar_log_event

  An Intvar_log_event will be created just before a Query_log_event,
  if the query uses one of the variables LAST_INSERT_ID or INSERT_ID.
  Each Intvar_log_event holds the value of one of these variables.

  @section Intvar_log_event_binary_format Binary Format

  The Post-Header for this event type is empty.  The Body has two
  components:

  <table>
  <caption>Body for Intvar_log_event</caption>

  <tr>
    <th>Name</th>
    <th>Format</th>
    <th>Description</th>
  </tr>

  <tr>
    <td>type</td>
    <td>1 byte enumeration</td>
    <td>One byte identifying the type of variable stored.  Currently,
    two identifiers are supported:  LAST_INSERT_ID_EVENT==1 and
    INSERT_ID_EVENT==2.
    </td>
  </tr>

  <tr>
    <td>value</td>
    <td>8 byte unsigned integer</td>
    <td>The value of the variable.</td>
  </tr>

  </table>
*/
class Intvar_log_event: public Log_event
{
public:
  ulonglong val;
  uchar type;

#ifdef MYSQL_SERVER
  Intvar_log_event(THD* thd_arg, uchar type_arg, ulonglong val_arg,
                   enum_event_cache_type cache_type_arg,
                   enum_event_logging_type logging_type_arg)
    :Log_event(thd_arg, 0, cache_type_arg, logging_type_arg),
    val(val_arg), type(type_arg) { }
#ifdef HAVE_REPLICATION
  int pack_info(Protocol* protocol);
#endif /* HAVE_REPLICATION */
#else
  void print(FILE* file, PRINT_EVENT_INFO* print_event_info);
#endif

  Intvar_log_event(const char* buf,
                   const Format_description_log_event *description_event);
  ~Intvar_log_event() {}
  Log_event_type get_type_code() { return INTVAR_EVENT;}
  const char* get_var_type_name();
  int get_data_size() { return  9; /* sizeof(type) + sizeof(val) */;}
#ifdef MYSQL_SERVER
  bool write(IO_CACHE* file);
#endif
  bool is_valid() const { return 1; }

private:
#if defined(MYSQL_SERVER) && defined(HAVE_REPLICATION)
  virtual int do_apply_event(Relay_log_info const *rli);
  virtual int do_update_pos(Relay_log_info *rli);
  virtual enum_skip_reason do_shall_skip(Relay_log_info *rli);
#endif
};


/**
  @class Rand_log_event

  Logs random seed used by the next RAND(), and by PASSWORD() in 4.1.0.
  4.1.1 does not need it (it's repeatable again) so this event needn't be
  written in 4.1.1 for PASSWORD() (but the fact that it is written is just a
  waste, it does not cause bugs).

  The state of the random number generation consists of 128 bits,
  which are stored internally as two 64-bit numbers.

  @section Rand_log_event_binary_format Binary Format  

  The Post-Header for this event type is empty.  The Body has two
  components:

  <table>
  <caption>Body for Rand_log_event</caption>

  <tr>
    <th>Name</th>
    <th>Format</th>
    <th>Description</th>
  </tr>

  <tr>
    <td>seed1</td>
    <td>8 byte unsigned integer</td>
    <td>64 bit random seed1.</td>
  </tr>

  <tr>
    <td>seed2</td>
    <td>8 byte unsigned integer</td>
    <td>64 bit random seed2.</td>
  </tr>
  </table>
*/

class Rand_log_event: public Log_event
{
 public:
  ulonglong seed1;
  ulonglong seed2;

#ifdef MYSQL_SERVER
  Rand_log_event(THD* thd_arg, ulonglong seed1_arg, ulonglong seed2_arg,
                 enum_event_cache_type cache_type_arg,
                 enum_event_logging_type logging_type_arg)
    :Log_event(thd_arg, 0, cache_type_arg, logging_type_arg),
    seed1(seed1_arg), seed2(seed2_arg) { }
#ifdef HAVE_REPLICATION
  int pack_info(Protocol* protocol);
#endif /* HAVE_REPLICATION */
#else
  void print(FILE* file, PRINT_EVENT_INFO* print_event_info);
#endif

  Rand_log_event(const char* buf,
                 const Format_description_log_event *description_event);
  ~Rand_log_event() {}
  Log_event_type get_type_code() { return RAND_EVENT;}
  int get_data_size() { return 16; /* sizeof(ulonglong) * 2*/ }
#ifdef MYSQL_SERVER
  bool write(IO_CACHE* file);
#endif
  bool is_valid() const { return 1; }

private:
#if defined(MYSQL_SERVER) && defined(HAVE_REPLICATION)
  virtual int do_apply_event(Relay_log_info const *rli);
  virtual int do_update_pos(Relay_log_info *rli);
  virtual enum_skip_reason do_shall_skip(Relay_log_info *rli);
#endif
};

/**
  @class Xid_log_event

  Logs xid of the transaction-to-be-committed in the 2pc protocol.
  Has no meaning in replication, slaves ignore it.

  @section Xid_log_event_binary_format Binary Format  
*/
#ifdef MYSQL_CLIENT
typedef ulonglong my_xid; // this line is the same as in handler.h
#endif

class Xid_log_event: public Log_event
{
 public:
   my_xid xid;

#ifdef MYSQL_SERVER
  Xid_log_event(THD* thd_arg, my_xid x)
  : Log_event(thd_arg, 0, 
              Log_event::EVENT_TRANSACTIONAL_CACHE,
              Log_event::EVENT_NORMAL_LOGGING),
  xid(x)
  { }
#ifdef HAVE_REPLICATION
  int pack_info(Protocol* protocol);
#endif /* HAVE_REPLICATION */
#else
  void print(FILE* file, PRINT_EVENT_INFO* print_event_info);
#endif

  Xid_log_event(const char* buf,
                const Format_description_log_event *description_event);
  ~Xid_log_event() {}
  Log_event_type get_type_code() { return XID_EVENT;}
  int get_data_size() { return sizeof(xid); }
#ifdef MYSQL_SERVER
  bool write(IO_CACHE* file);
#endif
  bool is_valid() const { return 1; }
  virtual bool ends_group() { return TRUE; }
private:
#if defined(MYSQL_SERVER) && defined(HAVE_REPLICATION)
  virtual int do_apply_event(Relay_log_info const *rli);
  virtual int do_apply_event_worker(Slave_worker *rli);
  enum_skip_reason do_shall_skip(Relay_log_info *rli);
  bool do_commit(THD *thd);
#endif
};

/**
  @class User_var_log_event

  Every time a query uses the value of a user variable, a User_var_log_event is
  written before the Query_log_event, to set the user variable.

  @section User_var_log_event_binary_format Binary Format  
*/

class User_var_log_event: public Log_event
{
public:
  enum {
    UNDEF_F= 0,
    UNSIGNED_F= 1
  };
  const char *name;
  uint name_len;
  char *val;
  ulong val_len;
  Item_result type;
  uint charset_number;
  bool is_null;
  uchar flags;
#ifdef MYSQL_SERVER
  bool deferred;
  User_var_log_event(THD* thd_arg, const char *name_arg, uint name_len_arg,
                     char *val_arg, ulong val_len_arg, Item_result type_arg,
		     uint charset_number_arg, uchar flags_arg,
                     enum_event_cache_type cache_type_arg,
                     enum_event_logging_type logging_type_arg)
    :Log_event(thd_arg, 0, cache_type_arg, logging_type_arg), name(name_arg),
     name_len(name_len_arg), val(val_arg), val_len(val_len_arg), type(type_arg),
     charset_number(charset_number_arg), flags(flags_arg), deferred(false)
    { 
      is_null= !val;
    }
  int pack_info(Protocol* protocol);
#else
  void print(FILE* file, PRINT_EVENT_INFO* print_event_info);
#endif

  User_var_log_event(const char* buf, uint event_len,
                     const Format_description_log_event *description_event);
  ~User_var_log_event() {}
  Log_event_type get_type_code() { return USER_VAR_EVENT;}
#ifdef MYSQL_SERVER
  bool write(IO_CACHE* file);
  /* 
     Getter and setter for deferred User-event. 
     Returns true if the event is not applied directly 
     and which case the applier adjusts execution path.
  */
  bool is_deferred() { return deferred; }
  void set_deferred() { deferred= true; }
#endif
  bool is_valid() const { return name != 0; }

private:
#if defined(MYSQL_SERVER) && defined(HAVE_REPLICATION)
  virtual int do_apply_event(Relay_log_info const *rli);
  virtual int do_update_pos(Relay_log_info *rli);
  virtual enum_skip_reason do_shall_skip(Relay_log_info *rli);
#endif
};


/**
  @class Stop_log_event

  @section Stop_log_event_binary_format Binary Format

  The Post-Header and Body for this event type are empty; it only has
  the Common-Header.
*/
class Stop_log_event: public Log_event
{
public:
#ifdef MYSQL_SERVER
  Stop_log_event() :Log_event()
  {}
#else
  void print(FILE* file, PRINT_EVENT_INFO* print_event_info);
#endif

  Stop_log_event(const char* buf,
                 const Format_description_log_event *description_event):
    Log_event(buf, description_event)
  {}
  ~Stop_log_event() {}
  Log_event_type get_type_code() { return STOP_EVENT;}
  bool is_valid() const { return 1; }

private:
#if defined(MYSQL_SERVER) && defined(HAVE_REPLICATION)
  virtual int do_update_pos(Relay_log_info *rli);
  virtual enum_skip_reason do_shall_skip(Relay_log_info *rli)
  {
    /*
      Events from ourself should be skipped, but they should not
      decrease the slave skip counter.
     */
    if (this->server_id == ::server_id)
      return Log_event::EVENT_SKIP_IGNORE;
    else
      return Log_event::EVENT_SKIP_NOT;
  }
#endif
};

/**
  @class Rotate_log_event

  This will be deprecated when we move to using sequence ids.

  @section Rotate_log_event_binary_format Binary Format

  The Post-Header has one component:

  <table>
  <caption>Post-Header for Rotate_log_event</caption>

  <tr>
    <th>Name</th>
    <th>Format</th>
    <th>Description</th>
  </tr>

  <tr>
    <td>position</td>
    <td>8 byte integer</td>
    <td>The position within the binlog to rotate to.</td>
  </tr>

  </table>

  The Body has one component:

  <table>
  <caption>Body for Rotate_log_event</caption>

  <tr>
    <th>Name</th>
    <th>Format</th>
    <th>Description</th>
  </tr>

  <tr>
    <td>new_log</td>
    <td>variable length string without trailing zero, extending to the
    end of the event (determined by the length field of the
    Common-Header)
    </td>
    <td>Name of the binlog to rotate to.</td>
  </tr>

  </table>
*/

class Rotate_log_event: public Log_event
{
public:
  enum {
    DUP_NAME= 2, // if constructor should dup the string argument
    RELAY_LOG=4  // rotate event for relay log
  };
  const char* new_log_ident;
  ulonglong pos;
  uint ident_len;
  uint flags;
#ifdef MYSQL_SERVER
  Rotate_log_event(const char* new_log_ident_arg,
		   uint ident_len_arg,
		   ulonglong pos_arg, uint flags);
#ifdef HAVE_REPLICATION
  int pack_info(Protocol* protocol);
#endif /* HAVE_REPLICATION */
#else
  void print(FILE* file, PRINT_EVENT_INFO* print_event_info);
#endif

  Rotate_log_event(const char* buf, uint event_len,
                   const Format_description_log_event* description_event);
  ~Rotate_log_event()
  {
    if (flags & DUP_NAME)
      my_free((void*) new_log_ident);
  }
  Log_event_type get_type_code() { return ROTATE_EVENT;}
  int get_data_size() { return  ident_len + ROTATE_HEADER_LEN;}
  bool is_valid() const { return new_log_ident != 0; }
#ifdef MYSQL_SERVER
  bool write(IO_CACHE* file);
#endif

private:
#if defined(MYSQL_SERVER) && defined(HAVE_REPLICATION)
  virtual int do_update_pos(Relay_log_info *rli);
  virtual enum_skip_reason do_shall_skip(Relay_log_info *rli);
#endif
};


/* the classes below are for the new LOAD DATA INFILE logging */

/**
  @class Create_file_log_event

  @section Create_file_log_event_binary_format Binary Format
*/

class Create_file_log_event: public Load_log_event
{
protected:
  /*
    Pretend we are Load event, so we can write out just
    our Load part - used on the slave when writing event out to
    SQL_LOAD-*.info file
  */
  bool fake_base;
public:
  uchar* block;
  const char *event_buf;
  uint block_len;
  uint file_id;
  bool inited_from_old;

#ifdef MYSQL_SERVER
  Create_file_log_event(THD* thd, sql_exchange* ex, const char* db_arg,
			const char* table_name_arg,
			List<Item>& fields_arg,
                        bool is_concurrent_arg,
			enum enum_duplicates handle_dup, bool ignore,
			uchar* block_arg, uint block_len_arg,
			bool using_trans);
#ifdef HAVE_REPLICATION
  int pack_info(Protocol* protocol);
#endif /* HAVE_REPLICATION */
#else
  void print(FILE* file, PRINT_EVENT_INFO* print_event_info);
  void print(FILE* file, PRINT_EVENT_INFO* print_event_info,
             bool enable_local);
#endif

  Create_file_log_event(const char* buf, uint event_len,
                        const Format_description_log_event* description_event);
  ~Create_file_log_event()
  {
    my_free((void*) event_buf);
  }

  Log_event_type get_type_code()
  {
    return fake_base ? Load_log_event::get_type_code() : CREATE_FILE_EVENT;
  }
  int get_data_size()
  {
    return (fake_base ? Load_log_event::get_data_size() :
	    Load_log_event::get_data_size() +
	    4 + 1 + block_len);
  }
  bool is_valid() const { return inited_from_old || block != 0; }
#ifdef MYSQL_SERVER
  bool write_data_header(IO_CACHE* file);
  bool write_data_body(IO_CACHE* file);
  /*
    Cut out Create_file extentions and
    write it as Load event - used on the slave
  */
  bool write_base(IO_CACHE* file);
#endif

private:
#if defined(MYSQL_SERVER) && defined(HAVE_REPLICATION)
  virtual int do_apply_event(Relay_log_info const *rli);
#endif
};


/**
  @class Append_block_log_event

  @section Append_block_log_event_binary_format Binary Format
*/

class Append_block_log_event: public Log_event
{
public:
  uchar* block;
  uint block_len;
  uint file_id;
  /*
    'db' is filled when the event is created in mysql_load() (the
    event needs to have a 'db' member to be well filtered by
    binlog-*-db rules). 'db' is not written to the binlog (it's not
    used by Append_block_log_event::write()), so it can't be read in
    the Append_block_log_event(const char* buf, int event_len)
    constructor.  In other words, 'db' is used only for filtering by
    binlog-*-db rules.  Create_file_log_event is different: it's 'db'
    (which is inherited from Load_log_event) is written to the binlog
    and can be re-read.
  */
  const char* db;

#ifdef MYSQL_SERVER
  Append_block_log_event(THD* thd, const char* db_arg, uchar* block_arg,
			 uint block_len_arg, bool using_trans);
#ifdef HAVE_REPLICATION
  int pack_info(Protocol* protocol);
  virtual int get_create_or_append() const;
#endif /* HAVE_REPLICATION */
#else
  void print(FILE* file, PRINT_EVENT_INFO* print_event_info);
#endif

  Append_block_log_event(const char* buf, uint event_len,
                         const Format_description_log_event
                         *description_event);
  ~Append_block_log_event() {}
  Log_event_type get_type_code() { return APPEND_BLOCK_EVENT;}
  int get_data_size() { return  block_len + APPEND_BLOCK_HEADER_LEN ;}
  bool is_valid() const { return block != 0; }
#ifdef MYSQL_SERVER
  bool write(IO_CACHE* file);
  const char* get_db() { return db; }
#endif

private:
#if defined(MYSQL_SERVER) && defined(HAVE_REPLICATION)
  virtual int do_apply_event(Relay_log_info const *rli);
#endif
};


/**
  @class Delete_file_log_event

  @section Delete_file_log_event_binary_format Binary Format
*/

class Delete_file_log_event: public Log_event
{
public:
  uint file_id;
  const char* db; /* see comment in Append_block_log_event */

#ifdef MYSQL_SERVER
  Delete_file_log_event(THD* thd, const char* db_arg, bool using_trans);
#ifdef HAVE_REPLICATION
  int pack_info(Protocol* protocol);
#endif /* HAVE_REPLICATION */
#else
  void print(FILE* file, PRINT_EVENT_INFO* print_event_info);
  void print(FILE* file, PRINT_EVENT_INFO* print_event_info,
             bool enable_local);
#endif

  Delete_file_log_event(const char* buf, uint event_len,
                        const Format_description_log_event* description_event);
  ~Delete_file_log_event() {}
  Log_event_type get_type_code() { return DELETE_FILE_EVENT;}
  int get_data_size() { return DELETE_FILE_HEADER_LEN ;}
  bool is_valid() const { return file_id != 0; }
#ifdef MYSQL_SERVER
  bool write(IO_CACHE* file);
  const char* get_db() { return db; }
#endif

private:
#if defined(MYSQL_SERVER) && defined(HAVE_REPLICATION)
  virtual int do_apply_event(Relay_log_info const *rli);
#endif
};


/**
  @class Execute_load_log_event

  @section Delete_file_log_event_binary_format Binary Format
*/

class Execute_load_log_event: public Log_event
{
public:
  uint file_id;
  const char* db; /* see comment in Append_block_log_event */

#ifdef MYSQL_SERVER
  Execute_load_log_event(THD* thd, const char* db_arg, bool using_trans);
#ifdef HAVE_REPLICATION
  int pack_info(Protocol* protocol);
#endif /* HAVE_REPLICATION */
#else
  void print(FILE* file, PRINT_EVENT_INFO* print_event_info);
#endif

  Execute_load_log_event(const char* buf, uint event_len,
                         const Format_description_log_event
                         *description_event);
  ~Execute_load_log_event() {}
  Log_event_type get_type_code() { return EXEC_LOAD_EVENT;}
  int get_data_size() { return  EXEC_LOAD_HEADER_LEN ;}
  bool is_valid() const { return file_id != 0; }
#ifdef MYSQL_SERVER
  bool write(IO_CACHE* file);
  const char* get_db() { return db; }
#endif
#if defined(MYSQL_SERVER) && defined(HAVE_REPLICATION)
  virtual uint8 mts_number_dbs() { return OVER_MAX_DBS_IN_EVENT_MTS; }
  virtual List<char>* get_mts_dbs(MEM_ROOT *mem_root)
  {
    List<char> *res= new List<char>;
    res->push_back(strdup_root(mem_root, ""));
    return res;
  }
#endif

private:
#if defined(MYSQL_SERVER) && defined(HAVE_REPLICATION)
  virtual int do_apply_event(Relay_log_info const *rli);
#endif
};


/**
  @class Begin_load_query_log_event

  Event for the first block of file to be loaded, its only difference from
  Append_block event is that this event creates or truncates existing file
  before writing data.

  @section Begin_load_query_log_event_binary_format Binary Format
*/
class Begin_load_query_log_event: public Append_block_log_event
{
public:
#ifdef MYSQL_SERVER
  Begin_load_query_log_event(THD* thd_arg, const char *db_arg,
                             uchar* block_arg, uint block_len_arg,
                             bool using_trans);
#ifdef HAVE_REPLICATION
  Begin_load_query_log_event(THD* thd);
  int get_create_or_append() const;
#endif /* HAVE_REPLICATION */
#endif
  Begin_load_query_log_event(const char* buf, uint event_len,
                             const Format_description_log_event
                             *description_event);
  ~Begin_load_query_log_event() {}
  Log_event_type get_type_code() { return BEGIN_LOAD_QUERY_EVENT; }
private:
#if defined(MYSQL_SERVER) && defined(HAVE_REPLICATION)
  virtual enum_skip_reason do_shall_skip(Relay_log_info *rli);
#endif
};


/*
  Elements of this enum describe how LOAD DATA handles duplicates.
*/
enum enum_load_dup_handling { LOAD_DUP_ERROR= 0, LOAD_DUP_IGNORE,
                              LOAD_DUP_REPLACE };

/**
  @class Execute_load_query_log_event

  Event responsible for LOAD DATA execution, it similar to Query_log_event
  but before executing the query it substitutes original filename in LOAD DATA
  query with name of temporary file.

  @section Execute_load_query_log_event_binary_format Binary Format
*/
class Execute_load_query_log_event: public Query_log_event
{
public:
  uint file_id;       // file_id of temporary file
  uint fn_pos_start;  // pointer to the part of the query that should
                      // be substituted
  uint fn_pos_end;    // pointer to the end of this part of query
  /*
    We have to store type of duplicate handling explicitly, because
    for LOAD DATA it also depends on LOCAL option. And this part
    of query will be rewritten during replication so this information
    may be lost...
  */
  enum_load_dup_handling dup_handling;

#ifdef MYSQL_SERVER
  Execute_load_query_log_event(THD* thd, const char* query_arg,
                               ulong query_length, uint fn_pos_start_arg,
                               uint fn_pos_end_arg,
                               enum_load_dup_handling dup_handling_arg,
                               bool using_trans, bool immediate,
                               bool suppress_use, int errcode);
#ifdef HAVE_REPLICATION
  int pack_info(Protocol* protocol);
#endif /* HAVE_REPLICATION */
#else
  void print(FILE* file, PRINT_EVENT_INFO* print_event_info);
  /* Prints the query as LOAD DATA LOCAL and with rewritten filename */
  void print(FILE* file, PRINT_EVENT_INFO* print_event_info,
	     const char *local_fname);
#endif
  Execute_load_query_log_event(const char* buf, uint event_len,
                               const Format_description_log_event
                               *description_event);
  ~Execute_load_query_log_event() {}

  Log_event_type get_type_code() { return EXECUTE_LOAD_QUERY_EVENT; }
  bool is_valid() const { return Query_log_event::is_valid() && file_id != 0; }

  ulong get_post_header_size_for_derived();
#ifdef MYSQL_SERVER
  bool write_post_header_for_derived(IO_CACHE* file);
#endif

private:
#if defined(MYSQL_SERVER) && defined(HAVE_REPLICATION)
  virtual int do_apply_event(Relay_log_info const *rli);
#endif
};


#ifdef MYSQL_CLIENT
/**
  @class Unknown_log_event

  @section Unknown_log_event_binary_format Binary Format
*/
class Unknown_log_event: public Log_event
{
public:
  /*
    Even if this is an unknown event, we still pass description_event to
    Log_event's ctor, this way we can extract maximum information from the
    event's header (the unique ID for example).
  */
  Unknown_log_event(const char* buf,
                    const Format_description_log_event *description_event):
    Log_event(buf, description_event)
  {}
  ~Unknown_log_event() {}
  void print(FILE* file, PRINT_EVENT_INFO* print_event_info);
  Log_event_type get_type_code() { return UNKNOWN_EVENT;}
  bool is_valid() const { return 1; }
};
#endif
char *str_to_hex(char *to, const char *from, uint len);

/**
  @class Table_map_log_event

  In row-based mode, every row operation event is preceded by a
  Table_map_log_event which maps a table definition to a number.  The
  table definition consists of database name, table name, and column
  definitions.

  @section Table_map_log_event_binary_format Binary Format

  The Post-Header has the following components:

  <table>
  <caption>Post-Header for Table_map_log_event</caption>

  <tr>
    <th>Name</th>
    <th>Format</th>
    <th>Description</th>
  </tr>

  <tr>
    <td>table_id</td>
    <td>6 bytes unsigned integer</td>
    <td>The number that identifies the table.</td>
  </tr>

  <tr>
    <td>flags</td>
    <td>2 byte bitfield</td>
    <td>Reserved for future use; currently always 0.</td>
  </tr>

  </table>

  The Body has the following components:

  <table>
  <caption>Body for Table_map_log_event</caption>

  <tr>
    <th>Name</th>
    <th>Format</th>
    <th>Description</th>
  </tr>

  <tr>
    <td>database_name</td>
    <td>one byte string length, followed by null-terminated string</td>
    <td>The name of the database in which the table resides.  The name
    is represented as a one byte unsigned integer representing the
    number of bytes in the name, followed by length bytes containing
    the database name, followed by a terminating 0 byte.  (Note the
    redundancy in the representation of the length.)  </td>
  </tr>

  <tr>
    <td>table_name</td>
    <td>one byte string length, followed by null-terminated string</td>
    <td>The name of the table, encoded the same way as the database
    name above.</td>
  </tr>

  <tr>
    <td>column_count</td>
    <td>@ref packed_integer "Packed Integer"</td>
    <td>The number of columns in the table, represented as a packed
    variable-length integer.</td>
  </tr>

  <tr>
    <td>column_type</td>
    <td>List of column_count 1 byte enumeration values</td>
    <td>The type of each column in the table, listed from left to
    right.  Each byte is mapped to a column type according to the
    enumeration type enum_field_types defined in mysql_com.h.  The
    mapping of types to numbers is listed in the table @ref
    Table_table_map_log_event_column_types "below" (along with
    description of the associated metadata field).  </td>
  </tr>

  <tr>
    <td>metadata_length</td>
    <td>@ref packed_integer "Packed Integer"</td>
    <td>The length of the following metadata block</td>
  </tr>

  <tr>
    <td>metadata</td>
    <td>list of metadata for each column</td>
    <td>For each column from left to right, a chunk of data who's
    length and semantics depends on the type of the column.  The
    length and semantics for the metadata for each column are listed
    in the table @ref Table_table_map_log_event_column_types
    "below".</td>
  </tr>

  <tr>
    <td>null_bits</td>
    <td>column_count bits, rounded up to nearest byte</td>
    <td>For each column, a bit indicating whether data in the column
    can be NULL or not.  The number of bytes needed for this is
    int((column_count+7)/8).  The flag for the first column from the
    left is in the least-significant bit of the first byte, the second
    is in the second least significant bit of the first byte, the
    ninth is in the least significant bit of the second byte, and so
    on.  </td>
  </tr>

  </table>

  The table below lists all column types, along with the numerical
  identifier for it and the size and interpretation of meta-data used
  to describe the type.

  @anchor Table_table_map_log_event_column_types
  <table>
  <caption>Table_map_log_event column types: numerical identifier and
  metadata</caption>
  <tr>
    <th>Name</th>
    <th>Identifier</th>
    <th>Size of metadata in bytes</th>
    <th>Description of metadata</th>
  </tr>

  <tr>
    <td>MYSQL_TYPE_DECIMAL</td><td>0</td>
    <td>0</td>
    <td>No column metadata.</td>
  </tr>

  <tr>
    <td>MYSQL_TYPE_TINY</td><td>1</td>
    <td>0</td>
    <td>No column metadata.</td>
  </tr>

  <tr>
    <td>MYSQL_TYPE_SHORT</td><td>2</td>
    <td>0</td>
    <td>No column metadata.</td>
  </tr>

  <tr>
    <td>MYSQL_TYPE_LONG</td><td>3</td>
    <td>0</td>
    <td>No column metadata.</td>
  </tr>

  <tr>
    <td>MYSQL_TYPE_FLOAT</td><td>4</td>
    <td>1 byte</td>
    <td>1 byte unsigned integer, representing the "pack_length", which
    is equal to sizeof(float) on the server from which the event
    originates.</td>
  </tr>

  <tr>
    <td>MYSQL_TYPE_DOUBLE</td><td>5</td>
    <td>1 byte</td>
    <td>1 byte unsigned integer, representing the "pack_length", which
    is equal to sizeof(double) on the server from which the event
    originates.</td>
  </tr>

  <tr>
    <td>MYSQL_TYPE_NULL</td><td>6</td>
    <td>0</td>
    <td>No column metadata.</td>
  </tr>

  <tr>
    <td>MYSQL_TYPE_TIMESTAMP</td><td>7</td>
    <td>0</td>
    <td>No column metadata.</td>
  </tr>

  <tr>
    <td>MYSQL_TYPE_LONGLONG</td><td>8</td>
    <td>0</td>
    <td>No column metadata.</td>
  </tr>

  <tr>
    <td>MYSQL_TYPE_INT24</td><td>9</td>
    <td>0</td>
    <td>No column metadata.</td>
  </tr>

  <tr>
    <td>MYSQL_TYPE_DATE</td><td>10</td>
    <td>0</td>
    <td>No column metadata.</td>
  </tr>

  <tr>
    <td>MYSQL_TYPE_TIME</td><td>11</td>
    <td>0</td>
    <td>No column metadata.</td>
  </tr>

  <tr>
    <td>MYSQL_TYPE_DATETIME</td><td>12</td>
    <td>0</td>
    <td>No column metadata.</td>
  </tr>

  <tr>
    <td>MYSQL_TYPE_YEAR</td><td>13</td>
    <td>0</td>
    <td>No column metadata.</td>
  </tr>

  <tr>
    <td><i>MYSQL_TYPE_NEWDATE</i></td><td><i>14</i></td>
    <td>&ndash;</td>
    <td><i>This enumeration value is only used internally and cannot
    exist in a binlog.</i></td>
  </tr>

  <tr>
    <td>MYSQL_TYPE_VARCHAR</td><td>15</td>
    <td>2 bytes</td>
    <td>2 byte unsigned integer representing the maximum length of
    the string.</td>
  </tr>

  <tr>
    <td>MYSQL_TYPE_BIT</td><td>16</td>
    <td>2 bytes</td>
    <td>A 1 byte unsigned int representing the length in bits of the
    bitfield (0 to 64), followed by a 1 byte unsigned int
    representing the number of bytes occupied by the bitfield.  The
    number of bytes is either int((length+7)/8) or int(length/8).</td>
  </tr>

  <tr>
    <td>MYSQL_TYPE_NEWDECIMAL</td><td>246</td>
    <td>2 bytes</td>
    <td>A 1 byte unsigned int representing the precision, followed
    by a 1 byte unsigned int representing the number of decimals.</td>
  </tr>

  <tr>
    <td><i>MYSQL_TYPE_ENUM</i></td><td><i>247</i></td>
    <td>&ndash;</td>
    <td><i>This enumeration value is only used internally and cannot
    exist in a binlog.</i></td>
  </tr>

  <tr>
    <td><i>MYSQL_TYPE_SET</i></td><td><i>248</i></td>
    <td>&ndash;</td>
    <td><i>This enumeration value is only used internally and cannot
    exist in a binlog.</i></td>
  </tr>

  <tr>
    <td>MYSQL_TYPE_TINY_BLOB</td><td>249</td>
    <td>&ndash;</td>
    <td><i>This enumeration value is only used internally and cannot
    exist in a binlog.</i></td>
  </tr>

  <tr>
    <td><i>MYSQL_TYPE_MEDIUM_BLOB</i></td><td><i>250</i></td>
    <td>&ndash;</td>
    <td><i>This enumeration value is only used internally and cannot
    exist in a binlog.</i></td>
  </tr>

  <tr>
    <td><i>MYSQL_TYPE_LONG_BLOB</i></td><td><i>251</i></td>
    <td>&ndash;</td>
    <td><i>This enumeration value is only used internally and cannot
    exist in a binlog.</i></td>
  </tr>

  <tr>
    <td>MYSQL_TYPE_BLOB</td><td>252</td>
    <td>1 byte</td>
    <td>The pack length, i.e., the number of bytes needed to represent
    the length of the blob: 1, 2, 3, or 4.</td>
  </tr>

  <tr>
    <td>MYSQL_TYPE_VAR_STRING</td><td>253</td>
    <td>2 bytes</td>
    <td>This is used to store both strings and enumeration values.
    The first byte is a enumeration value storing the <i>real
    type</i>, which may be either MYSQL_TYPE_VAR_STRING or
    MYSQL_TYPE_ENUM.  The second byte is a 1 byte unsigned integer
    representing the field size, i.e., the number of bytes needed to
    store the length of the string.</td>
  </tr>

  <tr>
    <td>MYSQL_TYPE_STRING</td><td>254</td>
    <td>2 bytes</td>
    <td>The first byte is always MYSQL_TYPE_VAR_STRING (i.e., 253).
    The second byte is the field size, i.e., the number of bytes in
    the representation of size of the string: 3 or 4.</td>
  </tr>

  <tr>
    <td>MYSQL_TYPE_GEOMETRY</td><td>255</td>
    <td>1 byte</td>
    <td>The pack length, i.e., the number of bytes needed to represent
    the length of the geometry: 1, 2, 3, or 4.</td>
  </tr>

  </table>
*/
class Table_map_log_event : public Log_event
{
public:
  /* Constants */
  enum
  {
    TYPE_CODE = TABLE_MAP_EVENT
  };

  /**
     Enumeration of the errors that can be returned.
   */
  enum enum_error
  {
    ERR_OPEN_FAILURE = -1,               /**< Failure to open table */
    ERR_OK = 0,                                 /**< No error */
    ERR_TABLE_LIMIT_EXCEEDED = 1,      /**< No more room for tables */
    ERR_OUT_OF_MEM = 2,                         /**< Out of memory */
    ERR_BAD_TABLE_DEF = 3,     /**< Table definition does not match */
    ERR_RBR_TO_SBR = 4  /**< daisy-chanining RBR to SBR not allowed */
  };

  enum enum_flag
  {
    /* 
       Nothing here right now, but the flags support is there in
       preparation for changes that are coming.  Need to add a
       constant to make it compile under HP-UX: aCC does not like
       empty enumerations.
    */
    ENUM_FLAG_COUNT
  };

  typedef uint16 flag_set;

  /* Special constants representing sets of flags */
  enum 
  {
    TM_NO_FLAGS = 0U,
    TM_BIT_LEN_EXACT_F = (1U << 0),
    TM_REFERRED_FK_DB_F = (1U << 1)
  };

  flag_set get_flags(flag_set flag) const { return m_flags & flag; }

#ifdef MYSQL_SERVER
  Table_map_log_event(THD *thd, TABLE *tbl, const Table_id& tid,
                      bool is_transactional);
#endif
#ifdef HAVE_REPLICATION
  Table_map_log_event(const char *buf, uint event_len, 
                      const Format_description_log_event *description_event);
#endif

  ~Table_map_log_event();

#ifdef MYSQL_CLIENT
  table_def *create_table_def()
  {
    return new table_def(m_coltype, m_colcnt, m_field_metadata,
                         m_field_metadata_size, m_null_bits, m_flags);
  }
#endif
  const Table_id& get_table_id() const { return m_table_id; }
  const char *get_table_name() const { return m_tblnam; }
  const char *get_db_name() const    { return m_dbnam; }

  virtual Log_event_type get_type_code() { return TABLE_MAP_EVENT; }
  virtual bool is_valid() const { return m_memory != NULL; /* we check malloc */ }

  virtual int get_data_size() { return (uint) m_data_size; } 
#ifdef MYSQL_SERVER
  virtual int save_field_metadata();
  virtual bool write_data_header(IO_CACHE *file);
  virtual bool write_data_body(IO_CACHE *file);
  virtual const char *get_db() { return m_dbnam; }
  virtual uint8 mts_number_dbs()
  { 
    return get_flags(TM_REFERRED_FK_DB_F) ? OVER_MAX_DBS_IN_EVENT_MTS : 1;
  }
  virtual List<char>* get_mts_dbs(MEM_ROOT *mem_root)
  {
    List<char> *res= new List<char>;
    const char *db_name= get_db();

    if (!rpl_filter->is_rewrite_empty() && !get_flags(TM_REFERRED_FK_DB_F))
    {
      size_t dummy_len;
      const char *db_filtered= rpl_filter->get_rewrite_db(db_name, &dummy_len);
      // db_name != db_filtered means that db_name is rewritten.
      if (strcmp(db_name, db_filtered))
        db_name= db_filtered;
    }

    res->push_back(strdup_root(mem_root,
                               get_flags(TM_REFERRED_FK_DB_F) ? "" : db_name));
    return res;
  }

#endif

#if defined(MYSQL_SERVER) && defined(HAVE_REPLICATION)
  virtual int pack_info(Protocol *protocol);
#endif

#ifdef MYSQL_CLIENT
  virtual void print(FILE *file, PRINT_EVENT_INFO *print_event_info);
#endif


private:
#if defined(MYSQL_SERVER) && defined(HAVE_REPLICATION)
  virtual int do_apply_event(Relay_log_info const *rli);
  virtual int do_update_pos(Relay_log_info *rli);
  virtual enum_skip_reason do_shall_skip(Relay_log_info *rli);
#endif

#ifdef MYSQL_SERVER
  TABLE         *m_table;
#endif
  char const    *m_dbnam;
  size_t         m_dblen;
  char const    *m_tblnam;
  size_t         m_tbllen;
  ulong          m_colcnt;
  uchar         *m_coltype;

  uchar         *m_memory;
  Table_id       m_table_id;
  flag_set       m_flags;

  size_t         m_data_size;

  uchar          *m_field_metadata;        // buffer for field metadata
  /*
    The size of field metadata buffer set by calling save_field_metadata()
  */
  ulong          m_field_metadata_size;   
  uchar         *m_null_bits;
  uchar         *m_meta_memory;
};


/**
  @class Rows_log_event

 Common base class for all row-containing log events.

 RESPONSIBILITIES

   Encode the common parts of all events containing rows, which are:
   - Write data header and data body to an IO_CACHE.
   - Provide an interface for adding an individual row to the event.

  @section Rows_log_event_binary_format Binary Format
*/


class Rows_log_event : public Log_event
{
public:
  enum row_lookup_mode {
       ROW_LOOKUP_UNDEFINED= 0,
       ROW_LOOKUP_NOT_NEEDED= 1,
       ROW_LOOKUP_INDEX_SCAN= 2,
       ROW_LOOKUP_TABLE_SCAN= 3,
       ROW_LOOKUP_HASH_SCAN= 4
  };

  /**
     Enumeration of the errors that can be returned.
   */
  enum enum_error
  {
    ERR_OPEN_FAILURE = -1,               /**< Failure to open table */
    ERR_OK = 0,                                 /**< No error */
    ERR_TABLE_LIMIT_EXCEEDED = 1,      /**< No more room for tables */
    ERR_OUT_OF_MEM = 2,                         /**< Out of memory */
    ERR_BAD_TABLE_DEF = 3,     /**< Table definition does not match */
    ERR_RBR_TO_SBR = 4  /**< daisy-chanining RBR to SBR not allowed */
  };

  /*
    These definitions allow you to combine the flags into an
    appropriate flag set using the normal bitwise operators.  The
    implicit conversion from an enum-constant to an integer is
    accepted by the compiler, which is then used to set the real set
    of flags.
  */
  enum enum_flag
  {
    /* Last event of a statement */
    STMT_END_F = (1U << 0),

    /* Value of the OPTION_NO_FOREIGN_KEY_CHECKS flag in thd->options */
    NO_FOREIGN_KEY_CHECKS_F = (1U << 1),

    /* Value of the OPTION_RELAXED_UNIQUE_CHECKS flag in thd->options */
    RELAXED_UNIQUE_CHECKS_F = (1U << 2),

    /** 
      Indicates that rows in this event are complete, that is contain
      values for all columns of the table.
     */
    COMPLETE_ROWS_F = (1U << 3)
  };

  typedef uint16 flag_set;

  /* Special constants representing sets of flags */
  enum 
  {
      RLE_NO_FLAGS = 0U
  };

  virtual ~Rows_log_event();

  void set_flags(flag_set flags_arg) { m_flags |= flags_arg; }
  void clear_flags(flag_set flags_arg) { m_flags &= ~flags_arg; }
  flag_set get_flags(flag_set flags_arg) const { return m_flags & flags_arg; }

  Log_event_type get_type_code() { return m_type; } /* Specific type (_V1 etc) */
  virtual Log_event_type get_general_type_code() = 0; /* General rows op type, no version */

#if defined(MYSQL_SERVER) && defined(HAVE_REPLICATION)
  virtual int pack_info(Protocol *protocol);
#endif

#ifdef MYSQL_CLIENT
  /* not for direct call, each derived has its own ::print() */
  virtual void print(FILE *file, PRINT_EVENT_INFO *print_event_info)= 0;
  void print_verbose(IO_CACHE *file,
                     PRINT_EVENT_INFO *print_event_info);
  size_t print_verbose_one_row(IO_CACHE *file, table_def *td,
                               PRINT_EVENT_INFO *print_event_info,
                               MY_BITMAP *cols_bitmap,
                               const uchar *ptr, const uchar *prefix);
#endif

#ifdef MYSQL_SERVER
  int add_row_data(uchar *data, size_t length)
  {
    return do_add_row_data(data,length); 
  }
#endif

  /* Member functions to implement superclass interface */
  virtual int get_data_size();

  MY_BITMAP const *get_cols() const { return &m_cols; }
  MY_BITMAP const *get_cols_ai() const { return &m_cols_ai; }
  size_t get_width() const          { return m_width; }
  const Table_id& get_table_id() const        { return m_table_id; }

#if defined(MYSQL_SERVER)
  /*
    This member function compares the table's read/write_set
    with this event's m_cols and m_cols_ai. Comparison takes 
    into account what type of rows event is this: Delete, Write or
    Update, therefore it uses the correct m_cols[_ai] according
    to the event type code.

    Note that this member function should only be called for the
    following events:
    - Delete_rows_log_event
    - Write_rows_log_event
    - Update_rows_log_event

    @param[IN] table The table to compare this events bitmaps 
                     against.

    @return TRUE if sets match, FALSE otherwise. (following 
                 bitmap_cmp return logic).

   */
  virtual bool read_write_bitmaps_cmp(TABLE *table)
  {
    bool res= FALSE;

    switch (get_general_type_code())
    {
      case DELETE_ROWS_EVENT:
        res= bitmap_cmp(get_cols(), table->read_set);
        break;
      case UPDATE_ROWS_EVENT:
        res= (bitmap_cmp(get_cols(), table->read_set) &&
              bitmap_cmp(get_cols_ai(), table->write_set));
        break;
      case WRITE_ROWS_EVENT:
        res= bitmap_cmp(get_cols(), table->write_set);
        break;
      default:
        /* 
          We should just compare bitmaps for Delete, Write
          or Update rows events.
        */
        DBUG_ASSERT(0);
    }
    return res;
  }
#endif

#ifdef MYSQL_SERVER
  virtual bool write_data_header(IO_CACHE *file);
  virtual bool write_data_body(IO_CACHE *file);
  virtual const char *get_db() { return m_table->s->db.str; }
#endif
  /*
    Check that malloc() succeeded in allocating memory for the rows
    buffer and the COLS vector. Checking that an Update_rows_log_event
    is valid is done in the Update_rows_log_event::is_valid()
    function.
  */
  virtual bool is_valid() const
  {
    return m_rows_buf && m_cols.bitmap;
  }

  uint     m_row_count;         /* The number of rows added to the event */

  const uchar* get_extra_row_data() const   { return m_extra_row_data; }

protected:
  /* 
     The constructors are protected since you're supposed to inherit
     this class, not create instances of this class.
  */
#ifdef MYSQL_SERVER
  Rows_log_event(THD*, TABLE*, const Table_id& table_id,
		 MY_BITMAP const *cols, bool is_transactional,
                 Log_event_type event_type,
                 const uchar* extra_row_info);
#endif
  Rows_log_event(const char *row_data, uint event_len, 
		 const Format_description_log_event *description_event);

#ifdef MYSQL_CLIENT
  void print_helper(FILE *, PRINT_EVENT_INFO *, char const *const name);
#endif

#ifdef MYSQL_SERVER
  virtual int do_add_row_data(uchar *data, size_t length);
#endif

#ifdef MYSQL_SERVER
  TABLE *m_table;		/* The table the rows belong to */
#endif
  Table_id    m_table_id;	/* Table ID */
  MY_BITMAP   m_cols;		/* Bitmap denoting columns available */
  ulong       m_width;          /* The width of the columns bitmap */
#ifndef MYSQL_CLIENT
  /**
     Hash table that will hold the entries for while using HASH_SCAN
     algorithm to search and update/delete rows.
   */
  Hash_slave_rows m_hash;

  /**
     The algorithm to use while searching for rows using the before
     image.
  */
  uint            m_rows_lookup_algorithm;  
#endif
  /*
    Bitmap for columns available in the after image, if present. These
    fields are only available for Update_rows events. Observe that the
    width of both the before image COLS vector and the after image
    COLS vector is the same: the number of columns of the table on the
    master.
  */
  MY_BITMAP   m_cols_ai;

  ulong       m_master_reclength; /* Length of record on master side */

  /* Bit buffers in the same memory as the class */
  uint32    m_bitbuf[128/(sizeof(uint32)*8)];
  uint32    m_bitbuf_ai[128/(sizeof(uint32)*8)];

  uchar    *m_rows_buf;		/* The rows in packed format */
  uchar    *m_rows_cur;		/* One-after the end of the data */
  uchar    *m_rows_end;		/* One-after the end of the allocated space */

  flag_set m_flags;		/* Flags for row-level events */

  Log_event_type m_type;        /* Actual event type */

  uchar    *m_extra_row_data;   /* Pointer to extra row data if any */
                                /* If non null, first byte is length */

  /* helper functions */

#if defined(MYSQL_SERVER) && defined(HAVE_REPLICATION)
  const uchar *m_curr_row;     /* Start of the row being processed */
  const uchar *m_curr_row_end; /* One-after the end of the current row */
  uchar    *m_key;      /* Buffer to keep key value during searches */
  uchar    *last_hashed_key;
  uint     m_key_index;
  List<uchar> m_distinct_key_list;
  List_iterator_fast<uchar> m_itr;

  // Unpack the current row into m_table->record[0]
  int unpack_current_row(const Relay_log_info *const rli,
                         MY_BITMAP const *cols)
  { 
    DBUG_ASSERT(m_table);

    ASSERT_OR_RETURN_ERROR(m_curr_row <= m_rows_end, HA_ERR_CORRUPT_EVENT);
    int const result= ::unpack_row(rli, m_table, m_width, m_curr_row, cols,
                                   &m_curr_row_end, &m_master_reclength);
    if (m_curr_row_end > m_rows_end)
      my_error(ER_SLAVE_CORRUPT_EVENT, MYF(0));
    ASSERT_OR_RETURN_ERROR(m_curr_row_end <= m_rows_end, HA_ERR_CORRUPT_EVENT);
    return result;
  }

  /*
    This member function is called when deciding the algorithm to be used to
    find the rows to be updated on the slave during row based replication.
    This this functions sets the m_rows_lookup_algorithm and also the
    m_key_index with the key index to be used if the algorithm is dependent on
    an index.
   */
  void decide_row_lookup_algorithm_and_key();

  /*
    Encapsulates the  operations to be done before applying
    row event for update and delete.
   */
  int row_operations_scan_and_key_setup();

  /*
   Encapsulates the  operations to be done after applying
   row event for update and delete.
  */
  int row_operations_scan_and_key_teardown(int error);

#endif

private:

#if defined(MYSQL_SERVER) && defined(HAVE_REPLICATION)
  virtual int do_apply_event(Relay_log_info const *rli);
  virtual int do_update_pos(Relay_log_info *rli);
  virtual enum_skip_reason do_shall_skip(Relay_log_info *rli);

  /*
    Primitive to prepare for a sequence of row executions.

    DESCRIPTION

      Before doing a sequence of do_prepare_row() and do_exec_row()
      calls, this member function should be called to prepare for the
      entire sequence. Typically, this member function will allocate
      space for any buffers that are needed for the two member
      functions mentioned above.

    RETURN VALUE

      The member function will return 0 if all went OK, or a non-zero
      error code otherwise.
  */
  virtual 
  int do_before_row_operations(const Slave_reporting_capability *const log) = 0;

  /*
    Primitive to clean up after a sequence of row executions.

    DESCRIPTION
    
      After doing a sequence of do_prepare_row() and do_exec_row(),
      this member function should be called to clean up and release
      any allocated buffers.
      
      The error argument, if non-zero, indicates an error which happened during
      row processing before this function was called. In this case, even if 
      function is successful, it should return the error code given in the argument.
  */
  virtual 
  int do_after_row_operations(const Slave_reporting_capability *const log,
                              int error) = 0;

  /*
    Primitive to do the actual execution necessary for a row.

    DESCRIPTION
      The member function will do the actual execution needed to handle a row.
      The row is located at m_curr_row. When the function returns, 
      m_curr_row_end should point at the next row (one byte after the end
      of the current row).    

    RETURN VALUE
      0 if execution succeeded, 1 if execution failed.
      
  */
  virtual int do_exec_row(const Relay_log_info *const rli) = 0;

  /**
    Private member function called while handling idempotent errors.

    @param err[IN/OUT] the error to handle. If it is listed as
                       idempotent/ignored related error, then it is cleared.
    @returns true if the slave should stop executing rows.
   */
  int handle_idempotent_and_ignored_errors(Relay_log_info const *rli, int *err);

  /**
     Private member function called after updating/deleting a row. It
     performs some assertions and more importantly, it updates
     m_curr_row so that the next row is processed during the row
     execution main loop (@c Rows_log_event::do_apply_event()).

     @param err[IN] the current error code.
   */
  void do_post_row_operations(Relay_log_info const *rli, int err);

  /**
     Commodity wrapper around do_exec_row(), that deals with resetting
     the thd reference in the table.
   */
  int do_apply_row(Relay_log_info const *rli);

  /**
     Implementation of the index scan and update algorithm. It uses
     PK, UK or regular Key to search for the record to update. When
     found it updates it.
   */
  int do_index_scan_and_update(Relay_log_info const *rli);
  
  /**
     Implementation of the hash_scan and update algorithm. It collects
     rows positions in a hashtable until the last row is
     unpacked. Then it scans the table to update and when a record in
     the table matches the one in the hashtable, the update/delete is
     performed.
   */
  int do_hash_scan_and_update(Relay_log_info const *rli);

  /**
     Implementation of the legacy table_scan and update algorithm. For
     each unpacked row it scans the storage engine table for a
     match. When a match is found, the update/delete operations are
     performed.
   */
  int do_table_scan_and_update(Relay_log_info const *rli);

/**
  Initializes scanning of rows. Opens an index and initailizes an iterator
  over a list of distinct keys (m_distinct_key_list) if it is a HASH_SCAN
  over an index or the table if its a HASH_SCAN over the table.
*/
  int open_record_scan();

/**
   Does the cleanup
     -  deallocates all the elements in m_distinct_key_list if any
     -  closes the index if opened by open_record_scan
     -  closes the table if opened for scanning.
*/
  int close_record_scan();

/**
  Fetches next row. If it is a HASH_SCAN over an index, it populates
  table->record[0] with the next row corresponding to the index. If
  the indexes are in non-contigous ranges it fetches record corresponding
  to the key value in the next range.

  @parms: bool first_read : signifying if this is the first time we are reading a row
          over an index.
  @return_value: -  error code when there are no more reeords to be fetched or some other
                    error occured,
                 -  0 otherwise.
*/
  int next_record_scan(bool first_read);

/**
  Populates the m_distinct_key_list with unique keys to be modified
  during HASH_SCAN over keys.
  @return_value -0 success
                -Err_code
*/
  int add_key_to_distinct_keyset();
#endif /* defined(MYSQL_SERVER) && defined(HAVE_REPLICATION) */

  friend class Old_rows_log_event;
};

/**
  @class Write_rows_log_event

  Log row insertions and updates. The event contain several
  insert/update rows for a table. Note that each event contains only
  rows for one table.

  @section Write_rows_log_event_binary_format Binary Format
*/
class Write_rows_log_event : public Rows_log_event
{
public:
  enum 
  {
    /* Support interface to THD::binlog_prepare_pending_rows_event */
    TYPE_CODE = WRITE_ROWS_EVENT
  };

#if defined(MYSQL_SERVER)
  Write_rows_log_event(THD*, TABLE*, const Table_id& table_id,
		       bool is_transactional,
                       const uchar* extra_row_info);
#endif
#ifdef HAVE_REPLICATION
  Write_rows_log_event(const char *buf, uint event_len, 
                       const Format_description_log_event *description_event);
#endif
#if defined(MYSQL_SERVER) 
  static bool binlog_row_logging_function(THD *thd, TABLE *table,
                                          bool is_transactional,
                                          const uchar *before_record
                                          __attribute__((unused)),
                                          const uchar *after_record)
  {
    return thd->binlog_write_row(table, is_transactional,
                                 after_record, NULL);
  }
#endif

protected:
  int write_row(const Relay_log_info *const, const bool);

private:
  virtual Log_event_type get_general_type_code() { return (Log_event_type)TYPE_CODE; }

#ifdef MYSQL_CLIENT
  void print(FILE *file, PRINT_EVENT_INFO *print_event_info);
#endif

#if defined(MYSQL_SERVER) && defined(HAVE_REPLICATION)
  virtual int do_before_row_operations(const Slave_reporting_capability *const);
  virtual int do_after_row_operations(const Slave_reporting_capability *const,int);
  virtual int do_exec_row(const Relay_log_info *const);
#endif
};


/**
  @class Update_rows_log_event

  Log row updates with a before image. The event contain several
  update rows for a table. Note that each event contains only rows for
  one table.

  Also note that the row data consists of pairs of row data: one row
  for the old data and one row for the new data.

  @section Update_rows_log_event_binary_format Binary Format
*/
class Update_rows_log_event : public Rows_log_event
{
public:
  enum 
  {
    /* Support interface to THD::binlog_prepare_pending_rows_event */
    TYPE_CODE = UPDATE_ROWS_EVENT
  };

#ifdef MYSQL_SERVER
  Update_rows_log_event(THD*, TABLE*, const Table_id& table_id,
			MY_BITMAP const *cols_bi,
			MY_BITMAP const *cols_ai,
                        bool is_transactional,
                        const uchar* extra_row_info);

  Update_rows_log_event(THD*, TABLE*, const Table_id& table_id,
                        bool is_transactional,
                        const uchar* extra_row_info);

  void init(MY_BITMAP const *cols);
#endif

  virtual ~Update_rows_log_event();

#ifdef HAVE_REPLICATION
  Update_rows_log_event(const char *buf, uint event_len, 
			const Format_description_log_event *description_event);
#endif

#ifdef MYSQL_SERVER
  static bool binlog_row_logging_function(THD *thd, TABLE *table,
                                          bool is_transactional,
                                          const uchar *before_record,
                                          const uchar *after_record)
  {
    return thd->binlog_update_row(table, is_transactional,
                                  before_record, after_record, NULL);
  }
#endif

  virtual bool is_valid() const
  {
    return Rows_log_event::is_valid() && m_cols_ai.bitmap;
  }

protected:
  virtual Log_event_type get_general_type_code() { return (Log_event_type)TYPE_CODE; }

#ifdef MYSQL_CLIENT
  void print(FILE *file, PRINT_EVENT_INFO *print_event_info);
#endif

#if defined(MYSQL_SERVER) && defined(HAVE_REPLICATION)
  virtual int do_before_row_operations(const Slave_reporting_capability *const);
  virtual int do_after_row_operations(const Slave_reporting_capability *const,int);
  virtual int do_exec_row(const Relay_log_info *const);
#endif /* defined(MYSQL_SERVER) && defined(HAVE_REPLICATION) */
};

/**
  @class Delete_rows_log_event

  Log row deletions. The event contain several delete rows for a
  table. Note that each event contains only rows for one table.

  RESPONSIBILITIES

    - Act as a container for rows that has been deleted on the master
      and should be deleted on the slave. 

  COLLABORATION

    Row_writer
      Create the event and add rows to the event.
    Row_reader
      Extract the rows from the event.

  @section Delete_rows_log_event_binary_format Binary Format
*/
class Delete_rows_log_event : public Rows_log_event
{
public:
  enum 
  {
    /* Support interface to THD::binlog_prepare_pending_rows_event */
    TYPE_CODE = DELETE_ROWS_EVENT
  };

#ifdef MYSQL_SERVER
  Delete_rows_log_event(THD*, TABLE*, const Table_id&,
			bool is_transactional, const uchar* extra_row_info);
#endif
#ifdef HAVE_REPLICATION
  Delete_rows_log_event(const char *buf, uint event_len, 
			const Format_description_log_event *description_event);
#endif
#ifdef MYSQL_SERVER
  static bool binlog_row_logging_function(THD *thd, TABLE *table,
                                          bool is_transactional,
                                          const uchar *before_record,
                                          const uchar *after_record
                                          __attribute__((unused)))
  {
    return thd->binlog_delete_row(table, is_transactional,
                                  before_record, NULL);
  }
#endif
  
protected:
  virtual Log_event_type get_general_type_code() { return (Log_event_type)TYPE_CODE; }

#ifdef MYSQL_CLIENT
  void print(FILE *file, PRINT_EVENT_INFO *print_event_info);
#endif

#if defined(MYSQL_SERVER) && defined(HAVE_REPLICATION)
  virtual int do_before_row_operations(const Slave_reporting_capability *const);
  virtual int do_after_row_operations(const Slave_reporting_capability *const,int);
  virtual int do_exec_row(const Relay_log_info *const);
#endif
};


#include "log_event_old.h"

/**
  @class Incident_log_event

   Class representing an incident, an occurance out of the ordinary,
   that happened on the master.

   The event is used to inform the slave that something out of the
   ordinary happened on the master that might cause the database to be
   in an inconsistent state.

   <table id="IncidentFormat">
   <caption>Incident event format</caption>
   <tr>
     <th>Symbol</th>
     <th>Format</th>
     <th>Description</th>
   </tr>
   <tr>
     <td>INCIDENT</td>
     <td align="right">2</td>
     <td>Incident number as an unsigned integer</td>
   </tr>
   <tr>
     <td>MSGLEN</td>
     <td align="right">1</td>
     <td>Message length as an unsigned integer</td>
   </tr>
   <tr>
     <td>MESSAGE</td>
     <td align="right">MSGLEN</td>
     <td>The message, if present. Not null terminated.</td>
   </tr>
   </table>

  @section Delete_rows_log_event_binary_format Binary Format
*/
class Incident_log_event : public Log_event {
public:
#ifdef MYSQL_SERVER
  Incident_log_event(THD *thd_arg, Incident incident)
    : Log_event(thd_arg, LOG_EVENT_NO_FILTER_F, Log_event::EVENT_NO_CACHE,
                Log_event::EVENT_IMMEDIATE_LOGGING), m_incident(incident)
  {
    DBUG_ENTER("Incident_log_event::Incident_log_event");
    DBUG_PRINT("enter", ("m_incident: %d", m_incident));
    m_message.str= NULL;                    /* Just as a precaution */
    m_message.length= 0;
    DBUG_VOID_RETURN;
  }

  Incident_log_event(THD *thd_arg, Incident incident, LEX_STRING const msg)
    : Log_event(thd_arg, LOG_EVENT_NO_FILTER_F,
                Log_event::EVENT_NO_CACHE,
                Log_event::EVENT_IMMEDIATE_LOGGING), m_incident(incident)
  {
    DBUG_ENTER("Incident_log_event::Incident_log_event");
    DBUG_PRINT("enter", ("m_incident: %d", m_incident));
    m_message.str= NULL;
    m_message.length= 0;
    if (!(m_message.str= (char*) my_malloc(msg.length+1, MYF(MY_WME))))
    {
      /* Mark this event invalid */
      m_incident= INCIDENT_NONE;
      DBUG_VOID_RETURN;
    }
    strmake(m_message.str, msg.str, msg.length);
    m_message.length= msg.length;
    DBUG_VOID_RETURN;
  }
#endif

#ifdef MYSQL_SERVER
  int pack_info(Protocol*);
#endif

  Incident_log_event(const char *buf, uint event_len,
                     const Format_description_log_event *descr_event);

  virtual ~Incident_log_event();

#ifdef MYSQL_CLIENT
  virtual void print(FILE *file, PRINT_EVENT_INFO *print_event_info);
#endif

#if defined(MYSQL_SERVER) && defined(HAVE_REPLICATION)
  virtual int do_apply_event(Relay_log_info const *rli);
#endif

  virtual bool write_data_header(IO_CACHE *file);
  virtual bool write_data_body(IO_CACHE *file);

  virtual Log_event_type get_type_code() { return INCIDENT_EVENT; }

  virtual bool is_valid() const
  {
    return m_incident > INCIDENT_NONE && m_incident < INCIDENT_COUNT;
  }
  virtual int get_data_size() {
    return INCIDENT_HEADER_LEN + 1 + (uint) m_message.length;
  }

private:
  const char *description() const;

  Incident m_incident;
  LEX_STRING m_message;
};


/**
  @class Ignorable_log_event

  Base class for ignorable log events. Events deriving from
  this class can be safely ignored by slaves that cannot
  recognize them. Newer slaves, will be able to read and
  handle them. This has been designed to be an open-ended
  architecture, so adding new derived events shall not harm
  the old slaves that support ignorable log event mechanism
  (they will just ignore unrecognized ignorable events).

  @note The only thing that makes an event ignorable is that it has
  the LOG_EVENT_IGNORABLE_F flag set.  It is not strictly necessary
  that ignorable event types derive from Ignorable_log_event; they may
  just as well derive from Log_event and pass LOG_EVENT_IGNORABLE_F as
  argument to the Log_event constructor.
**/
class Ignorable_log_event : public Log_event {
public:
#ifndef MYSQL_CLIENT
  Ignorable_log_event(THD *thd_arg)
      : Log_event(thd_arg, LOG_EVENT_IGNORABLE_F, 
                  Log_event::EVENT_STMT_CACHE,
                  Log_event::EVENT_NORMAL_LOGGING)
  {
    DBUG_ENTER("Ignorable_log_event::Ignorable_log_event");
    DBUG_VOID_RETURN;
  }
#endif

  Ignorable_log_event(const char *buf,
                      const Format_description_log_event *descr_event);
  virtual ~Ignorable_log_event();

#ifndef MYSQL_CLIENT
  int pack_info(Protocol*);
#endif

#ifdef MYSQL_CLIENT
  virtual void print(FILE *file, PRINT_EVENT_INFO *print_event_info);
#endif

  virtual Log_event_type get_type_code() { return IGNORABLE_LOG_EVENT; }

  virtual bool is_valid() const { return 1; }

  virtual int get_data_size() { return IGNORABLE_HEADER_LEN; }
};


class Rows_query_log_event : public Ignorable_log_event {
public:
#ifndef MYSQL_CLIENT
  Rows_query_log_event(THD *thd_arg, const char * query, ulong query_len)
    : Ignorable_log_event(thd_arg)
  {
    DBUG_ENTER("Rows_query_log_event::Rows_query_log_event");
    if (!(m_rows_query= (char*) my_malloc(query_len + 1, MYF(MY_WME))))
      return;
    my_snprintf(m_rows_query, query_len + 1, "%s", query);
    DBUG_PRINT("enter", ("%s", m_rows_query));
    DBUG_VOID_RETURN;
  }
#endif

#ifndef MYSQL_CLIENT
  int pack_info(Protocol*);
#endif

  Rows_query_log_event(const char *buf, uint event_len,
                     const Format_description_log_event *descr_event);

  virtual ~Rows_query_log_event();

#ifdef MYSQL_CLIENT
  virtual void print(FILE *file, PRINT_EVENT_INFO *print_event_info);
#endif
  virtual bool write_data_body(IO_CACHE *file);

  virtual Log_event_type get_type_code() { return ROWS_QUERY_LOG_EVENT; }

  virtual int get_data_size()
  {
    return IGNORABLE_HEADER_LEN + 1 + (uint) strlen(m_rows_query);
  }
#if defined(MYSQL_SERVER) && defined(HAVE_REPLICATION)
  virtual int do_apply_event(Relay_log_info const *rli);
#endif

private:

  char * m_rows_query;
};



static inline bool copy_event_cache_to_file_and_reinit(IO_CACHE *cache,
                                                       FILE *file,
                                                       bool flush_stream)
{
  return         
    my_b_copy_to_file(cache, file) ||
    (flush_stream ? (fflush(file) || ferror(file)) : 0) ||
    reinit_io_cache(cache, WRITE_CACHE, 0, FALSE, TRUE);
}

#ifdef MYSQL_SERVER
/*****************************************************************************

  Heartbeat Log Event class

  Replication event to ensure to slave that master is alive.
  The event is originated by master's dump thread and sent straight to
  slave without being logged. Slave itself does not store it in relay log
  but rather uses a data for immediate checks and throws away the event.

  Two members of the class log_ident and Log_event::log_pos comprise 
  @see the event_coordinates instance. The coordinates that a heartbeat
  instance carries correspond to the last event master has sent from
  its binlog.

 ****************************************************************************/
class Heartbeat_log_event: public Log_event
{
public:
  Heartbeat_log_event(const char* buf, uint event_len,
                      const Format_description_log_event* description_event);
  Log_event_type get_type_code() { return HEARTBEAT_LOG_EVENT; }
  bool is_valid() const
    {
      return (log_ident != NULL &&
              log_pos >= BIN_LOG_HEADER_SIZE);
    }
  const char * get_log_ident() { return log_ident; }
  uint get_ident_len() { return ident_len; }
  
private:
  const char* log_ident;
  uint ident_len;
};

/**
   The function is called by slave applier in case there are
   active table filtering rules to force gathering events associated
   with Query-log-event into an array to execute
   them once the fate of the Query is determined for execution.
*/
bool slave_execute_deferred_events(THD *thd);
#endif

int append_query_string(THD *thd, const CHARSET_INFO *csinfo,
                        String const *from, String *to);
bool event_checksum_test(uchar *buf, ulong event_len, uint8 alg);
uint8 get_checksum_alg(const char* buf, ulong len);
extern TYPELIB binlog_checksum_typelib;

class Gtid_log_event : public Log_event
{
public:
#ifndef MYSQL_CLIENT
  /**
    Create a new event using the GTID from the given Gtid_specification,
    or from @@SESSION.GTID_NEXT if spec==NULL.
  */
  Gtid_log_event(THD *thd_arg, bool using_trans,
                 const Gtid_specification *spec= NULL);
#endif

#ifndef MYSQL_CLIENT
  int pack_info(Protocol*);
#endif

  Gtid_log_event(const char *buffer, uint event_len,
                 const Format_description_log_event *descr_event);

  virtual ~Gtid_log_event() {}

  Log_event_type get_type_code()
  {
    DBUG_ENTER("Gtid_log_event::get_type_code()");
    Log_event_type ret= (spec.type == ANONYMOUS_GROUP ?
                         ANONYMOUS_GTID_LOG_EVENT : GTID_LOG_EVENT);
    DBUG_PRINT("info", ("code=%d=%s", ret, get_type_str(ret)));
    DBUG_RETURN(ret);
  }

  int get_data_size() { return POST_HEADER_LENGTH; }

private:
  /// Used internally by both print() and pack_info().
  size_t to_string(char *buf) const;

public:
#ifdef MYSQL_CLIENT
  void print(FILE *file, PRINT_EVENT_INFO *print_event_info);
#endif
#ifdef MYSQL_SERVER
  bool write_data_header(IO_CACHE *file);
#endif

#if defined(MYSQL_SERVER) && defined(HAVE_REPLICATION)
  int do_apply_event(Relay_log_info const *rli);
  int do_update_pos(Relay_log_info *rli);
#endif

  /**
    Return the group type for this Gtid_log_event: this can be
    either ANONYMOUS_GROUP, AUTOMATIC_GROUP, or GTID_GROUP.
  */
  enum_group_type get_type() const { return spec.type; }
  bool is_valid() const { return true; }

  /**
    Return the SID for this GTID.  The SID is shared with the
    Log_event so it should not be modified.
  */
  const rpl_sid* get_sid() const { return &sid; }
  /**
    Return the SIDNO relative to the global sid_map for this GTID.

    This requires a lookup and possibly even update of global_sid_map,
    hence global_sid_lock must be held.  If global_sid_lock is not
    held, the caller must pass need_lock=true.  If there is an error
    (e.g. out of memory) while updating global_sid_map, this function
    returns a negative number.

    @param need_lock If true, the read lock on global_sid_lock is
    acquired and released inside this function; if false, the read
    lock or write lock must be held prior to calling this function.
    @retval SIDNO if successful
    @retval negative if adding SID to global_sid_map causes an error.
  */
  rpl_sidno get_sidno(bool need_lock)
  {
    if (spec.gtid.sidno < 0)
    {
      if (need_lock)
        global_sid_lock->rdlock();
      else
        global_sid_lock->assert_some_lock();
      spec.gtid.sidno= global_sid_map->add_sid(sid);
      if (need_lock)
        global_sid_lock->unlock();
    }
    return spec.gtid.sidno;
  }
  /**
    Return the SIDNO relative to the given Sid_map for this GTID.

    This assumes that the Sid_map is local to the thread, and thus
    does not use locks.

    @param sid_map The sid_map to use.
    @retval SIDNO if successful.
    @negative if adding SID to sid_map causes an error.
  */
  rpl_sidno get_sidno(Sid_map *sid_map)
  {
    return sid_map->add_sid(sid);
  }
  /// Return the GNO for this GTID.
  rpl_gno get_gno() const { return spec.gtid.gno; }
  /// Return true if this is the last group of the transaction, else false.
  bool get_commit_flag() const { return commit_flag; }

private:
  /// string holding the text "SET @@GLOBAL.GTID_NEXT = '"
  static const char *SET_STRING_PREFIX;
  /// Length of SET_STRING_PREFIX
  static const size_t SET_STRING_PREFIX_LENGTH= 26;
  /// The maximal length of the entire "SET ..." query.
  static const size_t MAX_SET_STRING_LENGTH= SET_STRING_PREFIX_LENGTH +
    rpl_sid::TEXT_LENGTH + 1 + MAX_GNO_TEXT_LENGTH + 1;

  /// Length of the commit_flag in event encoding
  static const int ENCODED_FLAG_LENGTH= 1;
  /// Length of SID in event encoding
  static const int ENCODED_SID_LENGTH= rpl_sid::BYTE_LENGTH;
  /// Length of GNO in event encoding
  static const int ENCODED_GNO_LENGTH= 8;

public:
  /// Total length of post header
  static const int POST_HEADER_LENGTH=
    ENCODED_FLAG_LENGTH + ENCODED_SID_LENGTH + ENCODED_GNO_LENGTH;

private:
  /**
    Internal representation of the GTID.  The SIDNO will be
    uninitialized (value -1) until the first call to get_sidno(bool).
  */
  Gtid_specification spec;
  /// SID for this GTID.
  rpl_sid sid;
  /// True if this is the last group of the transaction, false otherwise.
  bool commit_flag;
};


class Previous_gtids_log_event : public Log_event
{
public:
#ifndef MYSQL_CLIENT
  Previous_gtids_log_event(const Gtid_set *set);
#endif

#ifndef MYSQL_CLIENT
  int pack_info(Protocol*);
#endif

  Previous_gtids_log_event(const char *buffer, uint event_len,
                           const Format_description_log_event *descr_event);
  virtual ~Previous_gtids_log_event() {}

  Log_event_type get_type_code() { return PREVIOUS_GTIDS_LOG_EVENT; }

  bool is_valid() const { return buf != NULL; }
  int get_data_size() { return buf_size; }

#ifdef MYSQL_CLIENT
  void print(FILE *file, PRINT_EVENT_INFO *print_event_info);
#endif
#ifdef MYSQL_SERVER
  bool write(IO_CACHE* file)
  {
    if (DBUG_EVALUATE_IF("skip_writing_previous_gtids_log_event", 1, 0))
    {
      DBUG_PRINT("info", ("skip writing Previous_gtids_log_event because of debug option 'skip_writing_previous_gtids_log_event'"));
      return false;
    }

    if (DBUG_EVALUATE_IF("write_partial_previous_gtids_log_event", 1, 0))
    {
      DBUG_PRINT("info", ("writing partial Previous_gtids_log_event because of debug option 'write_partial_previous_gtids_log_event'"));
      return (Log_event::write_header(file, get_data_size()) ||
              Log_event::write_data_header(file));
    }
  
    return (Log_event::write_header(file, get_data_size()) ||
            Log_event::write_data_header(file) ||
            write_data_body(file) ||
            Log_event::write_footer(file));
  }
  bool write_data_body(IO_CACHE *file);
#endif

  /// Return the encoded buffer, or NULL on error.
  const uchar *get_buf() { return buf; }
  /**
    Return the formatted string, or NULL on error.

    The string is allocated using my_malloc and it is the
    responsibility of the caller to free it.
  */
  char *get_str(size_t *length,
                const Gtid_set::String_format *string_format) const;
  /// Add all GTIDs from this event to the given Gtid_set.
  int add_to_set(Gtid_set *gtid_set) const;

#if defined(MYSQL_SERVER) && defined(HAVE_REPLICATION)
  int do_apply_event(Relay_log_info const *rli) { return 0; }
  int do_update_pos(Relay_log_info *rli);
#endif

private:
  int buf_size;
  const uchar *buf;
};

inline bool is_gtid_event(Log_event* evt)
{
  return (evt->get_type_code() == GTID_LOG_EVENT ||
          evt->get_type_code() == ANONYMOUS_GTID_LOG_EVENT);
}

inline ulong version_product(const uchar* version_split)
{
  return ((version_split[0] * 256 + version_split[1]) * 256
          + version_split[2]);
}

/**
   Splits server 'version' string into three numeric pieces stored
   into 'split_versions':
   X.Y.Zabc (X,Y,Z numbers, a not a digit) -> {X,Y,Z}
   X.Yabc -> {X,Y,0}
*/
inline void do_server_version_split(char* version, uchar split_versions[3])
{
  char *p= version, *r;
  ulong number;
  for (uint i= 0; i<=2; i++)
  {
    number= strtoul(p, &r, 10);
    /*
      It is an invalid version if any version number greater than 255 or
      first number is not followed by '.'.
    */
    if (number < 256 && (*r == '.' || i != 0))
      split_versions[i]= (uchar)number;
    else
    {
      split_versions[0]= 0;
      split_versions[1]= 0;
      split_versions[2]= 0;
      break;
    }

    p= r;
    if (*r == '.')
      p++; // skip the dot
  }
}

#ifdef MYSQL_SERVER
/*
  This is an utility function that adds a quoted identifier into the a buffer.
  This also escapes any existance of the quote string inside the identifier.
 */
size_t my_strmov_quoted_identifier(THD *thd, char *buffer,
                                   const char* identifier,
                                   uint length);
#else
size_t my_strmov_quoted_identifier(char *buffer, const char* identifier);
#endif
size_t my_strmov_quoted_identifier_helper(int q, char *buffer,
                                          const char* identifier,
                                          uint length);

/**
  @} (end of group Replication)
*/

#endif /* _log_event_h */<|MERGE_RESOLUTION|>--- conflicted
+++ resolved
@@ -1170,13 +1170,8 @@
   static Log_event* read_log_event(IO_CACHE* file,
                                    mysql_mutex_t* log_lock,
                                    const Format_description_log_event
-<<<<<<< HEAD
                                    *description_event,
                                    my_bool crc_check);
-  static int read_log_event(IO_CACHE* file, String* packet,
-                            mysql_mutex_t* log_lock, uint8 checksum_alg_arg);
-=======
-                                   *description_event);
 
   /**
     Reads an event from a binlog or relay log. Used by the dump thread
@@ -1190,6 +1185,7 @@
     @param[in]  file                log file to be read
     @param[out] packet              packet to hold the event
     @param[in]  lock                the lock to be used upon read
+    @param[in]  checksum_alg_arg    the checksum algorithm
     @param[in]  log_file_name_arg   the log's file name
     @param[out] is_binlog_active    is the current log still active
 
@@ -1203,9 +1199,9 @@
    */
   static int read_log_event(IO_CACHE* file, String* packet,
                             mysql_mutex_t* log_lock,
+                            uint8 checksum_alg_arg,
                             const char *log_file_name_arg= NULL,
                             bool* is_binlog_active= false);
->>>>>>> 552f1f4b
   /*
     init_show_field_list() prepares the column names and types for the
     output of SHOW BINLOG EVENTS; it is used only by SHOW BINLOG
