<<<<<<< HEAD
/* Copyright (c) 2000, 2013, Oracle and/or its affiliates. All rights reserved.
=======
/* Copyright (c) 2000, 2014, Oracle and/or its affiliates. All rights reserved.
>>>>>>> a9800d0d

   This program is free software; you can redistribute it and/or modify
   it under the terms of the GNU General Public License as published by
   the Free Software Foundation; version 2 of the License.

   This program is distributed in the hope that it will be useful,
   but WITHOUT ANY WARRANTY; without even the implied warranty of
   MERCHANTABILITY or FITNESS FOR A PARTICULAR PURPOSE.  See the
   GNU General Public License for more details.

   You should have received a copy of the GNU General Public License
   along with this program; if not, write to the Free Software
   Foundation, Inc., 51 Franklin St, Fifth Floor, Boston, MA 02110-1301  USA */

/**
  @file

  Low level functions for storing data to be send to the MySQL client.
  The actual communction is handled by the net_xxx functions in net_serv.cc
*/

#include "sql_priv.h"
#include "unireg.h"                    // REQUIRED: for other includes
#include "protocol.h"
#include "sql_class.h"                          // THD
#include <stdarg.h>

using std::min;
using std::max;

static const unsigned int PACKET_BUFFER_EXTRA_ALLOC= 1024;
bool net_send_error_packet(THD *, uint, const char *, const char *);
bool net_send_error_packet(NET *, uint, const char *, const char *, bool,
                           ulong, const CHARSET_INFO*);
/* Declared non-static only because of the embedded library. */
bool net_send_ok(THD *, uint, uint, ulonglong, ulonglong, const char *);
/* Declared non-static only because of the embedded library. */
bool net_send_eof(THD *thd, uint server_status, uint statement_warn_count);
#ifndef EMBEDDED_LIBRARY
static bool write_eof_packet(THD *, NET *, uint, uint);
#endif

#ifndef EMBEDDED_LIBRARY
bool Protocol::net_store_data(const uchar *from, size_t length)
#else
bool Protocol_binary::net_store_data(const uchar *from, size_t length)
#endif
{
  ulong packet_length=packet->length();
  /* 
     The +9 comes from that strings of length longer than 16M require
     9 bytes to be stored (see net_store_length).
  */
  if (packet_length+9+length > packet->alloced_length() &&
      packet->realloc(packet_length+9+length))
    return 1;
  uchar *to= net_store_length((uchar*) packet->ptr()+packet_length, length);
  memcpy(to,from,length);
  packet->length((uint) (to+length-(uchar*) packet->ptr()));
  return 0;
}




/*
  net_store_data() - extended version with character set conversion.
  
  It is optimized for short strings whose length after
  conversion is garanteed to be less than 251, which accupies
  exactly one byte to store length. It allows not to use
  the "convert" member as a temporary buffer, conversion
  is done directly to the "packet" member.
  The limit 251 is good enough to optimize send_result_set_metadata()
  because column, table, database names fit into this limit.
*/

#ifndef EMBEDDED_LIBRARY
bool Protocol::net_store_data(const uchar *from, size_t length,
                              const CHARSET_INFO *from_cs,
                              const CHARSET_INFO *to_cs)
{
  uint dummy_errors;
  /* Calculate maxumum possible result length */
  uint conv_length= to_cs->mbmaxlen * length / from_cs->mbminlen;
  if (conv_length > 250)
  {
    /*
      For strings with conv_length greater than 250 bytes
      we don't know how many bytes we will need to store length: one or two,
      because we don't know result length until conversion is done.
      For example, when converting from utf8 (mbmaxlen=3) to latin1,
      conv_length=300 means that the result length can vary between 100 to 300.
      length=100 needs one byte, length=300 needs to bytes.
      
      Thus conversion directly to "packet" is not worthy.
      Let's use "convert" as a temporary buffer.
    */
    return (convert->copy((const char*) from, length, from_cs,
                          to_cs, &dummy_errors) ||
            net_store_data((const uchar*) convert->ptr(), convert->length()));
  }

  ulong packet_length= packet->length();
  ulong new_length= packet_length + conv_length + 1;

  if (new_length > packet->alloced_length() && packet->realloc(new_length))
    return 1;

  char *length_pos= (char*) packet->ptr() + packet_length;
  char *to= length_pos + 1;

  to+= copy_and_convert(to, conv_length, to_cs,
                        (const char*) from, length, from_cs, &dummy_errors);

  net_store_length((uchar*) length_pos, to - length_pos - 1);
  packet->length((uint) (to - packet->ptr()));
  return 0;
}
#endif


/**
  Send a error string to client.

  Design note:

  net_printf_error and net_send_error are low-level functions
  that shall be used only when a new connection is being
  established or at server startup.

  For SIGNAL/RESIGNAL and GET DIAGNOSTICS functionality it's
  critical that every error that can be intercepted is issued in one
  place only, my_message_sql.

  @param thd Thread handler
  @param sql_errno The error code to send
  @param err A pointer to the error message

  @return
    @retval FALSE The message was sent to the client
    @retval TRUE An error occurred and the message wasn't sent properly
*/

bool net_send_error(THD *thd, uint sql_errno, const char *err)
{
  bool error;
  DBUG_ENTER("net_send_error");

  DBUG_ASSERT(!thd->sp_runtime_ctx);
  DBUG_ASSERT(sql_errno);
  DBUG_ASSERT(err);

  DBUG_PRINT("enter",("sql_errno: %d  err: %s", sql_errno, err));

  /*
    It's one case when we can push an error even though there
    is an OK or EOF already.
  */
  thd->get_stmt_da()->set_overwrite_status(true);

  /* Abort multi-result sets */
  thd->server_status&= ~SERVER_MORE_RESULTS_EXISTS;

  error= net_send_error_packet(thd, sql_errno, err,
                               mysql_errno_to_sqlstate(sql_errno));

  thd->get_stmt_da()->set_overwrite_status(false);

  DBUG_RETURN(error);
}


<<<<<<< HEAD
/**
  Send a error string to client using net struct.
  This is used initial connection handling code.

  @param net        Low-level net struct
  @param sql_errno  The error code to send
  @param err        A pointer to the error message

  @return
    @retval FALSE The message was sent to the client
    @retval TRUE  An error occurred and the message wasn't sent properly
*/

#ifndef EMBEDDED_LIBRARY
bool net_send_error(NET *net, uint sql_errno, const char *err)
{
  DBUG_ENTER("net_send_error");

  DBUG_ASSERT(sql_errno && err);

  DBUG_PRINT("enter",("sql_errno: %d  err: %s", sql_errno, err));

  bool error=
    net_send_error_packet(net, sql_errno, err,
                          mysql_errno_to_sqlstate(sql_errno), false, 0,
                          (const CHARSET_INFO*)
                          global_system_variables.character_set_results);

  DBUG_RETURN(error);
}


=======
>>>>>>> a9800d0d
/**
  Send a error string to client using net struct.
  This is used initial connection handling code.

  @param net        Low-level net struct
  @param sql_errno  The error code to send
  @param err        A pointer to the error message

  @return
    @retval FALSE The message was sent to the client
    @retval TRUE  An error occurred and the message wasn't sent properly
*/

#ifndef EMBEDDED_LIBRARY
bool net_send_error(NET *net, uint sql_errno, const char *err)
{
  DBUG_ENTER("net_send_error");

  DBUG_ASSERT(sql_errno && err);

  DBUG_PRINT("enter",("sql_errno: %d  err: %s", sql_errno, err));

  bool error=
    net_send_error_packet(net, sql_errno, err,
                          mysql_errno_to_sqlstate(sql_errno), false, 0,
                          (const CHARSET_INFO*)
                          global_system_variables.character_set_results);

  DBUG_RETURN(error);
}


/**
  Return OK to the client.

  The OK packet has the following structure:

  Here 'n' denotes the length of state change information.

  Bytes                Name
  -----                ----
  1                    [00] the OK header
  1-9 (lenenc-int)     affected rows
  1-9 (lenenc-int)     last-insert-id

  if capabilities & CLIENT_PROTOCOL_41 {
    2                  status_flags; Copy of thd->server_status; Can be used
                       by client to check if we are inside a transaction.
    2                  warnings (New in 4.1 protocol)
  } elseif capabilities & CLIENT_TRANSACTIONS {
    2                  status_flags
  }

  if capabilities & CLIENT_ACCEPTS_SERVER_STATUS_CHANGE_INFO {
    1-9(lenenc_str)    info (message); Stored as length of the message string +
		       message.
    if n > 0 {
      1-9 (lenenc_int) total length of session state change
		       information to follow (= n)
      n                session state change information
    }
  }
  else {
    string[EOF]          info (message); Stored as packed length (1-9 bytes) +
			 message. Is not stored if no message.
  }

  @param thd                     Thread handler
  @param server_status           The server status
  @param statement_warn_count    Total number of warnings
  @param affected_rows           Number of rows changed by statement
  @param id                      Auto_increment id for first row (if used)
  @param message                 Message to send to the client
                                 (Used by mysql_status)

  @return
    @retval FALSE The message was successfully sent
    @retval TRUE An error occurred and the messages wasn't sent properly
*/

bool
net_send_ok(THD *thd,
            uint server_status, uint statement_warn_count,
            ulonglong affected_rows, ulonglong id, const char *message)
{
  NET *net= &thd->net;
  uchar buff[MYSQL_ERRMSG_SIZE + 10];
  uchar *pos, *start;

  /*
    To be used to manage the data storage in case session state change
    information is present.
  */
  String store;
  bool state_changed= false;
  size_t msg_length;

  bool error= FALSE;
  DBUG_ENTER("net_send_ok");

  if (! net->vio)	// hack for re-parsing queries
  {
    DBUG_PRINT("info", ("vio present: NO"));
    DBUG_RETURN(FALSE);
  }

  start= buff;

  /* the Ok header, no fields */
  buff[0]= 0;

  /* affected rows */
  pos= net_store_length(buff + 1, affected_rows);

  /* last insert id */
  pos= net_store_length(pos, id);

  if ((thd->client_capabilities & CLIENT_SESSION_TRACK) &&
      thd->session_tracker.enabled_any() &&
      thd->session_tracker.changed_any())
  {
    server_status |= SERVER_SESSION_STATE_CHANGED;
    state_changed= true;
  }

  if (thd->client_capabilities & CLIENT_PROTOCOL_41)
  {
    DBUG_PRINT("info",
	       ("affected_rows: %lu  id: %lu  status: %u  warning_count: %u",
		(ulong) affected_rows,
		(ulong) id,
		(uint) (server_status & 0xffff),
		(uint) statement_warn_count));
    /* server status */
    int2store(pos, server_status);
    pos+= 2;

    /* warning count: we can only return up to 65535 warnings in two bytes. */
    uint tmp= min(statement_warn_count, 65535U);
    int2store(pos, tmp);
    pos+= 2;
  }
  else if (net->return_status)			// For 4.0 protocol
  {
    int2store(pos, server_status);
    pos+=2;
  }

  thd->get_stmt_da()->set_overwrite_status(true);

  if (message && message[0])
    msg_length= strlen(message);
  else
    msg_length= 0;

  if (thd->client_capabilities & CLIENT_SESSION_TRACK)
  {
    pos= net_store_length(pos, msg_length);
    memcpy(pos, message, msg_length);
    pos+= msg_length;
    /* session state change information */
    if (unlikely(state_changed))
    {
      store.set_charset(thd->variables.collation_database);

      /*
	First append the fields collected so far. In case of malloc, memory
	for message is also allocated here.
      */
      store.append((const char *)start, (pos - start), MYSQL_ERRMSG_SIZE);

      /* .. and then the state change information. */
      thd->session_tracker.store(thd, store);

      start= (uchar *) store.ptr();
      pos= start+store.length();
    }
  }
  else
    pos= net_store_data(pos, (uchar*) message, msg_length);

  error= my_net_write(net, start, (size_t) (pos - start));
  if (!error)
    error= net_flush(net);

  thd->get_stmt_da()->set_overwrite_status(false);
  DBUG_PRINT("info", ("OK sent, so no more error sending allowed"));

  DBUG_RETURN(error);
}

static uchar eof_buff[1]= { (uchar) 254 };      /* Marker for end of fields */

/**
  Send eof (= end of result set) to the client.

  The eof packet has the following structure:

  - 254		: Marker (1 byte)
  - warning_count	: Stored in 2 bytes; New in 4.1 protocol
  - status_flag	: Stored in 2 bytes;
  For flags like SERVER_MORE_RESULTS_EXISTS.

  Note that the warning count will not be sent if 'no_flush' is set as
  we don't want to report the warning count until all data is sent to the
  client.

  @param thd		Thread handler
  @param server_status The server status
  @param statement_warn_count Total number of warnings

  @return
    @retval FALSE The message was successfully sent
    @retval TRUE An error occurred and the message wasn't sent properly
*/    

bool
net_send_eof(THD *thd, uint server_status, uint statement_warn_count)
{
  NET *net= &thd->net;
  bool error= FALSE;
  DBUG_ENTER("net_send_eof");
  /* Set to TRUE if no active vio, to work well in case of --init-file */
  if (net->vio != 0)
  {
    thd->get_stmt_da()->set_overwrite_status(true);
    error= write_eof_packet(thd, net, server_status, statement_warn_count);
    if (!error)
      error= net_flush(net);
    thd->get_stmt_da()->set_overwrite_status(false);
    DBUG_PRINT("info", ("EOF sent, so no more error sending allowed"));
  }
  DBUG_RETURN(error);
}


/**
  Format EOF packet according to the current protocol and
  write it to the network output buffer.

  @param thd The thread handler
  @param net The network handler
  @param server_status The server status
  @param statement_warn_count The number of warnings


  @return
    @retval FALSE The message was sent successfully
    @retval TRUE An error occurred and the messages wasn't sent properly
*/

static bool write_eof_packet(THD *thd, NET *net,
                             uint server_status,
                             uint statement_warn_count)
{
  bool error;
  if (thd->client_capabilities & CLIENT_PROTOCOL_41)
  {
    uchar buff[5];
    /*
      Don't send warn count during SP execution, as the warn_list
      is cleared between substatements, and mysqltest gets confused
    */
    uint tmp= min(statement_warn_count, 65535U);
    buff[0]= 254;
    int2store(buff+1, tmp);
    /*
      The following test should never be true, but it's better to do it
      because if 'is_fatal_error' is set the server is not going to execute
      other queries (see the if test in dispatch_command / COM_QUERY)
    */
    if (thd->is_fatal_error)
      server_status&= ~SERVER_MORE_RESULTS_EXISTS;
    int2store(buff + 3, server_status);
    error= my_net_write(net, buff, 5);
  }
  else
    error= my_net_write(net, eof_buff, 1);
  
  return error;
}


/**
  @param thd Thread handler
  @param sql_errno The error code to send
  @param err A pointer to the error message

  @return
   @retval FALSE The message was successfully sent
   @retval TRUE  An error occurred and the messages wasn't sent properly
*/

bool net_send_error_packet(THD *thd, uint sql_errno, const char *err,
                           const char* sqlstate)
{
  return net_send_error_packet(&thd->net, sql_errno, err,
                               sqlstate, thd->bootstrap,
                               thd->client_capabilities,
                               thd->variables.character_set_results);
}


/**
  @param net                    Low-level NET struct
  @param sql_errno              The error code to send
  @param err                    A pointer to the error message
  @param sqlstate               SQL state
  @param bootstrap              Server is started in bootstrap mode
  @param client_capabilities    Client capabilities flag
  @param character_set_results  Char set info

  @return
   @retval FALSE The message was successfully sent
   @retval TRUE  An error occurred and the messages wasn't sent properly
*/

bool net_send_error_packet(NET* net, uint sql_errno, const char *err,
                           const char* sqlstate,bool bootstrap,
                           ulong client_capabilities,
                           const CHARSET_INFO* character_set_results)
{
  uint length;
  /*
    buff[]: sql_errno:2 + ('#':1 + SQLSTATE_LENGTH:5) + MYSQL_ERRMSG_SIZE:512
  */
  uint error;
  char converted_err[MYSQL_ERRMSG_SIZE];
  char buff[2+1+SQLSTATE_LENGTH+MYSQL_ERRMSG_SIZE], *pos;

  DBUG_ENTER("send_error_packet");

  if (net->vio == 0)
  {
    if (bootstrap)
    {
      /* In bootstrap it's ok to print on stderr */
      my_message_local(ERROR_LEVEL, "%d  %s", sql_errno, err);
    }
    DBUG_RETURN(FALSE);
  }

  int2store(buff,sql_errno);
  pos= buff+2;
  if (client_capabilities & CLIENT_PROTOCOL_41)
  {
    /* The first # is to make the protocol backward compatible */
    buff[2]= '#';
    pos= my_stpcpy(buff+3, sqlstate);
  }

  convert_error_message(converted_err, sizeof(converted_err),
                        character_set_results, err,
                        strlen(err), system_charset_info, &error);
  /* Converted error message is always null-terminated. */
  length= (uint) (strmake(pos, converted_err, MYSQL_ERRMSG_SIZE - 1) - buff);

  DBUG_RETURN(net_write_command(net,(uchar) 255, (uchar*) "", 0, (uchar*) buff,
                                length));
}

#endif /* EMBEDDED_LIBRARY */

/**
  Faster net_store_length when we know that length is less than 65536.
  We keep a separate version for that range because it's widely used in
  libmysql.

  uint is used as agrument type because of MySQL type conventions:
  - uint for 0..65536
  - ulong for 0..4294967296
  - ulonglong for bigger numbers.
*/

static uchar *net_store_length_fast(uchar *packet, uint length)
{
  if (length < 251)
  {
    *packet=(uchar) length;
    return packet+1;
  }
  *packet++=252;
  int2store(packet,(uint) length);
  return packet+2;
}

/**
  Send the status of the current statement execution over network.

  @param  thd   in fact, carries two parameters, NET for the transport and
                Diagnostics_area as the source of status information.

  In MySQL, there are two types of SQL statements: those that return
  a result set and those that return status information only.

  If a statement returns a result set, it consists of 3 parts:
  - result set meta-data
  - variable number of result set rows (can be 0)
  - followed and terminated by EOF or ERROR packet

  Once the  client has seen the meta-data information, it always
  expects an EOF or ERROR to terminate the result set. If ERROR is
  received, the result set rows are normally discarded (this is up
  to the client implementation, libmysql at least does discard them).
  EOF, on the contrary, means "successfully evaluated the entire
  result set". Since we don't know how many rows belong to a result
  set until it's evaluated, EOF/ERROR is the indicator of the end
  of the row stream. Note, that we can not buffer result set rows
  on the server -- there may be an arbitrary number of rows. But
  we do buffer the last packet (EOF/ERROR) in the Diagnostics_area and
  delay sending it till the very end of execution (here), to be able to
  change EOF to an ERROR if commit failed or some other error occurred
  during the last cleanup steps taken after execution.

  A statement that does not return a result set doesn't send result
  set meta-data either. Instead it returns one of:
  - OK packet
  - ERROR packet.
  Similarly to the EOF/ERROR of the previous statement type, OK/ERROR
  packet is "buffered" in the Diagnostics Area and sent to the client
  in the end of statement.

  @note This method defines a template, but delegates actual 
  sending of data to virtual Protocol::send_{ok,eof,error}. This
  allows for implementation of protocols that "intercept" ok/eof/error
  messages, and store them in memory, etc, instead of sending to
  the client.

  @pre  The Diagnostics Area is assigned or disabled. It can not be empty
        -- we assume that every SQL statement or COM_* command
        generates OK, ERROR, or EOF status.

  @post The status information is encoded to protocol format and sent to the
        client.

  @return We conventionally return void, since the only type of error
          that can happen here is a NET (transport) error, and that one
          will become visible when we attempt to read from the NET the
          next command.
          Diagnostics_area::is_sent is set for debugging purposes only.
*/

void Protocol::end_statement()
{
  DBUG_ENTER("Protocol::end_statement");
  DBUG_ASSERT(! thd->get_stmt_da()->is_sent());
  bool error= FALSE;

  /* Can not be true, but do not take chances in production. */
  if (thd->get_stmt_da()->is_sent())
    DBUG_VOID_RETURN;

  switch (thd->get_stmt_da()->status()) {
  case Diagnostics_area::DA_ERROR:
    /* The query failed, send error to log and abort bootstrap. */
    error= send_error(thd->get_stmt_da()->mysql_errno(),
                      thd->get_stmt_da()->message_text(),
                      thd->get_stmt_da()->returned_sqlstate());
    break;
  case Diagnostics_area::DA_EOF:
    error= send_eof(thd->server_status,
                    thd->get_stmt_da()->last_statement_cond_count());
    break;
  case Diagnostics_area::DA_OK:
    error= send_ok(thd->server_status,
                   thd->get_stmt_da()->last_statement_cond_count(),
                   thd->get_stmt_da()->affected_rows(),
                   thd->get_stmt_da()->last_insert_id(),
                   thd->get_stmt_da()->message_text());
    break;
  case Diagnostics_area::DA_DISABLED:
    break;
  case Diagnostics_area::DA_EMPTY:
  default:
    DBUG_ASSERT(0);
    error= send_ok(thd->server_status, 0, 0, 0, NULL);
    break;
  }
  if (!error)
    thd->get_stmt_da()->set_is_sent(true);
  DBUG_VOID_RETURN;
}


/**
  A default implementation of "OK" packet response to the client.

  Currently this implementation is re-used by both network-oriented
  protocols -- the binary and text one. They do not differ
  in their OK packet format, which allows for a significant simplification
  on client side.
*/

bool Protocol::send_ok(uint server_status, uint statement_warn_count,
                       ulonglong affected_rows, ulonglong last_insert_id,
                       const char *message)
{
  DBUG_ENTER("Protocol::send_ok");
  const bool retval= 
    net_send_ok(thd, server_status, statement_warn_count,
                affected_rows, last_insert_id, message);
  DBUG_RETURN(retval);
}


/**
  A default implementation of "EOF" packet response to the client.

  Binary and text protocol do not differ in their EOF packet format.
*/

bool Protocol::send_eof(uint server_status, uint statement_warn_count)
{
  DBUG_ENTER("Protocol::send_eof");
  const bool retval= net_send_eof(thd, server_status, statement_warn_count);
  DBUG_RETURN(retval);
}


/**
  A default implementation of "ERROR" packet response to the client.

  Binary and text protocol do not differ in ERROR packet format.
*/

bool Protocol::send_error(uint sql_errno, const char *err_msg,
                          const char *sql_state)
{
  DBUG_ENTER("Protocol::send_error");
  const bool retval= net_send_error_packet(thd, sql_errno, err_msg, sql_state);
  DBUG_RETURN(retval);
}


/****************************************************************************
  Functions used by the protocol functions (like net_send_ok) to store
  strings and numbers in the header result packet.
****************************************************************************/

/* The following will only be used for short strings < 65K */

uchar *net_store_data(uchar *to, const uchar *from, size_t length)
{
  to=net_store_length_fast(to,length);
  memcpy(to,from,length);
  return to+length;
}

uchar *net_store_data(uchar *to,int32 from)
{
  char buff[20];
  uint length=(uint) (int10_to_str(from,buff,10)-buff);
  to=net_store_length_fast(to,length);
  memcpy(to,buff,length);
  return to+length;
}

uchar *net_store_data(uchar *to,longlong from)
{
  char buff[22];
  uint length=(uint) (longlong10_to_str(from,buff,10)-buff);
  to=net_store_length_fast(to,length);
  memcpy(to,buff,length);
  return to+length;
}


/*****************************************************************************
  Default Protocol functions
*****************************************************************************/

void Protocol::init(THD *thd_arg)
{
  thd=thd_arg;
  packet= &thd->packet;
  convert= &thd->convert_buffer;
#ifndef DBUG_OFF
  field_types= 0;
#endif
}

/**
  Finish the result set with EOF packet, as is expected by the client,
  if there is an error evaluating the next row and a continue handler
  for the error.
*/

void Protocol::end_partial_result_set(THD *thd_arg)
{
  net_send_eof(thd_arg, thd_arg->server_status, 0 /* no warnings, we're inside SP */);
}


bool Protocol::flush()
{
#ifndef EMBEDDED_LIBRARY
  bool error;
  thd->get_stmt_da()->set_overwrite_status(true);
  error= net_flush(&thd->net);
  thd->get_stmt_da()->set_overwrite_status(false);
  return error;
#else
  return 0;
#endif
}

#ifndef EMBEDDED_LIBRARY

/**
  Send name and type of result to client.

  Sum fields has table name empty and field_name.

  @param THD		Thread data object
  @param list	        List of items to send to client
  @param flag	        Bit mask with the following functions:
                        - 1 send number of rows
                        - 2 send default values
                        - 4 don't write eof packet

  @retval
    0	ok
  @retval
    1	Error  (Note that in this case the error is not sent to the
    client)
*/
bool Protocol::send_result_set_metadata(List<Item> *list, uint flags)
{
  List_iterator_fast<Item> it(*list);
  Item *item;
  uchar buff[MAX_FIELD_WIDTH];
  String tmp((char*) buff,sizeof(buff),&my_charset_bin);
  Protocol_text prot(thd);
  String *local_packet= prot.storage_packet();
  const CHARSET_INFO *thd_charset= thd->variables.character_set_results;
  DBUG_ENTER("send_result_set_metadata");

  if (flags & SEND_NUM_ROWS)
  {				// Packet with number of elements
    uchar *pos= net_store_length(buff, list->elements);
    if (my_net_write(&thd->net, buff, (size_t) (pos-buff)))
      DBUG_RETURN(1);
  }

#ifndef DBUG_OFF
  field_types= (enum_field_types*) thd->alloc(sizeof(field_types) *
					      list->elements);
  uint count= 0;
#endif

  while ((item=it++))
  {
    char *pos;
    const CHARSET_INFO *cs= system_charset_info;
    Send_field field;
    item->make_field(&field);

    /* Keep things compatible for old clients */
    if (field.type == MYSQL_TYPE_VARCHAR)
      field.type= MYSQL_TYPE_VAR_STRING;

    prot.prepare_for_resend();

    if (thd->client_capabilities & CLIENT_PROTOCOL_41)
    {
      if (prot.store(STRING_WITH_LEN("def"), cs, thd_charset) ||
	  prot.store(field.db_name, (uint) strlen(field.db_name),
		     cs, thd_charset) ||
	  prot.store(field.table_name, (uint) strlen(field.table_name),
		     cs, thd_charset) ||
	  prot.store(field.org_table_name, (uint) strlen(field.org_table_name),
		     cs, thd_charset) ||
	  prot.store(field.col_name, (uint) strlen(field.col_name),
		     cs, thd_charset) ||
	  prot.store(field.org_col_name, (uint) strlen(field.org_col_name),
		     cs, thd_charset) ||
	  local_packet->realloc(local_packet->length()+12))
	goto err;
      /* Store fixed length fields */
      pos= (char*) local_packet->ptr()+local_packet->length();
      *pos++= 12;				// Length of packed fields
      /* inject a NULL to test the client */
      DBUG_EXECUTE_IF("poison_rs_fields", pos[-1]= 0xfb;);
      if (item->charset_for_protocol() == &my_charset_bin || thd_charset == NULL)
      {
        /* No conversion */
        int2store(pos, item->charset_for_protocol()->number);
        int4store(pos+2, field.length);
      }
      else
      {
        /* With conversion */
        uint32 field_length, max_length;
        int2store(pos, thd_charset->number);
        /*
          For TEXT/BLOB columns, field_length describes the maximum data
          length in bytes. There is no limit to the number of characters
          that a TEXT column can store, as long as the data fits into
          the designated space.
          For the rest of textual columns, field_length is evaluated as
          char_count * mbmaxlen, where character count is taken from the
          definition of the column. In other words, the maximum number
          of characters here is limited by the column definition.

          When one has a LONG TEXT column with a single-byte
          character set, and the connection character set is multi-byte, the
          client may get fields longer than UINT_MAX32, due to
          <character set column> -> <character set connection> conversion.
          In that case column max length does not fit into the 4 bytes
          reserved for it in the protocol.
        */
        max_length= (field.type >= MYSQL_TYPE_TINY_BLOB &&
                     field.type <= MYSQL_TYPE_BLOB) ?
                     field.length / item->collation.collation->mbminlen :
                     field.length / item->collation.collation->mbmaxlen;
        field_length= char_to_byte_length_safe(max_length,
                                               thd_charset->mbmaxlen);
        int4store(pos + 2, field_length);
      }
      pos[6]= field.type;
      int2store(pos+7,field.flags);
      pos[9]= (char) field.decimals;
      pos[10]= 0;				// For the future
      pos[11]= 0;				// For the future
      pos+= 12;
    }
    else
    {
      if (prot.store(field.table_name, (uint) strlen(field.table_name),
		     cs, thd_charset) ||
	  prot.store(field.col_name, (uint) strlen(field.col_name),
		     cs, thd_charset) ||
	  local_packet->realloc(local_packet->length()+10))
	goto err;
      pos= (char*) local_packet->ptr()+local_packet->length();
      pos[0]=3;
      int3store(pos+1,field.length);
      pos[4]=1;
      pos[5]=field.type;
      pos[6]=3;
      int2store(pos+7,field.flags);
      pos[9]= (char) field.decimals;
      pos+= 10;
    }
    local_packet->length((uint) (pos - local_packet->ptr()));
    if (flags & SEND_DEFAULTS)
      item->send(&prot, &tmp);			// Send default value
    if (prot.write())
      DBUG_RETURN(1);
#ifndef DBUG_OFF
    field_types[count++]= field.type;
#endif
  }

  if (flags & SEND_EOF)
  {
    /*
      Mark the end of meta-data result set, and store thd->server_status,
      to show that there is no cursor.
      Send no warning information, as it will be sent at statement end.
    */
    if (write_eof_packet(thd, &thd->net, thd->server_status,
                         thd->get_stmt_da()->current_statement_cond_count()))
      DBUG_RETURN(1);
  }
  DBUG_RETURN(prepare_for_send(list->elements));

err:
  my_message(ER_OUT_OF_RESOURCES, ER(ER_OUT_OF_RESOURCES),
             MYF(0));	/* purecov: inspected */
  DBUG_RETURN(1);				/* purecov: inspected */
}


bool Protocol::write()
{
  DBUG_ENTER("Protocol::write");
  DBUG_RETURN(my_net_write(&thd->net, (uchar*) packet->ptr(),
                           packet->length()));
}
#endif /* EMBEDDED_LIBRARY */


/**
  Send one result set row.

  @param row_items a collection of column values for that row

  @return Error status.
    @retval TRUE  Error.
    @retval FALSE Success.
*/

bool Protocol::send_result_set_row(List<Item> *row_items)
{
  char buffer[MAX_FIELD_WIDTH];
  String str_buffer(buffer, sizeof (buffer), &my_charset_bin);
  List_iterator_fast<Item> it(*row_items);

  DBUG_ENTER("Protocol::send_result_set_row");

  for (Item *item= it++; item; item= it++)
  {
    if (item->send(this, &str_buffer))
    {
      // If we're out of memory, reclaim some, to help us recover.
      this->free();
      DBUG_RETURN(TRUE);
    }
    /* Item::send() may generate an error. If so, abort the loop. */
    if (thd->is_error())
      DBUG_RETURN(TRUE);

    /*
      Reset str_buffer to its original state, as it may have been altered in
      Item::send().
    */
    str_buffer.set(buffer, sizeof(buffer), &my_charset_bin);
  }

  DBUG_RETURN(FALSE);
}


/**
  Send \\0 end terminated string.

  @param from	NullS or \\0 terminated string

  @note
    In most cases one should use store(from, length) instead of this function

  @retval
    0		ok
  @retval
    1		error
*/

bool Protocol::store(const char *from, const CHARSET_INFO *cs)
{
  if (!from)
    return store_null();
  uint length= strlen(from);
  return store(from, length, cs);
}


/**
  Send a set of strings as one long string with ',' in between.
*/

bool Protocol::store(I_List<i_string>* str_list)
{
  char buf[256];
  String tmp(buf, sizeof(buf), &my_charset_bin);
  uint32 len;
  I_List_iterator<i_string> it(*str_list);
  i_string* s;

  tmp.length(0);
  while ((s=it++))
  {
    tmp.append(s->ptr);
    tmp.append(',');
  }
  if ((len= tmp.length()))
    len--;					// Remove last ','
  return store((char*) tmp.ptr(), len,  tmp.charset());
}

/****************************************************************************
  Functions to handle the simple (default) protocol where everything is
  This protocol is the one that is used by default between the MySQL server
  and client when you are not using prepared statements.

  All data are sent as 'packed-string-length' followed by 'string-data'
****************************************************************************/

#ifndef EMBEDDED_LIBRARY
void Protocol_text::prepare_for_resend()
{
  packet->length(0);
#ifndef DBUG_OFF
  field_pos= 0;
#endif
}

bool Protocol_text::store_null()
{
#ifndef DBUG_OFF
  field_pos++;
#endif
  char buff[1];
  buff[0]= (char)251;
  return packet->append(buff, sizeof(buff), PACKET_BUFFER_EXTRA_ALLOC);
}
#endif


/**
  Auxilary function to convert string to the given character set
  and store in network buffer.
*/

bool Protocol::store_string_aux(const char *from, size_t length,
                                const CHARSET_INFO *fromcs,
                                const CHARSET_INFO *tocs)
{
  /* 'tocs' is set 0 when client issues SET character_set_results=NULL */
  if (tocs && !my_charset_same(fromcs, tocs) &&
      fromcs != &my_charset_bin &&
      tocs != &my_charset_bin)
  {
    /* Store with conversion */
    return net_store_data((uchar*) from, length, fromcs, tocs);
  }
  /* Store without conversion */
  return net_store_data((uchar*) from, length);
}


bool Protocol_text::store(const char *from, size_t length,
                          const CHARSET_INFO *fromcs,
                          const CHARSET_INFO *tocs)
{
#ifndef DBUG_OFF
  DBUG_ASSERT(field_types == 0 ||
	      field_types[field_pos] == MYSQL_TYPE_DECIMAL ||
              field_types[field_pos] == MYSQL_TYPE_BIT ||
              field_types[field_pos] == MYSQL_TYPE_NEWDECIMAL ||
	      (field_types[field_pos] >= MYSQL_TYPE_ENUM &&
	       field_types[field_pos] <= MYSQL_TYPE_GEOMETRY));
  field_pos++;
#endif
  return store_string_aux(from, length, fromcs, tocs);
}


bool Protocol_text::store(const char *from, size_t length,
                          const CHARSET_INFO *fromcs)
{
  const CHARSET_INFO *tocs= this->thd->variables.character_set_results;
#ifndef DBUG_OFF
  DBUG_PRINT("info", ("Protocol_text::store field %u (%u): %.*s", field_pos,
                      field_count, (int) length, (length == 0 ? "" : from)));
  DBUG_ASSERT(field_pos < field_count);
  DBUG_ASSERT(field_types == 0 ||
	      field_types[field_pos] == MYSQL_TYPE_DECIMAL ||
              field_types[field_pos] == MYSQL_TYPE_BIT ||
              field_types[field_pos] == MYSQL_TYPE_NEWDECIMAL ||
              field_types[field_pos] == MYSQL_TYPE_NEWDATE ||
	      (field_types[field_pos] >= MYSQL_TYPE_ENUM &&
	       field_types[field_pos] <= MYSQL_TYPE_GEOMETRY));
  field_pos++;
#endif
  return store_string_aux(from, length, fromcs, tocs);
}


bool Protocol_text::store_tiny(longlong from)
{
#ifndef DBUG_OFF
  DBUG_ASSERT(field_types == 0 || field_types[field_pos] == MYSQL_TYPE_TINY);
  field_pos++;
#endif
  char buff[20];
  return net_store_data((uchar*) buff,
			(size_t) (int10_to_str((int) from, buff, -10) - buff));
}


bool Protocol_text::store_short(longlong from)
{
#ifndef DBUG_OFF
  DBUG_ASSERT(field_types == 0 ||
	      field_types[field_pos] == MYSQL_TYPE_YEAR ||
	      field_types[field_pos] == MYSQL_TYPE_SHORT);
  field_pos++;
#endif
  char buff[20];
  return net_store_data((uchar*) buff,
			(size_t) (int10_to_str((int) from, buff, -10) -
                                  buff));
}


bool Protocol_text::store_long(longlong from)
{
#ifndef DBUG_OFF
  DBUG_ASSERT(field_types == 0 ||
              field_types[field_pos] == MYSQL_TYPE_INT24 ||
              field_types[field_pos] == MYSQL_TYPE_LONG);
  field_pos++;
#endif
  char buff[20];
  return net_store_data((uchar*) buff,
			(size_t) (int10_to_str((long int)from, buff,
                                               (from <0)?-10:10)-buff));
}


bool Protocol_text::store_longlong(longlong from, bool unsigned_flag)
{
#ifndef DBUG_OFF
  DBUG_ASSERT(field_types == 0 ||
	      field_types[field_pos] == MYSQL_TYPE_LONGLONG);
  field_pos++;
#endif
  char buff[22];
  return net_store_data((uchar*) buff,
			(size_t) (longlong10_to_str(from,buff,
                                                    unsigned_flag ? 10 : -10)-
                                  buff));
}


bool Protocol_text::store_decimal(const my_decimal *d)
{
#ifndef DBUG_OFF
  DBUG_ASSERT(field_types == 0 ||
              field_types[field_pos] == MYSQL_TYPE_NEWDECIMAL);
  field_pos++;
#endif
  char buff[DECIMAL_MAX_STR_LENGTH + 1];
  String str(buff, sizeof(buff), &my_charset_bin);
  (void) my_decimal2string(E_DEC_FATAL_ERROR, d, 0, 0, 0, &str);
  return net_store_data((uchar*) str.ptr(), str.length());
}


bool Protocol_text::store(float from, uint32 decimals, String *buffer)
{
#ifndef DBUG_OFF
  DBUG_ASSERT(field_types == 0 ||
	      field_types[field_pos] == MYSQL_TYPE_FLOAT);
  field_pos++;
#endif
  buffer->set_real((double) from, decimals, thd->charset());
  return net_store_data((uchar*) buffer->ptr(), buffer->length());
}


bool Protocol_text::store(double from, uint32 decimals, String *buffer)
{
#ifndef DBUG_OFF
  DBUG_ASSERT(field_types == 0 ||
	      field_types[field_pos] == MYSQL_TYPE_DOUBLE);
  field_pos++;
#endif
  buffer->set_real(from, decimals, thd->charset());
  return net_store_data((uchar*) buffer->ptr(), buffer->length());
}


bool Protocol_text::store(Field *field)
{
  if (field->is_null())
    return store_null();
#ifndef DBUG_OFF
  field_pos++;
#endif
  char buff[MAX_FIELD_WIDTH];
  String str(buff,sizeof(buff), &my_charset_bin);
  const CHARSET_INFO *tocs= this->thd->variables.character_set_results;
#ifndef DBUG_OFF
  TABLE *table= field->table;
  my_bitmap_map *old_map= 0;
  if (table->file)
    old_map= dbug_tmp_use_all_columns(table, table->read_set);
#endif

  field->val_str(&str);
#ifndef DBUG_OFF
  if (old_map)
    dbug_tmp_restore_column_map(table->read_set, old_map);
#endif

  return store_string_aux(str.ptr(), str.length(), str.charset(), tocs);
}


/**
  @todo
    Second_part format ("%06") needs to change when 
    we support 0-6 decimals for time.
*/

bool Protocol_text::store(MYSQL_TIME *tm, uint decimals)
{
#ifndef DBUG_OFF
  DBUG_ASSERT(field_types == 0 ||
              is_temporal_type_with_date_and_time(field_types[field_pos]));
  field_pos++;
#endif
  char buff[MAX_DATE_STRING_REP_LENGTH];
  uint length= my_datetime_to_str(tm, buff, decimals);
  return net_store_data((uchar*) buff, length);
}


bool Protocol_text::store_date(MYSQL_TIME *tm)
{
#ifndef DBUG_OFF
  DBUG_ASSERT(field_types == 0 ||
	      field_types[field_pos] == MYSQL_TYPE_DATE);
  field_pos++;
#endif
  char buff[MAX_DATE_STRING_REP_LENGTH];
  size_t length= my_date_to_str(tm, buff);
  return net_store_data((uchar*) buff, length);
}


bool Protocol_text::store_time(MYSQL_TIME *tm, uint decimals)
{
#ifndef DBUG_OFF
  DBUG_ASSERT(field_types == 0 ||
              field_types[field_pos] == MYSQL_TYPE_TIME);
  field_pos++;
#endif
  char buff[MAX_DATE_STRING_REP_LENGTH];
  uint length= my_time_to_str(tm, buff, decimals);
  return net_store_data((uchar*) buff, length);
}


/**
  Assign OUT-parameters to user variables.

  @param sp_params  List of PS/SP parameters (both input and output).

  @return Error status.
    @retval FALSE Success.
    @retval TRUE  Error.
*/

bool Protocol_text::send_out_parameters(List<Item_param> *sp_params)
{
  DBUG_ASSERT(sp_params->elements ==
              thd->lex->prepared_stmt_params.elements);

  List_iterator_fast<Item_param> item_param_it(*sp_params);
  List_iterator_fast<LEX_STRING> user_var_name_it(thd->lex->prepared_stmt_params);

  while (true)
  {
    Item_param *item_param= item_param_it++;
    LEX_STRING *user_var_name= user_var_name_it++;

    if (!item_param || !user_var_name)
      break;

    if (!item_param->get_out_param_info())
      continue; // It's an IN-parameter.

    Item_func_set_user_var *suv=
      new Item_func_set_user_var(*user_var_name, item_param, false);
    /*
      Item_func_set_user_var is not fixed after construction, call
      fix_fields().
    */
    if (suv->fix_fields(thd, NULL))
      return TRUE;

    if (suv->check(FALSE))
      return TRUE;

    if (suv->update())
      return TRUE;
  }

  return FALSE;
}

/****************************************************************************
  Functions to handle the binary protocol used with prepared statements

  Data format:

   [ok:1]                            reserved ok packet
   [null_field:(field_count+7+2)/8]  reserved to send null data. The size is
                                     calculated using:
                                     bit_fields= (field_count+7+2)/8; 
                                     2 bits are reserved for identifying type
				     of package.
   [[length]data]                    data field (the length applies only for 
                                     string/binary/time/timestamp fields and 
                                     rest of them are not sent as they have 
                                     the default length that client understands
                                     based on the field type
   [..]..[[length]data]              data
****************************************************************************/

bool Protocol_binary::prepare_for_send(uint num_columns)
{
  Protocol::prepare_for_send(num_columns);
  bit_fields= (field_count+9)/8;
  return packet->alloc(bit_fields+1);

  /* prepare_for_resend will be called after this one */
}


void Protocol_binary::prepare_for_resend()
{
  packet->length(bit_fields+1);
  memset(const_cast<char*>(packet->ptr()), 0, 1+bit_fields);
  field_pos=0;
}


bool Protocol_binary::store(const char *from, size_t length,
                            const CHARSET_INFO *fromcs)
{
  const CHARSET_INFO *tocs= thd->variables.character_set_results;
  field_pos++;
  return store_string_aux(from, length, fromcs, tocs);
}

bool Protocol_binary::store(const char *from, size_t length,
                            const CHARSET_INFO *fromcs,
                            const CHARSET_INFO *tocs)
{
  field_pos++;
  return store_string_aux(from, length, fromcs, tocs);
}

bool Protocol_binary::store_null()
{
  uint offset= (field_pos+2)/8+1, bit= (1 << ((field_pos+2) & 7));
  /* Room for this as it's allocated in prepare_for_send */
  char *to= (char*) packet->ptr()+offset;
  *to= (char) ((uchar) *to | (uchar) bit);
  field_pos++;
  return 0;
}


bool Protocol_binary::store_tiny(longlong from)
{
  char buff[1];
  field_pos++;
  buff[0]= (uchar) from;
  return packet->append(buff, sizeof(buff), PACKET_BUFFER_EXTRA_ALLOC);
}


bool Protocol_binary::store_short(longlong from)
{
  field_pos++;
  char *to= packet->prep_append(2, PACKET_BUFFER_EXTRA_ALLOC);
  if (!to)
    return 1;
  int2store(to, (int) from);
  return 0;
}


bool Protocol_binary::store_long(longlong from)
{
  field_pos++;
  char *to= packet->prep_append(4, PACKET_BUFFER_EXTRA_ALLOC);
  if (!to)
    return 1;
  int4store(to, from);
  return 0;
}


bool Protocol_binary::store_longlong(longlong from, bool unsigned_flag)
{
  field_pos++;
  char *to= packet->prep_append(8, PACKET_BUFFER_EXTRA_ALLOC);
  if (!to)
    return 1;
  int8store(to, from);
  return 0;
}

bool Protocol_binary::store_decimal(const my_decimal *d)
{
#ifndef DBUG_OFF
  DBUG_ASSERT(field_types == 0 ||
              field_types[field_pos] == MYSQL_TYPE_NEWDECIMAL);
  field_pos++;
#endif
  char buff[DECIMAL_MAX_STR_LENGTH + 1];
  String str(buff, sizeof(buff), &my_charset_bin);
  (void) my_decimal2string(E_DEC_FATAL_ERROR, d, 0, 0, 0, &str);
  return store(str.ptr(), str.length(), str.charset());
}

bool Protocol_binary::store(float from, uint32 decimals, String *buffer)
{
  field_pos++;
  char *to= packet->prep_append(4, PACKET_BUFFER_EXTRA_ALLOC);
  if (!to)
    return 1;
  float4store(to, from);
  return 0;
}


bool Protocol_binary::store(double from, uint32 decimals, String *buffer)
{
  field_pos++;
  char *to= packet->prep_append(8, PACKET_BUFFER_EXTRA_ALLOC);
  if (!to)
    return 1;
  float8store(to, from);
  return 0;
}


bool Protocol_binary::store(Field *field)
{
  /*
    We should not increment field_pos here as send_binary() will call another
    protocol function to do this for us
  */
  if (field->is_null())
    return store_null();
  return field->send_binary(this);
}


bool Protocol_binary::store(MYSQL_TIME *tm, uint precision)
{
  char buff[12],*pos;
  uint length;
  field_pos++;
  pos= buff+1;

  int2store(pos, tm->year);
  pos[2]= (uchar) tm->month;
  pos[3]= (uchar) tm->day;
  pos[4]= (uchar) tm->hour;
  pos[5]= (uchar) tm->minute;
  pos[6]= (uchar) tm->second;
  int4store(pos+7, tm->second_part);
  if (tm->second_part)
    length=11;
  else if (tm->hour || tm->minute || tm->second)
    length=7;
  else if (tm->year || tm->month || tm->day)
    length=4;
  else
    length=0;
  buff[0]=(char) length;			// Length is stored first
  return packet->append(buff, length+1, PACKET_BUFFER_EXTRA_ALLOC);
}

bool Protocol_binary::store_date(MYSQL_TIME *tm)
{
  tm->hour= tm->minute= tm->second=0;
  tm->second_part= 0;
  return Protocol_binary::store(tm, 0);
}


bool Protocol_binary::store_time(MYSQL_TIME *tm, uint precision)
{
  char buff[13], *pos;
  uint length;
  field_pos++;
  pos= buff+1;
  pos[0]= tm->neg ? 1 : 0;
  if (tm->hour >= 24)
  {
    /* Fix if we come from Item::send */
    uint days= tm->hour/24;
    tm->hour-= days*24;
    tm->day+= days;
  }
  int4store(pos+1, tm->day);
  pos[5]= (uchar) tm->hour;
  pos[6]= (uchar) tm->minute;
  pos[7]= (uchar) tm->second;
  int4store(pos+8, tm->second_part);
  if (tm->second_part)
    length=12;
  else if (tm->hour || tm->minute || tm->second || tm->day)
    length=8;
  else
    length=0;
  buff[0]=(char) length;			// Length is stored first
  return packet->append(buff, length+1, PACKET_BUFFER_EXTRA_ALLOC);
}

/**
  Send a result set with OUT-parameter values by means of PS-protocol.

  @param sp_params  List of PS/SP parameters (both input and output).

  @return Error status.
    @retval FALSE Success.
    @retval TRUE  Error.
*/

bool Protocol_binary::send_out_parameters(List<Item_param> *sp_params)
{
  if (!(thd->client_capabilities & CLIENT_PS_MULTI_RESULTS))
  {
    /* The client does not support OUT-parameters. */
    return FALSE;
  }

  List<Item> out_param_lst;

  {
    List_iterator_fast<Item_param> item_param_it(*sp_params);

    while (true)
    {
      Item_param *item_param= item_param_it++;

      if (!item_param)
        break;

      if (!item_param->get_out_param_info())
        continue; // It's an IN-parameter.

      if (out_param_lst.push_back(item_param))
        return TRUE;
    }
  }

  if (!out_param_lst.elements)
    return FALSE;

  /*
    We have to set SERVER_PS_OUT_PARAMS in THD::server_status, because it
    is used in send_result_set_metadata().
  */

  thd->server_status|= SERVER_PS_OUT_PARAMS | SERVER_MORE_RESULTS_EXISTS;

  /* Send meta-data. */
  if (send_result_set_metadata(&out_param_lst, SEND_NUM_ROWS | SEND_EOF))
    return TRUE;

  /* Send data. */

  prepare_for_resend();

  if (send_result_set_row(&out_param_lst))
    return TRUE;

  if (write())
    return TRUE;

  /* Restore THD::server_status. */
  thd->server_status&= ~SERVER_PS_OUT_PARAMS;

  /*
    Reset SERVER_MORE_RESULTS_EXISTS bit, because this is the last packet
    for sure.
  */
  thd->server_status&= ~SERVER_MORE_RESULTS_EXISTS;

  /* Send EOF-packet. */
  net_send_eof(thd, thd->server_status, 0);

  return FALSE;
}<|MERGE_RESOLUTION|>--- conflicted
+++ resolved
@@ -1,8 +1,4 @@
-<<<<<<< HEAD
-/* Copyright (c) 2000, 2013, Oracle and/or its affiliates. All rights reserved.
-=======
 /* Copyright (c) 2000, 2014, Oracle and/or its affiliates. All rights reserved.
->>>>>>> a9800d0d
 
    This program is free software; you can redistribute it and/or modify
    it under the terms of the GNU General Public License as published by
@@ -176,41 +172,6 @@
 }
 
 
-<<<<<<< HEAD
-/**
-  Send a error string to client using net struct.
-  This is used initial connection handling code.
-
-  @param net        Low-level net struct
-  @param sql_errno  The error code to send
-  @param err        A pointer to the error message
-
-  @return
-    @retval FALSE The message was sent to the client
-    @retval TRUE  An error occurred and the message wasn't sent properly
-*/
-
-#ifndef EMBEDDED_LIBRARY
-bool net_send_error(NET *net, uint sql_errno, const char *err)
-{
-  DBUG_ENTER("net_send_error");
-
-  DBUG_ASSERT(sql_errno && err);
-
-  DBUG_PRINT("enter",("sql_errno: %d  err: %s", sql_errno, err));
-
-  bool error=
-    net_send_error_packet(net, sql_errno, err,
-                          mysql_errno_to_sqlstate(sql_errno), false, 0,
-                          (const CHARSET_INFO*)
-                          global_system_variables.character_set_results);
-
-  DBUG_RETURN(error);
-}
-
-
-=======
->>>>>>> a9800d0d
 /**
   Send a error string to client using net struct.
   This is used initial connection handling code.
