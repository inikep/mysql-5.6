/* Copyright (c) 2000, 2011, Oracle and/or its affiliates. All rights reserved.

   This program is free software; you can redistribute it and/or modify
   it under the terms of the GNU General Public License as published by
   the Free Software Foundation; version 2 of the License.

   This program is distributed in the hope that it will be useful,
   but WITHOUT ANY WARRANTY; without even the implied warranty of
   MERCHANTABILITY or FITNESS FOR A PARTICULAR PURPOSE.  See the
   GNU General Public License for more details.

   You should have received a copy of the GNU General Public License
   along with this program; if not, write to the Free Software Foundation,
   51 Franklin Street, Suite 500, Boston, MA 02110-1335 USA */

#define MYSQL_LEX 1
#include "my_global.h"
#include "sql_priv.h"
#include "unireg.h"                    // REQUIRED: for other includes
#include "sql_parse.h"        // sql_kill, *_precheck, *_prepare
#include "lock.h"             // try_transactional_lock,
                              // check_transactional_lock,
                              // set_handler_table_locks,
                              // lock_global_read_lock,
                              // make_global_read_lock_block_commit
#include "sql_base.h"         // find_temporary_tablesx
#include "sql_cache.h"        // QUERY_CACHE_FLAGS_SIZE, query_cache_*
#include "sql_show.h"         // mysqld_list_*, mysqld_show_*,
                              // calc_sum_of_all_status
#include "mysqld.h"
#include "sql_locale.h"                         // my_locale_en_US
#include "log.h"                                // flush_error_log
#include "sql_view.h"         // mysql_create_view, mysql_drop_view
#include "sql_delete.h"       // mysql_delete
#include "sql_insert.h"       // mysql_insert
#include "sql_update.h"       // mysql_update, mysql_multi_update
#include "sql_partition.h"    // struct partition_info
#include "sql_db.h"           // mysql_change_db, mysql_create_db,
                              // mysql_rm_db, mysql_upgrade_db,
                              // mysql_alter_db,
                              // check_db_dir_existence,
                              // my_dbopt_cleanup
#include "sql_table.h"        // mysql_create_like_table,
                              // mysql_create_table,
                              // mysql_alter_table,
                              // mysql_recreate_table,
                              // mysql_backup_table,
                              // mysql_restore_table
#include "sql_reload.h"       // reload_acl_and_cache
#include "sql_admin.h"        // mysql_assign_to_keycache
#include "sql_connect.h"      // check_user,
                              // decrease_user_connections,
                              // thd_init_client_charset, check_mqh,
                              // reset_mqh
#include "sql_rename.h"       // mysql_rename_table
#include "sql_tablespace.h"   // mysql_alter_tablespace
#include "hostname.h"         // hostname_cache_refresh
#include "sql_acl.h"          // *_ACL, check_grant, is_acl_user,
                              // has_any_table_level_privileges,
                              // mysql_drop_user, mysql_rename_user,
                              // check_grant_routine,
                              // mysql_routine_grant,
                              // mysql_show_grants,
                              // sp_grant_privileges, ...
#include "sql_test.h"         // mysql_print_status
#include "sql_select.h"       // handle_select, mysql_select,
                              // mysql_explain_union
#include "sql_load.h"         // mysql_load
#include "sql_servers.h"      // create_servers, alter_servers,
                              // drop_servers, servers_reload
#include "sql_handler.h"      // mysql_ha_open, mysql_ha_close,
                              // mysql_ha_read
#include "sql_binlog.h"       // mysql_client_binlog_statement
#include "sql_do.h"           // mysql_do
#include "sql_help.h"         // mysqld_help
#include "rpl_constants.h"    // Incident, INCIDENT_LOST_EVENTS
#include "log_event.h"
#include "rpl_slave.h"
#include "rpl_master.h"
#include "rpl_filter.h"
#include <m_ctype.h>
#include <myisam.h>
#include <my_dir.h>
#include "rpl_handler.h"

#include "sp_head.h"
#include "sp.h"
#include "sp_cache.h"
#include "events.h"
#include "sql_trigger.h"
#include "transaction.h"
#include "sql_audit.h"
#include "sql_prepare.h"
#include "debug_sync.h"
#include "probes_mysql.h"
#include "set_var.h"
#include "sql_bootstrap.h"

#define FLAGSTR(V,F) ((V)&(F)?#F" ":"")

/**
  @defgroup Runtime_Environment Runtime Environment
  @{
*/

/* Used in error handling only */
#define SP_TYPE_STRING(LP) \
  ((LP)->sphead->m_type == TYPE_ENUM_FUNCTION ? "FUNCTION" : "PROCEDURE")
#define SP_COM_STRING(LP) \
  ((LP)->sql_command == SQLCOM_CREATE_SPFUNCTION || \
   (LP)->sql_command == SQLCOM_ALTER_FUNCTION || \
   (LP)->sql_command == SQLCOM_SHOW_CREATE_FUNC || \
   (LP)->sql_command == SQLCOM_DROP_FUNCTION ? \
   "FUNCTION" : "PROCEDURE")

static bool execute_sqlcom_select(THD *thd, TABLE_LIST *all_tables);
static void sql_kill(THD *thd, ulong id, bool only_kill_query);

const char *any_db="*any*";	// Special symbol for check_access

const LEX_STRING command_name[]={
  { C_STRING_WITH_LEN("Sleep") },
  { C_STRING_WITH_LEN("Quit") },
  { C_STRING_WITH_LEN("Init DB") },
  { C_STRING_WITH_LEN("Query") },
  { C_STRING_WITH_LEN("Field List") },
  { C_STRING_WITH_LEN("Create DB") },
  { C_STRING_WITH_LEN("Drop DB") },
  { C_STRING_WITH_LEN("Refresh") },
  { C_STRING_WITH_LEN("Shutdown") },
  { C_STRING_WITH_LEN("Statistics") },
  { C_STRING_WITH_LEN("Processlist") },
  { C_STRING_WITH_LEN("Connect") },
  { C_STRING_WITH_LEN("Kill") },
  { C_STRING_WITH_LEN("Debug") },
  { C_STRING_WITH_LEN("Ping") },
  { C_STRING_WITH_LEN("Time") },
  { C_STRING_WITH_LEN("Delayed insert") },
  { C_STRING_WITH_LEN("Change user") },
  { C_STRING_WITH_LEN("Binlog Dump") },
  { C_STRING_WITH_LEN("Table Dump") },
  { C_STRING_WITH_LEN("Connect Out") },
  { C_STRING_WITH_LEN("Register Slave") },
  { C_STRING_WITH_LEN("Prepare") },
  { C_STRING_WITH_LEN("Execute") },
  { C_STRING_WITH_LEN("Long Data") },
  { C_STRING_WITH_LEN("Close stmt") },
  { C_STRING_WITH_LEN("Reset stmt") },
  { C_STRING_WITH_LEN("Set option") },
  { C_STRING_WITH_LEN("Fetch") },
  { C_STRING_WITH_LEN("Daemon") },
  { C_STRING_WITH_LEN("Error") }  // Last command number
};

const char *xa_state_names[]={
  "NON-EXISTING", "ACTIVE", "IDLE", "PREPARED", "ROLLBACK ONLY"
};


#ifdef HAVE_REPLICATION
/**
  Returns true if all tables should be ignored.
*/
inline bool all_tables_not_ok(THD *thd, TABLE_LIST *tables)
{
  return rpl_filter->is_on() && tables && !thd->spcont &&
         !rpl_filter->tables_ok(thd->db, tables);
}

/**
  Checks whether the event for the given database, db, should
  be ignored or not. This is done by checking whether there are
  active rules in ignore_db or in do_db containers. If there
  are, then check if there is a match, if not then check the
  wild_do rules.
      
  NOTE: This means that when using this function replicate-do-db 
        and replicate-ignore-db take precedence over wild do 
        rules.

  @param thd  Thread handle.
  @param db   Database name used while evaluating the filtering
              rules.
  
*/
inline bool db_stmt_db_ok(THD *thd, char* db)
{
  DBUG_ENTER("db_stmt_db_ok");

  if (!thd->slave_thread)
    DBUG_RETURN(TRUE);

  /*
    No filters exist in ignore/do_db ? Then, just check
    wild_do_table filtering. Otherwise, check the do_db
    rules.
  */
  bool db_ok= (rpl_filter->get_do_db()->is_empty() &&
               rpl_filter->get_ignore_db()->is_empty()) ?
              rpl_filter->db_ok_with_wild_table(db) :
              rpl_filter->db_ok(db);

  DBUG_RETURN(db_ok);
}
#endif


static bool some_non_temp_table_to_be_updated(THD *thd, TABLE_LIST *tables)
{
  for (TABLE_LIST *table= tables; table; table= table->next_global)
  {
    DBUG_ASSERT(table->db && table->table_name);
    if (table->updating && !find_temporary_table(thd, table))
      return 1;
  }
  return 0;
}


/*
  Implicitly commit a active transaction if statement requires so.

  @param thd    Thread handle.
  @param mask   Bitmask used for the SQL command match.

*/
static bool stmt_causes_implicit_commit(THD *thd, uint mask)
{
  LEX *lex= thd->lex;
  bool skip= FALSE;
  DBUG_ENTER("stmt_causes_implicit_commit");

  if (!(sql_command_flags[lex->sql_command] & mask))
    DBUG_RETURN(FALSE);

  switch (lex->sql_command) {
  case SQLCOM_DROP_TABLE:
    skip= lex->drop_temporary;
    break;
  case SQLCOM_ALTER_TABLE:
  case SQLCOM_CREATE_TABLE:
    /* If CREATE TABLE of non-temporary table, do implicit commit */
    skip= (lex->create_info.options & HA_LEX_CREATE_TMP_TABLE);
    break;
  case SQLCOM_SET_OPTION:
    skip= lex->autocommit ? FALSE : TRUE;
    break;
  default:
    break;
  }

  DBUG_RETURN(!skip);
}


/**
  Mark all commands that somehow changes a table.

  This is used to check number of updates / hour.

  sql_command is actually set to SQLCOM_END sometimes
  so we need the +1 to include it in the array.

  See COMMAND_FLAG_xxx for different type of commands
     2  - query that returns meaningful ROW_COUNT() -
          a number of modified rows
*/

uint sql_command_flags[SQLCOM_END+1];
uint server_command_flags[COM_END+1];

void init_update_queries(void)
{
  /* Initialize the server command flags array. */
  memset(server_command_flags, 0, sizeof(server_command_flags));

  server_command_flags[COM_STATISTICS]= CF_SKIP_QUERY_ID | CF_SKIP_QUESTIONS;
  server_command_flags[COM_PING]=       CF_SKIP_QUERY_ID | CF_SKIP_QUESTIONS;
  server_command_flags[COM_STMT_PREPARE]= CF_SKIP_QUESTIONS;
  server_command_flags[COM_STMT_CLOSE]=   CF_SKIP_QUESTIONS;
  server_command_flags[COM_STMT_RESET]=   CF_SKIP_QUESTIONS;

  /* Initialize the sql command flags array. */
  memset(sql_command_flags, 0, sizeof(sql_command_flags));

  /*
    In general, DDL statements do not generate row events and do not go
    through a cache before being written to the binary log. However, the
    CREATE TABLE...SELECT is an exception because it may generate row
    events. For that reason,  the SQLCOM_CREATE_TABLE  which represents
    a CREATE TABLE, including the CREATE TABLE...SELECT, has the
    CF_CAN_GENERATE_ROW_EVENTS flag. The distinction between a regular
    CREATE TABLE and the CREATE TABLE...SELECT is made in other parts of
    the code, in particular in the Query_log_event's constructor.
  */
  sql_command_flags[SQLCOM_CREATE_TABLE]=   CF_CHANGES_DATA | CF_REEXECUTION_FRAGILE |
                                            CF_AUTO_COMMIT_TRANS |
                                            CF_CAN_GENERATE_ROW_EVENTS;
  sql_command_flags[SQLCOM_CREATE_INDEX]=   CF_CHANGES_DATA | CF_AUTO_COMMIT_TRANS;
  sql_command_flags[SQLCOM_ALTER_TABLE]=    CF_CHANGES_DATA | CF_WRITE_LOGS_COMMAND |
                                            CF_AUTO_COMMIT_TRANS |
                                            CF_WRITE_RPL_INFO_COMMAND;
  sql_command_flags[SQLCOM_TRUNCATE]=       CF_CHANGES_DATA | CF_WRITE_LOGS_COMMAND |
                                            CF_AUTO_COMMIT_TRANS;
  sql_command_flags[SQLCOM_DROP_TABLE]=     CF_CHANGES_DATA | CF_AUTO_COMMIT_TRANS;
  sql_command_flags[SQLCOM_LOAD]=           CF_CHANGES_DATA | CF_REEXECUTION_FRAGILE |
                                            CF_CAN_GENERATE_ROW_EVENTS;
  sql_command_flags[SQLCOM_CREATE_DB]=      CF_CHANGES_DATA | CF_AUTO_COMMIT_TRANS;
  sql_command_flags[SQLCOM_DROP_DB]=        CF_CHANGES_DATA | CF_AUTO_COMMIT_TRANS;
  sql_command_flags[SQLCOM_ALTER_DB_UPGRADE]= CF_AUTO_COMMIT_TRANS;
  sql_command_flags[SQLCOM_ALTER_DB]=       CF_CHANGES_DATA | CF_AUTO_COMMIT_TRANS;
  sql_command_flags[SQLCOM_RENAME_TABLE]=   CF_CHANGES_DATA | CF_AUTO_COMMIT_TRANS;
  sql_command_flags[SQLCOM_DROP_INDEX]=     CF_CHANGES_DATA | CF_AUTO_COMMIT_TRANS;
  sql_command_flags[SQLCOM_CREATE_VIEW]=    CF_CHANGES_DATA | CF_REEXECUTION_FRAGILE |
                                            CF_AUTO_COMMIT_TRANS;
  sql_command_flags[SQLCOM_DROP_VIEW]=      CF_CHANGES_DATA | CF_AUTO_COMMIT_TRANS;
  sql_command_flags[SQLCOM_CREATE_TRIGGER]= CF_CHANGES_DATA | CF_AUTO_COMMIT_TRANS;
  sql_command_flags[SQLCOM_DROP_TRIGGER]=   CF_CHANGES_DATA | CF_AUTO_COMMIT_TRANS;
  sql_command_flags[SQLCOM_CREATE_EVENT]=   CF_CHANGES_DATA | CF_AUTO_COMMIT_TRANS;
  sql_command_flags[SQLCOM_ALTER_EVENT]=    CF_CHANGES_DATA | CF_AUTO_COMMIT_TRANS;
  sql_command_flags[SQLCOM_DROP_EVENT]=     CF_CHANGES_DATA | CF_AUTO_COMMIT_TRANS;

  sql_command_flags[SQLCOM_UPDATE]=	    CF_CHANGES_DATA | CF_REEXECUTION_FRAGILE |
                                            CF_CAN_GENERATE_ROW_EVENTS;
  sql_command_flags[SQLCOM_UPDATE_MULTI]=   CF_CHANGES_DATA | CF_REEXECUTION_FRAGILE |
                                            CF_CAN_GENERATE_ROW_EVENTS;
  sql_command_flags[SQLCOM_INSERT]=	    CF_CHANGES_DATA | CF_REEXECUTION_FRAGILE |
                                            CF_CAN_GENERATE_ROW_EVENTS;
  sql_command_flags[SQLCOM_INSERT_SELECT]=  CF_CHANGES_DATA | CF_REEXECUTION_FRAGILE |
                                            CF_CAN_GENERATE_ROW_EVENTS;
  sql_command_flags[SQLCOM_DELETE]=         CF_CHANGES_DATA | CF_REEXECUTION_FRAGILE |
                                            CF_CAN_GENERATE_ROW_EVENTS;
  sql_command_flags[SQLCOM_DELETE_MULTI]=   CF_CHANGES_DATA | CF_REEXECUTION_FRAGILE |
                                            CF_CAN_GENERATE_ROW_EVENTS;
  sql_command_flags[SQLCOM_REPLACE]=        CF_CHANGES_DATA | CF_REEXECUTION_FRAGILE |
                                            CF_CAN_GENERATE_ROW_EVENTS;
  sql_command_flags[SQLCOM_REPLACE_SELECT]= CF_CHANGES_DATA | CF_REEXECUTION_FRAGILE |
                                            CF_CAN_GENERATE_ROW_EVENTS;
  sql_command_flags[SQLCOM_SELECT]=         CF_REEXECUTION_FRAGILE |
                                            CF_CAN_GENERATE_ROW_EVENTS;
  sql_command_flags[SQLCOM_SET_OPTION]=     CF_REEXECUTION_FRAGILE | CF_AUTO_COMMIT_TRANS;
  sql_command_flags[SQLCOM_DO]=             CF_REEXECUTION_FRAGILE |
                                            CF_CAN_GENERATE_ROW_EVENTS;

  sql_command_flags[SQLCOM_SHOW_STATUS_PROC]= CF_STATUS_COMMAND | CF_REEXECUTION_FRAGILE;
  sql_command_flags[SQLCOM_SHOW_STATUS]=      CF_STATUS_COMMAND | CF_REEXECUTION_FRAGILE;
  sql_command_flags[SQLCOM_SHOW_DATABASES]=   CF_STATUS_COMMAND | CF_REEXECUTION_FRAGILE;
  sql_command_flags[SQLCOM_SHOW_TRIGGERS]=    CF_STATUS_COMMAND | CF_REEXECUTION_FRAGILE;
  sql_command_flags[SQLCOM_SHOW_EVENTS]=      CF_STATUS_COMMAND | CF_REEXECUTION_FRAGILE;
  sql_command_flags[SQLCOM_SHOW_OPEN_TABLES]= CF_STATUS_COMMAND | CF_REEXECUTION_FRAGILE;
  sql_command_flags[SQLCOM_SHOW_PLUGINS]=     CF_STATUS_COMMAND;
  sql_command_flags[SQLCOM_SHOW_FIELDS]=      CF_STATUS_COMMAND | CF_REEXECUTION_FRAGILE;
  sql_command_flags[SQLCOM_SHOW_KEYS]=        CF_STATUS_COMMAND | CF_REEXECUTION_FRAGILE;
  sql_command_flags[SQLCOM_SHOW_VARIABLES]=   CF_STATUS_COMMAND | CF_REEXECUTION_FRAGILE;
  sql_command_flags[SQLCOM_SHOW_CHARSETS]=    CF_STATUS_COMMAND | CF_REEXECUTION_FRAGILE;
  sql_command_flags[SQLCOM_SHOW_COLLATIONS]=  CF_STATUS_COMMAND | CF_REEXECUTION_FRAGILE;
  sql_command_flags[SQLCOM_SHOW_BINLOGS]=     CF_STATUS_COMMAND;
  sql_command_flags[SQLCOM_SHOW_SLAVE_HOSTS]= CF_STATUS_COMMAND;
  sql_command_flags[SQLCOM_SHOW_BINLOG_EVENTS]= CF_STATUS_COMMAND;
  sql_command_flags[SQLCOM_SHOW_STORAGE_ENGINES]= CF_STATUS_COMMAND;
  sql_command_flags[SQLCOM_SHOW_AUTHORS]=     CF_STATUS_COMMAND;
  sql_command_flags[SQLCOM_SHOW_CONTRIBUTORS]= CF_STATUS_COMMAND;
  sql_command_flags[SQLCOM_SHOW_PRIVILEGES]=  CF_STATUS_COMMAND;
  sql_command_flags[SQLCOM_SHOW_WARNS]=       CF_STATUS_COMMAND | CF_DIAGNOSTIC_STMT;
  sql_command_flags[SQLCOM_SHOW_ERRORS]=      CF_STATUS_COMMAND | CF_DIAGNOSTIC_STMT;
  sql_command_flags[SQLCOM_SHOW_ENGINE_STATUS]= CF_STATUS_COMMAND;
  sql_command_flags[SQLCOM_SHOW_ENGINE_MUTEX]= CF_STATUS_COMMAND;
  sql_command_flags[SQLCOM_SHOW_ENGINE_LOGS]= CF_STATUS_COMMAND;
  sql_command_flags[SQLCOM_SHOW_PROCESSLIST]= CF_STATUS_COMMAND;
  sql_command_flags[SQLCOM_SHOW_GRANTS]=      CF_STATUS_COMMAND;
  sql_command_flags[SQLCOM_SHOW_CREATE_DB]=   CF_STATUS_COMMAND;
  sql_command_flags[SQLCOM_SHOW_CREATE]=  CF_STATUS_COMMAND;
  sql_command_flags[SQLCOM_SHOW_MASTER_STAT]= CF_STATUS_COMMAND;
  sql_command_flags[SQLCOM_SHOW_SLAVE_STAT]=  CF_STATUS_COMMAND;
  sql_command_flags[SQLCOM_SHOW_CREATE_PROC]= CF_STATUS_COMMAND;
  sql_command_flags[SQLCOM_SHOW_CREATE_FUNC]= CF_STATUS_COMMAND;
  sql_command_flags[SQLCOM_SHOW_CREATE_TRIGGER]=  CF_STATUS_COMMAND;
  sql_command_flags[SQLCOM_SHOW_STATUS_FUNC]= CF_STATUS_COMMAND | CF_REEXECUTION_FRAGILE;
  sql_command_flags[SQLCOM_SHOW_PROC_CODE]=   CF_STATUS_COMMAND;
  sql_command_flags[SQLCOM_SHOW_FUNC_CODE]=   CF_STATUS_COMMAND;
  sql_command_flags[SQLCOM_SHOW_CREATE_EVENT]= CF_STATUS_COMMAND;
  sql_command_flags[SQLCOM_SHOW_PROFILES]=    CF_STATUS_COMMAND;
  sql_command_flags[SQLCOM_SHOW_PROFILE]=     CF_STATUS_COMMAND;
  sql_command_flags[SQLCOM_BINLOG_BASE64_EVENT]= CF_STATUS_COMMAND;

   sql_command_flags[SQLCOM_SHOW_TABLES]=       (CF_STATUS_COMMAND |
                                                 CF_SHOW_TABLE_COMMAND |
                                                 CF_REEXECUTION_FRAGILE);
  sql_command_flags[SQLCOM_SHOW_TABLE_STATUS]= (CF_STATUS_COMMAND |
                                                CF_SHOW_TABLE_COMMAND |
                                                CF_REEXECUTION_FRAGILE);


  sql_command_flags[SQLCOM_CREATE_USER]=       CF_CHANGES_DATA;
  sql_command_flags[SQLCOM_RENAME_USER]=       CF_CHANGES_DATA;
  sql_command_flags[SQLCOM_DROP_USER]=         CF_CHANGES_DATA;
  sql_command_flags[SQLCOM_GRANT]=             CF_CHANGES_DATA;
  sql_command_flags[SQLCOM_REVOKE]=            CF_CHANGES_DATA;
  sql_command_flags[SQLCOM_OPTIMIZE]=          CF_CHANGES_DATA;
  sql_command_flags[SQLCOM_CREATE_FUNCTION]=   CF_CHANGES_DATA;
  sql_command_flags[SQLCOM_CREATE_PROCEDURE]=  CF_CHANGES_DATA | CF_AUTO_COMMIT_TRANS;
  sql_command_flags[SQLCOM_CREATE_SPFUNCTION]= CF_CHANGES_DATA | CF_AUTO_COMMIT_TRANS;
  sql_command_flags[SQLCOM_DROP_PROCEDURE]=    CF_CHANGES_DATA | CF_AUTO_COMMIT_TRANS;
  sql_command_flags[SQLCOM_DROP_FUNCTION]=     CF_CHANGES_DATA | CF_AUTO_COMMIT_TRANS;
  sql_command_flags[SQLCOM_ALTER_PROCEDURE]=   CF_CHANGES_DATA | CF_AUTO_COMMIT_TRANS;
  sql_command_flags[SQLCOM_ALTER_FUNCTION]=    CF_CHANGES_DATA | CF_AUTO_COMMIT_TRANS;
  sql_command_flags[SQLCOM_INSTALL_PLUGIN]=    CF_CHANGES_DATA;
  sql_command_flags[SQLCOM_UNINSTALL_PLUGIN]=  CF_CHANGES_DATA;

  /*
    The following is used to preserver CF_ROW_COUNT during the
    a CALL or EXECUTE statement, so the value generated by the
    last called (or executed) statement is preserved.
    See mysql_execute_command() for how CF_ROW_COUNT is used.
  */
  sql_command_flags[SQLCOM_CALL]=      CF_REEXECUTION_FRAGILE |
                                       CF_CAN_GENERATE_ROW_EVENTS;
  sql_command_flags[SQLCOM_EXECUTE]=   CF_CAN_GENERATE_ROW_EVENTS;

  /*
    The following admin table operations are allowed
    on log tables.
  */
  sql_command_flags[SQLCOM_REPAIR]=    CF_WRITE_LOGS_COMMAND | CF_AUTO_COMMIT_TRANS |
                                       CF_WRITE_RPL_INFO_COMMAND;
  sql_command_flags[SQLCOM_OPTIMIZE]|= CF_WRITE_LOGS_COMMAND | CF_AUTO_COMMIT_TRANS |
                                       CF_WRITE_RPL_INFO_COMMAND;
  sql_command_flags[SQLCOM_ANALYZE]=   CF_WRITE_LOGS_COMMAND | CF_AUTO_COMMIT_TRANS |
                                       CF_WRITE_RPL_INFO_COMMAND;
  sql_command_flags[SQLCOM_CHECK]=     CF_WRITE_LOGS_COMMAND | CF_AUTO_COMMIT_TRANS |
                                       CF_WRITE_RPL_INFO_COMMAND;

  sql_command_flags[SQLCOM_CREATE_USER]|=       CF_AUTO_COMMIT_TRANS;
  sql_command_flags[SQLCOM_DROP_USER]|=         CF_AUTO_COMMIT_TRANS;
  sql_command_flags[SQLCOM_RENAME_USER]|=       CF_AUTO_COMMIT_TRANS;
  sql_command_flags[SQLCOM_REVOKE_ALL]=         CF_AUTO_COMMIT_TRANS;
  sql_command_flags[SQLCOM_REVOKE]|=            CF_AUTO_COMMIT_TRANS;
  sql_command_flags[SQLCOM_GRANT]|=             CF_AUTO_COMMIT_TRANS;

  sql_command_flags[SQLCOM_ASSIGN_TO_KEYCACHE]= CF_AUTO_COMMIT_TRANS;
  sql_command_flags[SQLCOM_PRELOAD_KEYS]=       CF_AUTO_COMMIT_TRANS;

  sql_command_flags[SQLCOM_FLUSH]=              CF_AUTO_COMMIT_TRANS;
  sql_command_flags[SQLCOM_RESET]=              CF_AUTO_COMMIT_TRANS;
  sql_command_flags[SQLCOM_CREATE_SERVER]=      CF_AUTO_COMMIT_TRANS;
  sql_command_flags[SQLCOM_ALTER_SERVER]=       CF_AUTO_COMMIT_TRANS;
  sql_command_flags[SQLCOM_DROP_SERVER]=        CF_AUTO_COMMIT_TRANS;
}

bool sqlcom_can_generate_row_events(const THD *thd)
{
  return (sql_command_flags[thd->lex->sql_command] &
          CF_CAN_GENERATE_ROW_EVENTS);
}
 
bool is_update_query(enum enum_sql_command command)
{
  DBUG_ASSERT(command >= 0 && command <= SQLCOM_END);
  return (sql_command_flags[command] & CF_CHANGES_DATA) != 0;
}

/**
  Check if a sql command is allowed to write to log tables.
  @param command The SQL command
  @return true if writing is allowed
*/
bool is_log_table_write_query(enum enum_sql_command command)
{
  DBUG_ASSERT(command >= 0 && command <= SQLCOM_END);
  return (sql_command_flags[command] & CF_WRITE_LOGS_COMMAND) != 0;
}

/**
  Check if a sql command is allowed to write to rpl info tables.
  @param command The SQL command
  @return true if writing is allowed
*/
bool is_rpl_info_table_write_query(enum enum_sql_command command)
{
  DBUG_ASSERT(command >= 0 && command <= SQLCOM_END);
  return (sql_command_flags[command] & CF_WRITE_RPL_INFO_COMMAND) != 0;
}

void execute_init_command(THD *thd, LEX_STRING *init_command,
                          mysql_rwlock_t *var_lock)
{
  Vio* save_vio;
  ulong save_client_capabilities;

  mysql_rwlock_rdlock(var_lock);
  if (!init_command->length)
  {
    mysql_rwlock_unlock(var_lock);
    return;
  }

  /*
    copy the value under a lock, and release the lock.
    init_command has to be executed without a lock held,
    as it may try to change itself
  */
  size_t len= init_command->length;
  char *buf= thd->strmake(init_command->str, len);
  mysql_rwlock_unlock(var_lock);

#if defined(ENABLED_PROFILING)
  thd->profiling.start_new_query();
  thd->profiling.set_query_source(buf, len);
#endif

  thd_proc_info(thd, "Execution of init_command");
  save_client_capabilities= thd->client_capabilities;
  thd->client_capabilities|= CLIENT_MULTI_QUERIES;
  /*
    We don't need return result of execution to client side.
    To forbid this we should set thd->net.vio to 0.
  */
  save_vio= thd->net.vio;
  thd->net.vio= 0;
  dispatch_command(COM_QUERY, thd, buf, len);
  thd->client_capabilities= save_client_capabilities;
  thd->net.vio= save_vio;

#if defined(ENABLED_PROFILING)
  thd->profiling.finish_current_query();
#endif
}

static char *fgets_fn(char *buffer, size_t size, fgets_input_t input)
{
  MYSQL_FILE *in= static_cast<MYSQL_FILE*> (input);
  return mysql_file_fgets(buffer, size, in);
}

static void handle_bootstrap_impl(THD *thd)
{
  MYSQL_FILE *file= bootstrap_file;
  char buffer[MAX_BOOTSTRAP_QUERY_SIZE];
  char *query;
  int length;
  int rc;

  DBUG_ENTER("handle_bootstrap");

#ifndef EMBEDDED_LIBRARY
  pthread_detach_this_thread();
  thd->thread_stack= (char*) &thd;
#endif /* EMBEDDED_LIBRARY */

  thd_proc_info(thd, 0);
  thd->security_ctx->user= (char*) my_strdup("boot", MYF(MY_WME));
  thd->security_ctx->priv_user[0]= thd->security_ctx->priv_host[0]=0;
  /*
    Make the "client" handle multiple results. This is necessary
    to enable stored procedures with SELECTs and Dynamic SQL
    in init-file.
  */
  thd->client_capabilities|= CLIENT_MULTI_RESULTS;

  thd->init_for_queries();

  for ( ; ; )
  {
    rc= read_bootstrap_query(buffer, &length, file, fgets_fn);

    if (rc == READ_BOOTSTRAP_ERROR)
    {
      thd->raise_error(ER_SYNTAX_ERROR);
      thd->protocol->end_statement();
      bootstrap_error= 1;
      break;
    }

    if (rc == READ_BOOTSTRAP_EOF)
      break;

    DBUG_ASSERT(rc == 0);

    query= (char *) thd->memdup_w_gap(buffer, length + 1,
                                      thd->db_length + 1 +
                                      QUERY_CACHE_FLAGS_SIZE);
    thd->set_query_and_id(query, length, thd->charset(), next_query_id());
    DBUG_PRINT("query",("%-.4096s",thd->query()));
#if defined(ENABLED_PROFILING)
    thd->profiling.start_new_query();
    thd->profiling.set_query_source(thd->query(), length);
#endif

    /*
      We don't need to obtain LOCK_thread_count here because in bootstrap
      mode we have only one thread.
    */
    thd->set_time();
    Parser_state parser_state;
    if (parser_state.init(thd, thd->query(), length))
    {
      thd->protocol->end_statement();
      bootstrap_error= 1;
      break;
    }

    mysql_parse(thd, thd->query(), length, &parser_state);

    bootstrap_error= thd->is_error();
    thd->protocol->end_statement();

#if defined(ENABLED_PROFILING)
    thd->profiling.finish_current_query();
#endif

    if (bootstrap_error)
      break;

    free_root(thd->mem_root,MYF(MY_KEEP_PREALLOC));
    free_root(&thd->transaction.mem_root,MYF(MY_KEEP_PREALLOC));
  }

  DBUG_VOID_RETURN;
}


/**
  Execute commands from bootstrap_file.

  Used when creating the initial grant tables.
*/

pthread_handler_t handle_bootstrap(void *arg)
{
  THD *thd=(THD*) arg;

  mysql_thread_set_psi_id(thd->thread_id);

  do_handle_bootstrap(thd);
  return 0;
}

void do_handle_bootstrap(THD *thd)
{
  /* The following must be called before DBUG_ENTER */
  thd->thread_stack= (char*) &thd;
  if (my_thread_init() || thd->store_globals())
  {
#ifndef EMBEDDED_LIBRARY
    close_connection(thd, ER_OUT_OF_RESOURCES);
#endif
    thd->fatal_error();
    goto end;
  }

  handle_bootstrap_impl(thd);

end:
  net_end(&thd->net);
  thd->cleanup();
  delete thd;

#ifndef EMBEDDED_LIBRARY
  mysql_mutex_lock(&LOCK_thread_count);
  thread_count--;
  in_bootstrap= FALSE;
  mysql_cond_broadcast(&COND_thread_count);
  mysql_mutex_unlock(&LOCK_thread_count);
  my_thread_end();
  pthread_exit(0);
#endif

  return;
}


/* This works because items are allocated with sql_alloc() */

void free_items(Item *item)
{
  Item *next;
  DBUG_ENTER("free_items");
  for (; item ; item=next)
  {
    next=item->next;
    item->delete_self();
  }
  DBUG_VOID_RETURN;
}

/**
   This works because items are allocated with sql_alloc().
   @note The function also handles null pointers (empty list).
*/
void cleanup_items(Item *item)
{
  DBUG_ENTER("cleanup_items");  
  for (; item ; item=item->next)
    item->cleanup();
  DBUG_VOID_RETURN;
}

#ifndef EMBEDDED_LIBRARY

/**
  Read one command from connection and execute it (query or simple command).
  This function is called in loop from thread function.

  For profiling to work, it must never be called recursively.

  @retval
    0  success
  @retval
    1  request of thread shutdown (see dispatch_command() description)
*/

bool do_command(THD *thd)
{
  bool return_value;
  char *packet= 0;
  ulong packet_length;
  NET *net= &thd->net;
  enum enum_server_command command;
  DBUG_ENTER("do_command");

  /*
    indicator of uninitialized lex => normal flow of errors handling
    (see my_message_sql)
  */
  thd->lex->current_select= 0;

  /*
    This thread will do a blocking read from the client which
    will be interrupted when the next command is received from
    the client, the connection is closed or "net_wait_timeout"
    number of seconds has passed.
  */
  my_net_set_read_timeout(net, thd->variables.net_wait_timeout);

  /*
    XXX: this code is here only to clear possible errors of init_connect. 
    Consider moving to init_connect() instead.
  */
  thd->clear_error();				// Clear error message
  thd->stmt_da->reset_diagnostics_area();

  net_new_transaction(net);

  /*
    Synchronization point for testing of KILL_CONNECTION.
    This sync point can wait here, to simulate slow code execution
    between the last test of thd->killed and blocking in read().

    The goal of this test is to verify that a connection does not
    hang, if it is killed at this point of execution.
    (Bug#37780 - main.kill fails randomly)

    Note that the sync point wait itself will be terminated by a
    kill. In this case it consumes a condition broadcast, but does
    not change anything else. The consumed broadcast should not
    matter here, because the read/recv() below doesn't use it.
  */
  DEBUG_SYNC(thd, "before_do_command_net_read");

  if ((packet_length= my_net_read(net)) == packet_error)
  {
    DBUG_PRINT("info",("Got error %d reading command from socket %s",
		       net->error,
		       vio_description(net->vio)));

    /* Check if we can continue without closing the connection */

    /* The error must be set. */
    DBUG_ASSERT(thd->is_error());
    thd->protocol->end_statement();

    if (net->error != 3)
    {
      return_value= TRUE;                       // We have to close it.
      goto out;
    }

    net->error= 0;
    return_value= FALSE;
    goto out;
  }

  packet= (char*) net->read_pos;
  /*
    'packet_length' contains length of data, as it was stored in packet
    header. In case of malformed header, my_net_read returns zero.
    If packet_length is not zero, my_net_read ensures that the returned
    number of bytes was actually read from network.
    There is also an extra safety measure in my_net_read:
    it sets packet[packet_length]= 0, but only for non-zero packets.
  */
  if (packet_length == 0)                       /* safety */
  {
    /* Initialize with COM_SLEEP packet */
    packet[0]= (uchar) COM_SLEEP;
    packet_length= 1;
  }
  /* Do not rely on my_net_read, extra safety against programming errors. */
  packet[packet_length]= '\0';                  /* safety */

  command= (enum enum_server_command) (uchar) packet[0];

  if (command >= COM_END)
    command= COM_END;				// Wrong command

  DBUG_PRINT("info",("Command on %s = %d (%s)",
                     vio_description(net->vio), command,
                     command_name[command].str));

  /* Restore read timeout value */
  my_net_set_read_timeout(net, thd->variables.net_read_timeout);

  DBUG_ASSERT(packet_length);
  return_value= dispatch_command(command, thd, packet+1, (uint) (packet_length-1));

out:
  DBUG_RETURN(return_value);
}
#endif  /* EMBEDDED_LIBRARY */

/**
  @brief Determine if an attempt to update a non-temporary table while the
    read-only option was enabled has been made.

  This is a helper function to mysql_execute_command.

  @note SQLCOM_MULTI_UPDATE is an exception and delt with elsewhere.

  @see mysql_execute_command
  @returns Status code
    @retval TRUE The statement should be denied.
    @retval FALSE The statement isn't updating any relevant tables.
*/

static my_bool deny_updates_if_read_only_option(THD *thd,
                                                TABLE_LIST *all_tables)
{
  DBUG_ENTER("deny_updates_if_read_only_option");

  if (!opt_readonly)
    DBUG_RETURN(FALSE);

  LEX *lex= thd->lex;

  const my_bool user_is_super=
    ((ulong)(thd->security_ctx->master_access & SUPER_ACL) ==
     (ulong)SUPER_ACL);

  if (user_is_super)
    DBUG_RETURN(FALSE);

  if (!(sql_command_flags[lex->sql_command] & CF_CHANGES_DATA))
    DBUG_RETURN(FALSE);

  /* Multi update is an exception and is dealt with later. */
  if (lex->sql_command == SQLCOM_UPDATE_MULTI)
    DBUG_RETURN(FALSE);

  const my_bool create_temp_tables= 
    (lex->sql_command == SQLCOM_CREATE_TABLE) &&
    (lex->create_info.options & HA_LEX_CREATE_TMP_TABLE);

  const my_bool drop_temp_tables= 
    (lex->sql_command == SQLCOM_DROP_TABLE) &&
    lex->drop_temporary;

  const my_bool update_real_tables=
    some_non_temp_table_to_be_updated(thd, all_tables) &&
    !(create_temp_tables || drop_temp_tables);


  const my_bool create_or_drop_databases=
    (lex->sql_command == SQLCOM_CREATE_DB) ||
    (lex->sql_command == SQLCOM_DROP_DB);

  if (update_real_tables || create_or_drop_databases)
  {
      /*
        An attempt was made to modify one or more non-temporary tables.
      */
      DBUG_RETURN(TRUE);
  }


  /* Assuming that only temporary tables are modified. */
  DBUG_RETURN(FALSE);
}

/**
  Perform one connection-level (COM_XXXX) command.

  @param command         type of command to perform
  @param thd             connection handle
  @param packet          data for the command, packet is always null-terminated
  @param packet_length   length of packet + 1 (to show that data is
                         null-terminated) except for COM_SLEEP, where it
                         can be zero.

  @todo
    set thd->lex->sql_command to SQLCOM_END here.
  @todo
    The following has to be changed to an 8 byte integer

  @retval
    0   ok
  @retval
    1   request of thread shutdown, i. e. if command is
        COM_QUIT/COM_SHUTDOWN
*/
bool dispatch_command(enum enum_server_command command, THD *thd,
		      char* packet, uint packet_length)
{
  NET *net= &thd->net;
  bool error= 0;
  DBUG_ENTER("dispatch_command");
  DBUG_PRINT("info",("packet: '%*.s'; command: %d", packet_length, packet, command));

#if defined(ENABLED_PROFILING)
  thd->profiling.start_new_query();
#endif
  MYSQL_COMMAND_START(thd->thread_id, command,
                      &thd->security_ctx->priv_user[0],
                      (char *) thd->security_ctx->host_or_ip);
  
  thd->set_command(command);
  /*
    Commands which always take a long time are logged into
    the slow log only if opt_log_slow_admin_statements is set.
  */
  thd->enable_slow_log= TRUE;
  thd->lex->sql_command= SQLCOM_END; /* to avoid confusing VIEW detectors */
  thd->set_time();
  if (!thd->is_valid_time())
  {
    /*
     If the time has got past 2038 we need to shut this server down
     We do this by making sure every command is a shutdown and we 
     have enough privileges to shut the server down

     TODO: remove this when we have full 64 bit my_time_t support
    */
    thd->security_ctx->master_access|= SHUTDOWN_ACL;
    command= COM_SHUTDOWN;
  }
  thd->set_query_id(get_query_id());
  if (!(server_command_flags[command] & CF_SKIP_QUERY_ID))
    next_query_id();
  inc_thread_running();

  if (!(server_command_flags[command] & CF_SKIP_QUESTIONS))
    statistic_increment(thd->status_var.questions, &LOCK_status);

  /**
    Clear the set of flags that are expected to be cleared at the
    beginning of each command.
  */
  thd->server_status&= ~SERVER_STATUS_CLEAR_SET;
  switch (command) {
  case COM_INIT_DB:
  {
    LEX_STRING tmp;
    status_var_increment(thd->status_var.com_stat[SQLCOM_CHANGE_DB]);
    thd->convert_string(&tmp, system_charset_info,
			packet, packet_length, thd->charset());
    if (!mysql_change_db(thd, &tmp, FALSE))
    {
      general_log_write(thd, command, thd->db, thd->db_length);
      my_ok(thd);
    }
    break;
  }
#ifdef HAVE_REPLICATION
  case COM_REGISTER_SLAVE:
  {
    if (!register_slave(thd, (uchar*)packet, packet_length))
      my_ok(thd);
    break;
  }
#endif
  case COM_CHANGE_USER:
  {
    bool rc;
    status_var_increment(thd->status_var.com_other);

    thd->change_user();
    thd->clear_error();                         // if errors from rollback

    /* acl_authenticate() takes the data from net->read_pos */
    net->read_pos= (uchar*)packet;

    uint save_db_length= thd->db_length;
    char *save_db= thd->db;
    USER_CONN *save_user_connect= thd->user_connect;
    Security_context save_security_ctx= *thd->security_ctx;
    CHARSET_INFO *save_character_set_client=
      thd->variables.character_set_client;
    CHARSET_INFO *save_collation_connection=
      thd->variables.collation_connection;
    CHARSET_INFO *save_character_set_results=
      thd->variables.character_set_results;

    rc= acl_authenticate(thd, 0, packet_length);
    MYSQL_AUDIT_NOTIFY_CONNECTION_CHANGE_USER(thd);
    if (rc)
    {
      my_free(thd->security_ctx->user);
      *thd->security_ctx= save_security_ctx;
      thd->user_connect= save_user_connect;
      thd->reset_db (save_db, save_db_length);
      thd->variables.character_set_client= save_character_set_client;
      thd->variables.collation_connection= save_collation_connection;
      thd->variables.character_set_results= save_character_set_results;
      thd->update_charset();
    }
    else
    {
#ifndef NO_EMBEDDED_ACCESS_CHECKS
      /* we've authenticated new user */
      if (save_user_connect)
	decrease_user_connections(save_user_connect);
#endif /* NO_EMBEDDED_ACCESS_CHECKS */
      my_free(save_db);
      my_free(save_security_ctx.user);
    }
    break;
  }
  case COM_STMT_EXECUTE:
  {
    mysqld_stmt_execute(thd, packet, packet_length);
    break;
  }
  case COM_STMT_FETCH:
  {
    mysqld_stmt_fetch(thd, packet, packet_length);
    break;
  }
  case COM_STMT_SEND_LONG_DATA:
  {
    mysql_stmt_get_longdata(thd, packet, packet_length);
    break;
  }
  case COM_STMT_PREPARE:
  {
    mysqld_stmt_prepare(thd, packet, packet_length);
    break;
  }
  case COM_STMT_CLOSE:
  {
    mysqld_stmt_close(thd, packet);
    break;
  }
  case COM_STMT_RESET:
  {
    mysqld_stmt_reset(thd, packet);
    break;
  }
  case COM_QUERY:
  {
    if (alloc_query(thd, packet, packet_length))
      break;					// fatal error is set
    MYSQL_QUERY_START(thd->query(), thd->thread_id,
                      (char *) (thd->db ? thd->db : ""),
                      &thd->security_ctx->priv_user[0],
                      (char *) thd->security_ctx->host_or_ip);
    char *packet_end= thd->query() + thd->query_length();
    /* 'b' stands for 'buffer' parameter', special for 'my_snprintf' */

    general_log_write(thd, command, thd->query(), thd->query_length());
    DBUG_PRINT("query",("%-.4096s",thd->query()));
#if defined(ENABLED_PROFILING)
    thd->profiling.set_query_source(thd->query(), thd->query_length());
#endif
    Parser_state parser_state;
    if (parser_state.init(thd, thd->query(), thd->query_length()))
      break;

    mysql_parse(thd, thd->query(), thd->query_length(), &parser_state);

    while (!thd->killed && (parser_state.m_lip.found_semicolon != NULL) &&
           ! thd->is_error())
    {
      /*
        Multiple queries exits, execute them individually
      */
      char *beginning_of_next_stmt= (char*) parser_state.m_lip.found_semicolon;

      /* Finalize server status flags after executing a statement. */
      thd->update_server_status();
      thd->protocol->end_statement();
      query_cache_end_of_result(thd);
      ulong length= (ulong)(packet_end - beginning_of_next_stmt);

      log_slow_statement(thd);

      /* Remove garbage at start of query */
      while (length > 0 && my_isspace(thd->charset(), *beginning_of_next_stmt))
      {
        beginning_of_next_stmt++;
        length--;
      }

      if (MYSQL_QUERY_DONE_ENABLED())
      {
        MYSQL_QUERY_DONE(thd->is_error());
      }

#if defined(ENABLED_PROFILING)
      thd->profiling.finish_current_query();
      thd->profiling.start_new_query("continuing");
      thd->profiling.set_query_source(beginning_of_next_stmt, length);
#endif

      MYSQL_QUERY_START(beginning_of_next_stmt, thd->thread_id,
                        (char *) (thd->db ? thd->db : ""),
                        &thd->security_ctx->priv_user[0],
                        (char *) thd->security_ctx->host_or_ip);

      thd->set_query_and_id(beginning_of_next_stmt, length,
                            thd->charset(), next_query_id());
      /*
        Count each statement from the client.
      */
      statistic_increment(thd->status_var.questions, &LOCK_status);
      thd->set_time(); /* Reset the query start time. */
      parser_state.reset(beginning_of_next_stmt, length);
      /* TODO: set thd->lex->sql_command to SQLCOM_END here */
      mysql_parse(thd, beginning_of_next_stmt, length, &parser_state);
    }

    DBUG_PRINT("info",("query ready"));
    break;
  }
  case COM_FIELD_LIST:				// This isn't actually needed
#ifdef DONT_ALLOW_SHOW_COMMANDS
    my_message(ER_NOT_ALLOWED_COMMAND, ER(ER_NOT_ALLOWED_COMMAND),
               MYF(0));	/* purecov: inspected */
    break;
#else
  {
    char *fields, *packet_end= packet + packet_length, *arg_end;
    /* Locked closure of all tables */
    TABLE_LIST table_list;
    LEX_STRING table_name;
    LEX_STRING db;
    /*
      SHOW statements should not add the used tables to the list of tables
      used in a transaction.
    */
    MDL_savepoint mdl_savepoint= thd->mdl_context.mdl_savepoint();

    status_var_increment(thd->status_var.com_stat[SQLCOM_SHOW_FIELDS]);
    if (thd->copy_db_to(&db.str, &db.length))
      break;
    /*
      We have name + wildcard in packet, separated by endzero
    */
    arg_end= strend(packet);
    uint arg_length= arg_end - packet;

    /* Check given table name length. */
    if (arg_length >= packet_length || arg_length > NAME_LEN)
    {
      my_message(ER_UNKNOWN_COM_ERROR, ER(ER_UNKNOWN_COM_ERROR), MYF(0));
      break;
    }
    thd->convert_string(&table_name, system_charset_info,
			packet, arg_length, thd->charset());
    if (check_table_name(table_name.str, table_name.length, FALSE))
    {
      /* this is OK due to convert_string() null-terminating the string */
      my_error(ER_WRONG_TABLE_NAME, MYF(0), table_name.str);
      break;
    }
    packet= arg_end + 1;
    mysql_reset_thd_for_next_command(thd);
    lex_start(thd);
    /* Must be before we init the table list. */
    if (lower_case_table_names)
      table_name.length= my_casedn_str(files_charset_info, table_name.str);
    table_list.init_one_table(db.str, db.length, table_name.str,
                              table_name.length, table_name.str, TL_READ);
    /*
      Init TABLE_LIST members necessary when the undelrying
      table is view.
    */
    table_list.select_lex= &(thd->lex->select_lex);
    thd->lex->
      select_lex.table_list.link_in_list(&table_list,
                                         &table_list.next_local);
    thd->lex->add_to_query_tables(&table_list);

    if (is_infoschema_db(table_list.db, table_list.db_length))
    {
      ST_SCHEMA_TABLE *schema_table= find_schema_table(thd, table_list.alias);
      if (schema_table)
        table_list.schema_table= schema_table;
    }

    uint query_length= (uint) (packet_end - packet); // Don't count end \0
    if (!(fields= (char *) thd->memdup(packet, query_length + 1)))
      break;
    thd->set_query(fields, query_length);
    general_log_print(thd, command, "%s %s", table_list.table_name, fields);

    if (check_table_access(thd, SELECT_ACL, &table_list,
                           TRUE, UINT_MAX, FALSE))
      break;
    /*
      Turn on an optimization relevant if the underlying table
      is a view: do not fill derived tables.
    */
    thd->lex->sql_command= SQLCOM_SHOW_FIELDS;

    mysqld_list_fields(thd,&table_list,fields);
    thd->lex->unit.cleanup();
    /* No need to rollback statement transaction, it's not started. */
    DBUG_ASSERT(thd->transaction.stmt.is_empty());
    close_thread_tables(thd);
    thd->mdl_context.rollback_to_savepoint(mdl_savepoint);

    thd->cleanup_after_query();
    break;
  }
#endif
  case COM_QUIT:
    /* We don't calculate statistics for this command */
    general_log_print(thd, command, NullS);
    net->error=0;				// Don't give 'abort' message
    thd->stmt_da->disable_status();              // Don't send anything back
    error=TRUE;					// End server
    break;
#ifndef EMBEDDED_LIBRARY
  case COM_BINLOG_DUMP:
    {
      ulong pos;
      ushort flags;
      String slave_uuid;

      status_var_increment(thd->status_var.com_other);
      thd->enable_slow_log= opt_log_slow_admin_statements;
      if (check_global_access(thd, REPL_SLAVE_ACL))
	break;

      /* TODO: The following has to be changed to an 8 byte integer */
      pos = uint4korr(packet);
      flags = uint2korr(packet + 4);
      thd->server_id= uint4korr(packet+6);

      get_slave_uuid(thd, &slave_uuid);
      kill_zombie_dump_threads(&slave_uuid);

      general_log_print(thd, command, "Log: '%s'  Pos: %ld", packet+10,
                      (long) pos);
      mysql_binlog_send(thd, thd->strdup(packet + 10), (my_off_t) pos, flags);
      unregister_slave(thd,1,1);
      /*  fake COM_QUIT -- if we get here, the thread needs to terminate */
      error = TRUE;
      break;
    }
#endif
  case COM_REFRESH:
  {
    int not_used;
    status_var_increment(thd->status_var.com_stat[SQLCOM_FLUSH]);
    ulong options= (ulong) (uchar) packet[0];
    if (trans_commit_implicit(thd))
      break;
    thd->mdl_context.release_transactional_locks();
    if (check_global_access(thd,RELOAD_ACL))
      break;
    general_log_print(thd, command, NullS);
#ifndef DBUG_OFF
    bool debug_simulate= FALSE;
    DBUG_EXECUTE_IF("simulate_detached_thread_refresh", debug_simulate= TRUE;);
    if (debug_simulate)
    {
      /*
        Simulate a reload without a attached thread session.
        Provides a environment similar to that of when the
        server receives a SIGHUP signal and reloads caches
        and flushes tables.
      */
      bool res;
      my_pthread_setspecific_ptr(THR_THD, NULL);
      res= reload_acl_and_cache(NULL, options | REFRESH_FAST,
                                NULL, &not_used);
      my_pthread_setspecific_ptr(THR_THD, thd);
      if (res)
        break;
    }
    else
#endif
    if (reload_acl_and_cache(thd, options, (TABLE_LIST*) 0, &not_used))
      break;
    if (trans_commit_implicit(thd))
      break;
    close_thread_tables(thd);
    thd->mdl_context.release_transactional_locks();
    my_ok(thd);
    break;
  }
#ifndef EMBEDDED_LIBRARY
  case COM_SHUTDOWN:
  {
    status_var_increment(thd->status_var.com_other);
    if (check_global_access(thd,SHUTDOWN_ACL))
      break; /* purecov: inspected */
    /*
      If the client is < 4.1.3, it is going to send us no argument; then
      packet_length is 0, packet[0] is the end 0 of the packet. Note that
      SHUTDOWN_DEFAULT is 0. If client is >= 4.1.3, the shutdown level is in
      packet[0].
    */
    enum mysql_enum_shutdown_level level;
    if (!thd->is_valid_time())
      level= SHUTDOWN_DEFAULT;
    else
      level= (enum mysql_enum_shutdown_level) (uchar) packet[0];
    if (level == SHUTDOWN_DEFAULT)
      level= SHUTDOWN_WAIT_ALL_BUFFERS; // soon default will be configurable
    else if (level != SHUTDOWN_WAIT_ALL_BUFFERS)
    {
      my_error(ER_NOT_SUPPORTED_YET, MYF(0), "this shutdown level");
      break;
    }
    DBUG_PRINT("quit",("Got shutdown command for level %u", level));
    general_log_print(thd, command, NullS);
    my_eof(thd);
    kill_mysql();
    error=TRUE;
    break;
  }
#endif
  case COM_STATISTICS:
  {
    STATUS_VAR current_global_status_var;
    ulong uptime;
    uint length __attribute__((unused));
    ulonglong queries_per_second1000;
    char buff[250];
    uint buff_len= sizeof(buff);

    general_log_print(thd, command, NullS);
    status_var_increment(thd->status_var.com_stat[SQLCOM_SHOW_STATUS]);
    calc_sum_of_all_status(&current_global_status_var);
    if (!(uptime= (ulong) (thd->start_time - server_start_time)))
      queries_per_second1000= 0;
    else
      queries_per_second1000= thd->query_id * LL(1000) / uptime;

    length= my_snprintf(buff, buff_len - 1,
                        "Uptime: %lu  Threads: %d  Questions: %lu  "
                        "Slow queries: %lu  Opens: %lu  Flush tables: %lu  "
                        "Open tables: %u  Queries per second avg: %u.%u",
                        uptime,
                        (int) thread_count, (ulong) thd->query_id,
                        current_global_status_var.long_query_count,
                        current_global_status_var.opened_tables,
                        refresh_version,
                        cached_open_tables(),
                        (uint) (queries_per_second1000 / 1000),
                        (uint) (queries_per_second1000 % 1000));
#ifdef EMBEDDED_LIBRARY
    /* Store the buffer in permanent memory */
    my_ok(thd, 0, 0, buff);
#else
    (void) my_net_write(net, (uchar*) buff, length);
    (void) net_flush(net);
    thd->stmt_da->disable_status();
#endif
    break;
  }
  case COM_PING:
    status_var_increment(thd->status_var.com_other);
    my_ok(thd);				// Tell client we are alive
    break;
  case COM_PROCESS_INFO:
    status_var_increment(thd->status_var.com_stat[SQLCOM_SHOW_PROCESSLIST]);
    if (!thd->security_ctx->priv_user[0] &&
        check_global_access(thd, PROCESS_ACL))
      break;
    general_log_print(thd, command, NullS);
    mysqld_list_processes(thd,
			  thd->security_ctx->master_access & PROCESS_ACL ? 
			  NullS : thd->security_ctx->priv_user, 0);
    break;
  case COM_PROCESS_KILL:
  {
    status_var_increment(thd->status_var.com_stat[SQLCOM_KILL]);
    ulong id=(ulong) uint4korr(packet);
    sql_kill(thd,id,false);
    break;
  }
  case COM_SET_OPTION:
  {
    status_var_increment(thd->status_var.com_stat[SQLCOM_SET_OPTION]);
    uint opt_command= uint2korr(packet);

    switch (opt_command) {
    case (int) MYSQL_OPTION_MULTI_STATEMENTS_ON:
      thd->client_capabilities|= CLIENT_MULTI_STATEMENTS;
      my_eof(thd);
      break;
    case (int) MYSQL_OPTION_MULTI_STATEMENTS_OFF:
      thd->client_capabilities&= ~CLIENT_MULTI_STATEMENTS;
      my_eof(thd);
      break;
    default:
      my_message(ER_UNKNOWN_COM_ERROR, ER(ER_UNKNOWN_COM_ERROR), MYF(0));
      break;
    }
    break;
  }
  case COM_DEBUG:
    status_var_increment(thd->status_var.com_other);
    if (check_global_access(thd, SUPER_ACL))
      break;					/* purecov: inspected */
    mysql_print_status();
    general_log_print(thd, command, NullS);
    my_eof(thd);
    break;
  case COM_SLEEP:
  case COM_CONNECT:				// Impossible here
  case COM_TIME:				// Impossible from client
  case COM_DELAYED_INSERT:
  case COM_END:
  default:
    my_message(ER_UNKNOWN_COM_ERROR, ER(ER_UNKNOWN_COM_ERROR), MYF(0));
    break;
  }
  DBUG_ASSERT(thd->derived_tables == NULL &&
              (thd->open_tables == NULL ||
               (thd->locked_tables_mode == LTM_LOCK_TABLES)));

  /* Finalize server status flags after executing a command. */
  thd->update_server_status();
  thd->protocol->end_statement();
  query_cache_end_of_result(thd);

  if (!thd->is_error() && !thd->killed_errno())
    mysql_audit_general(thd, MYSQL_AUDIT_GENERAL_RESULT, 0, 0);

  mysql_audit_general(thd, MYSQL_AUDIT_GENERAL_STATUS,
                      thd->stmt_da->is_error() ? thd->stmt_da->sql_errno() : 0,
                      command_name[command].str);

  log_slow_statement(thd);

  thd_proc_info(thd, "cleaning up");
  thd->reset_query();
  thd->set_command(COM_SLEEP);
  dec_thread_running();
  thd_proc_info(thd, 0);
  thd->packet.shrink(thd->variables.net_buffer_length);	// Reclaim some memory
  free_root(thd->mem_root,MYF(MY_KEEP_PREALLOC));

#if defined(ENABLED_PROFILING)
  thd->profiling.finish_current_query();
#endif
  if (MYSQL_QUERY_DONE_ENABLED() || MYSQL_COMMAND_DONE_ENABLED())
  {
    int res __attribute__((unused));
    res= (int) thd->is_error();
    if (command == COM_QUERY)
    {
      MYSQL_QUERY_DONE(res);
    }
    MYSQL_COMMAND_DONE(res);
  }
  DBUG_RETURN(error);
}


void log_slow_statement(THD *thd)
{
  DBUG_ENTER("log_slow_statement");

  /*
    The following should never be true with our current code base,
    but better to keep this here so we don't accidently try to log a
    statement in a trigger or stored function
  */
  if (unlikely(thd->in_sub_stmt))
    DBUG_VOID_RETURN;                           // Don't set time for sub stmt

  /*
    Do not log administrative statements unless the appropriate option is
    set.
  */
  if (thd->enable_slow_log)
  {
    ulonglong end_utime_of_query= thd->current_utime();

    if (((thd->server_status & SERVER_QUERY_WAS_SLOW) ||
         ((thd->server_status &
           (SERVER_QUERY_NO_INDEX_USED | SERVER_QUERY_NO_GOOD_INDEX_USED)) &&
          opt_log_queries_not_using_indexes &&
           !(sql_command_flags[thd->lex->sql_command] & CF_STATUS_COMMAND))) &&
        thd->examined_row_count >= thd->variables.min_examined_row_limit)
    {
      thd_proc_info(thd, "logging slow query");
      thd->status_var.long_query_count++;
      slow_log_print(thd, thd->query(), thd->query_length(), 
                     end_utime_of_query);
    }
  }
  DBUG_VOID_RETURN;
}


/**
  Create a TABLE_LIST object for an INFORMATION_SCHEMA table.

    This function is used in the parser to convert a SHOW or DESCRIBE
    table_name command to a SELECT from INFORMATION_SCHEMA.
    It prepares a SELECT_LEX and a TABLE_LIST object to represent the
    given command as a SELECT parse tree.

  @param thd              thread handle
  @param lex              current lex
  @param table_ident      table alias if it's used
  @param schema_table_idx the type of the INFORMATION_SCHEMA table to be
                          created

  @note
    Due to the way this function works with memory and LEX it cannot
    be used outside the parser (parse tree transformations outside
    the parser break PS and SP).

  @retval
    0                 success
  @retval
    1                 out of memory or SHOW commands are not allowed
                      in this version of the server.
*/

int prepare_schema_table(THD *thd, LEX *lex, Table_ident *table_ident,
                         enum enum_schema_tables schema_table_idx)
{
  SELECT_LEX *schema_select_lex= NULL;
  DBUG_ENTER("prepare_schema_table");

  switch (schema_table_idx) {
  case SCH_SCHEMATA:
#if defined(DONT_ALLOW_SHOW_COMMANDS)
    my_message(ER_NOT_ALLOWED_COMMAND,
               ER(ER_NOT_ALLOWED_COMMAND), MYF(0));   /* purecov: inspected */
    DBUG_RETURN(1);
#else
    break;
#endif

  case SCH_TABLE_NAMES:
  case SCH_TABLES:
  case SCH_VIEWS:
  case SCH_TRIGGERS:
  case SCH_EVENTS:
#ifdef DONT_ALLOW_SHOW_COMMANDS
    my_message(ER_NOT_ALLOWED_COMMAND,
               ER(ER_NOT_ALLOWED_COMMAND), MYF(0)); /* purecov: inspected */
    DBUG_RETURN(1);
#else
    {
      LEX_STRING db;
      size_t dummy;
      if (lex->select_lex.db == NULL &&
          lex->copy_db_to(&lex->select_lex.db, &dummy))
      {
        DBUG_RETURN(1);
      }
      schema_select_lex= new SELECT_LEX();
      db.str= schema_select_lex->db= lex->select_lex.db;
      schema_select_lex->table_list.first= NULL;
      db.length= strlen(db.str);

      if (check_and_convert_db_name(&db, FALSE))
      {
        my_error(ER_WRONG_DB_NAME, MYF(0), db.str);
        DBUG_RETURN(1);
      }
      break;
    }
#endif
  case SCH_COLUMNS:
  case SCH_STATISTICS:
  {
#ifdef DONT_ALLOW_SHOW_COMMANDS
    my_message(ER_NOT_ALLOWED_COMMAND,
               ER(ER_NOT_ALLOWED_COMMAND), MYF(0)); /* purecov: inspected */
    DBUG_RETURN(1);
#else
    DBUG_ASSERT(table_ident);
    TABLE_LIST **query_tables_last= lex->query_tables_last;
    schema_select_lex= new SELECT_LEX();
    /* 'parent_lex' is used in init_query() so it must be before it. */
    schema_select_lex->parent_lex= lex;
    schema_select_lex->init_query();
    if (!schema_select_lex->add_table_to_list(thd, table_ident, 0, 0, TL_READ,
                                              MDL_SHARED_READ))
      DBUG_RETURN(1);
    lex->query_tables_last= query_tables_last;
    break;
  }
#endif
  case SCH_PROFILES:
    /* 
      Mark this current profiling record to be discarded.  We don't
      wish to have SHOW commands show up in profiling.
    */
#if defined(ENABLED_PROFILING)
    thd->profiling.discard_current_query();
#endif
    break;
  case SCH_OPEN_TABLES:
  case SCH_VARIABLES:
  case SCH_STATUS:
  case SCH_PROCEDURES:
  case SCH_CHARSETS:
  case SCH_ENGINES:
  case SCH_COLLATIONS:
  case SCH_COLLATION_CHARACTER_SET_APPLICABILITY:
  case SCH_USER_PRIVILEGES:
  case SCH_SCHEMA_PRIVILEGES:
  case SCH_TABLE_PRIVILEGES:
  case SCH_COLUMN_PRIVILEGES:
  case SCH_TABLE_CONSTRAINTS:
  case SCH_KEY_COLUMN_USAGE:
  default:
    break;
  }
  
  SELECT_LEX *select_lex= lex->current_select;
  if (make_schema_select(thd, select_lex, schema_table_idx))
  {
    DBUG_RETURN(1);
  }
  TABLE_LIST *table_list= select_lex->table_list.first;
  table_list->schema_select_lex= schema_select_lex;
  table_list->schema_table_reformed= 1;
  DBUG_RETURN(0);
}


/**
  Read query from packet and store in thd->query.
  Used in COM_QUERY and COM_STMT_PREPARE.

    Sets the following THD variables:
  - query
  - query_length

  @retval
    FALSE ok
  @retval
    TRUE  error;  In this case thd->fatal_error is set
*/

bool alloc_query(THD *thd, const char *packet, uint packet_length)
{
  char *query;
  /* Remove garbage at start and end of query */
  while (packet_length > 0 && my_isspace(thd->charset(), packet[0]))
  {
    packet++;
    packet_length--;
  }
  const char *pos= packet + packet_length;     // Point at end null
  while (packet_length > 0 &&
	 (pos[-1] == ';' || my_isspace(thd->charset() ,pos[-1])))
  {
    pos--;
    packet_length--;
  }
  /* We must allocate some extra memory for query cache */
  if (! (query= (char*) thd->memdup_w_gap(packet,
                                          packet_length,
                                          1 + thd->db_length +
                                          QUERY_CACHE_FLAGS_SIZE)))
      return TRUE;
  query[packet_length]= '\0';
  thd->set_query(query, packet_length);

  /* Reclaim some memory */
  thd->packet.shrink(thd->variables.net_buffer_length);
  thd->convert_buffer.shrink(thd->variables.net_buffer_length);

  return FALSE;
}

static void reset_one_shot_variables(THD *thd) 
{
  thd->variables.character_set_client=
    global_system_variables.character_set_client;
  thd->variables.collation_connection=
    global_system_variables.collation_connection;
  thd->variables.collation_database=
    global_system_variables.collation_database;
  thd->variables.collation_server=
    global_system_variables.collation_server;
  thd->update_charset();
  thd->variables.time_zone=
    global_system_variables.time_zone;
  thd->variables.lc_time_names= &my_locale_en_US;
  thd->one_shot_set= 0;
}


static
bool sp_process_definer(THD *thd)
{
  DBUG_ENTER("sp_process_definer");

  LEX *lex= thd->lex;

  /*
    If the definer is not specified, this means that CREATE-statement missed
    DEFINER-clause. DEFINER-clause can be missed in two cases:

      - The user submitted a statement w/o the clause. This is a normal
        case, we should assign CURRENT_USER as definer.

      - Our slave received an updated from the master, that does not
        replicate definer for stored rountines. We should also assign
        CURRENT_USER as definer here, but also we should mark this routine
        as NON-SUID. This is essential for the sake of backward
        compatibility.

        The problem is the slave thread is running under "special" user (@),
        that actually does not exist. In the older versions we do not fail
        execution of a stored routine if its definer does not exist and
        continue the execution under the authorization of the invoker
        (BUG#13198). And now if we try to switch to slave-current-user (@),
        we will fail.

        Actually, this leads to the inconsistent state of master and
        slave (different definers, different SUID behaviour), but it seems,
        this is the best we can do.
  */

  if (!lex->definer)
  {
    Query_arena original_arena;
    Query_arena *ps_arena= thd->activate_stmt_arena_if_needed(&original_arena);

    lex->definer= create_default_definer(thd);

    if (ps_arena)
      thd->restore_active_arena(ps_arena, &original_arena);

    /* Error has been already reported. */
    if (lex->definer == NULL)
      DBUG_RETURN(TRUE);

    if (thd->slave_thread && lex->sphead)
      lex->sphead->m_chistics->suid= SP_IS_NOT_SUID;
  }
  else
  {
    /*
      If the specified definer differs from the current user, we
      should check that the current user has SUPER privilege (in order
      to create a stored routine under another user one must have
      SUPER privilege).
    */
    if ((strcmp(lex->definer->user.str, thd->security_ctx->priv_user) ||
         my_strcasecmp(system_charset_info, lex->definer->host.str,
                       thd->security_ctx->priv_host)) &&
        check_global_access(thd, SUPER_ACL))
    {
      my_error(ER_SPECIFIC_ACCESS_DENIED_ERROR, MYF(0), "SUPER");
      DBUG_RETURN(TRUE);
    }
  }

  /* Check that the specified definer exists. Emit a warning if not. */

#ifndef NO_EMBEDDED_ACCESS_CHECKS
  if (!is_acl_user(lex->definer->host.str, lex->definer->user.str))
  {
    push_warning_printf(thd,
                        MYSQL_ERROR::WARN_LEVEL_NOTE,
                        ER_NO_SUCH_USER,
                        ER(ER_NO_SUCH_USER),
                        lex->definer->user.str,
                        lex->definer->host.str);
  }
#endif /* NO_EMBEDDED_ACCESS_CHECKS */

  DBUG_RETURN(FALSE);
}


/**
  Execute command saved in thd and lex->sql_command.

  @param thd                       Thread handle

  @todo
    - Invalidate the table in the query cache if something changed
    after unlocking when changes become visible.
    TODO: this is workaround. right way will be move invalidating in
    the unlock procedure.
    - TODO: use check_change_password()

  @retval
    FALSE       OK
  @retval
    TRUE        Error
*/

int
mysql_execute_command(THD *thd)
{
  int res= FALSE;
  int  up_result= 0;
  LEX  *lex= thd->lex;
  /* first SELECT_LEX (have special meaning for many of non-SELECTcommands) */
  SELECT_LEX *select_lex= &lex->select_lex;
  /* first table of first SELECT_LEX */
  TABLE_LIST *first_table= select_lex->table_list.first;
  /* list of all tables in query */
  TABLE_LIST *all_tables;
  /* most outer SELECT_LEX_UNIT of query */
  SELECT_LEX_UNIT *unit= &lex->unit;
#ifdef HAVE_REPLICATION
  /* have table map for update for multi-update statement (BUG#37051) */
  bool have_table_map_for_update= FALSE;
#endif
  DBUG_ENTER("mysql_execute_command");
#ifdef WITH_PARTITION_STORAGE_ENGINE
  thd->work_part_info= 0;
#endif

  DBUG_ASSERT(thd->transaction.stmt.is_empty() || thd->in_sub_stmt);
  /*
    In many cases first table of main SELECT_LEX have special meaning =>
    check that it is first table in global list and relink it first in 
    queries_tables list if it is necessary (we need such relinking only
    for queries with subqueries in select list, in this case tables of
    subqueries will go to global list first)

    all_tables will differ from first_table only if most upper SELECT_LEX
    do not contain tables.

    Because of above in place where should be at least one table in most
    outer SELECT_LEX we have following check:
    DBUG_ASSERT(first_table == all_tables);
    DBUG_ASSERT(first_table == all_tables && first_table != 0);
  */
  lex->first_lists_tables_same();
  /* should be assigned after making first tables same */
  all_tables= lex->query_tables;
  /* set context for commands which do not use setup_tables */
  select_lex->
    context.resolve_in_table_list_only(select_lex->
                                       table_list.first);

  /*
    Reset warning count for each query that uses tables
    A better approach would be to reset this for any commands
    that is not a SHOW command or a select that only access local
    variables, but for now this is probably good enough.
  */
  if ((sql_command_flags[lex->sql_command] & CF_DIAGNOSTIC_STMT) != 0)
    thd->warning_info->set_read_only(TRUE);
  else
  {
    thd->warning_info->set_read_only(FALSE);
    if (all_tables)
      thd->warning_info->opt_clear_warning_info(thd->query_id);
  }

#ifdef HAVE_REPLICATION
  if (unlikely(thd->slave_thread))
  {
    if (lex->sql_command == SQLCOM_DROP_TRIGGER)
    {
      /*
        When dropping a trigger, we need to load its table name
        before checking slave filter rules.
      */
      add_table_for_trigger(thd, thd->lex->spname, 1, &all_tables);
      
      if (!all_tables)
      {
        /*
          If table name cannot be loaded,
          it means the trigger does not exists possibly because
          CREATE TRIGGER was previously skipped for this trigger
          according to slave filtering rules.
          Returning success without producing any errors in this case.
        */
        DBUG_RETURN(0);
      }
      
      // force searching in slave.cc:tables_ok() 
      all_tables->updating= 1;
    }

    /*
      For fix of BUG#37051, the master stores the table map for update
      in the Query_log_event, and the value is assigned to
      thd->variables.table_map_for_update before executing the update
      query.

      If thd->variables.table_map_for_update is set, then we are
      replicating from a new master, we can use this value to apply
      filter rules without opening all the tables. However If
      thd->variables.table_map_for_update is not set, then we are
      replicating from an old master, so we just skip this and
      continue with the old method. And of course, the bug would still
      exist for old masters.
    */
    if (lex->sql_command == SQLCOM_UPDATE_MULTI &&
        thd->table_map_for_update)
    {
      have_table_map_for_update= TRUE;
      table_map table_map_for_update= thd->table_map_for_update;
      uint nr= 0;
      TABLE_LIST *table;
      for (table=all_tables; table; table=table->next_global, nr++)
      {
        if (table_map_for_update & ((table_map)1 << nr))
          table->updating= TRUE;
        else
          table->updating= FALSE;
      }

      if (all_tables_not_ok(thd, all_tables))
      {
        /* we warn the slave SQL thread */
        my_message(ER_SLAVE_IGNORED_TABLE, ER(ER_SLAVE_IGNORED_TABLE), MYF(0));
        if (thd->one_shot_set)
          reset_one_shot_variables(thd);
        DBUG_RETURN(0);
      }
      
      for (table=all_tables; table; table=table->next_global)
        table->updating= TRUE;
    }
    
    /*
      Check if statment should be skipped because of slave filtering
      rules

      Exceptions are:
      - UPDATE MULTI: For this statement, we want to check the filtering
        rules later in the code
      - SET: we always execute it (Not that many SET commands exists in
        the binary log anyway -- only 4.1 masters write SET statements,
	in 5.0 there are no SET statements in the binary log)
      - DROP TEMPORARY TABLE IF EXISTS: we always execute it (otherwise we
        have stale files on slave caused by exclusion of one tmp table).
    */
    if (!(lex->sql_command == SQLCOM_UPDATE_MULTI) &&
	!(lex->sql_command == SQLCOM_SET_OPTION) &&
	!(lex->sql_command == SQLCOM_DROP_TABLE &&
          lex->drop_temporary && lex->drop_if_exists) &&
        all_tables_not_ok(thd, all_tables))
    {
      /* we warn the slave SQL thread */
      my_message(ER_SLAVE_IGNORED_TABLE, ER(ER_SLAVE_IGNORED_TABLE), MYF(0));
      if (thd->one_shot_set)
      {
        /*
          It's ok to check thd->one_shot_set here:

          The charsets in a MySQL 5.0 slave can change by both a binlogged
          SET ONE_SHOT statement and the event-internal charset setting, 
          and these two ways to change charsets do not seems to work
          together.

          At least there seems to be problems in the rli cache for
          charsets if we are using ONE_SHOT.  Note that this is normally no
          problem because either the >= 5.0 slave reads a 4.1 binlog (with
          ONE_SHOT) *or* or 5.0 binlog (without ONE_SHOT) but never both."
        */
        reset_one_shot_variables(thd);
      }
      DBUG_RETURN(0);
    }
  }
  else
  {
#endif /* HAVE_REPLICATION */
    /*
      When option readonly is set deny operations which change non-temporary
      tables. Except for the replication thread and the 'super' users.
    */
    if (deny_updates_if_read_only_option(thd, all_tables))
    {
      my_error(ER_OPTION_PREVENTS_STATEMENT, MYF(0), "--read-only");
      DBUG_RETURN(-1);
    }
#ifdef HAVE_REPLICATION
  } /* endif unlikely slave */
#endif

  status_var_increment(thd->status_var.com_stat[lex->sql_command]);

  DBUG_ASSERT(thd->transaction.stmt.modified_non_trans_table == FALSE);

  /*
    End a active transaction so that this command will have it's
    own transaction and will also sync the binary log. If a DDL is
    not run in it's own transaction it may simply never appear on
    the slave in case the outside transaction rolls back.
  */
  if (stmt_causes_implicit_commit(thd, CF_IMPLICT_COMMIT_BEGIN))
  {
    /* Commit or rollback the statement transaction. */
    thd->is_error() ? trans_rollback_stmt(thd) : trans_commit_stmt(thd);
    /* Commit the normal transaction if one is active. */
    if (trans_commit_implicit(thd))
      goto error;
    /* Release metadata locks acquired in this transaction. */
    thd->mdl_context.release_transactional_locks();
  }

#ifndef DBUG_OFF
  if (lex->sql_command != SQLCOM_SET_OPTION)
    DEBUG_SYNC(thd,"before_execute_sql_command");
#endif

  switch (lex->sql_command) {

  case SQLCOM_SHOW_EVENTS:
#ifndef HAVE_EVENT_SCHEDULER
    my_error(ER_NOT_SUPPORTED_YET, MYF(0), "embedded server");
    break;
#endif
  case SQLCOM_SHOW_STATUS_PROC:
  case SQLCOM_SHOW_STATUS_FUNC:
    if ((res= check_table_access(thd, SELECT_ACL, all_tables, FALSE,
                                  UINT_MAX, FALSE)))
      goto error;
    res= execute_sqlcom_select(thd, all_tables);
    break;
  case SQLCOM_SHOW_STATUS:
  {
    system_status_var old_status_var= thd->status_var;
    thd->initial_status_var= &old_status_var;
    if (!(res= check_table_access(thd, SELECT_ACL, all_tables, FALSE,
                                  UINT_MAX, FALSE)))
      res= execute_sqlcom_select(thd, all_tables);
    /* Don't log SHOW STATUS commands to slow query log */
    thd->server_status&= ~(SERVER_QUERY_NO_INDEX_USED |
                           SERVER_QUERY_NO_GOOD_INDEX_USED);
    /*
      restore status variables, as we don't want 'show status' to cause
      changes
    */
    mysql_mutex_lock(&LOCK_status);
    add_diff_to_status(&global_status_var, &thd->status_var,
                       &old_status_var);
    thd->status_var= old_status_var;
    mysql_mutex_unlock(&LOCK_status);
    break;
  }
  case SQLCOM_SHOW_DATABASES:
  case SQLCOM_SHOW_TABLES:
  case SQLCOM_SHOW_TRIGGERS:
  case SQLCOM_SHOW_TABLE_STATUS:
  case SQLCOM_SHOW_OPEN_TABLES:
  case SQLCOM_SHOW_PLUGINS:
  case SQLCOM_SHOW_FIELDS:
  case SQLCOM_SHOW_KEYS:
  case SQLCOM_SHOW_VARIABLES:
  case SQLCOM_SHOW_CHARSETS:
  case SQLCOM_SHOW_COLLATIONS:
  case SQLCOM_SHOW_STORAGE_ENGINES:
  case SQLCOM_SHOW_PROFILE:
  case SQLCOM_SELECT:
  {
    thd->status_var.last_query_cost= 0.0;

    /*
      lex->exchange != NULL implies SELECT .. INTO OUTFILE and this
      requires FILE_ACL access.
    */
    ulong privileges_requested= lex->exchange ? SELECT_ACL | FILE_ACL :
      SELECT_ACL;

    if (all_tables)
      res= check_table_access(thd,
                              privileges_requested,
                              all_tables, FALSE, UINT_MAX, FALSE);
    else
      res= check_access(thd, privileges_requested, any_db, NULL, NULL, 0, 0);

    if (res)
      break;

    res= execute_sqlcom_select(thd, all_tables);
    break;
  }
case SQLCOM_PREPARE:
  {
    mysql_sql_stmt_prepare(thd);
    break;
  }
  case SQLCOM_EXECUTE:
  {
    mysql_sql_stmt_execute(thd);
    break;
  }
  case SQLCOM_DEALLOCATE_PREPARE:
  {
    mysql_sql_stmt_close(thd);
    break;
  }
  case SQLCOM_DO:
    if (check_table_access(thd, SELECT_ACL, all_tables, FALSE, UINT_MAX, FALSE)
        || open_and_lock_tables(thd, all_tables, TRUE, 0))
      goto error;

    res= mysql_do(thd, *lex->insert_list);
    break;

  case SQLCOM_EMPTY_QUERY:
    my_ok(thd);
    break;

  case SQLCOM_HELP:
    res= mysqld_help(thd,lex->help_arg);
    break;

#ifndef EMBEDDED_LIBRARY
  case SQLCOM_PURGE:
  {
    if (check_global_access(thd, SUPER_ACL))
      goto error;
    /* PURGE MASTER LOGS TO 'file' */
    res = purge_master_logs(thd, lex->to_log);
    break;
  }
  case SQLCOM_PURGE_BEFORE:
  {
    Item *it;

    if (check_global_access(thd, SUPER_ACL))
      goto error;
    /* PURGE MASTER LOGS BEFORE 'data' */
    it= (Item *)lex->value_list.head();
    if ((!it->fixed && it->fix_fields(lex->thd, &it)) ||
        it->check_cols(1))
    {
      my_error(ER_WRONG_ARGUMENTS, MYF(0), "PURGE LOGS BEFORE");
      goto error;
    }
    it= new Item_func_unix_timestamp(it);
    /*
      it is OK only emulate fix_fieds, because we need only
      value of constant
    */
    it->quick_fix_field();
    res = purge_master_logs_before_date(thd, (ulong)it->val_int());
    break;
  }
#endif
  case SQLCOM_SHOW_WARNS:
  {
    res= mysqld_show_warnings(thd, (ulong)
			      ((1L << (uint) MYSQL_ERROR::WARN_LEVEL_NOTE) |
			       (1L << (uint) MYSQL_ERROR::WARN_LEVEL_WARN) |
			       (1L << (uint) MYSQL_ERROR::WARN_LEVEL_ERROR)
			       ));
    break;
  }
  case SQLCOM_SHOW_ERRORS:
  {
    res= mysqld_show_warnings(thd, (ulong)
			      (1L << (uint) MYSQL_ERROR::WARN_LEVEL_ERROR));
    break;
  }
  case SQLCOM_SHOW_PROFILES:
  {
#if defined(ENABLED_PROFILING)
    thd->profiling.discard_current_query();
    res= thd->profiling.show_profiles();
    if (res)
      goto error;
#else
    my_error(ER_FEATURE_DISABLED, MYF(0), "SHOW PROFILES", "enable-profiling");
    goto error;
#endif
    break;
  }
<<<<<<< HEAD
  case SQLCOM_SHOW_NEW_MASTER:
  {
    if (check_global_access(thd, REPL_SLAVE_ACL))
      goto error;
    /* This query don't work now.*/
    my_error(ER_NOT_SUPPORTED_YET, MYF(0), "SHOW NEW MASTER");
    goto error;
  }
=======
>>>>>>> d4674ca8

#ifdef HAVE_REPLICATION
  case SQLCOM_SHOW_SLAVE_HOSTS:
  {
    if (check_global_access(thd, REPL_SLAVE_ACL))
      goto error;
    res = show_slave_hosts(thd);
    break;
  }
  case SQLCOM_SHOW_RELAYLOG_EVENTS:
  {
    if (check_global_access(thd, REPL_SLAVE_ACL))
      goto error;
    res = mysql_show_relaylog_events(thd);
    break;
  }
  case SQLCOM_SHOW_BINLOG_EVENTS:
  {
    if (check_global_access(thd, REPL_SLAVE_ACL))
      goto error;
    res = mysql_show_binlog_events(thd);
    break;
  }
#endif

  case SQLCOM_ASSIGN_TO_KEYCACHE:
  {
    DBUG_ASSERT(first_table == all_tables && first_table != 0);
    if (check_access(thd, INDEX_ACL, first_table->db,
                     &first_table->grant.privilege,
                     &first_table->grant.m_internal,
                     0, 0))
      goto error;
    res= mysql_assign_to_keycache(thd, first_table, &lex->ident);
    break;
  }
  case SQLCOM_PRELOAD_KEYS:
  {
    DBUG_ASSERT(first_table == all_tables && first_table != 0);
    if (check_access(thd, INDEX_ACL, first_table->db,
                     &first_table->grant.privilege,
                     &first_table->grant.m_internal,
                     0, 0))
      goto error;
    res = mysql_preload_keys(thd, first_table);
    break;
  }
#ifdef HAVE_REPLICATION
  case SQLCOM_CHANGE_MASTER:
  {
    if (check_global_access(thd, SUPER_ACL))
      goto error;
    mysql_mutex_lock(&LOCK_active_mi);
    res = change_master(thd,active_mi);
    mysql_mutex_unlock(&LOCK_active_mi);
    break;
  }
  case SQLCOM_SHOW_SLAVE_STAT:
  {
    /* Accept one of two privileges */
    if (check_global_access(thd, SUPER_ACL | REPL_CLIENT_ACL))
      goto error;
    mysql_mutex_lock(&LOCK_active_mi);
    if (active_mi != NULL)
    {
      res = show_master_info(thd, active_mi);
    }
    else
    {
      push_warning(thd, MYSQL_ERROR::WARN_LEVEL_WARN,
                   WARN_NO_MASTER_INFO, ER(WARN_NO_MASTER_INFO));
      my_ok(thd);
    }
    mysql_mutex_unlock(&LOCK_active_mi);
    break;
  }
  case SQLCOM_SHOW_MASTER_STAT:
  {
    /* Accept one of two privileges */
    if (check_global_access(thd, SUPER_ACL | REPL_CLIENT_ACL))
      goto error;
    res = show_binlog_info(thd);
    break;
  }

#endif /* HAVE_REPLICATION */
  case SQLCOM_SHOW_ENGINE_STATUS:
    {
      if (check_global_access(thd, PROCESS_ACL))
        goto error;
      res = ha_show_status(thd, lex->create_info.db_type, HA_ENGINE_STATUS);
      break;
    }
  case SQLCOM_SHOW_ENGINE_MUTEX:
    {
      if (check_global_access(thd, PROCESS_ACL))
        goto error;
      res = ha_show_status(thd, lex->create_info.db_type, HA_ENGINE_MUTEX);
      break;
    }
  case SQLCOM_CREATE_TABLE:
  {
    DBUG_ASSERT(first_table == all_tables && first_table != 0);
    bool link_to_local;
    TABLE_LIST *create_table= first_table;
    TABLE_LIST *select_tables= lex->create_last_non_select_table->next_global;

    /*
      Code below (especially in mysql_create_table() and select_create
      methods) may modify HA_CREATE_INFO structure in LEX, so we have to
      use a copy of this structure to make execution prepared statement-
      safe. A shallow copy is enough as this code won't modify any memory
      referenced from this structure.
    */
    HA_CREATE_INFO create_info(lex->create_info);
    /*
      We need to copy alter_info for the same reasons of re-execution
      safety, only in case of Alter_info we have to do (almost) a deep
      copy.
    */
    Alter_info alter_info(lex->alter_info, thd->mem_root);

    if (thd->is_fatal_error)
    {
      /* If out of memory when creating a copy of alter_info. */
      res= 1;
      goto end_with_restore_list;
    }

    if ((res= create_table_precheck(thd, select_tables, create_table)))
      goto end_with_restore_list;

    /* Might have been updated in create_table_precheck */
    create_info.alias= create_table->alias;

#ifdef HAVE_READLINK
    /* Fix names if symlinked tables */
    if (append_file_to_dir(thd, &create_info.data_file_name,
			   create_table->table_name) ||
	append_file_to_dir(thd, &create_info.index_file_name,
			   create_table->table_name))
      goto end_with_restore_list;
#endif
    /*
      If we are using SET CHARSET without DEFAULT, add an implicit
      DEFAULT to not confuse old users. (This may change).
    */
    if ((create_info.used_fields &
	 (HA_CREATE_USED_DEFAULT_CHARSET | HA_CREATE_USED_CHARSET)) ==
	HA_CREATE_USED_CHARSET)
    {
      create_info.used_fields&= ~HA_CREATE_USED_CHARSET;
      create_info.used_fields|= HA_CREATE_USED_DEFAULT_CHARSET;
      create_info.default_table_charset= create_info.table_charset;
      create_info.table_charset= 0;
    }

#ifdef WITH_PARTITION_STORAGE_ENGINE
    {
      partition_info *part_info= thd->lex->part_info;
      if (part_info && !(part_info= thd->lex->part_info->get_clone()))
      {
        res= -1;
        goto end_with_restore_list;
      }
      thd->work_part_info= part_info;
    }
#endif

    /* Close any open handlers for the table. */
    mysql_ha_rm_tables(thd, create_table);

    if (select_lex->item_list.elements)		// With select
    {
      select_result *result;

      /*
        If:
        a) we inside an SP and there was NAME_CONST substitution,
        b) binlogging is on (STMT mode),
        c) we log the SP as separate statements
        raise a warning, as it may cause problems
        (see 'NAME_CONST issues' in 'Binary Logging of Stored Programs')
       */
      if (thd->query_name_consts && 
          mysql_bin_log.is_open() &&
          thd->variables.binlog_format == BINLOG_FORMAT_STMT &&
          !mysql_bin_log.is_query_in_union(thd, thd->query_id))
      {
        List_iterator_fast<Item> it(select_lex->item_list);
        Item *item;
        uint splocal_refs= 0;
        /* Count SP local vars in the top-level SELECT list */
        while ((item= it++))
        {
          if (item->is_splocal())
            splocal_refs++;
        }
        /*
          If it differs from number of NAME_CONST substitution applied,
          we may have a SOME_FUNC(NAME_CONST()) in the SELECT list,
          that may cause a problem with binary log (see BUG#35383),
          raise a warning. 
        */
        if (splocal_refs != thd->query_name_consts)
          push_warning(thd, 
                       MYSQL_ERROR::WARN_LEVEL_WARN,
                       ER_UNKNOWN_ERROR,
"Invoked routine ran a statement that may cause problems with "
"binary log, see 'NAME_CONST issues' in 'Binary Logging of Stored Programs' "
"section of the manual.");
      }
      
      select_lex->options|= SELECT_NO_UNLOCK;
      unit->set_limit(select_lex);

      /*
        Disable non-empty MERGE tables with CREATE...SELECT. Too
        complicated. See Bug #26379. Empty MERGE tables are read-only
        and don't allow CREATE...SELECT anyway.
      */
      if (create_info.used_fields & HA_CREATE_USED_UNION)
      {
        my_error(ER_WRONG_OBJECT, MYF(0), create_table->db,
                 create_table->table_name, "BASE TABLE");
        res= 1;
        goto end_with_restore_list;
      }

      if (!(res= open_and_lock_tables(thd, lex->query_tables, TRUE, 0)))
      {
        /* The table already exists */
        if (create_table->table)
        {
          if (create_info.options & HA_LEX_CREATE_IF_NOT_EXISTS)
          {
            push_warning_printf(thd, MYSQL_ERROR::WARN_LEVEL_NOTE,
                                ER_TABLE_EXISTS_ERROR,
                                ER(ER_TABLE_EXISTS_ERROR),
                                create_info.alias);
            my_ok(thd);
          }
          else
          {
            my_error(ER_TABLE_EXISTS_ERROR, MYF(0), create_info.alias);
            res= 1;
          }
          goto end_with_restore_list;
        }

        /*
          Remove target table from main select and name resolution
          context. This can't be done earlier as it will break view merging in
          statements like "CREATE TABLE IF NOT EXISTS existing_view SELECT".
        */
        lex->unlink_first_table(&link_to_local);

        /* So that CREATE TEMPORARY TABLE gets to binlog at commit/rollback */
        if (create_info.options & HA_LEX_CREATE_TMP_TABLE)
          thd->variables.option_bits|= OPTION_KEEP_LOG;

        /*
          select_create is currently not re-execution friendly and
          needs to be created for every execution of a PS/SP.
        */
        if ((result= new select_create(create_table,
                                       &create_info,
                                       &alter_info,
                                       select_lex->item_list,
                                       lex->duplicates,
                                       lex->ignore,
                                       select_tables)))
        {
          /*
            CREATE from SELECT give its SELECT_LEX for SELECT,
            and item_list belong to SELECT
          */
          res= handle_select(thd, lex, result, 0);
          delete result;
        }

        lex->link_first_table_back(create_table, link_to_local);
      }
    }
    else
    {
      /* So that CREATE TEMPORARY TABLE gets to binlog at commit/rollback */
      if (create_info.options & HA_LEX_CREATE_TMP_TABLE)
        thd->variables.option_bits|= OPTION_KEEP_LOG;
      /* regular create */
      if (create_info.options & HA_LEX_CREATE_TABLE_LIKE)
      {
        /* CREATE TABLE ... LIKE ... */
        res= mysql_create_like_table(thd, create_table, select_tables,
                                     &create_info);
      }
      else
      {
        /* Regular CREATE TABLE */
        res= mysql_create_table(thd, create_table,
                                &create_info, &alter_info);
      }
      if (!res)
        my_ok(thd);
    }

end_with_restore_list:
    break;
  }
  case SQLCOM_CREATE_INDEX:
    /* Fall through */
  case SQLCOM_DROP_INDEX:
  /*
    CREATE INDEX and DROP INDEX are implemented by calling ALTER
    TABLE with proper arguments.

    In the future ALTER TABLE will notice that the request is to
    only add indexes and create these one by one for the existing
    table without having to do a full rebuild.
  */
  {
    /* Prepare stack copies to be re-execution safe */
    HA_CREATE_INFO create_info;
    Alter_info alter_info(lex->alter_info, thd->mem_root);

    if (thd->is_fatal_error) /* out of memory creating a copy of alter_info */
      goto error;

    DBUG_ASSERT(first_table == all_tables && first_table != 0);
    if (check_one_table_access(thd, INDEX_ACL, all_tables))
      goto error; /* purecov: inspected */
    /*
      Currently CREATE INDEX or DROP INDEX cause a full table rebuild
      and thus classify as slow administrative statements just like
      ALTER TABLE.
    */
    thd->enable_slow_log= opt_log_slow_admin_statements;

    bzero((char*) &create_info, sizeof(create_info));
    create_info.db_type= 0;
    create_info.row_type= ROW_TYPE_NOT_USED;
    create_info.default_table_charset= thd->variables.collation_database;

    res= mysql_alter_table(thd, first_table->db, first_table->table_name,
                           &create_info, first_table, &alter_info,
                           0, (ORDER*) 0, 0);
    break;
  }
#ifdef HAVE_REPLICATION
  case SQLCOM_SLAVE_START:
  {
    mysql_mutex_lock(&LOCK_active_mi);
    start_slave(thd,active_mi,1 /* net report*/);
    mysql_mutex_unlock(&LOCK_active_mi);
    break;
  }
  case SQLCOM_SLAVE_STOP:
  /*
    If the client thread has locked tables, a deadlock is possible.
    Assume that
    - the client thread does LOCK TABLE t READ.
    - then the master updates t.
    - then the SQL slave thread wants to update t,
      so it waits for the client thread because t is locked by it.
    - then the client thread does SLAVE STOP.
      SLAVE STOP waits for the SQL slave thread to terminate its
      update t, which waits for the client thread because t is locked by it.
    To prevent that, refuse SLAVE STOP if the
    client thread has locked tables
  */
  if (thd->locked_tables_mode ||
      thd->in_active_multi_stmt_transaction() || thd->global_read_lock.is_acquired())
  {
    my_message(ER_LOCK_OR_ACTIVE_TRANSACTION,
               ER(ER_LOCK_OR_ACTIVE_TRANSACTION), MYF(0));
    goto error;
  }
  {
    mysql_mutex_lock(&LOCK_active_mi);
    stop_slave(thd,active_mi,1/* net report*/);
    mysql_mutex_unlock(&LOCK_active_mi);
    break;
  }
#endif /* HAVE_REPLICATION */

  case SQLCOM_RENAME_TABLE:
  {
    DBUG_ASSERT(first_table == all_tables && first_table != 0);
    TABLE_LIST *table;
    for (table= first_table; table; table= table->next_local->next_local)
    {
      if (check_access(thd, ALTER_ACL | DROP_ACL, table->db,
                       &table->grant.privilege,
                       &table->grant.m_internal,
                       0, 0) ||
          check_access(thd, INSERT_ACL | CREATE_ACL, table->next_local->db,
                       &table->next_local->grant.privilege,
                       &table->next_local->grant.m_internal,
                       0, 0))
	goto error;
      TABLE_LIST old_list, new_list;
      /*
        we do not need initialize old_list and new_list because we will
        come table[0] and table->next[0] there
      */
      old_list= table[0];
      new_list= table->next_local[0];
      if (check_grant(thd, ALTER_ACL | DROP_ACL, &old_list, FALSE, 1, FALSE) ||
         (!test_all_bits(table->next_local->grant.privilege,
                         INSERT_ACL | CREATE_ACL) &&
          check_grant(thd, INSERT_ACL | CREATE_ACL, &new_list, FALSE, 1,
                      FALSE)))
        goto error;
    }

    if (mysql_rename_tables(thd, first_table, 0))
      goto error;
    break;
  }
#ifndef EMBEDDED_LIBRARY
  case SQLCOM_SHOW_BINLOGS:
#ifdef DONT_ALLOW_SHOW_COMMANDS
    my_message(ER_NOT_ALLOWED_COMMAND, ER(ER_NOT_ALLOWED_COMMAND),
               MYF(0)); /* purecov: inspected */
    goto error;
#else
    {
      if (check_global_access(thd, SUPER_ACL))
	goto error;
      res = show_binlogs(thd);
      break;
    }
#endif
#endif /* EMBEDDED_LIBRARY */
  case SQLCOM_SHOW_CREATE:
    DBUG_ASSERT(first_table == all_tables && first_table != 0);
#ifdef DONT_ALLOW_SHOW_COMMANDS
    my_message(ER_NOT_ALLOWED_COMMAND, ER(ER_NOT_ALLOWED_COMMAND),
               MYF(0)); /* purecov: inspected */
    goto error;
#else
    {
     /*
        Access check:
        SHOW CREATE TABLE require any privileges on the table level (ie
        effecting all columns in the table).
        SHOW CREATE VIEW require the SHOW_VIEW and SELECT ACLs on the table
        level.
        NOTE: SHOW_VIEW ACL is checked when the view is created.
      */

      DBUG_PRINT("debug", ("lex->only_view: %d, table: %s.%s",
                           lex->only_view,
                           first_table->db, first_table->table_name));
      if (lex->only_view)
      {
        if (check_table_access(thd, SELECT_ACL, first_table, FALSE, 1, FALSE))
        {
          DBUG_PRINT("debug", ("check_table_access failed"));
          my_error(ER_TABLEACCESS_DENIED_ERROR, MYF(0),
                  "SHOW", thd->security_ctx->priv_user,
                  thd->security_ctx->host_or_ip, first_table->alias);
          goto error;
        }
        DBUG_PRINT("debug", ("check_table_access succeeded"));

        /* Ignore temporary tables if this is "SHOW CREATE VIEW" */
        first_table->open_type= OT_BASE_ONLY;

      }
      else
      {
        /*
          The fact that check_some_access() returned FALSE does not mean that
          access is granted. We need to check if first_table->grant.privilege
          contains any table-specific privilege.
        */
        DBUG_PRINT("debug", ("first_table->grant.privilege: %lx",
                             first_table->grant.privilege));
        if (check_some_access(thd, SHOW_CREATE_TABLE_ACLS, first_table) ||
            (first_table->grant.privilege & SHOW_CREATE_TABLE_ACLS) == 0)
        {
          my_error(ER_TABLEACCESS_DENIED_ERROR, MYF(0),
                  "SHOW", thd->security_ctx->priv_user,
                  thd->security_ctx->host_or_ip, first_table->alias);
          goto error;
        }
      }

      /* Access is granted. Execute the command.  */
      res= mysqld_show_create(thd, first_table);
      break;
    }
#endif
  case SQLCOM_CHECKSUM:
  {
    DBUG_ASSERT(first_table == all_tables && first_table != 0);
    if (check_table_access(thd, SELECT_ACL, all_tables,
                           FALSE, UINT_MAX, FALSE))
      goto error; /* purecov: inspected */

    res = mysql_checksum_table(thd, first_table, &lex->check_opt);
    break;
  }
  case SQLCOM_UPDATE:
  {
    ha_rows found= 0, updated= 0;
    DBUG_ASSERT(first_table == all_tables && first_table != 0);
    if (update_precheck(thd, all_tables))
      break;
    DBUG_ASSERT(select_lex->offset_limit == 0);
    unit->set_limit(select_lex);
    MYSQL_UPDATE_START(thd->query());
    res= (up_result= mysql_update(thd, all_tables,
                                  select_lex->item_list,
                                  lex->value_list,
                                  select_lex->where,
                                  select_lex->order_list.elements,
                                  select_lex->order_list.first,
                                  unit->select_limit_cnt,
                                  lex->duplicates, lex->ignore,
                                  &found, &updated));
    MYSQL_UPDATE_DONE(res, found, updated);
    /* mysql_update return 2 if we need to switch to multi-update */
    if (up_result != 2)
      break;
    /* Fall through */
  }
  case SQLCOM_UPDATE_MULTI:
  {
    DBUG_ASSERT(first_table == all_tables && first_table != 0);
    /* if we switched from normal update, rights are checked */
    if (up_result != 2)
    {
      if ((res= multi_update_precheck(thd, all_tables)))
        break;
    }
    else
      res= 0;

    res= mysql_multi_update_prepare(thd);

#ifdef HAVE_REPLICATION
    /* Check slave filtering rules */
    if (unlikely(thd->slave_thread && !have_table_map_for_update))
    {
      if (all_tables_not_ok(thd, all_tables))
      {
        if (res!= 0)
        {
          res= 0;             /* don't care of prev failure  */
          thd->clear_error(); /* filters are of highest prior */
        }
        /* we warn the slave SQL thread */
        my_error(ER_SLAVE_IGNORED_TABLE, MYF(0));
        break;
      }
      if (res)
        break;
    }
    else
    {
#endif /* HAVE_REPLICATION */
      if (res)
        break;
      if (opt_readonly &&
	  !(thd->security_ctx->master_access & SUPER_ACL) &&
	  some_non_temp_table_to_be_updated(thd, all_tables))
      {
	my_error(ER_OPTION_PREVENTS_STATEMENT, MYF(0), "--read-only");
	break;
      }
#ifdef HAVE_REPLICATION
    }  /* unlikely */
#endif
    {
      multi_update *result_obj;
      MYSQL_MULTI_UPDATE_START(thd->query());
      res= mysql_multi_update(thd, all_tables,
                              &select_lex->item_list,
                              &lex->value_list,
                              select_lex->where,
                              select_lex->options,
                              lex->duplicates,
                              lex->ignore,
                              unit,
                              select_lex,
                              &result_obj);
      if (result_obj)
      {
        MYSQL_MULTI_UPDATE_DONE(res, result_obj->num_found(),
                                result_obj->num_updated());
        res= FALSE; /* Ignore errors here */
        delete result_obj;
      }
      else
      {
        MYSQL_MULTI_UPDATE_DONE(1, 0, 0);
      }
    }
    break;
  }
  case SQLCOM_REPLACE:
#ifndef DBUG_OFF
    if (mysql_bin_log.is_open())
    {
      /*
        Generate an incident log event before writing the real event
        to the binary log.  We put this event is before the statement
        since that makes it simpler to check that the statement was
        not executed on the slave (since incidents usually stop the
        slave).

        Observe that any row events that are generated will be
        generated before.

        This is only for testing purposes and will not be present in a
        release build.
      */

      Incident incident= INCIDENT_NONE;
      DBUG_PRINT("debug", ("Just before generate_incident()"));
      DBUG_EXECUTE_IF("incident_database_resync_on_replace",
                      incident= INCIDENT_LOST_EVENTS;);
      if (incident)
      {
        Incident_log_event ev(thd, incident);
        (void) mysql_bin_log.write(&ev);        /* error is ignored */
        if (mysql_bin_log.rotate_and_purge(RP_FORCE_ROTATE))
        {
          res= 1;
          break;
        }
      }
      DBUG_PRINT("debug", ("Just after generate_incident()"));
    }
#endif
  case SQLCOM_INSERT:
  {
    DBUG_ASSERT(first_table == all_tables && first_table != 0);
    if ((res= insert_precheck(thd, all_tables)))
      break;

    MYSQL_INSERT_START(thd->query());
    res= mysql_insert(thd, all_tables, lex->field_list, lex->many_values,
		      lex->update_list, lex->value_list,
                      lex->duplicates, lex->ignore);
    MYSQL_INSERT_DONE(res, (ulong) thd->get_row_count_func());
    /*
      If we have inserted into a VIEW, and the base table has
      AUTO_INCREMENT column, but this column is not accessible through
      a view, then we should restore LAST_INSERT_ID to the value it
      had before the statement.
    */
    if (first_table->view && !first_table->contain_auto_increment)
      thd->first_successful_insert_id_in_cur_stmt=
        thd->first_successful_insert_id_in_prev_stmt;

    DBUG_EXECUTE_IF("after_mysql_insert",
                    {
                      const char act[]=
                        "now "
                        "wait_for signal.continue";
                      DBUG_ASSERT(opt_debug_sync_timeout > 0);
                      DBUG_ASSERT(!debug_sync_set_action(current_thd,
                                                         STRING_WITH_LEN(act)));
                    };);
    break;
  }
  case SQLCOM_REPLACE_SELECT:
  case SQLCOM_INSERT_SELECT:
  {
    select_result *sel_result;
    DBUG_ASSERT(first_table == all_tables && first_table != 0);
    if ((res= insert_precheck(thd, all_tables)))
      break;

    /* Fix lock for first table */
    if (first_table->lock_type == TL_WRITE_DELAYED)
      first_table->lock_type= TL_WRITE;

    /* Don't unlock tables until command is written to binary log */
    select_lex->options|= SELECT_NO_UNLOCK;

    unit->set_limit(select_lex);

    if (!(res= open_and_lock_tables(thd, all_tables, TRUE, 0)))
    {
      MYSQL_INSERT_SELECT_START(thd->query());
      /* Skip first table, which is the table we are inserting in */
      TABLE_LIST *second_table= first_table->next_local;
      select_lex->table_list.first= second_table;
      select_lex->context.table_list= 
        select_lex->context.first_name_resolution_table= second_table;
      res= mysql_insert_select_prepare(thd);
      if (!res && (sel_result= new select_insert(first_table,
                                                 first_table->table,
                                                 &lex->field_list,
                                                 &lex->update_list,
                                                 &lex->value_list,
                                                 lex->duplicates,
                                                 lex->ignore)))
      {
	res= handle_select(thd, lex, sel_result, OPTION_SETUP_TABLES_DONE);
        /*
          Invalidate the table in the query cache if something changed
          after unlocking when changes become visible.
          TODO: this is workaround. right way will be move invalidating in
          the unlock procedure.
        */
        if (!res && first_table->lock_type ==  TL_WRITE_CONCURRENT_INSERT &&
            thd->lock)
        {
          /* INSERT ... SELECT should invalidate only the very first table */
          TABLE_LIST *save_table= first_table->next_local;
          first_table->next_local= 0;
          query_cache_invalidate3(thd, first_table, 1);
          first_table->next_local= save_table;
        }
        delete sel_result;
      }
      /* revert changes for SP */
      MYSQL_INSERT_SELECT_DONE(res, (ulong) thd->get_row_count_func());
      select_lex->table_list.first= first_table;
    }
    /*
      If we have inserted into a VIEW, and the base table has
      AUTO_INCREMENT column, but this column is not accessible through
      a view, then we should restore LAST_INSERT_ID to the value it
      had before the statement.
    */
    if (first_table->view && !first_table->contain_auto_increment)
      thd->first_successful_insert_id_in_cur_stmt=
        thd->first_successful_insert_id_in_prev_stmt;

    break;
  }
  case SQLCOM_DELETE:
  {
    DBUG_ASSERT(first_table == all_tables && first_table != 0);
    if ((res= delete_precheck(thd, all_tables)))
      break;
    DBUG_ASSERT(select_lex->offset_limit == 0);
    unit->set_limit(select_lex);

    MYSQL_DELETE_START(thd->query());
    res = mysql_delete(thd, all_tables, select_lex->where,
                       &select_lex->order_list,
                       unit->select_limit_cnt, select_lex->options);
    MYSQL_DELETE_DONE(res, (ulong) thd->get_row_count_func());
    break;
  }
  case SQLCOM_DELETE_MULTI:
  {
    DBUG_ASSERT(first_table == all_tables && first_table != 0);
    TABLE_LIST *aux_tables= thd->lex->auxiliary_table_list.first;
    multi_delete *del_result;

    if ((res= multi_delete_precheck(thd, all_tables)))
      break;

    /* condition will be TRUE on SP re-excuting */
    if (select_lex->item_list.elements != 0)
      select_lex->item_list.empty();
    if (add_item_to_list(thd, new Item_null()))
      goto error;

    thd_proc_info(thd, "init");
    if ((res= open_and_lock_tables(thd, all_tables, TRUE, 0)))
      break;

    MYSQL_MULTI_DELETE_START(thd->query());
    if ((res= mysql_multi_delete_prepare(thd)))
    {
      MYSQL_MULTI_DELETE_DONE(1, 0);
      goto error;
    }

    if (!thd->is_fatal_error &&
        (del_result= new multi_delete(aux_tables, lex->table_count)))
    {
      res= mysql_select(thd, &select_lex->ref_pointer_array,
			select_lex->get_table_list(),
			select_lex->with_wild,
			select_lex->item_list,
			select_lex->where,
			0, (ORDER *)NULL, (ORDER *)NULL, (Item *)NULL,
			(ORDER *)NULL,
			(select_lex->options | thd->variables.option_bits |
			SELECT_NO_JOIN_CACHE | SELECT_NO_UNLOCK |
                        OPTION_SETUP_TABLES_DONE) & ~OPTION_BUFFER_RESULT,
			del_result, unit, select_lex);
      res|= thd->is_error();
      MYSQL_MULTI_DELETE_DONE(res, del_result->num_deleted());
      if (res)
        del_result->abort_result_set();
      delete del_result;
    }
    else
    {
      res= TRUE;                                // Error
      MYSQL_MULTI_DELETE_DONE(1, 0);
    }
    break;
  }
  case SQLCOM_DROP_TABLE:
  {
    DBUG_ASSERT(first_table == all_tables && first_table != 0);
    if (!lex->drop_temporary)
    {
      if (check_table_access(thd, DROP_ACL, all_tables, FALSE, UINT_MAX, FALSE))
	goto error;				/* purecov: inspected */
    }
    else
    {
      /* So that DROP TEMPORARY TABLE gets to binlog at commit/rollback */
      thd->variables.option_bits|= OPTION_KEEP_LOG;
    }
    /* DDL and binlog write order are protected by metadata locks. */
    res= mysql_rm_table(thd, first_table, lex->drop_if_exists,
			lex->drop_temporary);
  }
  break;
  case SQLCOM_SHOW_PROCESSLIST:
    if (!thd->security_ctx->priv_user[0] &&
        check_global_access(thd,PROCESS_ACL))
      break;
    mysqld_list_processes(thd,
			  (thd->security_ctx->master_access & PROCESS_ACL ?
                           NullS :
                           thd->security_ctx->priv_user),
                          lex->verbose);
    break;
  case SQLCOM_SHOW_AUTHORS:
    res= mysqld_show_authors(thd);
    break;
  case SQLCOM_SHOW_CONTRIBUTORS:
    res= mysqld_show_contributors(thd);
    break;
  case SQLCOM_SHOW_PRIVILEGES:
    res= mysqld_show_privileges(thd);
    break;
  case SQLCOM_SHOW_ENGINE_LOGS:
#ifdef DONT_ALLOW_SHOW_COMMANDS
    my_message(ER_NOT_ALLOWED_COMMAND, ER(ER_NOT_ALLOWED_COMMAND),
               MYF(0));	/* purecov: inspected */
    goto error;
#else
    {
      if (check_access(thd, FILE_ACL, any_db, NULL, NULL, 0, 0))
	goto error;
      res= ha_show_status(thd, lex->create_info.db_type, HA_ENGINE_LOGS);
      break;
    }
#endif
  case SQLCOM_CHANGE_DB:
  {
    LEX_STRING db_str= { (char *) select_lex->db, strlen(select_lex->db) };

    if (!mysql_change_db(thd, &db_str, FALSE))
      my_ok(thd);

    break;
  }

  case SQLCOM_LOAD:
  {
    DBUG_ASSERT(first_table == all_tables && first_table != 0);
    uint privilege= (lex->duplicates == DUP_REPLACE ?
		     INSERT_ACL | DELETE_ACL : INSERT_ACL) |
                    (lex->local_file ? 0 : FILE_ACL);

    if (lex->local_file)
    {
      if (!(thd->client_capabilities & CLIENT_LOCAL_FILES) ||
          !opt_local_infile)
      {
	my_message(ER_NOT_ALLOWED_COMMAND, ER(ER_NOT_ALLOWED_COMMAND), MYF(0));
	goto error;
      }
    }

    if (check_one_table_access(thd, privilege, all_tables))
      goto error;

    res= mysql_load(thd, lex->exchange, first_table, lex->field_list,
                    lex->update_list, lex->value_list, lex->duplicates,
                    lex->ignore, (bool) lex->local_file);
    break;
  }

  case SQLCOM_SET_OPTION:
  {
    List<set_var_base> *lex_var_list= &lex->var_list;

    if ((check_table_access(thd, SELECT_ACL, all_tables, FALSE, UINT_MAX, FALSE)
         || open_and_lock_tables(thd, all_tables, TRUE, 0)))
      goto error;
    if (!(res= sql_set_variables(thd, lex_var_list)))
    {
      /*
        If the previous command was a SET ONE_SHOT, we don't want to forget
        about the ONE_SHOT property of that SET. So we use a |= instead of = .
      */
      thd->one_shot_set|= lex->one_shot_set;
      my_ok(thd);
    }
    else
    {
      /*
        We encountered some sort of error, but no message was sent.
        Send something semi-generic here since we don't know which
        assignment in the list caused the error.
      */
      if (!thd->is_error())
        my_error(ER_WRONG_ARGUMENTS,MYF(0),"SET");
      goto error;
    }

    break;
  }

  case SQLCOM_UNLOCK_TABLES:
    /*
      It is critical for mysqldump --single-transaction --master-data that
      UNLOCK TABLES does not implicitely commit a connection which has only
      done FLUSH TABLES WITH READ LOCK + BEGIN. If this assumption becomes
      false, mysqldump will not work.
    */
    if (thd->variables.option_bits & OPTION_TABLE_LOCK)
    {
      res= trans_commit_implicit(thd);
      thd->locked_tables_list.unlock_locked_tables(thd);
      thd->mdl_context.release_transactional_locks();
      thd->variables.option_bits&= ~(OPTION_TABLE_LOCK);
    }
    if (thd->global_read_lock.is_acquired())
      thd->global_read_lock.unlock_global_read_lock(thd);
    if (res)
      goto error;
    my_ok(thd);
    break;
  case SQLCOM_LOCK_TABLES:
    /* We must end the transaction first, regardless of anything */
    res= trans_commit_implicit(thd);
    thd->locked_tables_list.unlock_locked_tables(thd);
    /* Release transactional metadata locks. */
    thd->mdl_context.release_transactional_locks();
    if (res)
      goto error;
    if (check_table_access(thd, LOCK_TABLES_ACL | SELECT_ACL, all_tables,
                           FALSE, UINT_MAX, FALSE))
      goto error;

    thd->variables.option_bits|= OPTION_TABLE_LOCK;
    thd->in_lock_tables=1;

    {
      Lock_tables_prelocking_strategy lock_tables_prelocking_strategy;

      res= (open_and_lock_tables(thd, all_tables, FALSE, 0,
                                 &lock_tables_prelocking_strategy) ||
            thd->locked_tables_list.init_locked_tables(thd));
    }

    thd->in_lock_tables= 0;

    if (res)
    {
      trans_rollback_stmt(thd);
      /*
        Need to end the current transaction, so the storage engine (InnoDB)
        can free its locks if LOCK TABLES locked some tables before finding
        that it can't lock a table in its list
      */
      trans_commit_implicit(thd);
      /* Close tables and release metadata locks. */
      close_thread_tables(thd);
      DBUG_ASSERT(!thd->locked_tables_mode);
      thd->mdl_context.release_transactional_locks();
      thd->variables.option_bits&= ~(OPTION_TABLE_LOCK);
    }
    else
    {
#ifdef HAVE_QUERY_CACHE
      if (thd->variables.query_cache_wlock_invalidate)
        query_cache.invalidate_locked_for_write(first_table);
#endif /*HAVE_QUERY_CACHE*/
      my_ok(thd);
    }
    break;
  case SQLCOM_CREATE_DB:
  {
    /*
      As mysql_create_db() may modify HA_CREATE_INFO structure passed to
      it, we need to use a copy of LEX::create_info to make execution
      prepared statement- safe.
    */
    HA_CREATE_INFO create_info(lex->create_info);
    char *alias;
    if (!(alias=thd->strmake(lex->name.str, lex->name.length)) ||
        check_and_convert_db_name(&lex->name, FALSE))
    {
      my_error(ER_WRONG_DB_NAME, MYF(0), lex->name.str);
      break;
    }
    /*
      If in a slave thread :
      CREATE DATABASE DB was certainly not preceded by USE DB.
      For that reason, db_ok() in sql/slave.cc did not check the
      do_db/ignore_db. And as this query involves no tables, tables_ok()
      above was not called. So we have to check rules again here.
    */
#ifdef HAVE_REPLICATION
    if (!db_stmt_db_ok(thd, lex->name.str))
    {
      my_message(ER_SLAVE_IGNORED_TABLE, ER(ER_SLAVE_IGNORED_TABLE), MYF(0));
      break;
    }
#endif
    if (check_access(thd, CREATE_ACL, lex->name.str, NULL, NULL, 1, 0))
      break;
    res= mysql_create_db(thd,(lower_case_table_names == 2 ? alias :
                              lex->name.str), &create_info, 0);
    break;
  }
  case SQLCOM_DROP_DB:
  {
    if (check_and_convert_db_name(&lex->name, FALSE))
    {
      my_error(ER_WRONG_DB_NAME, MYF(0), lex->name.str);
      break;
    }
    /*
      If in a slave thread :
      DROP DATABASE DB may not be preceded by USE DB.
      For that reason, maybe db_ok() in sql/slave.cc did not check the 
      do_db/ignore_db. And as this query involves no tables, tables_ok()
      above was not called. So we have to check rules again here.
    */
#ifdef HAVE_REPLICATION
    if (!db_stmt_db_ok(thd, lex->name.str))
    {
      my_message(ER_SLAVE_IGNORED_TABLE, ER(ER_SLAVE_IGNORED_TABLE), MYF(0));
      break;
    }
#endif
    if (check_access(thd, DROP_ACL, lex->name.str, NULL, NULL, 1, 0))
      break;
    res= mysql_rm_db(thd, lex->name.str, lex->drop_if_exists, 0);
    break;
  }
  case SQLCOM_ALTER_DB_UPGRADE:
  {
    LEX_STRING *db= & lex->name;
#ifdef HAVE_REPLICATION
    if (!db_stmt_db_ok(thd, lex->name.str))
    {
      res= 1;
      my_message(ER_SLAVE_IGNORED_TABLE, ER(ER_SLAVE_IGNORED_TABLE), MYF(0));
      break;
    }
#endif
    if (check_and_convert_db_name(db, FALSE))
    {
      my_error(ER_WRONG_DB_NAME, MYF(0), db->str);
      break;
    }
    if (check_access(thd, ALTER_ACL, db->str, NULL, NULL, 1, 0) ||
        check_access(thd, DROP_ACL, db->str, NULL, NULL, 1, 0) ||
        check_access(thd, CREATE_ACL, db->str, NULL, NULL, 1, 0))
    {
      res= 1;
      break;
    }
    res= mysql_upgrade_db(thd, db);
    if (!res)
      my_ok(thd);
    break;
  }
  case SQLCOM_ALTER_DB:
  {
    LEX_STRING *db= &lex->name;
    HA_CREATE_INFO create_info(lex->create_info);
    if (check_and_convert_db_name(db, FALSE))
    {
      my_error(ER_WRONG_DB_NAME, MYF(0), db->str);
      break;
    }
    /*
      If in a slave thread :
      ALTER DATABASE DB may not be preceded by USE DB.
      For that reason, maybe db_ok() in sql/slave.cc did not check the
      do_db/ignore_db. And as this query involves no tables, tables_ok()
      above was not called. So we have to check rules again here.
    */
#ifdef HAVE_REPLICATION
    if (!db_stmt_db_ok(thd, lex->name.str))
    {
      my_message(ER_SLAVE_IGNORED_TABLE, ER(ER_SLAVE_IGNORED_TABLE), MYF(0));
      break;
    }
#endif
    if (check_access(thd, ALTER_ACL, db->str, NULL, NULL, 1, 0))
      break;
    res= mysql_alter_db(thd, db->str, &create_info);
    break;
  }
  case SQLCOM_SHOW_CREATE_DB:
  {
    DBUG_EXECUTE_IF("4x_server_emul",
                    my_error(ER_UNKNOWN_ERROR, MYF(0)); goto error;);
    if (check_and_convert_db_name(&lex->name, TRUE))
    {
      my_error(ER_WRONG_DB_NAME, MYF(0), lex->name.str);
      break;
    }
    res= mysqld_show_create_db(thd, lex->name.str, &lex->create_info);
    break;
  }
  case SQLCOM_CREATE_EVENT:
  case SQLCOM_ALTER_EVENT:
  #ifdef HAVE_EVENT_SCHEDULER
  do
  {
    DBUG_ASSERT(lex->event_parse_data);
    if (lex->table_or_sp_used())
    {
      my_error(ER_NOT_SUPPORTED_YET, MYF(0), "Usage of subqueries or stored "
               "function calls as part of this statement");
      break;
    }

    res= sp_process_definer(thd);
    if (res)
      break;

    switch (lex->sql_command) {
    case SQLCOM_CREATE_EVENT:
    {
      bool if_not_exists= (lex->create_info.options &
                           HA_LEX_CREATE_IF_NOT_EXISTS);
      res= Events::create_event(thd, lex->event_parse_data, if_not_exists);
      break;
    }
    case SQLCOM_ALTER_EVENT:
      res= Events::update_event(thd, lex->event_parse_data,
                                lex->spname ? &lex->spname->m_db : NULL,
                                lex->spname ? &lex->spname->m_name : NULL);
      break;
    default:
      DBUG_ASSERT(0);
    }
    DBUG_PRINT("info",("DDL error code=%d", res));
    if (!res)
      my_ok(thd);

  } while (0);
  /* Don't do it, if we are inside a SP */
  if (!thd->spcont)
  {
    delete lex->sphead;
    lex->sphead= NULL;
  }
  /* lex->unit.cleanup() is called outside, no need to call it here */
  break;
  case SQLCOM_SHOW_CREATE_EVENT:
    res= Events::show_create_event(thd, lex->spname->m_db,
                                   lex->spname->m_name);
    break;
  case SQLCOM_DROP_EVENT:
    if (!(res= Events::drop_event(thd,
                                  lex->spname->m_db, lex->spname->m_name,
                                  lex->drop_if_exists)))
      my_ok(thd);
    break;
#else
    my_error(ER_NOT_SUPPORTED_YET,MYF(0),"embedded server");
    break;
#endif
  case SQLCOM_CREATE_FUNCTION:                  // UDF function
  {
    if (check_access(thd, INSERT_ACL, "mysql", NULL, NULL, 1, 0))
      break;
#ifdef HAVE_DLOPEN
    if (!(res = mysql_create_function(thd, &lex->udf)))
      my_ok(thd);
#else
    my_error(ER_CANT_OPEN_LIBRARY, MYF(0), lex->udf.dl, 0, "feature disabled");
    res= TRUE;
#endif
    break;
  }
#ifndef NO_EMBEDDED_ACCESS_CHECKS
  case SQLCOM_CREATE_USER:
  {
    if (check_access(thd, INSERT_ACL, "mysql", NULL, NULL, 1, 1) &&
        check_global_access(thd,CREATE_USER_ACL))
      break;
    /* Conditionally writes to binlog */
    if (!(res= mysql_create_user(thd, lex->users_list)))
      my_ok(thd);
    break;
  }
  case SQLCOM_DROP_USER:
  {
    if (check_access(thd, DELETE_ACL, "mysql", NULL, NULL, 1, 1) &&
        check_global_access(thd,CREATE_USER_ACL))
      break;
    /* Conditionally writes to binlog */
    if (!(res= mysql_drop_user(thd, lex->users_list)))
      my_ok(thd);
    break;
  }
  case SQLCOM_RENAME_USER:
  {
    if (check_access(thd, UPDATE_ACL, "mysql", NULL, NULL, 1, 1) &&
        check_global_access(thd,CREATE_USER_ACL))
      break;
    /* Conditionally writes to binlog */
    if (!(res= mysql_rename_user(thd, lex->users_list)))
      my_ok(thd);
    break;
  }
  case SQLCOM_REVOKE_ALL:
  {
    if (check_access(thd, UPDATE_ACL, "mysql", NULL, NULL, 1, 1) &&
        check_global_access(thd,CREATE_USER_ACL))
      break;

    /* Replicate current user as grantor */
    thd->binlog_invoker();

    /* Conditionally writes to binlog */
    if (!(res = mysql_revoke_all(thd, lex->users_list)))
      my_ok(thd);
    break;
  }
  case SQLCOM_REVOKE:
  case SQLCOM_GRANT:
  {
    if (lex->type != TYPE_ENUM_PROXY &&
        check_access(thd, lex->grant | lex->grant_tot_col | GRANT_ACL,
                     first_table ?  first_table->db : select_lex->db,
                     first_table ? &first_table->grant.privilege : NULL,
                     first_table ? &first_table->grant.m_internal : NULL,
                     first_table ? 0 : 1, 0))
      goto error;

    /* Replicate current user as grantor */
    thd->binlog_invoker();

    if (thd->security_ctx->user)              // If not replication
    {
      LEX_USER *user, *tmp_user;
      bool first_user= TRUE;

      List_iterator <LEX_USER> user_list(lex->users_list);
      while ((tmp_user= user_list++))
      {
        if (!(user= get_current_user(thd, tmp_user)))
          goto error;
        if (specialflag & SPECIAL_NO_RESOLVE &&
            hostname_requires_resolving(user->host.str))
          push_warning_printf(thd, MYSQL_ERROR::WARN_LEVEL_WARN,
                              ER_WARN_HOSTNAME_WONT_WORK,
                              ER(ER_WARN_HOSTNAME_WONT_WORK),
                              user->host.str);
        // Are we trying to change a password of another user
        DBUG_ASSERT(user->host.str != 0);

        /*
          GRANT/REVOKE PROXY has the target user as a first entry in the list. 
         */
        if (lex->type == TYPE_ENUM_PROXY && first_user)
        {
          first_user= FALSE;
          if (acl_check_proxy_grant_access (thd, user->host.str, user->user.str,
                                        lex->grant & GRANT_ACL))
            goto error;
        } 
        else if (is_acl_user(user->host.str, user->user.str) &&
                 user->password.str &&
                 check_change_password (thd, user->host.str, user->user.str, 
                                        user->password.str, 
                                        user->password.length))
          goto error;
      }
    }
    if (first_table)
    {
      if (lex->type == TYPE_ENUM_PROCEDURE ||
          lex->type == TYPE_ENUM_FUNCTION)
      {
        uint grants= lex->all_privileges 
		   ? (PROC_ACLS & ~GRANT_ACL) | (lex->grant & GRANT_ACL)
		   : lex->grant;
        if (check_grant_routine(thd, grants | GRANT_ACL, all_tables,
                                lex->type == TYPE_ENUM_PROCEDURE, 0))
	  goto error;
        /* Conditionally writes to binlog */
        res= mysql_routine_grant(thd, all_tables,
                                 lex->type == TYPE_ENUM_PROCEDURE, 
                                 lex->users_list, grants,
                                 lex->sql_command == SQLCOM_REVOKE, TRUE);
        if (!res)
          my_ok(thd);
      }
      else
      {
	if (check_grant(thd,(lex->grant | lex->grant_tot_col | GRANT_ACL),
                        all_tables, FALSE, UINT_MAX, FALSE))
	  goto error;
        /* Conditionally writes to binlog */
        res= mysql_table_grant(thd, all_tables, lex->users_list,
			       lex->columns, lex->grant,
			       lex->sql_command == SQLCOM_REVOKE);
      }
    }
    else
    {
      if (lex->columns.elements || (lex->type && lex->type != TYPE_ENUM_PROXY))
      {
	my_message(ER_ILLEGAL_GRANT_FOR_TABLE, ER(ER_ILLEGAL_GRANT_FOR_TABLE),
                   MYF(0));
        goto error;
      }
      else
      {
        /* Conditionally writes to binlog */
        res = mysql_grant(thd, select_lex->db, lex->users_list, lex->grant,
                          lex->sql_command == SQLCOM_REVOKE,
                          lex->type == TYPE_ENUM_PROXY);
      }
      if (!res)
      {
	if (lex->sql_command == SQLCOM_GRANT)
	{
	  List_iterator <LEX_USER> str_list(lex->users_list);
	  LEX_USER *user, *tmp_user;
	  while ((tmp_user=str_list++))
          {
            if (!(user= get_current_user(thd, tmp_user)))
              goto error;
	    reset_mqh(user, 0);
          }
	}
      }
    }
    break;
  }
#endif /*!NO_EMBEDDED_ACCESS_CHECKS*/
  case SQLCOM_RESET:
    /*
      RESET commands are never written to the binary log, so we have to
      initialize this variable because RESET shares the same code as FLUSH
    */
    lex->no_write_to_binlog= 1;
  case SQLCOM_FLUSH:
  {
    int write_to_binlog;
    if (check_global_access(thd,RELOAD_ACL))
      goto error;

    if (first_table && lex->type & REFRESH_READ_LOCK)
    {
      /* Check table-level privileges. */
      if (check_table_access(thd, LOCK_TABLES_ACL | SELECT_ACL, all_tables,
                             FALSE, UINT_MAX, FALSE))
        goto error;
      if (flush_tables_with_read_lock(thd, all_tables))
        goto error;
      my_ok(thd);
      break;
    }

    /*
      reload_acl_and_cache() will tell us if we are allowed to write to the
      binlog or not.
    */
    if (!reload_acl_and_cache(thd, lex->type, first_table, &write_to_binlog))
    {
      /*
        We WANT to write and we CAN write.
        ! we write after unlocking the table.
      */
      /*
        Presumably, RESET and binlog writing doesn't require synchronization
      */

      if (write_to_binlog > 0)  // we should write
      { 
        if (!lex->no_write_to_binlog)
          res= write_bin_log(thd, FALSE, thd->query(), thd->query_length());
      } else if (write_to_binlog < 0) 
      {
        /* 
           We should not write, but rather report error because 
           reload_acl_and_cache binlog interactions failed 
         */
        res= 1;
      } 

      if (!res)
        my_ok(thd);
    } 
    
    break;
  }
  case SQLCOM_KILL:
  {
    Item *it= (Item *)lex->value_list.head();

    if (lex->table_or_sp_used())
    {
      my_error(ER_NOT_SUPPORTED_YET, MYF(0), "Usage of subqueries or stored "
               "function calls as part of this statement");
      break;
    }

    if ((!it->fixed && it->fix_fields(lex->thd, &it)) || it->check_cols(1))
    {
      my_message(ER_SET_CONSTANTS_ONLY, ER(ER_SET_CONSTANTS_ONLY),
		 MYF(0));
      goto error;
    }
    sql_kill(thd, (ulong)it->val_int(), lex->type & ONLY_KILL_QUERY);
    break;
  }
#ifndef NO_EMBEDDED_ACCESS_CHECKS
  case SQLCOM_SHOW_GRANTS:
  {
    LEX_USER *grant_user= get_current_user(thd, lex->grant_user);
    if (!grant_user)
      goto error;
    if ((thd->security_ctx->priv_user &&
	 !strcmp(thd->security_ctx->priv_user, grant_user->user.str)) ||
        !check_access(thd, SELECT_ACL, "mysql", NULL, NULL, 1, 0))
    {
      res = mysql_show_grants(thd, grant_user);
    }
    break;
  }
#endif
  case SQLCOM_HA_OPEN:
    DBUG_ASSERT(first_table == all_tables && first_table != 0);
    if (check_table_access(thd, SELECT_ACL, all_tables, FALSE, UINT_MAX, FALSE))
      goto error;
    res= mysql_ha_open(thd, first_table, 0);
    break;
  case SQLCOM_HA_CLOSE:
    DBUG_ASSERT(first_table == all_tables && first_table != 0);
    res= mysql_ha_close(thd, first_table);
    break;
  case SQLCOM_HA_READ:
    DBUG_ASSERT(first_table == all_tables && first_table != 0);
    /*
      There is no need to check for table permissions here, because
      if a user has no permissions to read a table, he won't be
      able to open it (with SQLCOM_HA_OPEN) in the first place.
    */
    unit->set_limit(select_lex);
    res= mysql_ha_read(thd, first_table, lex->ha_read_mode, lex->ident.str,
                       lex->insert_list, lex->ha_rkey_mode, select_lex->where,
                       unit->select_limit_cnt, unit->offset_limit_cnt);
    break;

  case SQLCOM_BEGIN:
    if (trans_begin(thd, lex->start_transaction_opt))
      goto error;
    my_ok(thd);
    break;
  case SQLCOM_COMMIT:
  {
    DBUG_ASSERT(thd->lock == NULL ||
                thd->locked_tables_mode == LTM_LOCK_TABLES);
    bool tx_chain= (lex->tx_chain == TVL_YES ||
                    (thd->variables.completion_type == 1 &&
                     lex->tx_chain != TVL_NO));
    bool tx_release= (lex->tx_release == TVL_YES ||
                      (thd->variables.completion_type == 2 &&
                       lex->tx_release != TVL_NO));
    if (trans_commit(thd))
      goto error;
    thd->mdl_context.release_transactional_locks();
    /* Begin transaction with the same isolation level. */
    if (tx_chain)
    {
      if (trans_begin(thd))
      goto error;
    }
    else
    {
      /* Reset the isolation level if no chaining transaction. */
      thd->tx_isolation= (enum_tx_isolation) thd->variables.tx_isolation;
    }
    /* Disconnect the current client connection. */
    if (tx_release)
      thd->killed= THD::KILL_CONNECTION;
    my_ok(thd);
    break;
  }
  case SQLCOM_ROLLBACK:
  {
    DBUG_ASSERT(thd->lock == NULL ||
                thd->locked_tables_mode == LTM_LOCK_TABLES);
    bool tx_chain= (lex->tx_chain == TVL_YES ||
                    (thd->variables.completion_type == 1 &&
                     lex->tx_chain != TVL_NO));
    bool tx_release= (lex->tx_release == TVL_YES ||
                      (thd->variables.completion_type == 2 &&
                       lex->tx_release != TVL_NO));
    if (trans_rollback(thd))
      goto error;
    thd->mdl_context.release_transactional_locks();
    /* Begin transaction with the same isolation level. */
    if (tx_chain)
    {
      if (trans_begin(thd))
        goto error;
    }
    else
    {
      /* Reset the isolation level if no chaining transaction. */
      thd->tx_isolation= (enum_tx_isolation) thd->variables.tx_isolation;
    }
    /* Disconnect the current client connection. */
    if (tx_release)
      thd->killed= THD::KILL_CONNECTION;
    my_ok(thd);
    break;
  }
  case SQLCOM_RELEASE_SAVEPOINT:
    if (trans_release_savepoint(thd, lex->ident))
      goto error;
    my_ok(thd);
    break;
  case SQLCOM_ROLLBACK_TO_SAVEPOINT:
    if (trans_rollback_to_savepoint(thd, lex->ident))
      goto error;
    my_ok(thd);
    break;
  case SQLCOM_SAVEPOINT:
    if (trans_savepoint(thd, lex->ident))
      goto error;
    my_ok(thd);
    break;
  case SQLCOM_CREATE_PROCEDURE:
  case SQLCOM_CREATE_SPFUNCTION:
  {
    uint namelen;
    char *name;
    int sp_result= SP_INTERNAL_ERROR;

    DBUG_ASSERT(lex->sphead != 0);
    DBUG_ASSERT(lex->sphead->m_db.str); /* Must be initialized in the parser */
    /*
      Verify that the database name is allowed, optionally
      lowercase it.
    */
    if (check_and_convert_db_name(&lex->sphead->m_db, FALSE))
    {
      my_error(ER_WRONG_DB_NAME, MYF(0), lex->sphead->m_db.str);
      goto create_sp_error;
    }

    /*
      Check that a database directory with this name
      exists. Design note: This won't work on virtual databases
      like information_schema.
    */
    if (check_db_dir_existence(lex->sphead->m_db.str))
    {
      my_error(ER_BAD_DB_ERROR, MYF(0), lex->sphead->m_db.str);
      goto create_sp_error;
    }

    if (check_access(thd, CREATE_PROC_ACL, lex->sphead->m_db.str,
                     NULL, NULL, 0, 0))
      goto create_sp_error;

    name= lex->sphead->name(&namelen);
#ifdef HAVE_DLOPEN
    if (lex->sphead->m_type == TYPE_ENUM_FUNCTION)
    {
      udf_func *udf = find_udf(name, namelen);

      if (udf)
      {
        my_error(ER_UDF_EXISTS, MYF(0), name);
        goto create_sp_error;
      }
    }
#endif

    if (sp_process_definer(thd))
      goto create_sp_error;

    res= (sp_result= sp_create_routine(thd, lex->sphead->m_type, lex->sphead));
    switch (sp_result) {
    case SP_OK: {
#ifndef NO_EMBEDDED_ACCESS_CHECKS
      /* only add privileges if really neccessary */

      Security_context security_context;
      bool restore_backup_context= false;
      Security_context *backup= NULL;
      LEX_USER *definer= thd->lex->definer;
      /*
        We're going to issue an implicit GRANT statement so we close all
        open tables. We have to keep metadata locks as this ensures that
        this statement is atomic against concurent FLUSH TABLES WITH READ
        LOCK. Deadlocks which can arise due to fact that this implicit
        statement takes metadata locks should be detected by a deadlock
        detector in MDL subsystem and reported as errors.

        No need to commit/rollback statement transaction, it's not started.

        TODO: Long-term we should either ensure that implicit GRANT statement
              is written into binary log as a separate statement or make both
              creation of routine and implicit GRANT parts of one fully atomic
              statement.
      */
      DBUG_ASSERT(thd->transaction.stmt.is_empty());
      close_thread_tables(thd);
      /*
        Check if the definer exists on slave, 
        then use definer privilege to insert routine privileges to mysql.procs_priv.

        For current user of SQL thread has GLOBAL_ACL privilege, 
        which doesn't any check routine privileges, 
        so no routine privilege record  will insert into mysql.procs_priv.
      */
      if (thd->slave_thread && is_acl_user(definer->host.str, definer->user.str))
      {
        security_context.change_security_context(thd, 
                                                 &thd->lex->definer->user,
                                                 &thd->lex->definer->host,
                                                 &thd->lex->sphead->m_db,
                                                 &backup);
        restore_backup_context= true;
      }

      if (sp_automatic_privileges && !opt_noacl &&
          check_routine_access(thd, DEFAULT_CREATE_PROC_ACLS,
                               lex->sphead->m_db.str, name,
                               lex->sql_command == SQLCOM_CREATE_PROCEDURE, 1))
      {
        if (sp_grant_privileges(thd, lex->sphead->m_db.str, name,
                                lex->sql_command == SQLCOM_CREATE_PROCEDURE))
          push_warning(thd, MYSQL_ERROR::WARN_LEVEL_WARN,
                       ER_PROC_AUTO_GRANT_FAIL, ER(ER_PROC_AUTO_GRANT_FAIL));
        thd->clear_error();
      }

      /*
        Restore current user with GLOBAL_ACL privilege of SQL thread
      */ 
      if (restore_backup_context)
      {
        DBUG_ASSERT(thd->slave_thread == 1);
        thd->security_ctx->restore_security_context(thd, backup);
      }

#endif
    break;
    }
    case SP_WRITE_ROW_FAILED:
      my_error(ER_SP_ALREADY_EXISTS, MYF(0), SP_TYPE_STRING(lex), name);
    break;
    case SP_BAD_IDENTIFIER:
      my_error(ER_TOO_LONG_IDENT, MYF(0), name);
    break;
    case SP_BODY_TOO_LONG:
      my_error(ER_TOO_LONG_BODY, MYF(0), name);
    break;
    case SP_FLD_STORE_FAILED:
      my_error(ER_CANT_CREATE_SROUTINE, MYF(0), name);
      break;
    default:
      my_error(ER_SP_STORE_FAILED, MYF(0), SP_TYPE_STRING(lex), name);
    break;
    } /* end switch */

    /*
      Capture all errors within this CASE and
      clean up the environment.
    */
create_sp_error:
    if (sp_result != SP_OK )
      goto error;
    my_ok(thd);
    break; /* break super switch */
  } /* end case group bracket */
  case SQLCOM_CALL:
    {
      sp_head *sp;
      /*
        This will cache all SP and SF and open and lock all tables
        required for execution.
      */
      if (check_table_access(thd, SELECT_ACL, all_tables, FALSE,
                             UINT_MAX, FALSE) ||
          open_and_lock_tables(thd, all_tables, TRUE, 0))
       goto error;

      /*
        By this moment all needed SPs should be in cache so no need to look 
        into DB. 
      */
      if (!(sp= sp_find_routine(thd, TYPE_ENUM_PROCEDURE, lex->spname,
                                &thd->sp_proc_cache, TRUE)))
      {
	my_error(ER_SP_DOES_NOT_EXIST, MYF(0), "PROCEDURE",
                 lex->spname->m_qname.str);
	goto error;
      }
      else
      {
	ha_rows select_limit;
        /* bits that should be cleared in thd->server_status */
	uint bits_to_be_cleared= 0;
        /*
          Check that the stored procedure doesn't contain Dynamic SQL
          and doesn't return result sets: such stored procedures can't
          be called from a function or trigger.
        */
        if (thd->in_sub_stmt)
        {
          const char *where= (thd->in_sub_stmt & SUB_STMT_TRIGGER ?
                              "trigger" : "function");
          if (sp->is_not_allowed_in_function(where))
            goto error;
        }

	if (sp->m_flags & sp_head::MULTI_RESULTS)
	{
	  if (! (thd->client_capabilities & CLIENT_MULTI_RESULTS))
	  {
            /*
              The client does not support multiple result sets being sent
              back
            */
	    my_error(ER_SP_BADSELECT, MYF(0), sp->m_qname.str);
	    goto error;
	  }
          /*
            If SERVER_MORE_RESULTS_EXISTS is not set,
            then remember that it should be cleared
          */
	  bits_to_be_cleared= (~thd->server_status &
                               SERVER_MORE_RESULTS_EXISTS);
	  thd->server_status|= SERVER_MORE_RESULTS_EXISTS;
	}

	if (check_routine_access(thd, EXECUTE_ACL,
				 sp->m_db.str, sp->m_name.str, TRUE, FALSE))
	{
	  goto error;
	}
	select_limit= thd->variables.select_limit;
	thd->variables.select_limit= HA_POS_ERROR;

        /* 
          We never write CALL statements into binlog:
           - If the mode is non-prelocked, each statement will be logged
             separately.
           - If the mode is prelocked, the invoking statement will care
             about writing into binlog.
          So just execute the statement.
        */
	res= sp->execute_procedure(thd, &lex->value_list);

	thd->variables.select_limit= select_limit;

        thd->server_status&= ~bits_to_be_cleared;

	if (!res)
        {
          my_ok(thd, (thd->get_row_count_func() < 0) ? 0 : thd->get_row_count_func());
        }
	else
        {
          DBUG_ASSERT(thd->is_error() || thd->killed);
	  goto error;		// Substatement should already have sent error
        }
      }
      break;
    }
  case SQLCOM_ALTER_PROCEDURE:
  case SQLCOM_ALTER_FUNCTION:
    {
      int sp_result;
      int type= (lex->sql_command == SQLCOM_ALTER_PROCEDURE ?
                 TYPE_ENUM_PROCEDURE : TYPE_ENUM_FUNCTION);

      if (check_routine_access(thd, ALTER_PROC_ACL, lex->spname->m_db.str,
                               lex->spname->m_name.str,
                               lex->sql_command == SQLCOM_ALTER_PROCEDURE, 0))
        goto error;

      /*
        Note that if you implement the capability of ALTER FUNCTION to
        alter the body of the function, this command should be made to
        follow the restrictions that log-bin-trust-function-creators=0
        already puts on CREATE FUNCTION.
      */
      /* Conditionally writes to binlog */
      sp_result= sp_update_routine(thd, type, lex->spname, &lex->sp_chistics);
      switch (sp_result)
      {
      case SP_OK:
	my_ok(thd);
	break;
      case SP_KEY_NOT_FOUND:
	my_error(ER_SP_DOES_NOT_EXIST, MYF(0),
                 SP_COM_STRING(lex), lex->spname->m_qname.str);
	goto error;
      default:
	my_error(ER_SP_CANT_ALTER, MYF(0),
                 SP_COM_STRING(lex), lex->spname->m_qname.str);
	goto error;
      }
      break;
    }
  case SQLCOM_DROP_PROCEDURE:
  case SQLCOM_DROP_FUNCTION:
    {
#ifdef HAVE_DLOPEN
      if (lex->sql_command == SQLCOM_DROP_FUNCTION &&
          ! lex->spname->m_explicit_name)
      {
        /* DROP FUNCTION <non qualified name> */
        udf_func *udf = find_udf(lex->spname->m_name.str,
                                 lex->spname->m_name.length);
        if (udf)
        {
          if (check_access(thd, DELETE_ACL, "mysql", NULL, NULL, 1, 0))
            goto error;

          if (!(res = mysql_drop_function(thd, &lex->spname->m_name)))
          {
            my_ok(thd);
            break;
          }
          my_error(ER_SP_DROP_FAILED, MYF(0),
                   "FUNCTION (UDF)", lex->spname->m_name.str);
          goto error;
        }

        if (lex->spname->m_db.str == NULL)
        {
          if (lex->drop_if_exists)
          {
            push_warning_printf(thd, MYSQL_ERROR::WARN_LEVEL_NOTE,
                                ER_SP_DOES_NOT_EXIST, ER(ER_SP_DOES_NOT_EXIST),
                                "FUNCTION (UDF)", lex->spname->m_name.str);
            res= FALSE;
            my_ok(thd);
            break;
          }
          my_error(ER_SP_DOES_NOT_EXIST, MYF(0),
                   "FUNCTION (UDF)", lex->spname->m_name.str);
          goto error;
        }
        /* Fall thought to test for a stored function */
      }
#endif

      int sp_result;
      int type= (lex->sql_command == SQLCOM_DROP_PROCEDURE ?
                 TYPE_ENUM_PROCEDURE : TYPE_ENUM_FUNCTION);
      char *db= lex->spname->m_db.str;
      char *name= lex->spname->m_name.str;

      if (check_routine_access(thd, ALTER_PROC_ACL, db, name,
                               lex->sql_command == SQLCOM_DROP_PROCEDURE, 0))
        goto error;

      /* Conditionally writes to binlog */
      sp_result= sp_drop_routine(thd, type, lex->spname);

#ifndef NO_EMBEDDED_ACCESS_CHECKS
      /*
        We're going to issue an implicit REVOKE statement so we close all
        open tables. We have to keep metadata locks as this ensures that
        this statement is atomic against concurent FLUSH TABLES WITH READ
        LOCK. Deadlocks which can arise due to fact that this implicit
        statement takes metadata locks should be detected by a deadlock
        detector in MDL subsystem and reported as errors.

        No need to commit/rollback statement transaction, it's not started.

        TODO: Long-term we should either ensure that implicit REVOKE statement
              is written into binary log as a separate statement or make both
              dropping of routine and implicit REVOKE parts of one fully atomic
              statement.
      */
      DBUG_ASSERT(thd->transaction.stmt.is_empty());
      close_thread_tables(thd);

      if (sp_result != SP_KEY_NOT_FOUND &&
          sp_automatic_privileges && !opt_noacl &&
          sp_revoke_privileges(thd, db, name,
                               lex->sql_command == SQLCOM_DROP_PROCEDURE))
      {
        push_warning(thd, MYSQL_ERROR::WARN_LEVEL_WARN,
                     ER_PROC_AUTO_REVOKE_FAIL,
                     ER(ER_PROC_AUTO_REVOKE_FAIL));
        /* If this happens, an error should have been reported. */
        goto error;
      }
#endif

      res= sp_result;
      switch (sp_result) {
      case SP_OK:
	my_ok(thd);
	break;
      case SP_KEY_NOT_FOUND:
	if (lex->drop_if_exists)
	{
          res= write_bin_log(thd, TRUE, thd->query(), thd->query_length());
	  push_warning_printf(thd, MYSQL_ERROR::WARN_LEVEL_NOTE,
			      ER_SP_DOES_NOT_EXIST, ER(ER_SP_DOES_NOT_EXIST),
                              SP_COM_STRING(lex), lex->spname->m_qname.str);
          if (!res)
            my_ok(thd);
	  break;
	}
	my_error(ER_SP_DOES_NOT_EXIST, MYF(0),
                 SP_COM_STRING(lex), lex->spname->m_qname.str);
	goto error;
      default:
	my_error(ER_SP_DROP_FAILED, MYF(0),
                 SP_COM_STRING(lex), lex->spname->m_qname.str);
	goto error;
      }
      break;
    }
  case SQLCOM_SHOW_CREATE_PROC:
    {
      if (sp_show_create_routine(thd, TYPE_ENUM_PROCEDURE, lex->spname))
        goto error;
      break;
    }
  case SQLCOM_SHOW_CREATE_FUNC:
    {
      if (sp_show_create_routine(thd, TYPE_ENUM_FUNCTION, lex->spname))
	goto error;
      break;
    }
  case SQLCOM_SHOW_PROC_CODE:
  case SQLCOM_SHOW_FUNC_CODE:
    {
#ifndef DBUG_OFF
      sp_head *sp;
      int type= (lex->sql_command == SQLCOM_SHOW_PROC_CODE ?
                 TYPE_ENUM_PROCEDURE : TYPE_ENUM_FUNCTION);

      if (sp_cache_routine(thd, type, lex->spname, FALSE, &sp))
        goto error;
      if (!sp || sp->show_routine_code(thd))
      {
        /* We don't distinguish between errors for now */
        my_error(ER_SP_DOES_NOT_EXIST, MYF(0),
                 SP_COM_STRING(lex), lex->spname->m_name.str);
        goto error;
      }
      break;
#else
      my_error(ER_FEATURE_DISABLED, MYF(0),
               "SHOW PROCEDURE|FUNCTION CODE", "--with-debug");
      goto error;
#endif // ifndef DBUG_OFF
    }
  case SQLCOM_SHOW_CREATE_TRIGGER:
    {
      if (lex->spname->m_name.length > NAME_LEN)
      {
        my_error(ER_TOO_LONG_IDENT, MYF(0), lex->spname->m_name.str);
        goto error;
      }

      if (show_create_trigger(thd, lex->spname))
        goto error; /* Error has been already logged. */

      break;
    }
  case SQLCOM_CREATE_VIEW:
    {
      /*
        Note: SQLCOM_CREATE_VIEW also handles 'ALTER VIEW' commands
        as specified through the thd->lex->create_view_mode flag.
      */
      res= mysql_create_view(thd, first_table, thd->lex->create_view_mode);
      break;
    }
  case SQLCOM_DROP_VIEW:
    {
      if (check_table_access(thd, DROP_ACL, all_tables, FALSE, UINT_MAX, FALSE))
        goto error;
      /* Conditionally writes to binlog. */
      res= mysql_drop_view(thd, first_table, thd->lex->drop_mode);
      break;
    }
  case SQLCOM_CREATE_TRIGGER:
  {
    /* Conditionally writes to binlog. */
    res= mysql_create_or_drop_trigger(thd, all_tables, 1);

    break;
  }
  case SQLCOM_DROP_TRIGGER:
  {
    /* Conditionally writes to binlog. */
    res= mysql_create_or_drop_trigger(thd, all_tables, 0);
    break;
  }
  case SQLCOM_XA_START:
    if (trans_xa_start(thd))
      goto error;
    my_ok(thd);
    break;
  case SQLCOM_XA_END:
    if (trans_xa_end(thd))
      goto error;
    my_ok(thd);
    break;
  case SQLCOM_XA_PREPARE:
    if (trans_xa_prepare(thd))
      goto error;
    my_ok(thd);
    break;
  case SQLCOM_XA_COMMIT:
    if (trans_xa_commit(thd))
      goto error;
    thd->mdl_context.release_transactional_locks();
    /*
      We've just done a commit, reset transaction
      isolation level to the session default.
    */
    thd->tx_isolation= (enum_tx_isolation) thd->variables.tx_isolation;
    my_ok(thd);
    break;
  case SQLCOM_XA_ROLLBACK:
    if (trans_xa_rollback(thd))
      goto error;
    thd->mdl_context.release_transactional_locks();
    /*
      We've just done a rollback, reset transaction
      isolation level to the session default.
    */
    thd->tx_isolation= (enum_tx_isolation) thd->variables.tx_isolation;
    my_ok(thd);
    break;
  case SQLCOM_XA_RECOVER:
    res= mysql_xa_recover(thd);
    break;
  case SQLCOM_ALTER_TABLESPACE:
    if (check_global_access(thd, CREATE_TABLESPACE_ACL))
      break;
    if (!(res= mysql_alter_tablespace(thd, lex->alter_tablespace_info)))
      my_ok(thd);
    break;
  case SQLCOM_INSTALL_PLUGIN:
    if (! (res= mysql_install_plugin(thd, &thd->lex->comment,
                                     &thd->lex->ident)))
      my_ok(thd);
    break;
  case SQLCOM_UNINSTALL_PLUGIN:
    if (! (res= mysql_uninstall_plugin(thd, &thd->lex->comment)))
      my_ok(thd);
    break;
  case SQLCOM_BINLOG_BASE64_EVENT:
  {
#ifndef EMBEDDED_LIBRARY
    mysql_client_binlog_statement(thd);
#else /* EMBEDDED_LIBRARY */
    my_error(ER_OPTION_PREVENTS_STATEMENT, MYF(0), "embedded");
#endif /* EMBEDDED_LIBRARY */
    break;
  }
  case SQLCOM_CREATE_SERVER:
  {
    int error;
    LEX *lex= thd->lex;
    DBUG_PRINT("info", ("case SQLCOM_CREATE_SERVER"));

    if (check_global_access(thd, SUPER_ACL))
      break;

    if ((error= create_server(thd, &lex->server_options)))
    {
      DBUG_PRINT("info", ("problem creating server <%s>",
                          lex->server_options.server_name));
      my_error(error, MYF(0), lex->server_options.server_name);
      break;
    }
    my_ok(thd, 1);
    break;
  }
  case SQLCOM_ALTER_SERVER:
  {
    int error;
    LEX *lex= thd->lex;
    DBUG_PRINT("info", ("case SQLCOM_ALTER_SERVER"));

    if (check_global_access(thd, SUPER_ACL))
      break;

    if ((error= alter_server(thd, &lex->server_options)))
    {
      DBUG_PRINT("info", ("problem altering server <%s>",
                          lex->server_options.server_name));
      my_error(error, MYF(0), lex->server_options.server_name);
      break;
    }
    my_ok(thd, 1);
    break;
  }
  case SQLCOM_DROP_SERVER:
  {
    int err_code;
    LEX *lex= thd->lex;
    DBUG_PRINT("info", ("case SQLCOM_DROP_SERVER"));

    if (check_global_access(thd, SUPER_ACL))
      break;

    if ((err_code= drop_server(thd, &lex->server_options)))
    {
      if (! lex->drop_if_exists && err_code == ER_FOREIGN_SERVER_DOESNT_EXIST)
      {
        DBUG_PRINT("info", ("problem dropping server %s",
                            lex->server_options.server_name));
        my_error(err_code, MYF(0), lex->server_options.server_name);
      }
      else
      {
        my_ok(thd, 0);
      }
      break;
    }
    my_ok(thd, 1);
    break;
  }
  case SQLCOM_ANALYZE:
  case SQLCOM_CHECK:
  case SQLCOM_OPTIMIZE:
  case SQLCOM_REPAIR:
  case SQLCOM_TRUNCATE:
  case SQLCOM_ALTER_TABLE:
    DBUG_ASSERT(first_table == all_tables && first_table != 0);
    /* fall through */
  case SQLCOM_SIGNAL:
  case SQLCOM_RESIGNAL:
    DBUG_ASSERT(lex->m_sql_cmd != NULL);
    res= lex->m_sql_cmd->execute(thd);
    break;
  default:
#ifndef EMBEDDED_LIBRARY
    DBUG_ASSERT(0);                             /* Impossible */
#endif
    my_ok(thd);
    break;
  }
  thd_proc_info(thd, "query end");

  /*
    Binlog-related cleanup:
    Reset system variables temporarily modified by SET ONE SHOT.

    Exception: If this is a SET, do nothing. This is to allow
    mysqlbinlog to print many SET commands (in this case we want the
    charset temp setting to live until the real query). This is also
    needed so that SET CHARACTER_SET_CLIENT... does not cancel itself
    immediately.
  */
  if (thd->one_shot_set && lex->sql_command != SQLCOM_SET_OPTION)
    reset_one_shot_variables(thd);

  goto finish;

error:
  res= TRUE;

finish:

  DBUG_ASSERT(!thd->in_active_multi_stmt_transaction() ||
               thd->in_multi_stmt_transaction_mode());


  if (! thd->in_sub_stmt)
  {
    /* report error issued during command execution */
    if (thd->killed_errno())
    {
      if (! thd->stmt_da->is_set())
        thd->send_kill_message();
    }
    if (thd->killed == THD::KILL_QUERY || thd->killed == THD::KILL_BAD_DATA)
    {
      thd->killed= THD::NOT_KILLED;
      thd->mysys_var->abort= 0;
    }
    if (thd->is_error() || (thd->variables.option_bits & OPTION_MASTER_SQL_ERROR))
      trans_rollback_stmt(thd);
    else
    {
      /* If commit fails, we should be able to reset the OK status. */
      thd->stmt_da->can_overwrite_status= TRUE;
      trans_commit_stmt(thd);
      thd->stmt_da->can_overwrite_status= FALSE;
    }
  }

  lex->unit.cleanup();
  /* Free tables */
  thd_proc_info(thd, "closing tables");
  close_thread_tables(thd);
  thd_proc_info(thd, 0);

#ifndef DBUG_OFF
  if (lex->sql_command != SQLCOM_SET_OPTION && ! thd->in_sub_stmt)
    DEBUG_SYNC(thd, "execute_command_after_close_tables");
#endif

  if (stmt_causes_implicit_commit(thd, CF_IMPLICIT_COMMIT_END))
  {
    /* No transaction control allowed in sub-statements. */
    DBUG_ASSERT(! thd->in_sub_stmt);
    /* If commit fails, we should be able to reset the OK status. */
    thd->stmt_da->can_overwrite_status= TRUE;
    /* Commit the normal transaction if one is active. */
    trans_commit_implicit(thd);
    thd->stmt_da->can_overwrite_status= FALSE;
    thd->mdl_context.release_transactional_locks();
  }
  else if (! thd->in_sub_stmt && ! thd->in_multi_stmt_transaction_mode())
  {
    /*
      - If inside a multi-statement transaction,
      defer the release of metadata locks until the current
      transaction is either committed or rolled back. This prevents
      other statements from modifying the table for the entire
      duration of this transaction.  This provides commit ordering
      and guarantees serializability across multiple transactions.
      - If in autocommit mode, or outside a transactional context,
      automatically release metadata locks of the current statement.
    */
    thd->mdl_context.release_transactional_locks();
  }
  else if (! thd->in_sub_stmt)
  {
    thd->mdl_context.release_statement_locks();
  }

  DBUG_RETURN(res || thd->is_error());
}


static bool execute_sqlcom_select(THD *thd, TABLE_LIST *all_tables)
{
  LEX	*lex= thd->lex;
  select_result *result=lex->result;
  bool res;
  /* assign global limit variable if limit is not given */
  {
    SELECT_LEX *param= lex->unit.global_parameters;
    if (!param->explicit_limit)
      param->select_limit=
        new Item_int((ulonglong) thd->variables.select_limit);
  }
  thd->thd_marker.emb_on_expr_nest= NULL;
  if (!(res= open_and_lock_tables(thd, all_tables, TRUE, 0)))
  {
    if (lex->describe)
    {
      /*
        We always use select_send for EXPLAIN, even if it's an EXPLAIN
        for SELECT ... INTO OUTFILE: a user application should be able
        to prepend EXPLAIN to any query and receive output for it,
        even if the query itself redirects the output.
      */
      if (!(result= new select_send()))
        return 1;                               /* purecov: inspected */
      thd->send_explain_fields(result);
      res= mysql_explain_union(thd, &thd->lex->unit, result);
      /*
        The code which prints the extended description is not robust
        against malformed queries, so skip it if we have an error.
      */
      if (!res && (lex->describe & DESCRIBE_EXTENDED))
      {
        char buff[1024];
        String str(buff,(uint32) sizeof(buff), system_charset_info);
        str.length(0);
        thd->lex->unit.print(&str, QT_ORDINARY);
        str.append('\0');
        push_warning(thd, MYSQL_ERROR::WARN_LEVEL_NOTE,
                     ER_YES, str.ptr());
      }
      if (res)
        result->abort_result_set();
      else
        result->send_eof();
      delete result;
    }
    else
    {
      if (!result && !(result= new select_send()))
        return 1;                               /* purecov: inspected */
      query_cache_store_query(thd, all_tables);
      res= handle_select(thd, lex, result, 0);
      if (result != lex->result)
        delete result;
    }
  }
  return res;
}


#ifndef NO_EMBEDDED_ACCESS_CHECKS
/**
  Check grants for commands which work only with one table.

  @param thd                    Thread handler
  @param privilege              requested privilege
  @param all_tables             global table list of query
  @param no_errors              FALSE/TRUE - report/don't report error to
                            the client (using my_error() call).

  @retval
    0   OK
  @retval
    1   access denied, error is sent to client
*/

bool check_single_table_access(THD *thd, ulong privilege, 
                               TABLE_LIST *all_tables, bool no_errors)
{
  Security_context * backup_ctx= thd->security_ctx;

  /* we need to switch to the saved context (if any) */
  if (all_tables->security_ctx)
    thd->security_ctx= all_tables->security_ctx;

  const char *db_name;
  if ((all_tables->view || all_tables->field_translation) &&
      !all_tables->schema_table)
    db_name= all_tables->view_db.str;
  else
    db_name= all_tables->db;

  if (check_access(thd, privilege, db_name,
                   &all_tables->grant.privilege,
                   &all_tables->grant.m_internal,
                   0, no_errors))
    goto deny;

  /* Show only 1 table for check_grant */
  if (!(all_tables->belong_to_view &&
        (thd->lex->sql_command == SQLCOM_SHOW_FIELDS)) &&
      check_grant(thd, privilege, all_tables, FALSE, 1, no_errors))
    goto deny;

  thd->security_ctx= backup_ctx;
  return 0;

deny:
  thd->security_ctx= backup_ctx;
  return 1;
}

/**
  Check grants for commands which work only with one table and all other
  tables belonging to subselects or implicitly opened tables.

  @param thd			Thread handler
  @param privilege		requested privilege
  @param all_tables		global table list of query

  @retval
    0   OK
  @retval
    1   access denied, error is sent to client
*/

bool check_one_table_access(THD *thd, ulong privilege, TABLE_LIST *all_tables)
{
  if (check_single_table_access (thd,privilege,all_tables, FALSE))
    return 1;

  /* Check rights on tables of subselects and implictly opened tables */
  TABLE_LIST *subselects_tables, *view= all_tables->view ? all_tables : 0;
  if ((subselects_tables= all_tables->next_global))
  {
    /*
      Access rights asked for the first table of a view should be the same
      as for the view
    */
    if (view && subselects_tables->belong_to_view == view)
    {
      if (check_single_table_access (thd, privilege, subselects_tables, FALSE))
        return 1;
      subselects_tables= subselects_tables->next_global;
    }
    if (subselects_tables &&
        (check_table_access(thd, SELECT_ACL, subselects_tables, FALSE,
                            UINT_MAX, FALSE)))
      return 1;
  }
  return 0;
}


/**
  @brief Compare requested privileges with the privileges acquired from the
    User- and Db-tables.
  @param thd          Thread handler
  @param want_access  The requested access privileges.
  @param db           A pointer to the Db name.
  @param[out] save_priv A pointer to the granted privileges will be stored.
  @param grant_internal_info A pointer to the internal grant cache.
  @param dont_check_global_grants True if no global grants are checked.
  @param no_error     True if no errors should be sent to the client.

  'save_priv' is used to save the User-table (global) and Db-table grants for
  the supplied db name. Note that we don't store db level grants if the global
  grants is enough to satisfy the request AND the global grants contains a
  SELECT grant.

  For internal databases (INFORMATION_SCHEMA, PERFORMANCE_SCHEMA),
  additional rules apply, see ACL_internal_schema_access.

  @see check_grant

  @return Status of denial of access by exclusive ACLs.
    @retval FALSE Access can't exclusively be denied by Db- and User-table
      access unless Column- and Table-grants are checked too.
    @retval TRUE Access denied.
*/

bool
check_access(THD *thd, ulong want_access, const char *db, ulong *save_priv,
             GRANT_INTERNAL_INFO *grant_internal_info,
             bool dont_check_global_grants, bool no_errors)
{
  Security_context *sctx= thd->security_ctx;
  ulong db_access;

  /*
    GRANT command:
    In case of database level grant the database name may be a pattern,
    in case of table|column level grant the database name can not be a pattern.
    We use 'dont_check_global_grants' as a flag to determine
    if it's database level grant command
    (see SQLCOM_GRANT case, mysql_execute_command() function) and
    set db_is_pattern according to 'dont_check_global_grants' value.
  */
  bool  db_is_pattern= ((want_access & GRANT_ACL) && dont_check_global_grants);
  ulong dummy;
  DBUG_ENTER("check_access");
  DBUG_PRINT("enter",("db: %s  want_access: %lu  master_access: %lu",
                      db ? db : "", want_access, sctx->master_access));

  if (save_priv)
    *save_priv=0;
  else
  {
    save_priv= &dummy;
    dummy= 0;
  }

  thd_proc_info(thd, "checking permissions");
  if ((!db || !db[0]) && !thd->db && !dont_check_global_grants)
  {
    DBUG_PRINT("error",("No database"));
    if (!no_errors)
      my_message(ER_NO_DB_ERROR, ER(ER_NO_DB_ERROR),
                 MYF(0));                       /* purecov: tested */
    DBUG_RETURN(TRUE);				/* purecov: tested */
  }

  if ((db != NULL) && (db != any_db))
  {
    const ACL_internal_schema_access *access;
    access= get_cached_schema_access(grant_internal_info, db);
    if (access)
    {
      switch (access->check(want_access, save_priv))
      {
      case ACL_INTERNAL_ACCESS_GRANTED:
        /*
          All the privileges requested have been granted internally.
          [out] *save_privileges= Internal privileges.
        */
        DBUG_RETURN(FALSE);
      case ACL_INTERNAL_ACCESS_DENIED:
        if (! no_errors)
        {
          my_error(ER_DBACCESS_DENIED_ERROR, MYF(0),
                   sctx->priv_user, sctx->priv_host, db);
        }
        DBUG_RETURN(TRUE);
      case ACL_INTERNAL_ACCESS_CHECK_GRANT:
        /*
          Only some of the privilege requested have been granted internally,
          proceed with the remaining bits of the request (want_access).
        */
        want_access&= ~(*save_priv);
        break;
      }
    }
  }

  if ((sctx->master_access & want_access) == want_access)
  {
    /*
      1. If we don't have a global SELECT privilege, we have to get the
      database specific access rights to be able to handle queries of type
      UPDATE t1 SET a=1 WHERE b > 0
      2. Change db access if it isn't current db which is being addressed
    */
    if (!(sctx->master_access & SELECT_ACL))
    {
      if (db && (!thd->db || db_is_pattern || strcmp(db, thd->db)))
        db_access= acl_get(sctx->host, sctx->ip, sctx->priv_user, db,
                           db_is_pattern);
      else
      {
        /* get access for current db */
        db_access= sctx->db_access;
      }
      /*
        The effective privileges are the union of the global privileges
        and the intersection of db- and host-privileges,
        plus the internal privileges.
      */
      *save_priv|= sctx->master_access | db_access;
    }
    else
      *save_priv|= sctx->master_access;
    DBUG_RETURN(FALSE);
  }
  if (((want_access & ~sctx->master_access) & ~DB_ACLS) ||
      (! db && dont_check_global_grants))
  {						// We can never grant this
    DBUG_PRINT("error",("No possible access"));
    if (!no_errors)
    {
      if (thd->password == 2)
        my_error(ER_ACCESS_DENIED_NO_PASSWORD_ERROR, MYF(0),
                 sctx->priv_user,
                 sctx->priv_host);
      else
        my_error(ER_ACCESS_DENIED_ERROR, MYF(0),
                 sctx->priv_user,
                 sctx->priv_host,
                 (thd->password ?
                  ER(ER_YES) :
                  ER(ER_NO)));                    /* purecov: tested */
    }
    DBUG_RETURN(TRUE);				/* purecov: tested */
  }

  if (db == any_db)
  {
    /*
      Access granted; Allow select on *any* db.
      [out] *save_privileges= 0
    */
    DBUG_RETURN(FALSE);
  }

  if (db && (!thd->db || db_is_pattern || strcmp(db,thd->db)))
    db_access= acl_get(sctx->host, sctx->ip, sctx->priv_user, db,
                       db_is_pattern);
  else
    db_access= sctx->db_access;
  DBUG_PRINT("info",("db_access: %lu  want_access: %lu",
                     db_access, want_access));

  /*
    Save the union of User-table and the intersection between Db-table and
    Host-table privileges, with the already saved internal privileges.
  */
  db_access= (db_access | sctx->master_access);
  *save_priv|= db_access;

  /*
    We need to investigate column- and table access if all requested privileges
    belongs to the bit set of .
  */
  bool need_table_or_column_check=
    (want_access & (TABLE_ACLS | PROC_ACLS | db_access)) == want_access;

  /*
    Grant access if the requested access is in the intersection of
    host- and db-privileges (as retrieved from the acl cache),
    also grant access if all the requested privileges are in the union of
    TABLES_ACLS and PROC_ACLS; see check_grant.
  */
  if ( (db_access & want_access) == want_access ||
      (!dont_check_global_grants &&
       need_table_or_column_check))
  {
    /*
       Ok; but need to check table- and column privileges.
       [out] *save_privileges is (User-priv | (Db-priv & Host-priv) | Internal-priv)
    */
    DBUG_RETURN(FALSE);
  }

  /*
    Access is denied;
    [out] *save_privileges is (User-priv | (Db-priv & Host-priv) | Internal-priv)
  */
  DBUG_PRINT("error",("Access denied"));
  if (!no_errors)
    my_error(ER_DBACCESS_DENIED_ERROR, MYF(0),
             sctx->priv_user, sctx->priv_host,
             (db ? db : (thd->db ?
                         thd->db :
                         "unknown")));
  DBUG_RETURN(TRUE);

}


static bool check_show_access(THD *thd, TABLE_LIST *table)
{
  /*
    This is a SHOW command using an INFORMATION_SCHEMA table.
    check_access() has not been called for 'table',
    and SELECT is currently always granted on the I_S, so we automatically
    grant SELECT on table here, to bypass a call to check_access().
    Note that not calling check_access(table) is an optimization,
    which needs to be revisited if the INFORMATION_SCHEMA does
    not always automatically grant SELECT but use the grant tables.
    See Bug#38837 need a way to disable information_schema for security
  */
  table->grant.privilege= SELECT_ACL;

  switch (get_schema_table_idx(table->schema_table)) {
  case SCH_SCHEMATA:
    return (specialflag & SPECIAL_SKIP_SHOW_DB) &&
      check_global_access(thd, SHOW_DB_ACL);

  case SCH_TABLE_NAMES:
  case SCH_TABLES:
  case SCH_VIEWS:
  case SCH_TRIGGERS:
  case SCH_EVENTS:
  {
    const char *dst_db_name= table->schema_select_lex->db;

    DBUG_ASSERT(dst_db_name);

    if (check_access(thd, SELECT_ACL, dst_db_name,
                     &thd->col_access, NULL, FALSE, FALSE))
      return TRUE;

    if (!thd->col_access && check_grant_db(thd, dst_db_name))
    {
      my_error(ER_DBACCESS_DENIED_ERROR, MYF(0),
               thd->security_ctx->priv_user,
               thd->security_ctx->priv_host,
               dst_db_name);
      return TRUE;
    }

    return FALSE;
  }

  case SCH_COLUMNS:
  case SCH_STATISTICS:
  {
    TABLE_LIST *dst_table;
    dst_table= table->schema_select_lex->table_list.first;

    DBUG_ASSERT(dst_table);

    if (check_access(thd, SELECT_ACL, dst_table->db,
                     &dst_table->grant.privilege,
                     &dst_table->grant.m_internal,
                     FALSE, FALSE))
          return TRUE; /* Access denied */

    /*
      Check_grant will grant access if there is any column privileges on
      all of the tables thanks to the fourth parameter (bool show_table).
    */
    if (check_grant(thd, SELECT_ACL, dst_table, TRUE, UINT_MAX, FALSE))
      return TRUE; /* Access denied */

    /* Access granted */
    return FALSE;
  }
  default:
    break;
  }

  return FALSE;
}



/**
  @brief Check if the requested privileges exists in either User-, Host- or
    Db-tables.
  @param thd          Thread context
  @param want_access  Privileges requested
  @param tables       List of tables to be compared against
  @param no_errors    Don't report error to the client (using my_error() call).
  @param any_combination_of_privileges_will_do TRUE if any privileges on any
    column combination is enough.
  @param number       Only the first 'number' tables in the linked list are
                      relevant.

  The suppled table list contains cached privileges. This functions calls the
  help functions check_access and check_grant to verify the first three steps
  in the privileges check queue:
  1. Global privileges
  2. OR (db privileges AND host privileges)
  3. OR table privileges
  4. OR column privileges (not checked by this function!)
  5. OR routine privileges (not checked by this function!)

  @see check_access
  @see check_grant

  @note This functions assumes that table list used and
  thd->lex->query_tables_own_last value correspond to each other
  (the latter should be either 0 or point to next_global member
  of one of elements of this table list).

  @return
    @retval FALSE OK
    @retval TRUE  Access denied; But column or routine privileges might need to
      be checked also.
*/

bool
check_table_access(THD *thd, ulong requirements,TABLE_LIST *tables,
		   bool any_combination_of_privileges_will_do,
                   uint number, bool no_errors)
{
  TABLE_LIST *org_tables= tables;
  TABLE_LIST *first_not_own_table= thd->lex->first_not_own_table();
  uint i= 0;
  Security_context *sctx= thd->security_ctx, *backup_ctx= thd->security_ctx;
  /*
    The check that first_not_own_table is not reached is for the case when
    the given table list refers to the list for prelocking (contains tables
    of other queries). For simple queries first_not_own_table is 0.
  */
  for (; i < number && tables != first_not_own_table && tables;
       tables= tables->next_global, i++)
  {
    ulong want_access= requirements;
    if (tables->security_ctx)
      sctx= tables->security_ctx;
    else
      sctx= backup_ctx;

    /*
       Register access for view underlying table.
       Remove SHOW_VIEW_ACL, because it will be checked during making view
     */
    tables->grant.orig_want_privilege= (want_access & ~SHOW_VIEW_ACL);

    if (tables->schema_table_reformed)
    {
      if (check_show_access(thd, tables))
        goto deny;
      continue;
    }

    DBUG_PRINT("info", ("derived: %d  view: %d", tables->derived != 0,
                        tables->view != 0));
    if (tables->is_anonymous_derived_table() ||
        (tables->table && tables->table->s &&
         (int)tables->table->s->tmp_table))
      continue;
    thd->security_ctx= sctx;

    if (check_access(thd, want_access, tables->get_db_name(),
                     &tables->grant.privilege,
                     &tables->grant.m_internal,
                     0, no_errors))
      goto deny;
  }
  thd->security_ctx= backup_ctx;
  return check_grant(thd,requirements,org_tables,
                     any_combination_of_privileges_will_do,
                     number, no_errors);
deny:
  thd->security_ctx= backup_ctx;
  return TRUE;
}


bool
check_routine_access(THD *thd, ulong want_access,char *db, char *name,
		     bool is_proc, bool no_errors)
{
  TABLE_LIST tables[1];
  
  bzero((char *)tables, sizeof(TABLE_LIST));
  tables->db= db;
  tables->table_name= tables->alias= name;
  
  /*
    The following test is just a shortcut for check_access() (to avoid
    calculating db_access) under the assumption that it's common to
    give persons global right to execute all stored SP (but not
    necessary to create them).
    Note that this effectively bypasses the ACL_internal_schema_access checks
    that are implemented for the INFORMATION_SCHEMA and PERFORMANCE_SCHEMA,
    which are located in check_access().
    Since the I_S and P_S do not contain routines, this bypass is ok,
    as long as this code path is not abused to create routines.
    The assert enforce that.
  */
  DBUG_ASSERT((want_access & CREATE_PROC_ACL) == 0);
  if ((thd->security_ctx->master_access & want_access) == want_access)
    tables->grant.privilege= want_access;
  else if (check_access(thd, want_access, db,
                        &tables->grant.privilege,
                        &tables->grant.m_internal,
                        0, no_errors))
    return TRUE;
  
  return check_grant_routine(thd, want_access, tables, is_proc, no_errors);
}


/**
  Check if the routine has any of the routine privileges.

  @param thd	       Thread handler
  @param db           Database name
  @param name         Routine name

  @retval
    0            ok
  @retval
    1            error
*/

bool check_some_routine_access(THD *thd, const char *db, const char *name,
                               bool is_proc)
{
  ulong save_priv;
  /*
    The following test is just a shortcut for check_access() (to avoid
    calculating db_access)
    Note that this effectively bypasses the ACL_internal_schema_access checks
    that are implemented for the INFORMATION_SCHEMA and PERFORMANCE_SCHEMA,
    which are located in check_access().
    Since the I_S and P_S do not contain routines, this bypass is ok,
    as it only opens SHOW_PROC_ACLS.
  */
  if (thd->security_ctx->master_access & SHOW_PROC_ACLS)
    return FALSE;
  if (!check_access(thd, SHOW_PROC_ACLS, db, &save_priv, NULL, 0, 1) ||
      (save_priv & SHOW_PROC_ACLS))
    return FALSE;
  return check_routine_level_acl(thd, db, name, is_proc);
}


/*
  Check if the given table has any of the asked privileges

  @param thd		 Thread handler
  @param want_access	 Bitmap of possible privileges to check for

  @retval
    0  ok
  @retval
    1  error
*/

bool check_some_access(THD *thd, ulong want_access, TABLE_LIST *table)
{
  ulong access;
  DBUG_ENTER("check_some_access");

  /* This loop will work as long as we have less than 32 privileges */
  for (access= 1; access < want_access ; access<<= 1)
  {
    if (access & want_access)
    {
      if (!check_access(thd, access, table->db,
                        &table->grant.privilege,
                        &table->grant.m_internal,
                        0, 1) &&
           !check_grant(thd, access, table, FALSE, 1, TRUE))
        DBUG_RETURN(0);
    }
  }
  DBUG_PRINT("exit",("no matching access rights"));
  DBUG_RETURN(1);
}

#endif /*NO_EMBEDDED_ACCESS_CHECKS*/


/**
  check for global access and give descriptive error message if it fails.

  @param thd			Thread handler
  @param want_access		Use should have any of these global rights

  @warning
    One gets access right if one has ANY of the rights in want_access.
    This is useful as one in most cases only need one global right,
    but in some case we want to check if the user has SUPER or
    REPL_CLIENT_ACL rights.

  @retval
    0	ok
  @retval
    1	Access denied.  In this case an error is sent to the client
*/

bool check_global_access(THD *thd, ulong want_access)
{
#ifndef NO_EMBEDDED_ACCESS_CHECKS
  char command[128];
  if ((thd->security_ctx->master_access & want_access))
    return 0;
  get_privilege_desc(command, sizeof(command), want_access);
  my_error(ER_SPECIFIC_ACCESS_DENIED_ERROR, MYF(0), command);
  return 1;
#else
  return 0;
#endif
}

/****************************************************************************
	Check stack size; Send error if there isn't enough stack to continue
****************************************************************************/


#if STACK_DIRECTION < 0
#define used_stack(A,B) (long) (A - B)
#else
#define used_stack(A,B) (long) (B - A)
#endif

#ifndef DBUG_OFF
long max_stack_used;
#endif

/**
  @note
  Note: The 'buf' parameter is necessary, even if it is unused here.
  - fix_fields functions has a "dummy" buffer large enough for the
    corresponding exec. (Thus we only have to check in fix_fields.)
  - Passing to check_stack_overrun() prevents the compiler from removing it.
*/
bool check_stack_overrun(THD *thd, long margin,
			 uchar *buf __attribute__((unused)))
{
  long stack_used;
  DBUG_ASSERT(thd == current_thd);
  if ((stack_used=used_stack(thd->thread_stack,(char*) &stack_used)) >=
      (long) (my_thread_stack_size - margin))
  {
    /*
      Do not use stack for the message buffer to ensure correct
      behaviour in cases we have close to no stack left.
    */
    char* ebuff= new char[MYSQL_ERRMSG_SIZE];
    if (ebuff) {
      my_snprintf(ebuff, MYSQL_ERRMSG_SIZE, ER(ER_STACK_OVERRUN_NEED_MORE),
                  stack_used, my_thread_stack_size, margin);
      my_message(ER_STACK_OVERRUN_NEED_MORE, ebuff, MYF(ME_FATALERROR));
      delete [] ebuff;
    }
    return 1;
  }
#ifndef DBUG_OFF
  max_stack_used= max(max_stack_used, stack_used);
#endif
  return 0;
}


#define MY_YACC_INIT 1000			// Start with big alloc
#define MY_YACC_MAX  32000			// Because of 'short'

bool my_yyoverflow(short **yyss, YYSTYPE **yyvs, ulong *yystacksize)
{
  Yacc_state *state= & current_thd->m_parser_state->m_yacc;
  ulong old_info=0;
  DBUG_ASSERT(state);
  if ((uint) *yystacksize >= MY_YACC_MAX)
    return 1;
  if (!state->yacc_yyvs)
    old_info= *yystacksize;
  *yystacksize= set_zone((*yystacksize)*2,MY_YACC_INIT,MY_YACC_MAX);
  if (!(state->yacc_yyvs= (uchar*)
        my_realloc(state->yacc_yyvs,
                   *yystacksize*sizeof(**yyvs),
                   MYF(MY_ALLOW_ZERO_PTR | MY_FREE_ON_ERROR))) ||
      !(state->yacc_yyss= (uchar*)
        my_realloc(state->yacc_yyss,
                   *yystacksize*sizeof(**yyss),
                   MYF(MY_ALLOW_ZERO_PTR | MY_FREE_ON_ERROR))))
    return 1;
  if (old_info)
  {
    /*
      Only copy the old stack on the first call to my_yyoverflow(),
      when replacing a static stack (YYINITDEPTH) by a dynamic stack.
      For subsequent calls, my_realloc already did preserve the old stack.
    */
    memcpy(state->yacc_yyss, *yyss, old_info*sizeof(**yyss));
    memcpy(state->yacc_yyvs, *yyvs, old_info*sizeof(**yyvs));
  }
  *yyss= (short*) state->yacc_yyss;
  *yyvs= (YYSTYPE*) state->yacc_yyvs;
  return 0;
}


/**
  Reset the part of THD responsible for the state of command
  processing.

  This needs to be called before execution of every statement
  (prepared or conventional).  It is not called by substatements of
  routines.

  @todo Remove mysql_reset_thd_for_next_command and only use the
  member function.

  @todo Call it after we use THD for queries, not before.
*/
void mysql_reset_thd_for_next_command(THD *thd)
{
  thd->reset_for_next_command();
}

void THD::reset_for_next_command()
{
  THD *thd= this;
  DBUG_ENTER("mysql_reset_thd_for_next_command");
  DBUG_ASSERT(!thd->spcont); /* not for substatements of routines */
  DBUG_ASSERT(! thd->in_sub_stmt);
  thd->free_list= 0;
  thd->select_number= 1;
  /*
    Those two lines below are theoretically unneeded as
    THD::cleanup_after_query() should take care of this already.
  */
  thd->auto_inc_intervals_in_cur_stmt_for_binlog.empty();
  thd->stmt_depends_on_first_successful_insert_id_in_prev_stmt= 0;

  thd->query_start_used= 0;
  thd->is_fatal_error= thd->time_zone_used= 0;
  /*
    Clear the status flag that are expected to be cleared at the
    beginning of each SQL statement.
  */
  thd->server_status&= ~SERVER_STATUS_CLEAR_SET;
  /*
    If in autocommit mode and not in a transaction, reset
    OPTION_STATUS_NO_TRANS_UPDATE | OPTION_KEEP_LOG to not get warnings
    in ha_rollback_trans() about some tables couldn't be rolled back.
  */
  if (!thd->in_multi_stmt_transaction_mode())
  {
    thd->variables.option_bits&= ~OPTION_KEEP_LOG;
    thd->transaction.all.modified_non_trans_table= FALSE;
  }
  DBUG_ASSERT(thd->security_ctx== &thd->main_security_ctx);
  thd->thread_specific_used= FALSE;

  if (opt_bin_log)
  {
    reset_dynamic(&thd->user_var_events);
    thd->user_var_events_alloc= thd->mem_root;
  }
  thd->clear_error();
  thd->stmt_da->reset_diagnostics_area();
  thd->warning_info->reset_for_next_command();
  thd->rand_used= 0;
  thd->sent_row_count= thd->examined_row_count= 0;
  thd->thd_marker.emb_on_expr_nest= NULL;

  thd->reset_current_stmt_binlog_format_row();
  thd->binlog_unsafe_warning_flags= 0;

  DBUG_PRINT("debug",
             ("is_current_stmt_binlog_format_row(): %d",
              thd->is_current_stmt_binlog_format_row()));

  DBUG_VOID_RETURN;
}


/**
  Resets the lex->current_select object.
  @note It is assumed that lex->current_select != NULL

  This function is a wrapper around select_lex->init_select() with an added
  check for the special situation when using INTO OUTFILE and LOAD DATA.
*/

void
mysql_init_select(LEX *lex)
{
  SELECT_LEX *select_lex= lex->current_select;
  select_lex->init_select();
  lex->wild= 0;
  if (select_lex == &lex->select_lex)
  {
    DBUG_ASSERT(lex->result == 0);
    lex->exchange= 0;
  }
}


/**
  Used to allocate a new SELECT_LEX object on the current thd mem_root and
  link it into the relevant lists.

  This function is always followed by mysql_init_select.

  @see mysql_init_select

  @retval TRUE An error occurred
  @retval FALSE The new SELECT_LEX was successfully allocated.
*/

bool
mysql_new_select(LEX *lex, bool move_down)
{
  SELECT_LEX *select_lex;
  THD *thd= lex->thd;
  DBUG_ENTER("mysql_new_select");

  if (!(select_lex= new (thd->mem_root) SELECT_LEX()))
    DBUG_RETURN(1);
  select_lex->select_number= ++thd->select_number;
  select_lex->parent_lex= lex; /* Used in init_query. */
  select_lex->init_query();
  select_lex->init_select();
  lex->nest_level++;
  if (lex->nest_level > (int) MAX_SELECT_NESTING)
  {
    my_error(ER_TOO_HIGH_LEVEL_OF_NESTING_FOR_SELECT,MYF(0),MAX_SELECT_NESTING);
    DBUG_RETURN(1);
  }
  select_lex->nest_level= lex->nest_level;
  if (move_down)
  {
    SELECT_LEX_UNIT *unit;
    lex->subqueries= TRUE;
    /* first select_lex of subselect or derived table */
    if (!(unit= new (thd->mem_root) SELECT_LEX_UNIT()))
      DBUG_RETURN(1);

    unit->init_query();
    unit->init_select();
    unit->thd= thd;
    unit->include_down(lex->current_select);
    unit->link_next= 0;
    unit->link_prev= 0;
    select_lex->include_down(unit);
    /*
      By default we assume that it is usual subselect and we have outer name
      resolution context, if no we will assign it to 0 later
    */
    select_lex->context.outer_context= &select_lex->outer_select()->context;
  }
  else
  {
    if (lex->current_select->order_list.first && !lex->current_select->braces)
    {
      my_error(ER_WRONG_USAGE, MYF(0), "UNION", "ORDER BY");
      DBUG_RETURN(1);
    }
    select_lex->include_neighbour(lex->current_select);
    SELECT_LEX_UNIT *unit= select_lex->master_unit();                              
    if (!unit->fake_select_lex && unit->add_fake_select_lex(lex->thd))
      DBUG_RETURN(1);
    select_lex->context.outer_context= 
                unit->first_select()->context.outer_context;
  }

  select_lex->master_unit()->global_parameters= select_lex;
  select_lex->include_global((st_select_lex_node**)&lex->all_selects_list);
  lex->current_select= select_lex;
  /*
    in subquery is SELECT query and we allow resolution of names in SELECT
    list
  */
  select_lex->context.resolve_in_select_list= TRUE;
  DBUG_RETURN(0);
}

/**
  Create a select to return the same output as 'SELECT @@var_name'.

  Used for SHOW COUNT(*) [ WARNINGS | ERROR].

  This will crash with a core dump if the variable doesn't exists.

  @param var_name		Variable name
*/

void create_select_for_variable(const char *var_name)
{
  THD *thd;
  LEX *lex;
  LEX_STRING tmp, null_lex_string;
  Item *var;
  char buff[MAX_SYS_VAR_LENGTH*2+4+8], *end;
  DBUG_ENTER("create_select_for_variable");

  thd= current_thd;
  lex= thd->lex;
  mysql_init_select(lex);
  lex->sql_command= SQLCOM_SELECT;
  tmp.str= (char*) var_name;
  tmp.length=strlen(var_name);
  bzero((char*) &null_lex_string.str, sizeof(null_lex_string));
  /*
    We set the name of Item to @@session.var_name because that then is used
    as the column name in the output.
  */
  if ((var= get_system_var(thd, OPT_SESSION, tmp, null_lex_string)))
  {
    end= strxmov(buff, "@@session.", var_name, NullS);
    var->set_name(buff, end-buff, system_charset_info);
    add_item_to_list(thd, var);
  }
  DBUG_VOID_RETURN;
}


void mysql_init_multi_delete(LEX *lex)
{
  lex->sql_command=  SQLCOM_DELETE_MULTI;
  mysql_init_select(lex);
  lex->select_lex.select_limit= 0;
  lex->unit.select_limit_cnt= HA_POS_ERROR;
  lex->select_lex.table_list.save_and_clear(&lex->auxiliary_table_list);
  lex->query_tables= 0;
  lex->query_tables_last= &lex->query_tables;
}


/*
  When you modify mysql_parse(), you may need to mofify
  mysql_test_parse_for_slave() in this same file.
*/

/**
  Parse a query.

  @param       thd     Current thread
  @param       rawbuf  Begining of the query text
  @param       length  Length of the query text
  @param[out]  found_semicolon For multi queries, position of the character of
                               the next query in the query text.
*/

void mysql_parse(THD *thd, char *rawbuf, uint length,
                 Parser_state *parser_state)
{
  int error __attribute__((unused));
  DBUG_ENTER("mysql_parse");

  DBUG_EXECUTE_IF("parser_debug", turn_parser_debug_on(););

  /*
    Warning.
    The purpose of query_cache_send_result_to_client() is to lookup the
    query in the query cache first, to avoid parsing and executing it.
    So, the natural implementation would be to:
    - first, call query_cache_send_result_to_client,
    - second, if caching failed, initialise the lexical and syntactic parser.
    The problem is that the query cache depends on a clean initialization
    of (among others) lex->safe_to_cache_query and thd->server_status,
    which are reset respectively in
    - lex_start()
    - mysql_reset_thd_for_next_command()
    So, initializing the lexical analyser *before* using the query cache
    is required for the cache to work properly.
    FIXME: cleanup the dependencies in the code to simplify this.
  */
  lex_start(thd);
  mysql_reset_thd_for_next_command(thd);

  if (query_cache_send_result_to_client(thd, rawbuf, length) <= 0)
  {
    LEX *lex= thd->lex;

    bool err= parse_sql(thd, parser_state, NULL);

    if (!err)
    {
#ifndef NO_EMBEDDED_ACCESS_CHECKS
      if (mqh_used && thd->user_connect &&
	  check_mqh(thd, lex->sql_command))
      {
	thd->net.error = 0;
      }
      else
#endif
      {
	if (! thd->is_error())
	{
          const char *found_semicolon= parser_state->m_lip.found_semicolon;
          /*
            Binlog logs a string starting from thd->query and having length
            thd->query_length; so we set thd->query_length correctly (to not
            log several statements in one event, when we executed only first).
            We set it to not see the ';' (otherwise it would get into binlog
            and Query_log_event::print() would give ';;' output).
            This also helps display only the current query in SHOW
            PROCESSLIST.
            Note that we don't need LOCK_thread_count to modify query_length.
          */
          if (found_semicolon && (ulong) (found_semicolon - thd->query()))
            thd->set_query_inner(thd->query(),
                                 (uint32) (found_semicolon -
                                           thd->query() - 1),
                                 thd->charset());
          /* Actually execute the query */
          if (found_semicolon)
          {
            lex->safe_to_cache_query= 0;
            thd->server_status|= SERVER_MORE_RESULTS_EXISTS;
          }
          lex->set_trg_event_type_for_tables();
          MYSQL_QUERY_EXEC_START(thd->query(),
                                 thd->thread_id,
                                 (char *) (thd->db ? thd->db : ""),
                                 &thd->security_ctx->priv_user[0],
                                 (char *) thd->security_ctx->host_or_ip,
                                 0);

          error= mysql_execute_command(thd);
          MYSQL_QUERY_EXEC_DONE(error);
	}
      }
    }
    else
    {
      DBUG_ASSERT(thd->is_error());
      DBUG_PRINT("info",("Command aborted. Fatal_error: %d",
			 thd->is_fatal_error));

      query_cache_abort(&thd->query_cache_tls);
    }
    thd_proc_info(thd, "freeing items");
    thd->end_statement();
    thd->cleanup_after_query();
    DBUG_ASSERT(thd->change_list.is_empty());
  }

  DBUG_VOID_RETURN;
}


#ifdef HAVE_REPLICATION
/*
  Usable by the replication SQL thread only: just parse a query to know if it
  can be ignored because of replicate-*-table rules.

  @retval
    0	cannot be ignored
  @retval
    1	can be ignored
*/

bool mysql_test_parse_for_slave(THD *thd, char *rawbuf, uint length)
{
  LEX *lex= thd->lex;
  bool error= 0;
  DBUG_ENTER("mysql_test_parse_for_slave");

  Parser_state parser_state;
  if (!(error= parser_state.init(thd, rawbuf, length)))
  {
    lex_start(thd);
    mysql_reset_thd_for_next_command(thd);

    if (!parse_sql(thd, & parser_state, NULL) &&
        all_tables_not_ok(thd, lex->select_lex.table_list.first))
      error= 1;                  /* Ignore question */
    thd->end_statement();
  }
  thd->cleanup_after_query();
  DBUG_RETURN(error);
}
#endif



/**
  Store field definition for create.

  @return
    Return 0 if ok
*/

bool add_field_to_list(THD *thd, LEX_STRING *field_name, enum_field_types type,
		       char *length, char *decimals,
		       uint type_modifier,
		       Item *default_value, Item *on_update_value,
                       LEX_STRING *comment,
		       char *change,
                       List<String> *interval_list, CHARSET_INFO *cs,
		       uint uint_geom_type)
{
  register Create_field *new_field;
  LEX  *lex= thd->lex;
  DBUG_ENTER("add_field_to_list");

  if (check_string_char_length(field_name, "", NAME_CHAR_LEN,
                               system_charset_info, 1))
  {
    my_error(ER_TOO_LONG_IDENT, MYF(0), field_name->str); /* purecov: inspected */
    DBUG_RETURN(1);				/* purecov: inspected */
  }
  if (type_modifier & PRI_KEY_FLAG)
  {
    Key *key;
    lex->col_list.push_back(new Key_part_spec(*field_name, 0));
    key= new Key(Key::PRIMARY, null_lex_str,
                      &default_key_create_info,
                      0, lex->col_list);
    lex->alter_info.key_list.push_back(key);
    lex->col_list.empty();
  }
  if (type_modifier & (UNIQUE_FLAG | UNIQUE_KEY_FLAG))
  {
    Key *key;
    lex->col_list.push_back(new Key_part_spec(*field_name, 0));
    key= new Key(Key::UNIQUE, null_lex_str,
                 &default_key_create_info, 0,
                 lex->col_list);
    lex->alter_info.key_list.push_back(key);
    lex->col_list.empty();
  }

  if (default_value)
  {
    /* 
      Default value should be literal => basic constants =>
      no need fix_fields()
      
      We allow only one function as part of default value - 
      NOW() as default for TIMESTAMP type.
    */
    if (default_value->type() == Item::FUNC_ITEM && 
        !(((Item_func*)default_value)->functype() == Item_func::NOW_FUNC &&
         type == MYSQL_TYPE_TIMESTAMP))
    {
      my_error(ER_INVALID_DEFAULT, MYF(0), field_name->str);
      DBUG_RETURN(1);
    }
    else if (default_value->type() == Item::NULL_ITEM)
    {
      default_value= 0;
      if ((type_modifier & (NOT_NULL_FLAG | AUTO_INCREMENT_FLAG)) ==
	  NOT_NULL_FLAG)
      {
	my_error(ER_INVALID_DEFAULT, MYF(0), field_name->str);
	DBUG_RETURN(1);
      }
    }
    else if (type_modifier & AUTO_INCREMENT_FLAG)
    {
      my_error(ER_INVALID_DEFAULT, MYF(0), field_name->str);
      DBUG_RETURN(1);
    }
  }

  if (on_update_value && type != MYSQL_TYPE_TIMESTAMP)
  {
    my_error(ER_INVALID_ON_UPDATE, MYF(0), field_name->str);
    DBUG_RETURN(1);
  }

  if (!(new_field= new Create_field()) ||
      new_field->init(thd, field_name->str, type, length, decimals, type_modifier,
                      default_value, on_update_value, comment, change,
                      interval_list, cs, uint_geom_type))
    DBUG_RETURN(1);

  lex->alter_info.create_list.push_back(new_field);
  lex->last_field=new_field;
  DBUG_RETURN(0);
}


/** Store position for column in ALTER TABLE .. ADD column. */

void store_position_for_column(const char *name)
{
  current_thd->lex->last_field->after=(char*) (name);
}

bool
add_proc_to_list(THD* thd, Item *item)
{
  ORDER *order;
  Item	**item_ptr;

  if (!(order = (ORDER *) thd->alloc(sizeof(ORDER)+sizeof(Item*))))
    return 1;
  item_ptr = (Item**) (order+1);
  *item_ptr= item;
  order->item=item_ptr;
  order->free_me=0;
  thd->lex->proc_list.link_in_list(order, &order->next);
  return 0;
}


/**
  save order by and tables in own lists.
*/

bool add_to_list(THD *thd, SQL_I_List<ORDER> &list, Item *item,bool asc)
{
  ORDER *order;
  DBUG_ENTER("add_to_list");
  if (!(order = (ORDER *) thd->alloc(sizeof(ORDER))))
    DBUG_RETURN(1);
  order->item_ptr= item;
  order->item= &order->item_ptr;
  order->asc = asc;
  order->free_me=0;
  order->used=0;
  order->counter_used= 0;
  list.link_in_list(order, &order->next);
  DBUG_RETURN(0);
}


/**
  Add a table to list of used tables.

  @param table		Table to add
  @param alias		alias for table (or null if no alias)
  @param table_options	A set of the following bits:
                         - TL_OPTION_UPDATING : Table will be updated
                         - TL_OPTION_FORCE_INDEX : Force usage of index
                         - TL_OPTION_ALIAS : an alias in multi table DELETE
  @param lock_type	How table should be locked
  @param mdl_type       Type of metadata lock to acquire on the table.
  @param use_index	List of indexed used in USE INDEX
  @param ignore_index	List of indexed used in IGNORE INDEX

  @retval
      0		Error
  @retval
    \#	Pointer to TABLE_LIST element added to the total table list
*/

TABLE_LIST *st_select_lex::add_table_to_list(THD *thd,
					     Table_ident *table,
					     LEX_STRING *alias,
					     ulong table_options,
					     thr_lock_type lock_type,
					     enum_mdl_type mdl_type,
					     List<Index_hint> *index_hints_arg,
                                             LEX_STRING *option)
{
  register TABLE_LIST *ptr;
  TABLE_LIST *previous_table_ref; /* The table preceding the current one. */
  char *alias_str;
  LEX *lex= thd->lex;
  DBUG_ENTER("add_table_to_list");
  LINT_INIT(previous_table_ref);

  if (!table)
    DBUG_RETURN(0);				// End of memory
  alias_str= alias ? alias->str : table->table.str;
  if (!test(table_options & TL_OPTION_ALIAS) && 
      check_table_name(table->table.str, table->table.length, FALSE))
  {
    my_error(ER_WRONG_TABLE_NAME, MYF(0), table->table.str);
    DBUG_RETURN(0);
  }

  if (table->is_derived_table() == FALSE && table->db.str &&
      check_and_convert_db_name(&table->db, FALSE))
  {
    my_error(ER_WRONG_DB_NAME, MYF(0), table->db.str);
    DBUG_RETURN(0);
  }

  if (!alias)					/* Alias is case sensitive */
  {
    if (table->sel)
    {
      my_message(ER_DERIVED_MUST_HAVE_ALIAS,
                 ER(ER_DERIVED_MUST_HAVE_ALIAS), MYF(0));
      DBUG_RETURN(0);
    }
    if (!(alias_str= (char*) thd->memdup(alias_str,table->table.length+1)))
      DBUG_RETURN(0);
  }
  if (!(ptr = (TABLE_LIST *) thd->calloc(sizeof(TABLE_LIST))))
    DBUG_RETURN(0);				/* purecov: inspected */
  if (table->db.str)
  {
    ptr->is_fqtn= TRUE;
    ptr->db= table->db.str;
    ptr->db_length= table->db.length;
  }
  else if (lex->copy_db_to(&ptr->db, &ptr->db_length))
    DBUG_RETURN(0);
  else
    ptr->is_fqtn= FALSE;

  ptr->alias= alias_str;
  ptr->is_alias= alias ? TRUE : FALSE;
  if (lower_case_table_names && table->table.length)
    table->table.length= my_casedn_str(files_charset_info, table->table.str);
  ptr->table_name=table->table.str;
  ptr->table_name_length=table->table.length;
  ptr->lock_type=   lock_type;
  ptr->updating=    test(table_options & TL_OPTION_UPDATING);
  /* TODO: remove TL_OPTION_FORCE_INDEX as it looks like it's not used */
  ptr->force_index= test(table_options & TL_OPTION_FORCE_INDEX);
  ptr->ignore_leaves= test(table_options & TL_OPTION_IGNORE_LEAVES);
  ptr->derived=	    table->sel;
  if (!ptr->derived && is_infoschema_db(ptr->db, ptr->db_length))
  {
    ST_SCHEMA_TABLE *schema_table;
    if (ptr->updating &&
        /* Special cases which are processed by commands itself */
        lex->sql_command != SQLCOM_CHECK &&
        lex->sql_command != SQLCOM_CHECKSUM)
    {
      my_error(ER_DBACCESS_DENIED_ERROR, MYF(0),
               thd->security_ctx->priv_user,
               thd->security_ctx->priv_host,
               INFORMATION_SCHEMA_NAME.str);
      DBUG_RETURN(0);
    }
    schema_table= find_schema_table(thd, ptr->table_name);
    if (!schema_table ||
        (schema_table->hidden && 
         ((sql_command_flags[lex->sql_command] & CF_STATUS_COMMAND) == 0 || 
          /*
            this check is used for show columns|keys from I_S hidden table
          */
          lex->sql_command == SQLCOM_SHOW_FIELDS ||
          lex->sql_command == SQLCOM_SHOW_KEYS)))
    {
      my_error(ER_UNKNOWN_TABLE, MYF(0),
               ptr->table_name, INFORMATION_SCHEMA_NAME.str);
      DBUG_RETURN(0);
    }
    ptr->schema_table_name= ptr->table_name;
    ptr->schema_table= schema_table;
  }
  ptr->select_lex=  lex->current_select;
  ptr->cacheable_table= 1;
  ptr->index_hints= index_hints_arg;
  ptr->option= option ? option->str : 0;
  /* check that used name is unique */
  if (lock_type != TL_IGNORE)
  {
    TABLE_LIST *first_table= table_list.first;
    if (lex->sql_command == SQLCOM_CREATE_VIEW)
      first_table= first_table ? first_table->next_local : NULL;
    for (TABLE_LIST *tables= first_table ;
	 tables ;
	 tables=tables->next_local)
    {
      if (!my_strcasecmp(table_alias_charset, alias_str, tables->alias) &&
	  !strcmp(ptr->db, tables->db))
      {
	my_error(ER_NONUNIQ_TABLE, MYF(0), alias_str); /* purecov: tested */
	DBUG_RETURN(0);				/* purecov: tested */
      }
    }
  }
  /* Store the table reference preceding the current one. */
  if (table_list.elements > 0)
  {
    /*
      table_list.next points to the last inserted TABLE_LIST->next_local'
      element
      We don't use the offsetof() macro here to avoid warnings from gcc
    */
    previous_table_ref= (TABLE_LIST*) ((char*) table_list.next -
                                       ((char*) &(ptr->next_local) -
                                        (char*) ptr));
    /*
      Set next_name_resolution_table of the previous table reference to point
      to the current table reference. In effect the list
      TABLE_LIST::next_name_resolution_table coincides with
      TABLE_LIST::next_local. Later this may be changed in
      store_top_level_join_columns() for NATURAL/USING joins.
    */
    previous_table_ref->next_name_resolution_table= ptr;
  }

  /*
    Link the current table reference in a local list (list for current select).
    Notice that as a side effect here we set the next_local field of the
    previous table reference to 'ptr'. Here we also add one element to the
    list 'table_list'.
  */
  table_list.link_in_list(ptr, &ptr->next_local);
  ptr->next_name_resolution_table= NULL;
  /* Link table in global list (all used tables) */
  lex->add_to_query_tables(ptr);
  ptr->mdl_request.init(MDL_key::TABLE, ptr->db, ptr->table_name, mdl_type,
                        MDL_TRANSACTION);
  DBUG_RETURN(ptr);
}


/**
  Initialize a new table list for a nested join.

    The function initializes a structure of the TABLE_LIST type
    for a nested join. It sets up its nested join list as empty.
    The created structure is added to the front of the current
    join list in the st_select_lex object. Then the function
    changes the current nest level for joins to refer to the newly
    created empty list after having saved the info on the old level
    in the initialized structure.

  @param thd         current thread

  @retval
    0   if success
  @retval
    1   otherwise
*/

bool st_select_lex::init_nested_join(THD *thd)
{
  TABLE_LIST *ptr;
  NESTED_JOIN *nested_join;
  DBUG_ENTER("init_nested_join");

  if (!(ptr= (TABLE_LIST*) thd->calloc(ALIGN_SIZE(sizeof(TABLE_LIST))+
                                       sizeof(NESTED_JOIN))))
    DBUG_RETURN(1);
  nested_join= ptr->nested_join=
    ((NESTED_JOIN*) ((uchar*) ptr + ALIGN_SIZE(sizeof(TABLE_LIST))));

  join_list->push_front(ptr);
  ptr->embedding= embedding;
  ptr->join_list= join_list;
  ptr->alias= (char*) "(nested_join)";
  embedding= ptr;
  join_list= &nested_join->join_list;
  join_list->empty();
  DBUG_RETURN(0);
}


/**
  End a nested join table list.

    The function returns to the previous join nest level.
    If the current level contains only one member, the function
    moves it one level up, eliminating the nest.

  @param thd         current thread

  @return
    - Pointer to TABLE_LIST element added to the total table list, if success
    - 0, otherwise
*/

TABLE_LIST *st_select_lex::end_nested_join(THD *thd)
{
  TABLE_LIST *ptr;
  NESTED_JOIN *nested_join;
  DBUG_ENTER("end_nested_join");

  DBUG_ASSERT(embedding);
  ptr= embedding;
  join_list= ptr->join_list;
  embedding= ptr->embedding;
  nested_join= ptr->nested_join;
  if (nested_join->join_list.elements == 1)
  {
    TABLE_LIST *embedded= nested_join->join_list.head();
    join_list->pop();
    embedded->join_list= join_list;
    embedded->embedding= embedding;
    join_list->push_front(embedded);
    ptr= embedded;
  }
  else if (nested_join->join_list.elements == 0)
  {
    join_list->pop();
    ptr= 0;                                     // return value
  }
  DBUG_RETURN(ptr);
}


/**
  Nest last join operation.

    The function nest last join operation as if it was enclosed in braces.

  @param thd         current thread

  @retval
    0  Error
  @retval
    \#  Pointer to TABLE_LIST element created for the new nested join
*/

TABLE_LIST *st_select_lex::nest_last_join(THD *thd)
{
  TABLE_LIST *ptr;
  NESTED_JOIN *nested_join;
  List<TABLE_LIST> *embedded_list;
  DBUG_ENTER("nest_last_join");

  if (!(ptr= (TABLE_LIST*) thd->calloc(ALIGN_SIZE(sizeof(TABLE_LIST))+
                                       sizeof(NESTED_JOIN))))
    DBUG_RETURN(0);
  nested_join= ptr->nested_join=
    ((NESTED_JOIN*) ((uchar*) ptr + ALIGN_SIZE(sizeof(TABLE_LIST))));

  ptr->embedding= embedding;
  ptr->join_list= join_list;
  ptr->alias= (char*) "(nest_last_join)";
  embedded_list= &nested_join->join_list;
  embedded_list->empty();

  for (uint i=0; i < 2; i++)
  {
    TABLE_LIST *table= join_list->pop();
    table->join_list= embedded_list;
    table->embedding= ptr;
    embedded_list->push_back(table);
    if (table->natural_join)
    {
      ptr->is_natural_join= TRUE;
      /*
        If this is a JOIN ... USING, move the list of joined fields to the
        table reference that describes the join.
      */
      if (prev_join_using)
        ptr->join_using_fields= prev_join_using;
    }
  }
  join_list->push_front(ptr);
  nested_join->used_tables= nested_join->not_null_tables= (table_map) 0;
  DBUG_RETURN(ptr);
}


/**
  Add a table to the current join list.

    The function puts a table in front of the current join list
    of st_select_lex object.
    Thus, joined tables are put into this list in the reverse order
    (the most outer join operation follows first).

  @param table       the table to add

  @return
    None
*/

void st_select_lex::add_joined_table(TABLE_LIST *table)
{
  DBUG_ENTER("add_joined_table");
  join_list->push_front(table);
  table->join_list= join_list;
  table->embedding= embedding;
  DBUG_VOID_RETURN;
}


/**
  Convert a right join into equivalent left join.

    The function takes the current join list t[0],t[1] ... and
    effectively converts it into the list t[1],t[0] ...
    Although the outer_join flag for the new nested table contains
    JOIN_TYPE_RIGHT, it will be handled as the inner table of a left join
    operation.

  EXAMPLES
  @verbatim
    SELECT * FROM t1 RIGHT JOIN t2 ON on_expr =>
      SELECT * FROM t2 LEFT JOIN t1 ON on_expr

    SELECT * FROM t1,t2 RIGHT JOIN t3 ON on_expr =>
      SELECT * FROM t1,t3 LEFT JOIN t2 ON on_expr

    SELECT * FROM t1,t2 RIGHT JOIN (t3,t4) ON on_expr =>
      SELECT * FROM t1,(t3,t4) LEFT JOIN t2 ON on_expr

    SELECT * FROM t1 LEFT JOIN t2 ON on_expr1 RIGHT JOIN t3  ON on_expr2 =>
      SELECT * FROM t3 LEFT JOIN (t1 LEFT JOIN t2 ON on_expr2) ON on_expr1
   @endverbatim

  @param thd         current thread

  @return
    - Pointer to the table representing the inner table, if success
    - 0, otherwise
*/

TABLE_LIST *st_select_lex::convert_right_join()
{
  TABLE_LIST *tab2= join_list->pop();
  TABLE_LIST *tab1= join_list->pop();
  DBUG_ENTER("convert_right_join");

  join_list->push_front(tab2);
  join_list->push_front(tab1);
  tab1->outer_join|= JOIN_TYPE_RIGHT;

  DBUG_RETURN(tab1);
}

/**
  Set lock for all tables in current select level.

  @param lock_type			Lock to set for tables

  @note
    If lock is a write lock, then tables->updating is set 1
    This is to get tables_ok to know that the table is updated by the
    query
*/

void st_select_lex::set_lock_for_tables(thr_lock_type lock_type)
{
  bool for_update= lock_type >= TL_READ_NO_INSERT;
  DBUG_ENTER("set_lock_for_tables");
  DBUG_PRINT("enter", ("lock_type: %d  for_update: %d", lock_type,
		       for_update));
  for (TABLE_LIST *tables= table_list.first;
       tables;
       tables= tables->next_local)
  {
    tables->lock_type= lock_type;
    tables->updating=  for_update;
    tables->mdl_request.set_type((lock_type >= TL_WRITE_ALLOW_WRITE) ?
                                 MDL_SHARED_WRITE : MDL_SHARED_READ);
  }
  DBUG_VOID_RETURN;
}


/**
  Create a fake SELECT_LEX for a unit.

    The method create a fake SELECT_LEX object for a unit.
    This object is created for any union construct containing a union
    operation and also for any single select union construct of the form
    @verbatim
    (SELECT ... ORDER BY order_list [LIMIT n]) ORDER BY ... 
    @endvarbatim
    or of the form
    @varbatim
    (SELECT ... ORDER BY LIMIT n) ORDER BY ...
    @endvarbatim
  
  @param thd_arg		   thread handle

  @note
    The object is used to retrieve rows from the temporary table
    where the result on the union is obtained.

  @retval
    1     on failure to create the object
  @retval
    0     on success
*/

bool st_select_lex_unit::add_fake_select_lex(THD *thd_arg)
{
  SELECT_LEX *first_sl= first_select();
  DBUG_ENTER("add_fake_select_lex");
  DBUG_ASSERT(!fake_select_lex);

  if (!(fake_select_lex= new (thd_arg->mem_root) SELECT_LEX()))
      DBUG_RETURN(1);
  fake_select_lex->include_standalone(this, 
                                      (SELECT_LEX_NODE**)&fake_select_lex);
  fake_select_lex->select_number= INT_MAX;
  fake_select_lex->parent_lex= thd_arg->lex; /* Used in init_query. */
  fake_select_lex->make_empty_select();
  fake_select_lex->linkage= GLOBAL_OPTIONS_TYPE;
  fake_select_lex->select_limit= 0;

  fake_select_lex->context.outer_context=first_sl->context.outer_context;
  /* allow item list resolving in fake select for ORDER BY */
  fake_select_lex->context.resolve_in_select_list= TRUE;
  fake_select_lex->context.select_lex= fake_select_lex;

  if (!is_union())
  {
    /* 
      This works only for 
      (SELECT ... ORDER BY list [LIMIT n]) ORDER BY order_list [LIMIT m],
      (SELECT ... LIMIT n) ORDER BY order_list [LIMIT m]
      just before the parser starts processing order_list
    */ 
    global_parameters= fake_select_lex;
    fake_select_lex->no_table_names_allowed= 1;
    thd_arg->lex->current_select= fake_select_lex;
  }
  thd_arg->lex->pop_context();
  DBUG_RETURN(0);
}


/**
  Push a new name resolution context for a JOIN ... ON clause to the
  context stack of a query block.

    Create a new name resolution context for a JOIN ... ON clause,
    set the first and last leaves of the list of table references
    to be used for name resolution, and push the newly created
    context to the stack of contexts of the query.

  @param thd       pointer to current thread
  @param left_op   left  operand of the JOIN
  @param right_op  rigth operand of the JOIN

  @retval
    FALSE  if all is OK
  @retval
    TRUE   if a memory allocation error occured
*/

bool
push_new_name_resolution_context(THD *thd,
                                 TABLE_LIST *left_op, TABLE_LIST *right_op)
{
  Name_resolution_context *on_context;
  if (!(on_context= new (thd->mem_root) Name_resolution_context))
    return TRUE;
  on_context->init();
  on_context->first_name_resolution_table=
    left_op->first_leaf_for_name_resolution();
  on_context->last_name_resolution_table=
    right_op->last_leaf_for_name_resolution();
  return thd->lex->push_context(on_context);
}


/**
  Add an ON condition to the second operand of a JOIN ... ON.

    Add an ON condition to the right operand of a JOIN ... ON clause.

  @param b     the second operand of a JOIN ... ON
  @param expr  the condition to be added to the ON clause

  @retval
    FALSE  if there was some error
  @retval
    TRUE   if all is OK
*/

void add_join_on(TABLE_LIST *b, Item *expr)
{
  if (expr)
  {
    if (!b->on_expr)
      b->on_expr= expr;
    else
    {
      /*
        If called from the parser, this happens if you have both a
        right and left join. If called later, it happens if we add more
        than one condition to the ON clause.
      */
      b->on_expr= new Item_cond_and(b->on_expr,expr);
    }
    b->on_expr->top_level_item();
  }
}


/**
  Mark that there is a NATURAL JOIN or JOIN ... USING between two
  tables.

    This function marks that table b should be joined with a either via
    a NATURAL JOIN or via JOIN ... USING. Both join types are special
    cases of each other, so we treat them together. The function
    setup_conds() creates a list of equal condition between all fields
    of the same name for NATURAL JOIN or the fields in 'using_fields'
    for JOIN ... USING. The list of equality conditions is stored
    either in b->on_expr, or in JOIN::conds, depending on whether there
    was an outer join.

  EXAMPLE
  @verbatim
    SELECT * FROM t1 NATURAL LEFT JOIN t2
     <=>
    SELECT * FROM t1 LEFT JOIN t2 ON (t1.i=t2.i and t1.j=t2.j ... )

    SELECT * FROM t1 NATURAL JOIN t2 WHERE <some_cond>
     <=>
    SELECT * FROM t1, t2 WHERE (t1.i=t2.i and t1.j=t2.j and <some_cond>)

    SELECT * FROM t1 JOIN t2 USING(j) WHERE <some_cond>
     <=>
    SELECT * FROM t1, t2 WHERE (t1.j=t2.j and <some_cond>)
   @endverbatim

  @param a		  Left join argument
  @param b		  Right join argument
  @param using_fields    Field names from USING clause
*/

void add_join_natural(TABLE_LIST *a, TABLE_LIST *b, List<String> *using_fields,
                      SELECT_LEX *lex)
{
  b->natural_join= a;
  lex->prev_join_using= using_fields;
}


/**
  kill on thread.

  @param thd			Thread class
  @param id			Thread id
  @param only_kill_query        Should it kill the query or the connection

  @note
    This is written such that we have a short lock on LOCK_thread_count
*/

uint kill_one_thread(THD *thd, ulong id, bool only_kill_query)
{
  THD *tmp;
  uint error=ER_NO_SUCH_THREAD;
  DBUG_ENTER("kill_one_thread");
  DBUG_PRINT("enter", ("id=%lu only_kill=%d", id, only_kill_query));
  mysql_mutex_lock(&LOCK_thread_count); // For unlink from list
  I_List_iterator<THD> it(threads);
  while ((tmp=it++))
  {
    if (tmp->get_command() == COM_DAEMON)
      continue;
    if (tmp->thread_id == id)
    {
      mysql_mutex_lock(&tmp->LOCK_thd_data);    // Lock from delete
      break;
    }
  }
  mysql_mutex_unlock(&LOCK_thread_count);
  if (tmp)
  {

    /*
      If we're SUPER, we can KILL anything, including system-threads.
      No further checks.

      KILLer: thd->security_ctx->user could in theory be NULL while
      we're still in "unauthenticated" state. This is a theoretical
      case (the code suggests this could happen, so we play it safe).

      KILLee: tmp->security_ctx->user will be NULL for system threads.
      We need to check so Jane Random User doesn't crash the server
      when trying to kill a) system threads or b) unauthenticated users'
      threads (Bug#43748).

      If user of both killer and killee are non-NULL, proceed with
      slayage if both are string-equal.
    */

    if ((thd->security_ctx->master_access & SUPER_ACL) ||
        thd->security_ctx->user_matches(tmp->security_ctx))
    {
      tmp->awake(only_kill_query ? THD::KILL_QUERY : THD::KILL_CONNECTION);
      error=0;
    }
    else
      error=ER_KILL_DENIED_ERROR;
    mysql_mutex_unlock(&tmp->LOCK_thd_data);
  }
  DBUG_PRINT("exit", ("%d", error));
  DBUG_RETURN(error);
}


/*
  kills a thread and sends response

  SYNOPSIS
    sql_kill()
    thd			Thread class
    id			Thread id
    only_kill_query     Should it kill the query or the connection
*/

static
void sql_kill(THD *thd, ulong id, bool only_kill_query)
{
  uint error;
  if (!(error= kill_one_thread(thd, id, only_kill_query)))
  {
    if (! thd->killed)
      my_ok(thd);
  }
  else
    my_error(error, MYF(0), id);
}


/** If pointer is not a null pointer, append filename to it. */

bool append_file_to_dir(THD *thd, const char **filename_ptr,
                        const char *table_name)
{
  char buff[FN_REFLEN],*ptr, *end;
  if (!*filename_ptr)
    return 0;					// nothing to do

  /* Check that the filename is not too long and it's a hard path */
  if (strlen(*filename_ptr)+strlen(table_name) >= FN_REFLEN-1 ||
      !test_if_hard_path(*filename_ptr))
  {
    my_error(ER_WRONG_TABLE_NAME, MYF(0), *filename_ptr);
    return 1;
  }
  /* Fix is using unix filename format on dos */
  strmov(buff,*filename_ptr);
  end=convert_dirname(buff, *filename_ptr, NullS);
  if (!(ptr= (char*) thd->alloc((size_t) (end-buff) + strlen(table_name)+1)))
    return 1;					// End of memory
  *filename_ptr=ptr;
  strxmov(ptr,buff,table_name,NullS);
  return 0;
}


/**
  Check if the select is a simple select (not an union).

  @retval
    0	ok
  @retval
    1	error	; In this case the error messege is sent to the client
*/

bool check_simple_select()
{
  THD *thd= current_thd;
  LEX *lex= thd->lex;
  if (lex->current_select != &lex->select_lex)
  {
    char command[80];
    Lex_input_stream *lip= & thd->m_parser_state->m_lip;
    strmake(command, lip->yylval->symbol.str,
	    min(lip->yylval->symbol.length, sizeof(command)-1));
    my_error(ER_CANT_USE_OPTION_HERE, MYF(0), command);
    return 1;
  }
  return 0;
}


Comp_creator *comp_eq_creator(bool invert)
{
  return invert?(Comp_creator *)&ne_creator:(Comp_creator *)&eq_creator;
}


Comp_creator *comp_ge_creator(bool invert)
{
  return invert?(Comp_creator *)&lt_creator:(Comp_creator *)&ge_creator;
}


Comp_creator *comp_gt_creator(bool invert)
{
  return invert?(Comp_creator *)&le_creator:(Comp_creator *)&gt_creator;
}


Comp_creator *comp_le_creator(bool invert)
{
  return invert?(Comp_creator *)&gt_creator:(Comp_creator *)&le_creator;
}


Comp_creator *comp_lt_creator(bool invert)
{
  return invert?(Comp_creator *)&ge_creator:(Comp_creator *)&lt_creator;
}


Comp_creator *comp_ne_creator(bool invert)
{
  return invert?(Comp_creator *)&eq_creator:(Comp_creator *)&ne_creator;
}


/**
  Construct ALL/ANY/SOME subquery Item.

  @param left_expr   pointer to left expression
  @param cmp         compare function creator
  @param all         true if we create ALL subquery
  @param select_lex  pointer on parsed subquery structure

  @return
    constructed Item (or 0 if out of memory)
*/
Item * all_any_subquery_creator(Item *left_expr,
				chooser_compare_func_creator cmp,
				bool all,
				SELECT_LEX *select_lex)
{
  if ((cmp == &comp_eq_creator) && !all)       //  = ANY <=> IN
    return new Item_in_subselect(left_expr, select_lex);

  if ((cmp == &comp_ne_creator) && all)        // <> ALL <=> NOT IN
    return new Item_func_not(new Item_in_subselect(left_expr, select_lex));

  Item_allany_subselect *it=
    new Item_allany_subselect(left_expr, cmp, select_lex, all);
  if (all)
    return it->upper_item= new Item_func_not_all(it);	/* ALL */

  return it->upper_item= new Item_func_nop_all(it);      /* ANY/SOME */
}


/**
  Multi update query pre-check.

  @param thd		Thread handler
  @param tables	Global/local table list (have to be the same)

  @retval
    FALSE OK
  @retval
    TRUE  Error
*/

bool multi_update_precheck(THD *thd, TABLE_LIST *tables)
{
  const char *msg= 0;
  TABLE_LIST *table;
  LEX *lex= thd->lex;
  SELECT_LEX *select_lex= &lex->select_lex;
  DBUG_ENTER("multi_update_precheck");

  if (select_lex->item_list.elements != lex->value_list.elements)
  {
    my_message(ER_WRONG_VALUE_COUNT, ER(ER_WRONG_VALUE_COUNT), MYF(0));
    DBUG_RETURN(TRUE);
  }
  /*
    Ensure that we have UPDATE or SELECT privilege for each table
    The exact privilege is checked in mysql_multi_update()
  */
  for (table= tables; table; table= table->next_local)
  {
    if (table->derived)
      table->grant.privilege= SELECT_ACL;
    else if ((check_access(thd, UPDATE_ACL, table->db,
                           &table->grant.privilege,
                           &table->grant.m_internal,
                           0, 1) ||
              check_grant(thd, UPDATE_ACL, table, FALSE, 1, TRUE)) &&
             (check_access(thd, SELECT_ACL, table->db,
                           &table->grant.privilege,
                           &table->grant.m_internal,
                           0, 0) ||
              check_grant(thd, SELECT_ACL, table, FALSE, 1, FALSE)))
      DBUG_RETURN(TRUE);

    table->table_in_first_from_clause= 1;
  }
  /*
    Is there tables of subqueries?
  */
  if (&lex->select_lex != lex->all_selects_list)
  {
    DBUG_PRINT("info",("Checking sub query list"));
    for (table= tables; table; table= table->next_global)
    {
      if (!table->table_in_first_from_clause)
      {
	if (check_access(thd, SELECT_ACL, table->db,
                         &table->grant.privilege,
                         &table->grant.m_internal,
                         0, 0) ||
	    check_grant(thd, SELECT_ACL, table, FALSE, 1, FALSE))
	  DBUG_RETURN(TRUE);
      }
    }
  }

  if (select_lex->order_list.elements)
    msg= "ORDER BY";
  else if (select_lex->select_limit)
    msg= "LIMIT";
  if (msg)
  {
    my_error(ER_WRONG_USAGE, MYF(0), "UPDATE", msg);
    DBUG_RETURN(TRUE);
  }
  DBUG_RETURN(FALSE);
}

/**
  Multi delete query pre-check.

  @param thd			Thread handler
  @param tables		Global/local table list

  @retval
    FALSE OK
  @retval
    TRUE  error
*/

bool multi_delete_precheck(THD *thd, TABLE_LIST *tables)
{
  SELECT_LEX *select_lex= &thd->lex->select_lex;
  TABLE_LIST *aux_tables= thd->lex->auxiliary_table_list.first;
  TABLE_LIST **save_query_tables_own_last= thd->lex->query_tables_own_last;
  DBUG_ENTER("multi_delete_precheck");

  /* sql_yacc guarantees that tables and aux_tables are not zero */
  DBUG_ASSERT(aux_tables != 0);
  if (check_table_access(thd, SELECT_ACL, tables, FALSE, UINT_MAX, FALSE))
    DBUG_RETURN(TRUE);

  /*
    Since aux_tables list is not part of LEX::query_tables list we
    have to juggle with LEX::query_tables_own_last value to be able
    call check_table_access() safely.
  */
  thd->lex->query_tables_own_last= 0;
  if (check_table_access(thd, DELETE_ACL, aux_tables, FALSE, UINT_MAX, FALSE))
  {
    thd->lex->query_tables_own_last= save_query_tables_own_last;
    DBUG_RETURN(TRUE);
  }
  thd->lex->query_tables_own_last= save_query_tables_own_last;

  if ((thd->variables.option_bits & OPTION_SAFE_UPDATES) && !select_lex->where)
  {
    my_message(ER_UPDATE_WITHOUT_KEY_IN_SAFE_MODE,
               ER(ER_UPDATE_WITHOUT_KEY_IN_SAFE_MODE), MYF(0));
    DBUG_RETURN(TRUE);
  }
  DBUG_RETURN(FALSE);
}


/*
  Given a table in the source list, find a correspondent table in the
  table references list.

  @param lex Pointer to LEX representing multi-delete.
  @param src Source table to match.
  @param ref Table references list.

  @remark The source table list (tables listed before the FROM clause
  or tables listed in the FROM clause before the USING clause) may
  contain table names or aliases that must match unambiguously one,
  and only one, table in the target table list (table references list,
  after FROM/USING clause).

  @return Matching table, NULL otherwise.
*/

static TABLE_LIST *multi_delete_table_match(LEX *lex, TABLE_LIST *tbl,
                                            TABLE_LIST *tables)
{
  TABLE_LIST *match= NULL;
  DBUG_ENTER("multi_delete_table_match");

  for (TABLE_LIST *elem= tables; elem; elem= elem->next_local)
  {
    int cmp;

    if (tbl->is_fqtn && elem->is_alias)
      continue; /* no match */
    if (tbl->is_fqtn && elem->is_fqtn)
      cmp= my_strcasecmp(table_alias_charset, tbl->table_name, elem->table_name) ||
           strcmp(tbl->db, elem->db);
    else if (elem->is_alias)
      cmp= my_strcasecmp(table_alias_charset, tbl->alias, elem->alias);
    else
      cmp= my_strcasecmp(table_alias_charset, tbl->table_name, elem->table_name) ||
           strcmp(tbl->db, elem->db);

    if (cmp)
      continue;

    if (match)
    {
      my_error(ER_NONUNIQ_TABLE, MYF(0), elem->alias);
      DBUG_RETURN(NULL);
    }

    match= elem;
  }

  if (!match)
    my_error(ER_UNKNOWN_TABLE, MYF(0), tbl->table_name, "MULTI DELETE");

  DBUG_RETURN(match);
}


/**
  Link tables in auxilary table list of multi-delete with corresponding
  elements in main table list, and set proper locks for them.

  @param lex   pointer to LEX representing multi-delete

  @retval
    FALSE   success
  @retval
    TRUE    error
*/

bool multi_delete_set_locks_and_link_aux_tables(LEX *lex)
{
  TABLE_LIST *tables= lex->select_lex.table_list.first;
  TABLE_LIST *target_tbl;
  DBUG_ENTER("multi_delete_set_locks_and_link_aux_tables");

  lex->table_count= 0;

  for (target_tbl= lex->auxiliary_table_list.first;
       target_tbl; target_tbl= target_tbl->next_local)
  {
    lex->table_count++;
    /* All tables in aux_tables must be found in FROM PART */
    TABLE_LIST *walk= multi_delete_table_match(lex, target_tbl, tables);
    if (!walk)
      DBUG_RETURN(TRUE);
    if (!walk->derived)
    {
      target_tbl->table_name= walk->table_name;
      target_tbl->table_name_length= walk->table_name_length;
    }
    walk->updating= target_tbl->updating;
    walk->lock_type= target_tbl->lock_type;
    /* We can assume that tables to be deleted from are locked for write. */
    DBUG_ASSERT(walk->lock_type >= TL_WRITE_ALLOW_WRITE);
    walk->mdl_request.set_type(MDL_SHARED_WRITE);
    target_tbl->correspondent_table= walk;	// Remember corresponding table
  }
  DBUG_RETURN(FALSE);
}


/**
  simple UPDATE query pre-check.

  @param thd		Thread handler
  @param tables	Global table list

  @retval
    FALSE OK
  @retval
    TRUE  Error
*/

bool update_precheck(THD *thd, TABLE_LIST *tables)
{
  DBUG_ENTER("update_precheck");
  if (thd->lex->select_lex.item_list.elements != thd->lex->value_list.elements)
  {
    my_message(ER_WRONG_VALUE_COUNT, ER(ER_WRONG_VALUE_COUNT), MYF(0));
    DBUG_RETURN(TRUE);
  }
  DBUG_RETURN(check_one_table_access(thd, UPDATE_ACL, tables));
}


/**
  simple DELETE query pre-check.

  @param thd		Thread handler
  @param tables	Global table list

  @retval
    FALSE  OK
  @retval
    TRUE   error
*/

bool delete_precheck(THD *thd, TABLE_LIST *tables)
{
  DBUG_ENTER("delete_precheck");
  if (check_one_table_access(thd, DELETE_ACL, tables))
    DBUG_RETURN(TRUE);
  /* Set privilege for the WHERE clause */
  tables->grant.want_privilege=(SELECT_ACL & ~tables->grant.privilege);
  DBUG_RETURN(FALSE);
}


/**
  simple INSERT query pre-check.

  @param thd		Thread handler
  @param tables	Global table list

  @retval
    FALSE  OK
  @retval
    TRUE   error
*/

bool insert_precheck(THD *thd, TABLE_LIST *tables)
{
  LEX *lex= thd->lex;
  DBUG_ENTER("insert_precheck");

  /*
    Check that we have modify privileges for the first table and
    select privileges for the rest
  */
  ulong privilege= (INSERT_ACL |
                    (lex->duplicates == DUP_REPLACE ? DELETE_ACL : 0) |
                    (lex->value_list.elements ? UPDATE_ACL : 0));

  if (check_one_table_access(thd, privilege, tables))
    DBUG_RETURN(TRUE);

  if (lex->update_list.elements != lex->value_list.elements)
  {
    my_message(ER_WRONG_VALUE_COUNT, ER(ER_WRONG_VALUE_COUNT), MYF(0));
    DBUG_RETURN(TRUE);
  }
  DBUG_RETURN(FALSE);
}


/**
   Set proper open mode and table type for element representing target table
   of CREATE TABLE statement, also adjust statement table list if necessary.
*/

void create_table_set_open_action_and_adjust_tables(LEX *lex)
{
  TABLE_LIST *create_table= lex->query_tables;

  if (lex->create_info.options & HA_LEX_CREATE_TMP_TABLE)
    create_table->open_type= OT_TEMPORARY_ONLY;
  else
    create_table->open_type= OT_BASE_ONLY;

  if (!lex->select_lex.item_list.elements)
  {
    /*
      Avoid opening and locking target table for ordinary CREATE TABLE
      or CREATE TABLE LIKE for write (unlike in CREATE ... SELECT we
      won't do any insertions in it anyway). Not doing this causes
      problems when running CREATE TABLE IF NOT EXISTS for already
      existing log table.
    */
    create_table->lock_type= TL_READ;
  }
}


/**
  CREATE TABLE query pre-check.

  @param thd			Thread handler
  @param tables		Global table list
  @param create_table	        Table which will be created

  @retval
    FALSE   OK
  @retval
    TRUE   Error
*/

bool create_table_precheck(THD *thd, TABLE_LIST *tables,
                           TABLE_LIST *create_table)
{
  LEX *lex= thd->lex;
  SELECT_LEX *select_lex= &lex->select_lex;
  ulong want_priv;
  bool error= TRUE;                                 // Error message is given
  DBUG_ENTER("create_table_precheck");

  /*
    Require CREATE [TEMPORARY] privilege on new table; for
    CREATE TABLE ... SELECT, also require INSERT.
  */

  want_priv= ((lex->create_info.options & HA_LEX_CREATE_TMP_TABLE) ?
              CREATE_TMP_ACL : CREATE_ACL) |
             (select_lex->item_list.elements ? INSERT_ACL : 0);

  if (check_access(thd, want_priv, create_table->db,
                   &create_table->grant.privilege,
                   &create_table->grant.m_internal,
                   0, 0))
    goto err;

  /* If it is a merge table, check privileges for merge children. */
  if (lex->create_info.merge_list.first &&
      check_table_access(thd, SELECT_ACL | UPDATE_ACL | DELETE_ACL,
                         lex->create_info.merge_list.first,
                         FALSE, UINT_MAX, FALSE))
    goto err;

  if (want_priv != CREATE_TMP_ACL &&
      check_grant(thd, want_priv, create_table, FALSE, 1, FALSE))
    goto err;

  if (select_lex->item_list.elements)
  {
    /* Check permissions for used tables in CREATE TABLE ... SELECT */
    if (tables && check_table_access(thd, SELECT_ACL, tables, FALSE,
                                     UINT_MAX, FALSE))
      goto err;
  }
  else if (lex->create_info.options & HA_LEX_CREATE_TABLE_LIKE)
  {
    if (check_table_access(thd, SELECT_ACL, tables, FALSE, UINT_MAX, FALSE))
      goto err;
  }
  error= FALSE;

err:
  DBUG_RETURN(error);
}


/**
  negate given expression.

  @param thd  thread handler
  @param expr expression for negation

  @return
    negated expression
*/

Item *negate_expression(THD *thd, Item *expr)
{
  Item *negated;
  if (expr->type() == Item::FUNC_ITEM &&
      ((Item_func *) expr)->functype() == Item_func::NOT_FUNC)
  {
    /* it is NOT(NOT( ... )) */
    Item *arg= ((Item_func *) expr)->arguments()[0];
    enum_parsing_place place= thd->lex->current_select->parsing_place;
    if (arg->is_bool_func() || place == IN_WHERE || place == IN_HAVING)
      return arg;
    /*
      if it is not boolean function then we have to emulate value of
      not(not(a)), it will be a != 0
    */
    return new Item_func_ne(arg, new Item_int((char*) "0", 0, 1));
  }

  if ((negated= expr->neg_transformer(thd)) != 0)
    return negated;
  return new Item_func_not(expr);
}

/**
  Set the specified definer to the default value, which is the
  current user in the thread.
 
  @param[in]  thd       thread handler
  @param[out] definer   definer
*/
 
void get_default_definer(THD *thd, LEX_USER *definer)
{
  const Security_context *sctx= thd->security_ctx;

  definer->user.str= (char *) sctx->priv_user;
  definer->user.length= strlen(definer->user.str);

  definer->host.str= (char *) sctx->priv_host;
  definer->host.length= strlen(definer->host.str);

  definer->password= null_lex_str;
  definer->plugin= empty_lex_str;
  definer->auth= empty_lex_str;
}


/**
  Create default definer for the specified THD.

  @param[in] thd         thread handler

  @return
    - On success, return a valid pointer to the created and initialized
    LEX_USER, which contains definer information.
    - On error, return 0.
*/

LEX_USER *create_default_definer(THD *thd)
{
  LEX_USER *definer;

  if (! (definer= (LEX_USER*) thd->alloc(sizeof(LEX_USER))))
    return 0;

  thd->get_definer(definer);

  return definer;
}


/**
  Create definer with the given user and host names.

  @param[in] thd          thread handler
  @param[in] user_name    user name
  @param[in] host_name    host name

  @return
    - On success, return a valid pointer to the created and initialized
    LEX_USER, which contains definer information.
    - On error, return 0.
*/

LEX_USER *create_definer(THD *thd, LEX_STRING *user_name, LEX_STRING *host_name)
{
  LEX_USER *definer;

  /* Create and initialize. */

  if (! (definer= (LEX_USER*) thd->alloc(sizeof(LEX_USER))))
    return 0;

  definer->user= *user_name;
  definer->host= *host_name;
  definer->password.str= NULL;
  definer->password.length= 0;

  return definer;
}


/**
  Retuns information about user or current user.

  @param[in] thd          thread handler
  @param[in] user         user

  @return
    - On success, return a valid pointer to initialized
    LEX_USER, which contains user information.
    - On error, return 0.
*/

LEX_USER *get_current_user(THD *thd, LEX_USER *user)
{
  if (!user->user.str)  // current_user
    return create_default_definer(thd);

  return user;
}


/**
  Check that byte length of a string does not exceed some limit.

  @param str         string to be checked
  @param err_msg     error message to be displayed if the string is too long
  @param max_length  max length

  @retval
    FALSE   the passed string is not longer than max_length
  @retval
    TRUE    the passed string is longer than max_length

  NOTE
    The function is not used in existing code but can be useful later?
*/

bool check_string_byte_length(LEX_STRING *str, const char *err_msg,
                              uint max_byte_length)
{
  if (str->length <= max_byte_length)
    return FALSE;

  my_error(ER_WRONG_STRING_LENGTH, MYF(0), str->str, err_msg, max_byte_length);

  return TRUE;
}


/*
  Check that char length of a string does not exceed some limit.

  SYNOPSIS
  check_string_char_length()
      str              string to be checked
      err_msg          error message to be displayed if the string is too long
      max_char_length  max length in symbols
      cs               string charset

  RETURN
    FALSE   the passed string is not longer than max_char_length
    TRUE    the passed string is longer than max_char_length
*/


bool check_string_char_length(LEX_STRING *str, const char *err_msg,
                              uint max_char_length, CHARSET_INFO *cs,
                              bool no_error)
{
  int well_formed_error;
  uint res= cs->cset->well_formed_len(cs, str->str, str->str + str->length,
                                      max_char_length, &well_formed_error);

  if (!well_formed_error &&  str->length == res)
    return FALSE;

  if (!no_error)
  {
    ErrConvString err(str->str, str->length, cs);
    my_error(ER_WRONG_STRING_LENGTH, MYF(0), err.ptr(), err_msg, max_char_length);
  }
  return TRUE;
}


/*
  Check if path does not contain mysql data home directory
  SYNOPSIS
    test_if_data_home_dir()
    dir                     directory
    conv_home_dir           converted data home directory
    home_dir_len            converted data home directory length

  RETURN VALUES
    0	ok
    1	error  
*/
C_MODE_START

int test_if_data_home_dir(const char *dir)
{
  char path[FN_REFLEN];
  int dir_len;
  DBUG_ENTER("test_if_data_home_dir");

  if (!dir)
    DBUG_RETURN(0);

  (void) fn_format(path, dir, "", "",
                   (MY_RETURN_REAL_PATH|MY_RESOLVE_SYMLINKS));
  dir_len= strlen(path);
  if (mysql_unpacked_real_data_home_len<= dir_len)
  {
    if (dir_len > mysql_unpacked_real_data_home_len &&
        path[mysql_unpacked_real_data_home_len] != FN_LIBCHAR)
      DBUG_RETURN(0);

    if (lower_case_file_system)
    {
      if (!my_strnncoll(default_charset_info, (const uchar*) path,
                        mysql_unpacked_real_data_home_len,
                        (const uchar*) mysql_unpacked_real_data_home,
                        mysql_unpacked_real_data_home_len))
        DBUG_RETURN(1);
    }
    else if (!memcmp(path, mysql_unpacked_real_data_home,
                     mysql_unpacked_real_data_home_len))
      DBUG_RETURN(1);
  }
  DBUG_RETURN(0);
}

C_MODE_END


/**
  Check that host name string is valid.

  @param[in] str string to be checked

  @return             Operation status
    @retval  FALSE    host name is ok
    @retval  TRUE     host name string is longer than max_length or
                      has invalid symbols
*/

bool check_host_name(LEX_STRING *str)
{
  const char *name= str->str;
  const char *end= str->str + str->length;
  if (check_string_byte_length(str, ER(ER_HOSTNAME), HOSTNAME_LENGTH))
    return TRUE;

  while (name != end)
  {
    if (*name == '@')
    {
      my_printf_error(ER_UNKNOWN_ERROR, 
                      "Malformed hostname (illegal symbol: '%c')", MYF(0),
                      *name);
      return TRUE;
    }
    name++;
  }
  return FALSE;
}


extern int MYSQLparse(void *thd); // from sql_yacc.cc


/**
  This is a wrapper of MYSQLparse(). All the code should call parse_sql()
  instead of MYSQLparse().

  @param thd Thread context.
  @param parser_state Parser state.
  @param creation_ctx Object creation context.

  @return Error status.
    @retval FALSE on success.
    @retval TRUE on parsing error.
*/

bool parse_sql(THD *thd,
               Parser_state *parser_state,
               Object_creation_ctx *creation_ctx)
{
  bool ret_value;
  DBUG_ASSERT(thd->m_parser_state == NULL);
  DBUG_ASSERT(thd->lex->m_sql_cmd == NULL);

  MYSQL_QUERY_PARSE_START(thd->query());
  /* Backup creation context. */

  Object_creation_ctx *backup_ctx= NULL;

  if (creation_ctx)
    backup_ctx= creation_ctx->set_n_backup(thd);

  /* Set parser state. */

  thd->m_parser_state= parser_state;

  /* Parse the query. */

  bool mysql_parse_status= MYSQLparse(thd) != 0;

  /* Check that if MYSQLparse() failed, thd->is_error() is set. */

  DBUG_ASSERT(!mysql_parse_status ||
              (mysql_parse_status && thd->is_error()));

  /* Reset parser state. */

  thd->m_parser_state= NULL;

  /* Restore creation context. */

  if (creation_ctx)
    creation_ctx->restore_env(thd, backup_ctx);

  /* That's it. */

  ret_value= mysql_parse_status || thd->is_fatal_error;
  MYSQL_QUERY_PARSE_DONE(ret_value);
  return ret_value;
}

/**
  @} (end of group Runtime_Environment)
*/



/**
  Check and merge "CHARACTER SET cs [ COLLATE cl ]" clause

  @param cs character set pointer.
  @param cl collation pointer.

  Check if collation "cl" is applicable to character set "cs".

  If "cl" is NULL (e.g. when COLLATE clause is not specified),
  then simply "cs" is returned.
  
  @return Error status.
    @retval NULL, if "cl" is not applicable to "cs".
    @retval pointer to merged CHARSET_INFO on success.
*/


CHARSET_INFO*
merge_charset_and_collation(CHARSET_INFO *cs, CHARSET_INFO *cl)
{
  if (cl)
  {
    if (!my_charset_same(cs, cl))
    {
      my_error(ER_COLLATION_CHARSET_MISMATCH, MYF(0), cl->name, cs->csname);
      return NULL;
    }
    return cl;
  }
  return cs;
}<|MERGE_RESOLUTION|>--- conflicted
+++ resolved
@@ -2186,17 +2186,6 @@
 #endif
     break;
   }
-<<<<<<< HEAD
-  case SQLCOM_SHOW_NEW_MASTER:
-  {
-    if (check_global_access(thd, REPL_SLAVE_ACL))
-      goto error;
-    /* This query don't work now.*/
-    my_error(ER_NOT_SUPPORTED_YET, MYF(0), "SHOW NEW MASTER");
-    goto error;
-  }
-=======
->>>>>>> d4674ca8
 
 #ifdef HAVE_REPLICATION
   case SQLCOM_SHOW_SLAVE_HOSTS:
