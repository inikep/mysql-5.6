--- conflicted
+++ resolved
@@ -2548,7 +2548,6 @@
         */
         lex->unlink_first_table(&link_to_local);
 
-<<<<<<< HEAD
         /* Updating any other table is prohibited in CTS statement */
         for (TABLE_LIST *table= lex->query_tables; table;
              table= table->next_global)
@@ -2560,12 +2559,6 @@
             goto end_with_restore_list;
           }
 
-        /* So that CREATE TEMPORARY TABLE gets to binlog at commit/rollback */
-        if (create_info.options & HA_LEX_CREATE_TMP_TABLE)
-          thd->variables.option_bits|= OPTION_KEEP_LOG;
-
-=======
->>>>>>> 4bc48b74
         /*
           select_create is currently not re-execution friendly and
           needs to be created for every execution of a PS/SP.
@@ -5388,6 +5381,15 @@
     beginning of each SQL statement.
   */
   thd->server_status&= ~SERVER_STATUS_CLEAR_SET;
+  /*
+    If in autocommit mode and not in a transaction, reset flag
+    that identifies if a transaction has done some operations
+    that cannot be safely rolled back.
+
+    If the flag is set an warning message is printed out in
+    ha_rollback_trans() saying that some tables couldn't be
+    rolled back.
+  */
   if (!thd->in_multi_stmt_transaction_mode())
   {
     thd->transaction.all.reset_unsafe_rollback_flags();
