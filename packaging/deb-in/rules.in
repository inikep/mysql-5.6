--- conflicted
+++ resolved
@@ -73,14 +73,6 @@
 	cd release && \
 	$(MAKE) install DESTDIR=../debian/tmp
 	@DEB_RULES_DEBUG_EXTRA@
-	# remove all redundant files
-<<<<<<< HEAD
-	rm debian/tmp/usr/lib/mysql-test/cmake_install.cmake
-	rm debian/tmp/usr/lib/mysql-test/CTestTestfile.cmake
-	rm debian/tmp/usr/lib/mysql-test/Makefile
-=======
-	rm debian/tmp/usr/lib/*/*_r*
->>>>>>> c2b1caac
 	# add missing man pages
 	install -g root -o root -m 0644 debian/extra/mysql_embedded.1 debian/tmp/usr/share/man/man1
 	# Add helper functions for maintainer scripts
