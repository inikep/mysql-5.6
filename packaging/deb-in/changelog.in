mysql-@DEB_PRODUCTNAME@ (@DEB_SERVERVERSION@@DEB_PLATFORMRELEASE@) @DEB_CODENAME@; urgency=low

<<<<<<< HEAD
  [ Horst Hunger ]
  * Added new test_status_var components/plugin to source/include-binaries, mysql-*-test.install
  * added new plugin to source/include-binaries, mysql-*-test.install
    component_test_status_var_service_int
    component_test_status_var_service_reg_only
    component_test_status_var_service
    component_test_status_var_service_str
    component_test_status_var_service_unreg_only

  [ Horst Hunger ]
  * Added new test_sys_var components/plugin to source/include-binaries, mysql-*-test.install
  * added new plugin to source/include-binaries, mysql-*-test.install
    component_test_sys_var_service_int
    component_test_sys_var_service_same
    component_test_sys_var_service
    component_test_sys_var_service_str

  [ Horst Hunger ]
  * Added new test_string components/plugin to source/include-binaries, mysql-*-test.install
  * added new plugin to source/include-binaries, mysql-*-test.install
    component_test_string_service
    component_test_string_service_chsarset
    component_test_string_service_long

  [ Akhil Mohan ]
  * new upstream release
  * Added new libtest_* plugins to source/include-binaries, mysql-*-test.install
  * added new plugin to source/include-binaries, mysql-*-test.install
    libtest_framework
    libtest_services
    libtest_services_threaded
    locking_service
    test_security_context
    version_token
  * added support for MECAB in
    d/{control,rules,mysql-*-server.install,source/include-binaries}
    (Closes: #20315007)
  * added automatic setup of ssl certs in
    d/mysql-*-server.mysql.init
    d/extra/mysql-systemd-start
    (Closes: #20650118)
  * removed pkg mysql-*-bench; sqlbench will not be packaged
    (Closes: #21303289)
  * removed cleanup statement for client lib symlinks *_r in d/rules
    (Closes: #21311067)

  [ Balasubramanian Kandasamy ]
  * Added mysqlpump man page to d/mysql-*-client.install
  * Added new decompression utilities lz4_decompress and zlib_decompress
    binaries.
  * Added mysqlx plugin

  [ Lars Tangvald ]
  * Added keyring directory and plugin

 -- Balasubramanian Kandasamy <balasubramanian.kandasamy@oracle.com>  Wed, 26 Aug 2015 15:20:12 +0530
=======
  * New Release. For release notes, please refer to
    https://dev.mysql.com/doc/relnotes/mysql/@MYSQL_BASE_VERSION@/en/news-@MAJOR_VERSION@-@MINOR_VERSION@-@PATCH_VERSION@.html

 -- MySQL Release Engineering <mysql-build@oss.oracle.com>  @DEB_CHANGELOG_TIMESTAMP@
>>>>>>> 775fdf15

mysql-@DEB_PRODUCTNAME@ (5.7.7-rc-3ubuntu15.04) vivid; urgency=low

  * new upstream release
  * forked packaging source from utopic to vivid
  * updated Standards-Version to 3.9.6 in d/control
  * apparmor profile updated to allow read on all files under /etc/mysql
  * added new conf files under d/extra/*.conf
  * mysql_plugin moved from client to server pkg
  * innochecksum moved from client to server pkg
  * server pkg now replaces client pkg
  * added systemd service profile and script
  * new /etc/mysql/my.cnf management scheme added for Ubuntu 15.04
    as discussed in Dec 2014 for native packaging source
  * added dh "--with systemd" for enabling systemd
  * mysql-common now conflicts with
    mysql-server-5.6, mysql-server-core-5.6
    mysql-client-5.6, mysql-client-core-5.6
  * mysql-*-server no more provides
    mysql-server-5.6, mysql-server-core-5.6
  * mysql-*-client no more provides
    mysql-client-5.6, mysql-client-core-5.6

 -- Akhil Mohan <akhil.mohan@oracle.com>  Mon, 15 Jun 2015 16:48:05 +0530

mysql-@DEB_PRODUCTNAME@ (5.7.7-rc-2ubuntu15.04) vivid; urgency=low

  * new upstream release
  * forked packaging source from utopic to vivid

 -- Akhil Mohan <akhil.mohan@oracle.com>  Wed, 15 Apr 2015 20:27:33 +0530

mysql-@DEB_PRODUCTNAME@ (5.7.7-rc-1ubuntu14.10) utopic; urgency=low

  * new upstream release
  * updated d/extra/my.cnf to remove option sql_mode
  * non-essential tools, files and plugins have been moved to
    mysql-@DEB_PRODUCTNAME@-test pkg.
    mysql-@DEB_PRODUCTNAME@-test now replaces mysql-@DEB_PRODUCTNAME@-{server,client}
    (Closes: #20546298)
    (Closes: #20636865)
  * mysql-@DEB_PRODUCTNAME@-test now depends on perl, python, libmysqlclient-dev
    mysql-@DEB_PRODUCTNAME@-server now depends on psmisc
    (Closes: #20561621)
  * mysql-*-server.{mysql.init,postinst,templates} updated to deprecate
    my_i_db and use msyqld --initialize-insecure to create system tables.
    Now if user does not provide password or it is not possible to
    receive password from user then UNIX socket authentication will be
    enabled to secure the deployment by default.
    mysql-@DEB_PRODUCTNAME@-server now depends on mysql-@DEB_PRODUCTNAME@-client
    (Closes: #20613327)

 -- Akhil Mohan <akhil.mohan@oracle.com>  Fri, 27 Feb 2015 10:01:55 +0530

mysql-@DEB_PRODUCTNAME@ (5.7.6-m16-1ubuntu14.10) utopic; urgency=low

  * new upstream release
  * init script will now run my_i_db if data dir is not present or empty
  * forked packaging source from trusty and rebranded for utopic
  * updated d/m-c-source.install to pack *.xz packaging source archive
  * added more system resources to app armor profile
  * dh_apparmor to now run before dh_installinit in d/rules
  * libmysqlclient-dev now replaces mysql-client-{,core-}5.6
  * mysql-@DEB_PRODUCTNAME@-server now recommends mysql-client
  * mysql-@DEB_PRODUCTNAME@-server now depends on apparmor
  * d/compat incremented to 9 from 8
  * d/control updated to build depend on debhelper 9
  * added d/*.lintian-overrides and d/source/lintian-overrides
  * d/rules updated to reflect correct file permissions
  * bumped up libmysqlclient version 18 => 20
  * added new plugins to source/include-binaries
    replication_observers_example
    rewriter
    rewrite_example
  * new binary mysql_ssl_rsa_setup added to d/mysql-*-server.install
  * provisioned handling of data files directory /var/lib/mysql-files
  * cmake option to specify data dir in d/rules is now removed
    as default path in cmake layout for DEB is now /var/lib/mysql

 -- Akhil Mohan <akhil.mohan@oracle.com>  Fri, 23 Jan 2015 19:59:33 +0530

mysql-@DEB_PRODUCTNAME@ (5.7.5-m15-1ubuntu14.04) trusty; urgency=low

  * new upstream release
  * added fakeroot as build-dep in d/control
  * added d/*.dirs for bench, dev and test pkg
  * updated d/rules to make compilation verbose
  * removed default CFLAGS, CXXFLAGS in d/rules
  * removed extra whitespaces in d/*.postrm
  * added CMake option to download boost if not available
  * removed extra file modification steps in d/rules
  * removed hotcopy, mysql_zap from d/mysql-@DEB_PRODUCTNAME@-server
  * removed mysql_waitpid from d/mysql-@DEB_PRODUCTNAME@-client
  * added patch for testsuite search paths under d/patches
  * modified cmake option for testsuite in d/rules
  * removed patch d/fix-mysql_install_db.patch
  * enabled one patch in d/patches/series
  * removed extra permissions check in d/rules when fixed in source
  * modified d/mysql-*-server.postinst to stop removing /usr/my.cnf
  * modified d/*-test.* for updated location of testsuite
  * updated d/{mysql-*-server.install,rules} to include debug plugins
  * updated d/rules to remove storage engine cmake options
  * modified data dir permission in d/*server.{pre,post}inst
  * updated d/source/include-binaries to add debug plugins
  * updated d/rules to rename debug plugins
  * updated d/source/include-binaries to add mysql_no_login.so
  * updated d/rules to increment -j8 as make option
  * updated CMake option WITH_EXTRA_CHARSETS from complex to all
  * updated d/*-server.postinst to call m_i_db with --datadir --insecure
    --mysqld-file
  * updated d/*-server.postinst to remove manual creation mysql db dir
  * removed test db prompt in d/*-server.{postinst,templates,config}
  * updated app armor profile to allow access to socket lock file

 -- Akhil Mohan <akhil.mohan@oracle.com>  Fri, 08 Aug 2014 11:27:30 +0530

mysql-@DEB_PRODUCTNAME@ (5.7.4-m14-2ubuntu14.04) trusty; urgency=low

  * modified path for source tar in source pkg
  * obscured actual filenames in d/source/include-binaries
  * modified d/rules to handle obscured filenames

 -- Akhil Mohan <akhil.mohan@oracle.com>  Mon, 05 May 2014 15:45:10 +0530

mysql-@DEB_PRODUCTNAME@ (5.7.4-m14-1ubuntu14.04) trusty; urgency=low

  * new upstream release

 -- Akhil Mohan <akhil.mohan@oracle.com>  Fri, 28 Feb 2014 18:06:30 +0530<|MERGE_RESOLUTION|>--- conflicted
+++ resolved
@@ -1,68 +1,9 @@
 mysql-@DEB_PRODUCTNAME@ (@DEB_SERVERVERSION@@DEB_PLATFORMRELEASE@) @DEB_CODENAME@; urgency=low
 
-<<<<<<< HEAD
-  [ Horst Hunger ]
-  * Added new test_status_var components/plugin to source/include-binaries, mysql-*-test.install
-  * added new plugin to source/include-binaries, mysql-*-test.install
-    component_test_status_var_service_int
-    component_test_status_var_service_reg_only
-    component_test_status_var_service
-    component_test_status_var_service_str
-    component_test_status_var_service_unreg_only
-
-  [ Horst Hunger ]
-  * Added new test_sys_var components/plugin to source/include-binaries, mysql-*-test.install
-  * added new plugin to source/include-binaries, mysql-*-test.install
-    component_test_sys_var_service_int
-    component_test_sys_var_service_same
-    component_test_sys_var_service
-    component_test_sys_var_service_str
-
-  [ Horst Hunger ]
-  * Added new test_string components/plugin to source/include-binaries, mysql-*-test.install
-  * added new plugin to source/include-binaries, mysql-*-test.install
-    component_test_string_service
-    component_test_string_service_chsarset
-    component_test_string_service_long
-
-  [ Akhil Mohan ]
-  * new upstream release
-  * Added new libtest_* plugins to source/include-binaries, mysql-*-test.install
-  * added new plugin to source/include-binaries, mysql-*-test.install
-    libtest_framework
-    libtest_services
-    libtest_services_threaded
-    locking_service
-    test_security_context
-    version_token
-  * added support for MECAB in
-    d/{control,rules,mysql-*-server.install,source/include-binaries}
-    (Closes: #20315007)
-  * added automatic setup of ssl certs in
-    d/mysql-*-server.mysql.init
-    d/extra/mysql-systemd-start
-    (Closes: #20650118)
-  * removed pkg mysql-*-bench; sqlbench will not be packaged
-    (Closes: #21303289)
-  * removed cleanup statement for client lib symlinks *_r in d/rules
-    (Closes: #21311067)
-
-  [ Balasubramanian Kandasamy ]
-  * Added mysqlpump man page to d/mysql-*-client.install
-  * Added new decompression utilities lz4_decompress and zlib_decompress
-    binaries.
-  * Added mysqlx plugin
-
-  [ Lars Tangvald ]
-  * Added keyring directory and plugin
-
- -- Balasubramanian Kandasamy <balasubramanian.kandasamy@oracle.com>  Wed, 26 Aug 2015 15:20:12 +0530
-=======
   * New Release. For release notes, please refer to
     https://dev.mysql.com/doc/relnotes/mysql/@MYSQL_BASE_VERSION@/en/news-@MAJOR_VERSION@-@MINOR_VERSION@-@PATCH_VERSION@.html
 
  -- MySQL Release Engineering <mysql-build@oss.oracle.com>  @DEB_CHANGELOG_TIMESTAMP@
->>>>>>> 775fdf15
 
 mysql-@DEB_PRODUCTNAME@ (5.7.7-rc-3ubuntu15.04) vivid; urgency=low
 
