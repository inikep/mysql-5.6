# Copyright (c) 2000, 2023, Oracle and/or its affiliates.
#
# This program is free software; you can redistribute it and/or modify
# it under the terms of the GNU General Public License, version 2.0,
# as published by the Free Software Foundation.
#
# This program is also distributed with certain software (including
# but not limited to OpenSSL) that is licensed under separate terms,
# as designated in a particular file or component or in included license
# documentation.  The authors of MySQL hereby grant you an additional
# permission to link the program and your derivative works with the
# separately licensed software that they have included with MySQL.
#
# This program is distributed in the hope that it will be useful,
# but WITHOUT ANY WARRANTY; without even the implied warranty of
# MERCHANTABILITY or FITNESS FOR A PARTICULAR PURPOSE.  See the
# GNU General Public License, version 2.0, for more details.
#
# You should have received a copy of the GNU General Public License
# along with this program; if not, write to the Free Software
# Foundation, Inc., 51 Franklin St, Fifth Floor, Boston, MA 02110-1301  USA

# NOTE: "vendor" is used in upgrade/downgrade check, so you can't
# change these, has to be exactly as is.

%global mysql_vendor Oracle and/or its affiliates
%global mysqldatadir /var/lib/mysql

# Pass --define 'with_cluster 1' to build with cluster support
%{?with_cluster: %global cluster 1}

%if 0%{?cluster}
%global with_meb    0
%global with_router 0
%else
%if 0%{?commercial}
%global with_meb    1
%else
%global with_meb    0
%endif
%global with_router 1
%endif

# Pass path to mecab lib
%{?with_mecab: %global mecab_option -DWITH_MECAB=%{with_mecab}}
%{?with_mecab: %global mecab 1}

# Pass path to the AWS SDK install
%{?with_aws_sdk: %global aws_sdk_option -DWITH_KEYRING_AWS=1 -DWITH_AWS_SDK=%{with_aws_sdk}}
%{?with_aws_sdk: %global aws_sdk 1}

%global ssl_default 1

# Pass alternative ssl setting if provided. Can be used for newer OpenSSL.
%{?with_ssl: %global ssl_option -DWITH_SSL=%{with_ssl}}
%{?with_ssl: %global ssl_bundled 1}

# Use OpenSSL 1.1
%{?with_openssl11: %global ssl_option -DWITH_SSL=openssl11}
%{?with_openssl11: %global ssl_default 0}

# Use OpenSSL 3.0 FIPS
%{?with_openssl3_fips: %global ssl_option -DWITH_SSL=openssl3-fips}
%{?with_openssl3_fips: %global ssl_default 0}

# Tell build not to use minimal debug
%{?full_debug: %global no_mini_debug 1}

# Regression tests may take a long time, override the default to skip them
%{!?runselftest:%global runselftest 0}

%if 0%{?rhel} >= 8
%global add_fido_plugins 1
%else
%global add_fido_plugins 0
%endif # rhel8 or above

# Two workarounds on el7
%if 0%{?rhel} == 7
# - Avoid compiling Python 3 code with Python 2
%global __os_install_post %(echo '%{__os_install_post}' | sed -e 's!/usr/lib[^[:space:]]*/brp-python-bytecompile[[:space:]].*$!!g')
# - Ship debuginfo for community
%if 0%{?commercial}
%if 0%{?no_mini_debug}
%else
%global mini_debug_option -DMINIMAL_RELWITHDEBINFO=1
%endif # no_mini_debug
%else
%global with_debuginfo 1
%endif # commercial
%endif # rhel 7

%{?el8:                          %global with_debuginfo 1}
%{?el9:                          %global with_debuginfo 1}
%{!?with_debuginfo:              %global without_debuginfo 1}

%{!?product_suffix:              %global product_suffix community}
%{!?feature_set:                 %global feature_set community}
%{!?compilation_comment_release: %global compilation_comment_release MySQL Community - GPL}
%{!?compilation_comment_debug:   %global compilation_comment_debug MySQL Community - GPL - Debug}
%{!?compilation_comment_server_release: %global compilation_comment_server_release MySQL Community Server - GPL}
%{!?compilation_comment_server_debug:   %global compilation_comment_server_debug MySQL Community Server - GPL - Debug}
%{!?src_base:                    %global src_base mysql%{?cluster:-cluster-gpl}}

%if 0%{?rhel} == 7
%global compatver             5.6.51
%global compatlib             18
%global compatsrc             https://cdn.mysql.com/Downloads/MySQL-5.6/mysql-%{compatver}.tar.gz
%endif

%global cmake3                cmake%{?el7:3}

# multiarch
%global multiarchs            ppc %{power64} %{ix86} x86_64 %{sparc}

%global src_dir               %{src_base}-@VERSION_SRC@

%if 0%{?without_debuginfo}
%global _enable_debug_package 0
%global debug_package         %{nil}
%global __os_install_post     /usr/lib/rpm/brp-compress %{nil}
%endif

%global license_files_server  %{src_dir}/LICENSE %{src_dir}/README

%if 0%{?commercial}
%global license_type          Commercial
%else
%global license_type          GPLv2
%endif

%global min                   8.0.11

Name:           mysql%{?cluster:-cluster}-%{product_suffix}
Summary:        A very fast and reliable SQL database server
Group:          Applications/Databases
Version:        @MYSQL_NO_DASH_VERSION@
Release:        1@MYSQL_VERSION_EXTRA_DOT@%{?commercial:.1}%{?dist}
License:        Copyright (c) 2000, @MYSQL_COPYRIGHT_YEAR@, %{mysql_vendor}. Under %{?license_type} license as shown in the Description field.
Source0:        https://cdn.mysql.com/Downloads/MySQL-@MYSQL_BASE_VERSION@/%{src_dir}.tar.gz
URL:            http://www.mysql.com/
Packager:       MySQL Release Engineering <mysql-build@oss.oracle.com>
Vendor:         %{mysql_vendor}
%if 0%{?compatlib}
Source7:        %{compatsrc}
%endif
Source10:       @BOOST_DOWNLOAD_URL@
%if 0%{?rhel} >= 8
BuildRequires:  cmake >= 3.6.1
BuildRequires:  libtirpc-devel
BuildRequires:  rpcgen
%else
BuildRequires:  cmake3 >= 3.6.1
%endif
%ifarch aarch64
%{?el7:BuildRequires:  devtoolset-10-gcc}
%{?el7:BuildRequires:  devtoolset-10-gcc-c++}
%{?el7:BuildRequires:  devtoolset-10-binutils}
%else
%{?el7:BuildRequires:  devtoolset-11-gcc}
%{?el7:BuildRequires:  devtoolset-11-gcc-c++}
%{?el7:BuildRequires:  devtoolset-11-binutils}
%endif
%{?el8:BuildRequires:  gcc-toolset-12-annobin-annocheck}
%{?el8:BuildRequires:  gcc-toolset-12-annobin-plugin-gcc}
%{?el8:BuildRequires:  gcc-toolset-12-binutils}
%{?el8:BuildRequires:  gcc-toolset-12-gcc-c++}
%{?el8:BuildRequires:  gcc-toolset-12-gcc}
%{?el9:BuildRequires:  gcc-toolset-12-annobin-annocheck}
%{?el9:BuildRequires:  gcc-toolset-12-annobin-plugin-gcc}
%{?el9:BuildRequires:  gcc-toolset-12-binutils}
%{?el9:BuildRequires:  gcc-toolset-12-gcc-c++}
%{?el9:BuildRequires:  gcc-toolset-12-gcc}
BuildRequires:  bison >= 2.1
BuildRequires:  elfutils
BuildRequires:  perl
%{?el7:BuildRequires: perl(Env)}
%{?el8:BuildRequires: perl(Env)}
%{?el9:BuildRequires: perl(Env)}
BuildRequires:  perl(Carp)
BuildRequires:  perl(Config)
BuildRequires:  perl(Cwd)
BuildRequires:  perl(Data::Dumper)
BuildRequires:  perl(English)
BuildRequires:  perl(Errno)
BuildRequires:  perl(Exporter)
BuildRequires:  perl(Fcntl)
BuildRequires:  perl(File::Basename)
BuildRequires:  perl(File::Copy)
BuildRequires:  perl(File::Find)
BuildRequires:  perl(File::Path)
BuildRequires:  perl(File::Spec)
BuildRequires:  perl(File::Spec::Functions)
BuildRequires:  perl(File::Temp)
BuildRequires:  perl(Getopt::Long)
BuildRequires:  perl(IO::File)
BuildRequires:  perl(IO::Handle)
BuildRequires:  perl(IO::Pipe)
BuildRequires:  perl(IO::Select)
BuildRequires:  perl(IO::Socket)
BuildRequires:  perl(IO::Socket::INET)
BuildRequires:  perl(JSON)
BuildRequires:  perl(Memoize)
BuildRequires:  perl(POSIX)
BuildRequires:  perl(Sys::Hostname)
BuildRequires:  perl(Time::HiRes)
BuildRequires:  perl(Time::localtime)
BuildRequires:  time
BuildRequires:  libaio-devel
%if 0%{?commercial}
BuildRequires:  cyrus-sasl-gssapi
%{?el7:BuildRequires: cyrus-sasl-scram}
%{?el8:BuildRequires: cyrus-sasl-scram}
%{?el9:BuildRequires: cyrus-sasl-scram}
BuildRequires:  libcurl-devel
%endif
BuildRequires:  krb5-devel
BuildRequires:  ncurses-devel
BuildRequires:  numactl-devel
BuildRequires:  openssl-devel
BuildRequires:  zlib-devel
%if 0%{?with_openssl11}
BuildRequires:  openssl11-devel
%endif
%if 0%{?with_openssl3_fips}
BuildRequires:  openssl3-fips-devel
%endif
BuildRequires:  systemd
BuildRequires:  pkgconfig(systemd)
BuildRequires:  cyrus-sasl-devel
BuildRequires:  openldap-devel
BuildRoot:      %(mktemp -ud %{_tmppath}/%{name}-%{version}-%{release}-XXXXXX)

# For rpm => 4.9 only: https://fedoraproject.org/wiki/Packaging:AutoProvidesAndRequiresFiltering
%global _privatelibs libprotobuf.*|libmysqlharness\.so.*|libmysqlharness_stdx\.so.*|libmysqlharness_tls\.so.*|libmysqlrouter\.so\..*|libmysqlrouter_.*\.so\..*%{?ssl_bundled:|libssl\.so\..*|libcrypto\.so\..*}|libfido2.*
%global _privateperl perl\\((GD|hostnames|lib::mtr|lib::v1|mtr_|My::)
%global __requires_exclude ^((%{_privatelibs})|(%{_privateperl}))
%global __provides_exclude_from ^(/usr/share/(mysql|mysql-test)/.*|%{_libdir}/mysql/plugin/.*\\.so|%{_libdir}/mysql/private/.*|%{_libdir}/mysqlrouter/.*|%{_libdir}/mysqlrouter/private/.*)$

%description
The MySQL(TM) software delivers a very fast, multi-threaded, multi-user,
and robust SQL (Structured Query Language) database server. MySQL Server
is intended for mission-critical, heavy-load production systems as well
as for embedding into mass-deployed software. MySQL is a trademark of
%{mysql_vendor}

The MySQL software has Dual Licensing, which means you can use the MySQL
software free of charge under the GNU General Public License
(http://www.gnu.org/licenses/). You can also purchase commercial MySQL
licenses from %{mysql_vendor} if you do not wish to be bound by the terms of
the GPL. See the chapter "Licensing and Support" in the manual for
further info.

The MySQL web site (http://www.mysql.com/) provides the latest
news and information about the MySQL software. Also please see the
documentation and the manual for more information.

%package        server
Summary:        A very fast and reliable SQL database server
Group:          Applications/Databases
Requires:       coreutils
Requires:       grep
Requires:       procps
Requires:       shadow-utils
Requires:       net-tools
%if 0%{?with_openssl3_fips}
Requires:       openssl3-fips
%endif
Requires:       %{name}-client%{?_isa} >= %{min}
Requires:       %{name}-common%{?_isa} = %{version}-%{release}
Requires:       %{name}-icu-data-files = %{version}-%{release}
%if 0%{?commercial}
Obsoletes:      mysql-commercial-bench < 5.7.8
Obsoletes:      mysql-commercial-embedded < 8.0.1
Obsoletes:      mysql-commercial-embedded-devel < 8.0.1
Provides:       MySQL-server-advanced%{?_isa} = %{version}-%{release}
Obsoletes:      MySQL-server-advanced < %{version}-%{release}
Obsoletes:      MySQL-embedded-advanced < %{version}-%{release}
Obsoletes:      mysql-community-server < %{version}-%{release}
%if 0%{?without_debuginfo}
Obsoletes:      mysql-community-server-debug < %{version}-%{release}
%endif
%if 0%{?cluster}
Provides:       MySQL-Cluster-server-advanced%{?_isa} = %{version}-%{release}
Obsoletes:      MySQL-Cluster-server-advanced < %{version}-%{release}
Obsoletes:      MySQL-Cluster-embedded-advanced < %{version}-%{release}
Obsoletes:      mysql-commercial-server < %{version}-%{release}
Obsoletes:      mysql-cluster-community-server < %{version}-%{release}
%if 0%{?without_debuginfo}
Obsoletes:      mysql-cluster-community-server-debug < %{version}-%{release}
%endif
Obsoletes:      mysql-cluster-commercial-embedded < 8.0.1
Obsoletes:      mysql-cluster-commercial-embedded-devel < 8.0.1
%endif
%endif
%if 0%{?cluster}
Provides:       MySQL-Cluster-server-gpl%{?_isa} = %{version}-%{release}
Obsoletes:      MySQL-Cluster-server-gpl < %{version}-%{release}
Obsoletes:      mysql-cluster-community-embedded < 8.0.1
Obsoletes:      mysql-cluster-community-embedded-devel < 8.0.1
Obsoletes:      MySQL-Cluster-embedded-gpl < %{version}-%{release}
%endif
Provides:       MySQL-server%{?_isa} = %{version}-%{release}
Obsoletes:      MySQL-server < %{version}-%{release}
Obsoletes:      mysql-community-bench < 5.7.8
Obsoletes:      mysql-community-embedded < 8.0.1
Obsoletes:      mysql-community-embedded-devel < 8.0.1
Obsoletes:      mysql-embedded-devel < 8.0.1
Obsoletes:      community-mysql-bench
Obsoletes:      mysql-bench
Obsoletes:      mysql-server < %{version}-%{release}
Obsoletes:      mariadb-connector-c-config
Obsoletes:      mariadb-backup
Obsoletes:      mariadb-bench
Obsoletes:      mariadb-server
Obsoletes:      mariadb-server-galera
Obsoletes:      mariadb-server-utils
Obsoletes:      mariadb-galera-server
Obsoletes:      mariadb-gssapi-server
Obsoletes:      mariadb-oqgraph-engine
Provides:       mysql-server = %{version}-%{release}
Provides:       mysql-server%{?_isa} = %{version}-%{release}
Provides:       mysql-compat-server = %{version}-%{release}
Provides:       mysql-compat-server%{?_isa} = %{version}-%{release}
Requires(post):   systemd
Requires(preun):  systemd
Requires(postun): systemd

%description    server
The MySQL(TM) software delivers a very fast, multi-threaded, multi-user,
and robust SQL (Structured Query Language) database server. MySQL Server
is intended for mission-critical, heavy-load production systems as well
as for embedding into mass-deployed software. MySQL is a trademark of
%{mysql_vendor}

The MySQL software has Dual Licensing, which means you can use the MySQL
software free of charge under the GNU General Public License
(http://www.gnu.org/licenses/). You can also purchase commercial MySQL
licenses from %{mysql_vendor} if you do not wish to be bound by the terms of
the GPL. See the chapter "Licensing and Support" in the manual for
further info.

The MySQL web site (http://www.mysql.com/) provides the latest news and
information about the MySQL software.  Also please see the documentation
and the manual for more information.

This package includes the MySQL server binary as well as related utilities
to run and administer a MySQL server.

%if 0%{?with_debuginfo}
%package        server-debug
Summary:        The debug version of MySQL server
Requires:       %{name}-server = %{version}-%{release}
%if 0%{?commercial}
Obsoletes:      mysql-community-server-debug < %{version}-%{release}
%if 0%{?cluster}
Obsoletes:      mysql-commercial-server-debug < %{version}-%{release}
Obsoletes:      mysql-cluster-community-server-debug < %{version}-%{release}
%endif # cluster
%else
%if 0%{?cluster}
Obsoletes:      mysql-community-server-debug < %{version}-%{release}
%endif # cluster
%endif # commercial

%description    server-debug
This packages contains the special debug build of MySQL server.
%endif # with_debuginfo

%package        client
Summary:        MySQL database client applications and tools
Group:          Applications/Databases
Requires:       %{name}-libs%{?_isa} >= %{min}
Requires:       %{name}-client-plugins = %{version}-%{release}
%if 0%{?commercial}
Provides:       MySQL-client-advanced%{?_isa} = %{version}-%{release}
Obsoletes:      MySQL-client-advanced < %{version}-%{release}
Obsoletes:      mysql-community-client < %{version}-%{release}
%if 0%{?cluster}
Provides:       MySQL-Cluster-client-advanced%{?_isa} = %{version}-%{release}
Obsoletes:      MySQL-Cluster-client-advanced < %{version}-%{release}
Obsoletes:      mysql-commercial-client < %{version}-%{release}
Obsoletes:      mysql-cluster-community-client < %{version}-%{release}
%endif
%endif
%if 0%{?cluster}
Provides:       MySQL-Cluster-client-gpl%{?_isa} = %{version}-%{release}
Obsoletes:      MySQL-Cluster-client-gpl < %{version}-%{release}
%endif
Provides:       MySQL-client%{?_isa} = %{version}-%{release}
Obsoletes:      MySQL-client < %{version}-%{release}
Obsoletes:      mariadb
Obsoletes:      mysql < %{version}-%{release}
Provides:       mysql = %{version}-%{release}
Provides:       mysql%{?_isa} = %{version}-%{release}

%description    client
This package contains the standard MySQL clients and administration
tools.

%package        icu-data-files
Summary:        MySQL packaging of ICU data files

%description    icu-data-files
This package contains ICU data files needer by MySQL regular expressions.

%package        common
Summary:        MySQL database common files for server and client libs
Group:          Applications/Databases
%if 0%{?commercial}
Obsoletes:      mysql-community-common < %{version}-%{release}
%if 0%{?cluster}
Obsoletes:      mysql-commercial-common < %{version}-%{release}
Obsoletes:      mysql-cluster-community-common < %{version}-%{release}
%endif
%endif
Provides:       mysql-common = %{version}-%{release}
Provides:       mysql-common%{?_isa} = %{version}-%{release}

%description    common
This packages contains common files needed by MySQL client library and
MySQL database server.

%package        test
Summary:        Test suite for the MySQL database server
Group:          Applications/Databases
Requires:       %{name}-server%{?_isa} >= %{min}
Requires:       perl(Carp)
Requires:       perl(Config)
Requires:       perl(Cwd)
Requires:       perl(Data::Dumper)
Requires:       perl(English)
Requires:       perl(Errno)
Requires:       perl(Exporter)
Requires:       perl(Fcntl)
Requires:       perl(File::Basename)
Requires:       perl(File::Copy)
Requires:       perl(File::Find)
Requires:       perl(File::Path)
Requires:       perl(File::Spec)
Requires:       perl(File::Spec::Functions)
Requires:       perl(File::Temp)
Requires:       perl(Getopt::Long)
Requires:       perl(IO::File)
Requires:       perl(IO::Handle)
Requires:       perl(IO::Pipe)
Requires:       perl(IO::Select)
Requires:       perl(IO::Socket)
Requires:       perl(IO::Socket::INET)
Requires:       perl(JSON)
Requires:       perl(Memoize)
Requires:       perl(POSIX)
Requires:       perl(Sys::Hostname)
Requires:       perl(Time::HiRes)
Requires:       perl(Time::localtime)
%if 0%{?cluster}
Requires:       %{name}-data-node%{?_isa} >= %{min}
Requires:       %{name}-management-server%{?_isa} >= %{min}
%endif
%if 0%{?commercial}
Provides:       MySQL-test-advanced%{?_isa} = %{version}-%{release}
Obsoletes:      MySQL-test-advanced < %{version}-%{release}
Obsoletes:      mysql-community-test < %{version}-%{release}
%if 0%{?cluster}
Provides:       MySQL-Cluster-test-advanced%{?_isa} = %{version}-%{release}
Obsoletes:      MySQL-Cluster-test-advanced < %{version}-%{release}
Obsoletes:      mysql-commercial-test < %{version}-%{release}
Obsoletes:      mysql-cluster-community-test < %{version}-%{release}
%endif
%endif
%if 0%{?cluster}
Provides:       MySQL-Cluster-test-gpl%{?_isa} = %{version}-%{release}
Obsoletes:      MySQL-Cluster-test-gpl < %{version}-%{release}
%endif
Provides:       MySQL-test%{?_isa} = %{version}-%{release}
Obsoletes:      MySQL-test < %{version}-%{release}
Obsoletes:      mysql-test < %{version}-%{release}
Obsoletes:      mariadb-test
Provides:       mysql-test = %{version}-%{release}
Provides:       mysql-test%{?_isa} = %{version}-%{release}

%description    test
This package contains the MySQL regression test suite for MySQL
database server.

%package        devel
Summary:        Development header files and libraries for MySQL database client applications
Group:          Applications/Databases
Requires:       %{name}-libs%{?_isa} >= %{min}
%if 0%{?commercial}
Provides:       MySQL-devel-advanced%{?_isa} = %{version}-%{release}
Obsoletes:      MySQL-devel-advanced < %{version}-%{release}
Obsoletes:      mysql-community-devel < %{version}-%{release}
%if 0%{?cluster}
Provides:       MySQL-Cluster-devel-advanced%{?_isa} = %{version}-%{release}
Obsoletes:      MySQL-Cluster-devel-advanced < %{version}-%{release}
Obsoletes:      mysql-commercial-devel < %{version}-%{release}
Obsoletes:      mysql-cluster-community-devel < %{version}-%{release}
%endif
%endif
%if 0%{?cluster}
Provides:       MySQL-Cluster-devel-gpl%{?_isa} = %{version}-%{release}
Obsoletes:      MySQL-Cluster-devel-gpl < %{version}-%{release}
%endif
Provides:       MySQL-devel = %{version}-%{release}
Obsoletes:      MySQL-devel < %{version}-%{release}
Obsoletes:      mysql-devel < %{version}-%{release}
%{?el8:Obsoletes:      mariadb-embedded-devel}
%{?el9:Obsoletes:      mariadb-embedded-devel}
Obsoletes:      mariadb-devel
Obsoletes:      mariadb-connector-c-devel
Obsoletes:      mysql-connector-c-devel < 6.2
Provides:       mysql-devel = %{version}-%{release}
Provides:       mysql-devel%{?_isa} = %{version}-%{release}

%description    devel
This package contains the development header files and libraries necessary
to develop MySQL client applications.

%package        libs
Summary:        Shared libraries for MySQL database client applications
Group:          Applications/Databases
Requires:       %{name}-common%{?_isa} >= %{min}
Requires:       %{name}-client-plugins = %{version}-%{release}
%if 0%{?commercial}
Provides:       MySQL-shared-advanced%{?_isa} = %{version}-%{release}
Obsoletes:      MySQL-shared-advanced < %{version}-%{release}
Obsoletes:      mysql-community-libs < %{version}-%{release}
%if 0%{?cluster}
Provides:       MySQL-Cluster-shared-advanced%{?_isa} = %{version}-%{release}
Obsoletes:      MySQL-Cluster-shared-advanced < %{version}-%{release}
Obsoletes:      MySQL-shared-advanced < %{version}-%{release}
Obsoletes:      mysql-cluster-community-libs < %{version}-%{release}
%endif
%endif
%if 0%{?cluster}
Provides:       MySQL-Cluster-shared-gpl%{?_isa} = %{version}-%{release}
Obsoletes:      MySQL-Cluster-shared-gpl < %{version}-%{release}
%endif
Provides:       MySQL-shared%{?_isa} = %{version}-%{release}
Obsoletes:      MySQL-shared < %{version}-%{release}
Obsoletes:      mysql-libs < %{version}-%{release}
Obsoletes:      mariadb-libs
Obsoletes:      mysql-connector-c-shared < 6.2
Provides:       mysql-libs = %{version}-%{release}
Provides:       mysql-libs%{?_isa} = %{version}-%{release}

%description    libs
This package contains the shared libraries for MySQL client
applications.

%package        client-plugins
Summary:        Shared plugins for MySQL client applications
Group:          Applications/Databases
Provides:       mysql-client-plugins = %{version}-%{release}
%if 0%{?commercial}
Conflicts:      mysql-commercial-server < 8.0.21
Conflicts:      mysql-commercial-client < 8.0.22
Obsoletes:      mysql-community-client-plugins < %{version}-%{release}
%if 0%{?cluster}
Obsoletes:      mysql-commercial-client-plugins < %{version}-%{release}
Conflicts:      mysql-cluster-commercial-server < 8.0.21
Conflicts:      mysql-cluster-commercial-client < 8.0.22
Obsoletes:      mysql-community-client-plugins < %{version}-%{release}
Obsoletes:      mysql-commercial-client-plugins < %{version}-%{release}
%endif
%else
Conflicts:      mysql-community-server < 8.0.21
Conflicts:      mysql-community-client < 8.0.22
%if 0%{?cluster}
Conflicts:      mysql-cluster-community-server < 8.0.21
Conflicts:      mysql-cluster-community-client < 8.0.22
Obsoletes:      mysql-community-client-plugins < %{version}-%{release}
%endif
%endif

%description    client-plugins
This package contains the client-plugins libraries used by MySQL client applications.


%if 0%{?compatlib}
%package        libs-compat
Summary:        Shared compat libraries for MySQL %{compatver} database client applications
Group:          Applications/Databases
Obsoletes:      mysql-libs-compat < %{version}-%{release}
Provides:       mysql-libs-compat = %{version}-%{release}
Provides:       mysql-libs-compat%{?_isa} = %{version}-%{release}
Requires:       %{name}-libs%{?_isa} >= %{min}
%if 0%{?commercial}
Provides:       MySQL-shared-compat-advanced%{?_isa} = %{version}-%{release}
Obsoletes:      MySQL-shared-compat-advanced < %{version}-%{release}
Obsoletes:      mysql-community-libs-compat < %{version}-%{release}
%if 0%{?cluster}
Provides:       MySQL-Cluster-shared-compat-advanced%{?_isa} = %{version}-%{release}
Obsoletes:      MySQL-Cluster-shared-compat-advanced < %{version}-%{release}
Obsoletes:      mysql-commercial-libs-compat < %{version}-%{release}
Obsoletes:      mysql-cluster-community-libs-compat < %{version}-%{release}
%endif
%endif
%if 0%{?cluster}
Provides:       MySQL-Cluster-shared-compat-gpl%{?_isa} = %{version}-%{release}
Obsoletes:      MySQL-Cluster-shared-compat-gpl < %{version}-%{release}
%endif
Provides:       MySQL-shared-compat%{?_isa} = %{version}-%{release}
Obsoletes:      MySQL-shared-compat < %{version}-%{release}
Obsoletes:      mysql-libs < %{version}-%{release}
Obsoletes:      mariadb-libs

%description    libs-compat
This package contains the shared compat libraries for MySQL %{compatver} client
applications.
%endif

%if 0%{?rhel} == 7
%package        embedded-compat
Summary:        MySQL embedded compat library
Group:          Applications/Databases
Requires:       %{name}-common%{?_isa} >= %{min}
%if 0%{?commercial}
Obsoletes:      mysql-community-embedded-compat < %{version}-%{release}
%if 0%{?cluster}
Obsoletes:      mysql-commercial-embedded-compat < %{version}-%{release}
Obsoletes:      mysql-cluster-community-embedded-compat < %{version}-%{release}
%endif
%endif
Obsoletes:      MySQL-embedded < %{version}-%{release}
Obsoletes:      mysql-embedded < %{version}-%{release}
Obsoletes:      mysql-embedded-devel < %{version}-%{release}
Obsoletes:      mariadb-embedded
Obsoletes:      mariadb-embedded-devel

%description    embedded-compat
This package contains the MySQL server as an embedded library with
compatibility for applications using version %{compatlib} of the library.
%endif

%if 0%{?with_router}
%package  -n   mysql-router-%{product_suffix}
Summary:       MySQL Router
Group:         Applications/Databases
Provides:      mysql-router = %{version}-%{release}
Obsoletes:     mysql-router < %{version}-%{release}
%{?el7:Requires:  openssl-libs >= 1.0.2j}
%if 0%{?commercial}
Obsoletes:     mysql-router-community < %{version}-%{release}
%endif
%description -n mysql-router-%{product_suffix}
The MySQL(TM) Router software delivers a fast, multi-threaded way of
routing connections from MySQL Clients to MySQL Servers. MySQL is a
trademark of Oracle.

The MySQL software has Dual Licensing, which means you can use the
MySQL software free of charge under the GNU General Public License
(http://www.gnu.org/licenses/). You can also purchase commercial MySQL
licenses from Oracle and/or its affiliates if you do not wish to be
bound by the terms of the GPL. See the chapter "Licensing and Support"
in the manual for further info.

The MySQL web site (http://www.mysql.com/) provides the latest news
and information about the MySQL software. Also please see the
documentation and the manual for more information.

%package   -n   mysql-router-%{product_suffix}-devel
Summary:        Development header files and libraries for MySQL Router
Group:          Applications/Databases
Provides:       mysql-router-devel = %{version}-%{release}
Obsoletes:      mysql-router-devel < %{version}-%{release}
%if 0%{?commercial}
Obsoletes:      mysql-router-community-devel < %{version}-%{release}
Requires:       mysql-router-commercial = %{version}-%{release}
%else
Requires:       mysql-router-community = %{version}-%{release}
%endif
%description -n mysql-router-%{product_suffix}-devel
This package contains the development header files and libraries
necessary to develop MySQL Router applications.
%endif # with_router

%if 0%{?cluster}
%package        management-server
Summary:        MySQL Cluster Management Server Daemon
Group:          Applications/Databases
%description    management-server
This package contains the MySQL Cluster Management Server Daemon,
which reads the cluster configuration file and distributes this
information to all nodes in the cluster.

%package        data-node
Summary:        MySQL Cluster Data Node Daemon
Group:          Applications/Databases
%description    data-node
This package contains MySQL Cluster Data Node Daemon, it is the process
that is used to handle all the data in tables using the NDB Cluster
storage engine. It comes in two variants: ndbd and ndbmtd, the former
is single threaded while the latter is multi-threaded.

%package        ndbclient
Summary:        Shared libraries for MySQL NDB storage engine client applications
Group:          Applications/Databases
%description    ndbclient
This package contains the shared libraries for MySQL MySQL NDB storage
engine client applications.

%package        ndbclient-devel
Summary:        Development files for MySQL NDB storage engine client applications
Group:          Applications/Databases
Requires:       %{name}-devel%{?_isa} = %{version}-%{release}
Requires:       %{name}-ndbclient%{?_isa} = %{version}-%{release}
%description    ndbclient-devel
This package contains the development header files and libraries
necessary to develop client applications for MySQL NDB storage engine.

%if 0%{?ndb_nodejs_extras_path:1}
%package        nodejs
Summary:        Set of Node.js adapters for MySQL Cluster
Group:          Applications/Databases
%description    nodejs
This package contains MySQL NoSQL Connector for JavaScript, a set of
Node.js adapters for MySQL Cluster and MySQL Server, which make it
possible to write JavaScript applications for Node.js using MySQL
data.
%endif

%package        java
Summary:        MySQL Cluster Connector for Java
Group:          Applications/Databases
%description    java
This package contains MySQL Cluster Connector for Java, which includes
ClusterJ and ClusterJPA, a plugin for use with OpenJPA.

ClusterJ is a high level database API that is similar in style and
concept to object-relational mapping persistence frameworks such as
Hibernate and JPA.

ClusterJPA is an OpenJPA implementation for MySQL Cluster that
attempts to offer the best possible performance by leveraging the
strengths of both ClusterJ and JDBC.

%endif # cluster

%if 0%{?with_meb}
%package        backup
Summary:        MySQL Enterprise Backup
Group:          Applications/Databases
Provides:       meb = %{version}-%{release}
Provides:       meb%{?_isa} = %{version}-%{release}
Obsoletes:      meb < %{version}-%{release}
%description    backup
Implementing proper database backup and disaster recovery plans to
protect against accidental loss of data, database corruption,
hardware/operating system crashes orany natural disasters has become
one of the most important responsibilities of the Database
Administrator (DBAs).

MySQL Enterprise Backup provides DBAs with a high-performance, online
"hot" backup solution with data compression technology to ensure your
data is protected in case of downtime or an outage. MySQL is a
trademark of %{mysql_vendor}
%endif # with_meb

%prep
%if 0%{?compatlib}
%setup -q -T -a 0 -a 7 -a 10 -c -n %{src_dir}
%else
%setup -q -T -a 0 -a 10 -c -n %{src_dir}
%endif # 0%{?compatlib}

%build
# Fail quickly and obviously if user tries to build as root
%if 0%{?runselftest}
if [ "x$(id -u)" = "x0" ] ; then
   echo "The MySQL regression tests may fail if run as root."
   echo "If you really need to build the RPM as root, use"
   echo "--define='runselftest 0' to skip the regression tests."
   exit 1
fi
%endif

# Build compat libs
%if 0%{?compatlib}
(
  pushd mysql-%{compatver}
  mkdir build && pushd build
  %{cmake3} .. \
    -DBUILD_CONFIG=mysql_release \
    -DINSTALL_LAYOUT=RPM \
    -DCMAKE_BUILD_TYPE=RelWithDebInfo \
    -DCMAKE_C_FLAGS="%{optflags}" \
    -DCMAKE_CXX_FLAGS="%{optflags}" \
    -DWITH_INNODB_MEMCACHED=0 \
    -DINSTALL_LIBDIR="%{_lib}/mysql" \
    -DINSTALL_PLUGINDIR="%{_lib}/mysql/plugin" \
    -DINSTALL_SQLBENCHDIR=share \
    -DWITH_SYMVER16=1 \
    -DMYSQL_UNIX_ADDR="%{mysqldatadir}/mysql.sock" \
    -DFEATURE_SET="%{feature_set}" \
    -DWITH_EMBEDDED_SERVER=1 \
    -DWITH_EMBEDDED_SHARED_LIBRARY=1 \
    -DWITH_SSL=system \
    -DWITH_ZLIB=system \
    -DCOMPILATION_COMMENT="%{compilation_comment_release}" \
    -DCOMPILATION_COMMENT_SERVER="%{compilation_comment_server_release}" \
    -DMYSQL_SERVER_SUFFIX="%{?server_suffix}"
  echo BEGIN_NORMAL_CONFIG ; egrep '^#define' include/config.h ; echo END_NORMAL_CONFIG
  make %{?_smp_mflags} VERBOSE=1
  popd && popd
)
%endif # 0%{?compatlib}

# Build debug versions of mysqld
mkdir debug
(
  cd debug
  # Attempt to remove any optimisation flags from the debug build
  optflags=$(echo "%{optflags}" | sed -e 's/-O2 / /' -e 's/-Wp,-D_FORTIFY_SOURCE=2/ /' -e 's/%{_lto_cflags}/ /')
  %{cmake3} ../%{src_dir} \
           -DBUILD_CONFIG=mysql_release \
           -DINSTALL_LAYOUT=RPM \
           -DCMAKE_BUILD_TYPE=Debug \
           -DWITH_BOOST=.. \
           -DCMAKE_C_FLAGS="$optflags" \
           -DCMAKE_CXX_FLAGS="$optflags" \
%if 0%{?ssl_default}
           -DWITH_AUTHENTICATION_CLIENT_PLUGINS=1 \
%else
           -DWITH_AUTHENTICATION_CLIENT_PLUGINS=0 \
           -DWITH_AUTHENTICATION_FIDO=0 \
           -DWITH_AUTHENTICATION_WEBAUTHN=0 \
           -DWITH_AUTHENTICATION_KERBEROS=0 \
           -DWITH_AUTHENTICATION_LDAP=0 \
           -DWITH_AUTHENTICATION_OCI=0 \
           -DWITH_COMPONENT_KEYRING_OCI=0 \
           -DWITH_CURL=0 \
           -DWITH_KEYRING_HASHICORP=0 \
           -DWITH_KEYRING_OCI=0 \
%endif # ssl_default
           -DWITH_CURL=system \
           -DWITH_SYSTEMD=1 \
           -DWITH_ROUTER=%{with_router} \
%if 0%{?cluster}
           -DWITH_NDB=1 \
%endif
%if 0%{?ndb_nodejs_path:1}
           -DNDB_NODEJS_PATH=%{ndb_nodejs_path} \
%endif
%if 0%{?ndb_nodejs_extras_path:1}
           -DNDB_NODEJS_EXTRAS_PATH=%{ndb_nodejs_extras_path} \
%endif
%if 0%{?commercial}
           -DWITH_MEB=%{with_meb} \
           %{?aws_sdk_option} \
%endif
           %{?ssl_option} \
           %{?mini_debug_option} \
           -DWITH_INNODB_MEMCACHED=1 \
           -DMYSQL_UNIX_ADDR="%{mysqldatadir}/mysql.sock" \
           -DMYSQLX_UNIX_ADDR="/var/run/mysqld/mysqlx.sock" \
           -DWITH_NUMA=1 \
           %{?mecab_option} \
           -DCOMPILATION_COMMENT="%{compilation_comment_debug}" \
           -DCOMPILATION_COMMENT_SERVER="%{compilation_comment_server_debug}" \
           -DMYSQL_SERVER_SUFFIX="%{?server_suffix}"
  echo BEGIN_DEBUG_CONFIG ; egrep '^#define' include/config.h ; echo END_DEBUG_CONFIG
  make %{?_smp_mflags} VERBOSE=1
)

# Build full release
mkdir release
(
  cd release
  %{cmake3} ../%{src_dir} \
           -DBUILD_CONFIG=mysql_release \
           -DINSTALL_LAYOUT=RPM \
           -DCMAKE_BUILD_TYPE=RelWithDebInfo \
	   -DWITH_BOOST=.. \
           -DCMAKE_C_FLAGS="%{optflags}" \
           -DCMAKE_CXX_FLAGS="%{optflags}" \
%if 0%{?ssl_default}
           -DWITH_AUTHENTICATION_CLIENT_PLUGINS=1 \
%else
           -DWITH_AUTHENTICATION_CLIENT_PLUGINS=0 \
           -DWITH_AUTHENTICATION_FIDO=0 \
           -DWITH_AUTHENTICATION_WEBAUTHN=0 \
           -DWITH_AUTHENTICATION_KERBEROS=0 \
           -DWITH_AUTHENTICATION_LDAP=0 \
           -DWITH_AUTHENTICATION_OCI=0 \
           -DWITH_COMPONENT_KEYRING_OCI=0 \
           -DWITH_CURL=0 \
           -DWITH_KEYRING_HASHICORP=0 \
           -DWITH_KEYRING_OCI=0 \
%endif # ssl_default
           -DWITH_CURL=system \
           -DWITH_SYSTEMD=1 \
           -DWITH_ROUTER=%{with_router} \
%if 0%{?cluster}
           -DWITH_NDB=1 \
%endif
%if 0%{?ndb_nodejs_path:1}
           -DNDB_NODEJS_PATH=%{ndb_nodejs_path} \
%endif
%if 0%{?ndb_nodejs_extras_path:1}
           -DNDB_NODEJS_EXTRAS_PATH=%{ndb_nodejs_extras_path} \
%endif
%if 0%{?commercial}
           -DWITH_MEB=%{with_meb} \
           %{?aws_sdk_option} \
%endif
           %{?ssl_option} \
           %{?mini_debug_option} \
           -DWITH_INNODB_MEMCACHED=1 \
           -DMYSQL_UNIX_ADDR="%{mysqldatadir}/mysql.sock" \
           -DMYSQLX_UNIX_ADDR="/var/run/mysqld/mysqlx.sock" \
           -DWITH_NUMA=1 \
           %{?mecab_option} \
           -DCOMPILATION_COMMENT="%{compilation_comment_release}" \
           -DCOMPILATION_COMMENT_SERVER="%{compilation_comment_server_release}" \
           -DMYSQL_SERVER_SUFFIX="%{?server_suffix}"
  echo BEGIN_NORMAL_CONFIG ; egrep '^#define' include/config.h ; echo END_NORMAL_CONFIG
  make %{?_smp_mflags} VERBOSE=1
)

%install

%if 0%{?compatlib}
# Install compat libs
dirs="libmysql libmysql_r"
%{?el7:dirs="build/libmysql build/libmysqld build/sql/share"}
for dir in $dirs ; do
    pushd mysql-%{compatver}/$dir
    make DESTDIR=%{buildroot} install
    popd
done
rm -f %{buildroot}%{_libdir}/mysql/libmysqlclient{,_r}.{a,la,so}
%{?el7:rm -f %{buildroot}%{_libdir}/mysql/libmysqld.{a,la,so}}
%endif # 0%{?compatlib}

MBD=$RPM_BUILD_DIR/%{src_dir}

# Ensure that needed directories exists
install -d -m 0751 %{buildroot}/var/lib/mysql
install -d -m 0755 %{buildroot}/var/run/mysqld
install -d -m 0750 %{buildroot}/var/lib/mysql-files
install -d -m 0750 %{buildroot}/var/lib/mysql-keyring

%if 0%{?with_router}
# Router directories
install -d -m 0755 %{buildroot}/var/log/mysqlrouter
install -d -m 0755 %{buildroot}/var/run/mysqlrouter
%endif

# Install all binaries
cd $MBD/release
make DESTDIR=%{buildroot} install

# Install config and logrotate
install -D -m 0644 packaging/rpm-common/mysql.logrotate %{buildroot}%{_sysconfdir}/logrotate.d/mysql
install -D -m 0644 packaging/rpm-common/my.cnf %{buildroot}%{_sysconfdir}/my.cnf
install -d %{buildroot}%{_sysconfdir}/my.cnf.d

# Add libdir to linker
install -d -m 0755 %{buildroot}%{_sysconfdir}/ld.so.conf.d
echo "%{_libdir}/mysql" > %{buildroot}%{_sysconfdir}/ld.so.conf.d/mysql-%{_arch}.conf

# multiarch support
%ifarch %{multiarchs}
mv %{buildroot}/%{_bindir}/mysql_config %{buildroot}/%{_bindir}/mysql_config-%{__isa_bits}
install -p -m 0755 packaging/rpm-common/mysql_config.sh %{buildroot}/%{_bindir}/mysql_config
%endif

%if 0%{?with_router}
install -D -p -m 0644 packaging/rpm-common/mysqlrouter.conf %{buildroot}%{_sysconfdir}/mysqlrouter/mysqlrouter.conf
%endif # with_router

# Remove files pages we explicitly do not want to package
rm -f %{buildroot}%{_datadir}/mysql-*/win_install_firewall.sql
rm -f %{buildroot}%{_datadir}/mysql-*/audit_log_filter_win_install.sql

%check
%if 0%{?runselftest} || 0%{?with_unittests}
pushd release
export CTEST_OUTPUT_ON_FAILURE=1
make test || true
%endif
%if 0%{?runselftest}
export MTR_BUILD_THREAD=auto
pushd mysql-test
./mtr \
    --mem --parallel=auto --force --retry=0 \
    --mysqld=--binlog-format=row \
    --suite-timeout=720 --testcase-timeout=30 \
    --clean-vardir
rm -r $(readlink var) var
%endif # runselftest

%pre server
/usr/sbin/groupadd -g 27 -o -r mysql >/dev/null 2>&1 || :
/usr/sbin/useradd -M -N -g mysql -o -r -d /var/lib/mysql -s /bin/false \
    -c "MySQL Server" -u 27 mysql >/dev/null 2>&1 || :

%post server
[ -e /var/log/mysqld.log ] || install -m0640 -omysql -gmysql /dev/null /var/log/mysqld.log >/dev/null 2>&1 || :
%systemd_post mysqld.service
<<<<<<< HEAD
/usr/bin/systemctl enable mysqld >/dev/null 2>&1 || :
=======
if [ $1 -eq 1 ]; then
    /usr/bin/systemctl enable mysqld >/dev/null 2>&1 || :
fi
%else
/sbin/chkconfig --add mysqld
%endif # systemd
>>>>>>> 2d154e18

%preun server
%systemd_preun mysqld.service

%postun server
%systemd_postun_with_restart mysqld.service

%post libs -p /sbin/ldconfig

%postun libs -p /sbin/ldconfig

%if 0%{?compatlib}
%post libs-compat -p /sbin/ldconfig

%postun libs-compat -p /sbin/ldconfig
%endif

%{?el7:%postun embedded-compat -p /sbin/ldconfig}

%if 0%{?with_router}
%pre -n mysql-router-%{product_suffix}
/usr/sbin/groupadd -r mysqlrouter >/dev/null 2>&1 || :
/usr/sbin/useradd -M -N -g mysqlrouter -r -d /var/lib/mysqlrouter -s /bin/false \
    -c "MySQL Router" mysqlrouter >/dev/null 2>&1 || :

%post -n mysql-router-%{product_suffix}
/sbin/ldconfig
%systemd_post mysqlrouter.service

%preun -n mysql-router-%{product_suffix}
%systemd_preun mysqlrouter.service

%postun -n mysql-router-%{product_suffix}
/sbin/ldconfig
%systemd_postun_with_restart mysqlrouter.service
%endif # with_router

%files server
%defattr(-, root, root, -)
%doc %{?license_files_server}
%doc %{src_dir}/Docs/INFO_SRC*
%doc release/Docs/INFO_BIN*
%attr(644, root, root) %{_mandir}/man1/innochecksum.1*
%attr(644, root, root) %{_mandir}/man1/ibd2sdi.1*
%attr(644, root, root) %{_mandir}/man1/my_print_defaults.1*
%attr(644, root, root) %{_mandir}/man1/myisam_ftdump.1*
%attr(644, root, root) %{_mandir}/man1/myisamchk.1*
%attr(644, root, root) %{_mandir}/man1/myisamlog.1*
%attr(644, root, root) %{_mandir}/man1/myisampack.1*
%attr(644, root, root) %{_mandir}/man8/mysqld.8*
%attr(644, root, root) %{_mandir}/man1/mysqldumpslow.1*
%attr(644, root, root) %{_mandir}/man1/mysql_secure_installation.1*
%attr(644, root, root) %{_mandir}/man1/mysql_upgrade.1*
%attr(644, root, root) %{_mandir}/man1/mysqlman.1*
%attr(644, root, root) %{_mandir}/man1/mysql_tzinfo_to_sql.1*
%attr(644, root, root) %{_mandir}/man1/perror.1*
%attr(644, root, root) %{_mandir}/man1/mysql_ssl_rsa_setup.1*
%attr(644, root, root) %{_mandir}/man1/lz4_decompress.1*
%attr(644, root, root) %{_mandir}/man1/zlib_decompress.1*

%config(noreplace) %{_sysconfdir}/my.cnf
%dir %{_sysconfdir}/my.cnf.d

%attr(755, root, root) %{_bindir}/innochecksum
%attr(755, root, root) %{_bindir}/ibd2sdi
%attr(755, root, root) %{_bindir}/my_print_defaults
%attr(755, root, root) %{_bindir}/myisam_ftdump
%attr(755, root, root) %{_bindir}/myisamchk
%attr(755, root, root) %{_bindir}/myisamlog
%attr(755, root, root) %{_bindir}/myisampack
%attr(755, root, root) %{_bindir}/mysql_secure_installation
%attr(755, root, root) %{_bindir}/mysql_tzinfo_to_sql
%attr(755, root, root) %{_bindir}/mysql_upgrade
%attr(755, root, root) %{_bindir}/mysqldumpslow
%attr(755, root, root) %{_bindir}/perror
%attr(755, root, root) %{_bindir}/mysql_ssl_rsa_setup
%attr(755, root, root) %{_bindir}/lz4_decompress
%attr(755, root, root) %{_bindir}/zlib_decompress
%attr(755, root, root) %{_bindir}/mysqld_pre_systemd
%attr(755, root, root) %{_sbindir}/mysqld

%dir %{_libdir}/mysql/private
%attr(755, root, root) %{_libdir}/mysql/private/libprotobuf-lite.so.3.19.4
%attr(755, root, root) %{_libdir}/mysql/private/libprotobuf.so.3.19.4

%dir %{_libdir}/mysql/plugin
%attr(755, root, root) %{_libdir}/mysql/plugin/adt_null.so
%attr(755, root, root) %{_libdir}/mysql/plugin/auth_socket.so
%attr(755, root, root) %{_libdir}/mysql/plugin/group_replication.so
%attr(755, root, root) %{_libdir}/mysql/plugin/component_log_sink_syseventlog.so
%attr(755, root, root) %{_libdir}/mysql/plugin/component_log_sink_json.so
%attr(755, root, root) %{_libdir}/mysql/plugin/component_log_filter_dragnet.so
%attr(755, root, root) %{_libdir}/mysql/plugin/component_mysqlbackup.so
%attr(755, root, root) %{_libdir}/mysql/plugin/component_validate_password.so
%attr(755, root, root) %{_libdir}/mysql/plugin/component_audit_api_message_emit.so
%attr(755, root, root) %{_libdir}/mysql/plugin/component_query_attributes.so
%attr(755, root, root) %{_libdir}/mysql/plugin/component_reference_cache.so
%attr(755, root, root) %{_libdir}/mysql/plugin/connection_control.so
%attr(755, root, root) %{_libdir}/mysql/plugin/ddl_rewriter.so
%attr(755, root, root) %{_libdir}/mysql/plugin/ha_example.so
%attr(755, root, root) %{_libdir}/mysql/plugin/ha_mock.so
%attr(755, root, root) %{_libdir}/mysql/plugin/keyring_file.so
%attr(755, root, root) %{_libdir}/mysql/plugin/keyring_udf.so
%attr(755, root, root) %{_libdir}/mysql/plugin/innodb_engine.so
%attr(755, root, root) %{_libdir}/mysql/plugin/libmemcached.so
%attr(755, root, root) %{_libdir}/mysql/plugin/locking_service.so
%attr(755, root, root) %{_libdir}/mysql/plugin/mypluglib.so
%attr(755, root, root) %{_libdir}/mysql/plugin/mysql_clone.so
%attr(755, root, root) %{_libdir}/mysql/plugin/mysql_no_login.so
%attr(755, root, root) %{_libdir}/mysql/plugin/rewrite_example.so
%attr(755, root, root) %{_libdir}/mysql/plugin/rewriter.so
%attr(755, root, root) %{_libdir}/mysql/plugin/semisync_master.so
%attr(755, root, root) %{_libdir}/mysql/plugin/semisync_slave.so
%attr(755, root, root) %{_libdir}/mysql/plugin/semisync_source.so
%attr(755, root, root) %{_libdir}/mysql/plugin/semisync_replica.so
%attr(755, root, root) %{_libdir}/mysql/plugin/validate_password.so
%attr(755, root, root) %{_libdir}/mysql/plugin/version_token.so
%attr(755, root, root) %{_libdir}/mysql/plugin/component_keyring_file.so

%if 0%{?mecab}
%{_libdir}/mysql/mecab
%attr(755, root, root) %{_libdir}/mysql/plugin/libpluginmecab.so
%endif # mecab

%if 0%{?commercial}
%attr(755, root, root) %{_libdir}/mysql/plugin/audit_log.so
%attr(644, root, root) %{_datadir}/mysql-*/audit_log_filter_linux_install.sql
%attr(644, root, root) %{_datadir}/mysql-*/audit_log_filter_uninstall.sql
%attr(755, root, root) %{_libdir}/mysql/plugin/authentication_pam.so
%if 0%{?ssl_default}
%if 0%{?add_fido_plugins}
%attr(755, root, root) %{_libdir}/mysql/plugin/authentication_fido.so
%attr(755, root, root) %{_libdir}/mysql/plugin/authentication_webauthn.so
%endif # add_fido_plugins
%attr(755, root, root) %{_libdir}/mysql/plugin/authentication_kerberos.so
%attr(755, root, root) %{_libdir}/mysql/plugin/authentication_ldap_sasl.so
%attr(755, root, root) %{_libdir}/mysql/plugin/authentication_ldap_simple.so
%attr(755, root, root) %{_libdir}/mysql/plugin/component_keyring_oci.so
%attr(755, root, root) %{_libdir}/mysql/plugin/keyring_hashicorp.so
%attr(755, root, root) %{_libdir}/mysql/plugin/keyring_oci.so
%endif # ssl_default
%attr(755, root, root) %{_libdir}/mysql/plugin/component_telemetry.so
%attr(755, root, root) %{_libdir}/mysql/plugin/data_masking.so
%attr(755, root, root) %{_libdir}/mysql/plugin/keyring_okv.so
%attr(755, root, root) %{_libdir}/mysql/plugin/keyring_encrypted_file.so
%attr(755, root, root) %{_libdir}/mysql/plugin/thread_pool.so
%attr(755, root, root) %{_libdir}/mysql/plugin/openssl_udf.so
%attr(755, root, root) %{_libdir}/mysql/plugin/firewall.so
%attr(755, root, root) %{_libdir}/mysql/plugin/component_keyring_encrypted_file.so
%attr(755, root, root) %{_libdir}/mysql/plugin/component_enterprise_encryption.so
%attr(755, root, root) %{_libdir}/mysql/plugin/component_masking.so
%attr(755, root, root) %{_libdir}/mysql/plugin/component_masking_functions.so
%attr(755, root, root) %{_libdir}/mysql/plugin/component_scheduler.so
%attr(644, root, root) %{_datadir}/mysql-*/linux_install_firewall.sql
%attr(644, root, root) %{_datadir}/mysql-*/uninstall_firewall.sql
%attr(644, root, root) %{_datadir}/mysql-*/firewall_profile_migration.sql
%attr(644, root, root) %{_datadir}/mysql-*/masking_functions_install.sql
%attr(644, root, root) %{_datadir}/mysql-*/masking_functions_uninstall.sql
%if 0%{?aws_sdk}
%attr(755, root, root) %{_libdir}/mysql/plugin/keyring_aws.so
%endif # aws_sdk
%endif # commercial

%attr(644, root, root) %{_datadir}/mysql-*/mysql-log-rotate
%attr(644, root, root) %{_datadir}/mysql-*/dictionary.txt
%attr(644, root, root) %{_datadir}/mysql-*/innodb_memcached_config.sql
%attr(644, root, root) %{_datadir}/mysql-*/install_rewriter.sql
%attr(644, root, root) %{_datadir}/mysql-*/uninstall_rewriter.sql
%attr(644, root, root) %{_unitdir}/mysqld.service
%attr(644, root, root) %{_unitdir}/mysqld@.service
%attr(644, root, root) %{_prefix}/lib/tmpfiles.d/mysql.conf
%attr(644, root, root) %config(noreplace,missingok) %{_sysconfdir}/logrotate.d/mysql
%dir %attr(751, mysql, mysql) /var/lib/mysql
%dir %attr(755, mysql, mysql) /var/run/mysqld
%dir %attr(750, mysql, mysql) /var/lib/mysql-files
%dir %attr(750, mysql, mysql) /var/lib/mysql-keyring

%if 0%{?with_debuginfo}
%files server-debug
%doc %{?license_files_server}
%endif # with_debuginfo
%attr(755, root, root) %{_sbindir}/mysqld-debug
%dir %{_libdir}/mysql/plugin/debug
%attr(755, root, root) %{_libdir}/mysql/plugin/debug/adt_null.so
%attr(755, root, root) %{_libdir}/mysql/plugin/debug/auth_socket.so
%attr(755, root, root) %{_libdir}/mysql/plugin/debug/group_replication.so
%attr(755, root, root) %{_libdir}/mysql/plugin/debug/component_log_sink_syseventlog.so
%attr(755, root, root) %{_libdir}/mysql/plugin/debug/component_log_sink_json.so
%attr(755, root, root) %{_libdir}/mysql/plugin/debug/component_log_filter_dragnet.so
%attr(755, root, root) %{_libdir}/mysql/plugin/debug/component_mysqlbackup.so
%attr(755, root, root) %{_libdir}/mysql/plugin/debug/component_validate_password.so
%attr(755, root, root) %{_libdir}/mysql/plugin/debug/component_audit_api_message_emit.so
%attr(755, root, root) %{_libdir}/mysql/plugin/debug/component_query_attributes.so
%attr(755, root, root) %{_libdir}/mysql/plugin/debug/component_reference_cache.so
%attr(755, root, root) %{_libdir}/mysql/plugin/debug/connection_control.so
%attr(755, root, root) %{_libdir}/mysql/plugin/debug/ddl_rewriter.so
%attr(755, root, root) %{_libdir}/mysql/plugin/debug/ha_example.so
%attr(755, root, root) %{_libdir}/mysql/plugin/debug/ha_mock.so
%attr(755, root, root) %{_libdir}/mysql/plugin/debug/keyring_file.so
%attr(755, root, root) %{_libdir}/mysql/plugin/debug/keyring_udf.so
%attr(755, root, root) %{_libdir}/mysql/plugin/debug/innodb_engine.so
%attr(755, root, root) %{_libdir}/mysql/plugin/debug/libmemcached.so
%attr(755, root, root) %{_libdir}/mysql/plugin/debug/locking_service.so
%attr(755, root, root) %{_libdir}/mysql/plugin/debug/mypluglib.so
%attr(755, root, root) %{_libdir}/mysql/plugin/debug/mysql_clone.so
%attr(755, root, root) %{_libdir}/mysql/plugin/debug/mysql_no_login.so
%attr(755, root, root) %{_libdir}/mysql/plugin/debug/rewrite_example.so
%attr(755, root, root) %{_libdir}/mysql/plugin/debug/rewriter.so
%attr(755, root, root) %{_libdir}/mysql/plugin/debug/semisync_master.so
%attr(755, root, root) %{_libdir}/mysql/plugin/debug/semisync_slave.so
%attr(755, root, root) %{_libdir}/mysql/plugin/debug/semisync_source.so
%attr(755, root, root) %{_libdir}/mysql/plugin/debug/semisync_replica.so
%attr(755, root, root) %{_libdir}/mysql/plugin/debug/validate_password.so
%attr(755, root, root) %{_libdir}/mysql/plugin/debug/version_token.so
%attr(755, root, root) %{_libdir}/mysql/plugin/debug/component_keyring_file.so

%if 0%{?mecab}
%attr(755, root, root) %{_libdir}/mysql/plugin/debug/libpluginmecab.so
%endif # mecab

%if 0%{?commercial}
%attr(755, root, root) %{_libdir}/mysql/plugin/debug/audit_log.so
%attr(755, root, root) %{_libdir}/mysql/plugin/debug/authentication_pam.so
%if 0%{?ssl_default}
%if 0%{?add_fido_plugins}
%attr(755, root, root) %{_libdir}/mysql/plugin/debug/authentication_fido.so
%attr(755, root, root) %{_libdir}/mysql/plugin/debug/authentication_webauthn.so
%endif # add_fido_plugins
%attr(755, root, root) %{_libdir}/mysql/plugin/debug/authentication_kerberos.so
%attr(755, root, root) %{_libdir}/mysql/plugin/debug/authentication_ldap_sasl.so
%attr(755, root, root) %{_libdir}/mysql/plugin/debug/authentication_ldap_simple.so
%attr(755, root, root) %{_libdir}/mysql/plugin/debug/component_keyring_oci.so
%attr(755, root, root) %{_libdir}/mysql/plugin/debug/keyring_hashicorp.so
%attr(755, root, root) %{_libdir}/mysql/plugin/debug/keyring_oci.so
%endif # ssl_default
%attr(755, root, root) %{_libdir}/mysql/plugin/debug/component_telemetry.so
%attr(755, root, root) %{_libdir}/mysql/plugin/debug/data_masking.so
%attr(755, root, root) %{_libdir}/mysql/plugin/debug/keyring_okv.so
%attr(755, root, root) %{_libdir}/mysql/plugin/debug/keyring_encrypted_file.so

%attr(755, root, root) %{_libdir}/mysql/plugin/debug/thread_pool.so
%attr(755, root, root) %{_libdir}/mysql/plugin/debug/openssl_udf.so
%attr(755, root, root) %{_libdir}/mysql/plugin/debug/firewall.so
%attr(755, root, root) %{_libdir}/mysql/plugin/debug/component_keyring_encrypted_file.so
%attr(755, root, root) %{_libdir}/mysql/plugin/debug/component_enterprise_encryption.so
%attr(755, root, root) %{_libdir}/mysql/plugin/debug/component_masking.so
%attr(755, root, root) %{_libdir}/mysql/plugin/debug/component_masking_functions.so
%attr(755, root, root) %{_libdir}/mysql/plugin/debug/component_scheduler.so
%if 0%{?aws_sdk}
%attr(755, root, root) %{_libdir}/mysql/plugin/debug/keyring_aws.so
%endif # aws_sdk
%endif # commercial

%files common
%defattr(-, root, root, -)
%doc %{?license_files_server}
%{_datadir}/mysql-*/charsets/
%{_datadir}/mysql-*/messages_to_error_log.txt
%{_datadir}/mysql-*/messages_to_clients.txt
%{_datadir}/mysql-*/bulgarian/
%{_datadir}/mysql-*/czech/
%{_datadir}/mysql-*/danish/
%{_datadir}/mysql-*/dutch/
%{_datadir}/mysql-*/english/
%{_datadir}/mysql-*/estonian/
%{_datadir}/mysql-*/french/
%{_datadir}/mysql-*/german/
%{_datadir}/mysql-*/greek/
%{_datadir}/mysql-*/hungarian/
%{_datadir}/mysql-*/italian/
%{_datadir}/mysql-*/japanese/
%{_datadir}/mysql-*/korean/
%{_datadir}/mysql-*/norwegian-ny/
%{_datadir}/mysql-*/norwegian/
%{_datadir}/mysql-*/polish/
%{_datadir}/mysql-*/portuguese/
%{_datadir}/mysql-*/romanian/
%{_datadir}/mysql-*/russian/
%{_datadir}/mysql-*/serbian/
%{_datadir}/mysql-*/slovak/
%{_datadir}/mysql-*/spanish/
%{_datadir}/mysql-*/swedish/
%{_datadir}/mysql-*/ukrainian/

%files icu-data-files
%defattr(-, root, root, -)
%doc %{?license_files_server}
%dir %attr(755, root, root) %{_libdir}/mysql/private/icudt73l
%{_libdir}/mysql/private/icudt73l/cnvalias.icu
%{_libdir}/mysql/private/icudt73l/uemoji.icu
%{_libdir}/mysql/private/icudt73l/ulayout.icu
%{_libdir}/mysql/private/icudt73l/unames.icu
%{_libdir}/mysql/private/icudt73l/brkitr

%files client
%defattr(-, root, root, -)
%doc %{?license_files_server}
%attr(755, root, root) %{_bindir}/mysql
%attr(755, root, root) %{_bindir}/mysqladmin
%attr(755, root, root) %{_bindir}/mysqlbinlog
%attr(755, root, root) %{_bindir}/mysqlcheck
%attr(755, root, root) %{_bindir}/mysqldump
%attr(755, root, root) %{_bindir}/mysqlimport
%attr(755, root, root) %{_bindir}/mysqlpump
%attr(755, root, root) %{_bindir}/mysqlshow
%attr(755, root, root) %{_bindir}/mysqlslap
%attr(755, root, root) %{_bindir}/mysql_config_editor
%attr(755, root, root) %{_bindir}/mysql_migrate_keyring

%attr(644, root, root) %{_mandir}/man1/mysql.1*
%attr(644, root, root) %{_mandir}/man1/mysqladmin.1*
%attr(644, root, root) %{_mandir}/man1/mysqlbinlog.1*
%attr(644, root, root) %{_mandir}/man1/mysqlcheck.1*
%attr(644, root, root) %{_mandir}/man1/mysqldump.1*
%attr(644, root, root) %{_mandir}/man1/mysqlpump.1*
%attr(644, root, root) %{_mandir}/man1/mysqlimport.1*
%attr(644, root, root) %{_mandir}/man1/mysqlshow.1*
%attr(644, root, root) %{_mandir}/man1/mysqlslap.1*
%attr(644, root, root) %{_mandir}/man1/mysql_config_editor.1*


%if 0%{?cluster}
%attr(755, root, root) %{_bindir}/ndb_blob_tool
%attr(755, root, root) %{_bindir}/ndb_config
%attr(755, root, root) %{_bindir}/ndb_delete_all
%attr(755, root, root) %{_bindir}/ndb_desc
%attr(755, root, root) %{_bindir}/ndb_drop_index
%attr(755, root, root) %{_bindir}/ndb_drop_table
%attr(755, root, root) %{_bindir}/ndb_error_reporter
%attr(755, root, root) %{_bindir}/ndb_index_stat
%attr(755, root, root) %{_bindir}/ndb_import
%attr(755, root, root) %{_bindir}/ndb_mgm
%attr(755, root, root) %{_bindir}/ndb_move_data
%attr(755, root, root) %{_bindir}/ndb_perror
%attr(755, root, root) %{_bindir}/ndb_print_backup_file
%attr(755, root, root) %{_bindir}/ndb_print_file
%attr(755, root, root) %{_bindir}/ndb_print_frag_file
%attr(755, root, root) %{_bindir}/ndb_print_schema_file
%attr(755, root, root) %{_bindir}/ndb_print_sys_file
%attr(755, root, root) %{_bindir}/ndb_redo_log_reader
%attr(755, root, root) %{_bindir}/ndb_restore
%attr(755, root, root) %{_bindir}/ndb_secretsfile_reader
%attr(755, root, root) %{_bindir}/ndb_select_all
%attr(755, root, root) %{_bindir}/ndb_select_count
%attr(755, root, root) %{_bindir}/ndb_show_tables
%attr(755, root, root) %{_bindir}/ndb_sign_keys
%attr(755, root, root) %{_bindir}/ndb_size.pl
%attr(755, root, root) %{_bindir}/ndb_top
%attr(755, root, root) %{_bindir}/ndb_waiter
%attr(755, root, root) %{_bindir}/ndbinfo_select_all
%attr(755, root, root) %{_bindir}/ndbxfrm

%attr(644, root, root) %{_mandir}/man1/ndb_blob_tool.1*
%attr(644, root, root) %{_mandir}/man1/ndb_config.1*
%attr(644, root, root) %{_mandir}/man1/ndb_cpcd.1*
%attr(644, root, root) %{_mandir}/man1/ndb_delete_all.1*
%attr(644, root, root) %{_mandir}/man1/ndb_desc.1*
%attr(644, root, root) %{_mandir}/man1/ndb_drop_index.1*
%attr(644, root, root) %{_mandir}/man1/ndb_drop_table.1*
%attr(644, root, root) %{_mandir}/man1/ndb_error_reporter.1*
%attr(644, root, root) %{_mandir}/man1/ndb_import.1*
%attr(644, root, root) %{_mandir}/man1/ndb_index_stat.1*
%attr(644, root, root) %{_mandir}/man1/ndb_mgm.1*
%attr(644, root, root) %{_mandir}/man1/ndb_move_data.1*
%attr(644, root, root) %{_mandir}/man1/ndb_perror.1*
%attr(644, root, root) %{_mandir}/man1/ndb_print_backup_file.1*
%attr(644, root, root) %{_mandir}/man1/ndb_print_file.1*
%attr(644, root, root) %{_mandir}/man1/ndb_print_frag_file.1*
%attr(644, root, root) %{_mandir}/man1/ndb_print_schema_file.1*
%attr(644, root, root) %{_mandir}/man1/ndb_print_sys_file.1*
%attr(644, root, root) %{_mandir}/man1/ndb_redo_log_reader.1*
%attr(644, root, root) %{_mandir}/man1/ndb_restore.1*
%attr(644, root, root) %{_mandir}/man1/ndb_secretsfile_reader.1*
%attr(644, root, root) %{_mandir}/man1/ndb_select_all.1*
%attr(644, root, root) %{_mandir}/man1/ndb_select_count.1*
%attr(644, root, root) %{_mandir}/man1/ndb_show_tables.1*
%attr(644, root, root) %{_mandir}/man1/ndb_size.pl.1*
%attr(644, root, root) %{_mandir}/man1/ndb_top.1*
%attr(644, root, root) %{_mandir}/man1/ndb_waiter.1*
%attr(644, root, root) %{_mandir}/man1/ndbinfo_select_all.1*
%attr(644, root, root) %{_mandir}/man1/ndbxfrm.1*
%endif #cluster

%files devel
%defattr(-, root, root, -)
%doc %{?license_files_server}
%attr(644, root, root) %{_mandir}/man1/mysql_config.1*
%attr(755, root, root) %{_bindir}/mysql_config
%ifarch %{multiarchs}
%attr(755, root, root) %{_bindir}/mysql_config-%{__isa_bits}
%endif
%{_includedir}/mysql
%if 0%{?cluster}
%exclude %{_includedir}/mysql/storage
%endif #cluster
%{_datadir}/aclocal/mysql.m4
%{_libdir}/mysql/libmysqlclient.a
%{_libdir}/mysql/libmysqlservices.a
%{_libdir}/mysql/libmysqlclient.so
%{_libdir}/pkgconfig/mysqlclient.pc

%files libs
%defattr(-, root, root, -)
%doc %{?license_files_server}
%dir %attr(755, root, root) %{_libdir}/mysql
%attr(644, root, root) %{_sysconfdir}/ld.so.conf.d/mysql-%{_arch}.conf
%{_libdir}/mysql/libmysqlclient.so.22*
%if 0%{?ssl_bundled}
%attr(755, root, root) %{_libdir}/mysql/private/libssl.so
%attr(755, root, root) %{_libdir}/mysql/private/libssl.so.1.1
%attr(755, root, root) %{_libdir}/mysql/private/libcrypto.so
%attr(755, root, root) %{_libdir}/mysql/private/libcrypto.so.1.1
%endif # ssl_bundled

%files client-plugins
%defattr(-, root, root, -)
%doc %{?license_files_server}
%if 0%{?ssl_default}
%if 0%{?add_fido_plugins}
%attr(755, root, root) %{_libdir}/mysql/plugin/authentication_fido_client.so
%attr(755, root, root) %{_libdir}/mysql/plugin/authentication_webauthn_client.so
%attr(755, root, root) %{_libdir}/mysql/private/libfido2.so.1
%attr(755, root, root) %{_libdir}/mysql/private/libfido2.so.1.13.0
%endif # add_fido_plugins
%attr(755, root, root) %{_libdir}/mysql/plugin/authentication_kerberos_client.so
%attr(755, root, root) %{_libdir}/mysql/plugin/authentication_ldap_sasl_client.so
%attr(755, root, root) %{_libdir}/mysql/plugin/authentication_oci_client.so
%endif # ssl_default
%if 0%{?commercial}
%attr(755, root, root) %{_libdir}/mysql/plugin/telemetry_client.so
%endif # commercial

%if 0%{?compatlib}
%files libs-compat
%defattr(-, root, root, -)
%doc %{?license_files_server}
%dir %attr(755, root, root) %{_libdir}/mysql
%attr(644, root, root) %{_sysconfdir}/ld.so.conf.d/mysql-%{_arch}.conf
%{_libdir}/mysql/libmysqlclient.so.%{compatlib}
%{_libdir}/mysql/libmysqlclient.so.%{compatlib}.*.0
%{_libdir}/mysql/libmysqlclient_r.so.%{compatlib}
%{_libdir}/mysql/libmysqlclient_r.so.%{compatlib}.*.0
%endif

%files test
%defattr(-, root, root, -)
%doc %{?license_files_server}
%attr(-, root, root) %{_datadir}/mysql-test
%if 0%{?ssl_bundled}
%attr(755, root, root) %{_bindir}/my_openssl
%endif # ssl_bundled
%if 0%{?with_openssl3_fips}
%attr(755, root, root) %{_bindir}/my_openssl
%endif # with_openssl3_fips
%attr(755, root, root) %{_bindir}/comp_err
%attr(755, root, root) %{_bindir}/mysql_client_test
%attr(755, root, root) %{_bindir}/mysql_keyring_encryption_test
%attr(755, root, root) %{_bindir}/mysql_test_event_tracking
%attr(755, root, root) %{_bindir}/mysqld_safe
%attr(755, root, root) %{_bindir}/mysqltest
%attr(755, root, root) %{_bindir}/mysqltest_safe_process
%attr(755, root, root) %{_bindir}/mysqlxtest
%attr(644, root, root) %{_mandir}/man1/comp_err.1*

%attr(755, root, root) %{_libdir}/mysql/plugin/auth.so
%attr(755, root, root) %{_libdir}/mysql/plugin/auth_test_plugin.so
%attr(755, root, root) %{_libdir}/mysql/plugin/component_example_component1.so
%attr(755, root, root) %{_libdir}/mysql/plugin/component_example_component2.so
%attr(755, root, root) %{_libdir}/mysql/plugin/component_example_component3.so
%attr(755, root, root) %{_libdir}/mysql/plugin/component_log_sink_test.so
%attr(755, root, root) %{_libdir}/mysql/plugin/component_test_backup_lock_service.so
%if 0%{?commercial}
%attr(755, root, root) %{_libdir}/mysql/plugin/component_test_page_track_component.so
%attr(755, root, root) %{_libdir}/mysql/plugin/component_test_global_priv_registration.so
%endif
%attr(755, root, root) %{_libdir}/mysql/plugin/component_test_string_service_charset.so
%attr(755, root, root) %{_libdir}/mysql/plugin/component_test_string_service_long.so
%attr(755, root, root) %{_libdir}/mysql/plugin/component_test_string_service.so
%attr(755, root, root) %{_libdir}/mysql/plugin/component_pfs_example.so
%attr(755, root, root) %{_libdir}/mysql/plugin/component_pfs_example_component_population.so
%attr(755, root, root) %{_libdir}/mysql/plugin/pfs_example_plugin_employee.so
%attr(755, root, root) %{_libdir}/mysql/plugin/component_test_pfs_notification.so
%attr(755, root, root) %{_libdir}/mysql/plugin/component_test_pfs_resource_group.so
%attr(755, root, root) %{_libdir}/mysql/plugin/component_test_udf_registration.so
%attr(755, root, root) %{_libdir}/mysql/plugin/component_test_host_application_signal.so
%attr(755, root, root) %{_libdir}/mysql/plugin/component_test_mysql_current_thread_reader.so
%attr(755, root, root) %{_libdir}/mysql/plugin/component_test_mysql_runtime_error.so
%attr(755, root, root) %{_libdir}/mysql/plugin/component_test_mysql_system_variable_set.so
%attr(755, root, root) %{_libdir}/mysql/plugin/component_test_table_access.so
%attr(755, root, root) %{_libdir}/mysql/plugin/component_test_component_deinit.so
%attr(755, root, root) %{_libdir}/mysql/plugin/component_test_mysql_command_services.so
%attr(755, root, root) %{_libdir}/mysql/plugin/test_services_command_services.so
%attr(755, root, root) %{_libdir}/mysql/plugin/component_udf_reg_3_func.so
%attr(755, root, root) %{_libdir}/mysql/plugin/component_udf_reg_avg_func.so
%attr(755, root, root) %{_libdir}/mysql/plugin/component_udf_reg_int_func.so
%attr(755, root, root) %{_libdir}/mysql/plugin/component_udf_reg_int_same_func.so
%attr(755, root, root) %{_libdir}/mysql/plugin/component_udf_reg_only_3_func.so
%attr(755, root, root) %{_libdir}/mysql/plugin/component_udf_reg_real_func.so
%attr(755, root, root) %{_libdir}/mysql/plugin/component_udf_unreg_3_func.so
%attr(755, root, root) %{_libdir}/mysql/plugin/component_udf_unreg_int_func.so
%attr(755, root, root) %{_libdir}/mysql/plugin/component_udf_unreg_real_func.so
%attr(755, root, root) %{_libdir}/mysql/plugin/component_test_sys_var_service_int.so
%attr(755, root, root) %{_libdir}/mysql/plugin/component_test_sys_var_service.so
%attr(755, root, root) %{_libdir}/mysql/plugin/component_test_sys_var_service_same.so
%attr(755, root, root) %{_libdir}/mysql/plugin/component_test_sys_var_service_str.so
%attr(755, root, root) %{_libdir}/mysql/plugin/component_test_status_var_service.so
%attr(755, root, root) %{_libdir}/mysql/plugin/component_test_status_var_service_int.so
%attr(755, root, root) %{_libdir}/mysql/plugin/component_test_status_var_service_reg_only.so
%attr(755, root, root) %{_libdir}/mysql/plugin/component_test_status_var_service_str.so
%attr(755, root, root) %{_libdir}/mysql/plugin/component_test_status_var_service_unreg_only.so
%attr(755, root, root) %{_libdir}/mysql/plugin/component_test_system_variable_source.so
%attr(755, root, root) %{_libdir}/mysql/plugin/component_test_audit_api_message.so
%attr(755, root, root) %{_libdir}/mysql/plugin/component_test_udf_services.so
%attr(755, root, root) %{_libdir}/mysql/plugin/conflicting_variables.so
%attr(644, root, root) %{_libdir}/mysql/plugin/daemon_example.ini
%attr(755, root, root) %{_libdir}/mysql/plugin/libdaemon_example.so
%attr(755, root, root) %{_libdir}/mysql/plugin/replication_observers_example_plugin.so
%attr(755, root, root) %{_libdir}/mysql/plugin/libtest_framework.so
%attr(755, root, root) %{_libdir}/mysql/plugin/libtest_services.so
%attr(755, root, root) %{_libdir}/mysql/plugin/libtest_services_threaded.so
%attr(755, root, root) %{_libdir}/mysql/plugin/libtest_session_detach.so
%attr(755, root, root) %{_libdir}/mysql/plugin/libtest_session_attach.so
%attr(755, root, root) %{_libdir}/mysql/plugin/libtest_session_in_thd.so
%attr(755, root, root) %{_libdir}/mysql/plugin/libtest_session_info.so
%attr(755, root, root) %{_libdir}/mysql/plugin/libtest_sql_2_sessions.so
%attr(755, root, root) %{_libdir}/mysql/plugin/libtest_sql_all_col_types.so
%attr(755, root, root) %{_libdir}/mysql/plugin/libtest_sql_cmds_1.so
%attr(755, root, root) %{_libdir}/mysql/plugin/libtest_sql_commit.so
%attr(755, root, root) %{_libdir}/mysql/plugin/libtest_sql_complex.so
%attr(755, root, root) %{_libdir}/mysql/plugin/libtest_sql_errors.so
%attr(755, root, root) %{_libdir}/mysql/plugin/libtest_sql_lock.so
%attr(755, root, root) %{_libdir}/mysql/plugin/libtest_sql_processlist.so
%attr(755, root, root) %{_libdir}/mysql/plugin/libtest_sql_replication.so
%attr(755, root, root) %{_libdir}/mysql/plugin/libtest_sql_shutdown.so
%attr(755, root, root) %{_libdir}/mysql/plugin/libtest_sql_sleep_is_connected.so
%attr(755, root, root) %{_libdir}/mysql/plugin/libtest_sql_stmt.so
%attr(755, root, root) %{_libdir}/mysql/plugin/libtest_sql_sqlmode.so
%attr(755, root, root) %{_libdir}/mysql/plugin/libtest_sql_stored_procedures_functions.so
%attr(755, root, root) %{_libdir}/mysql/plugin/libtest_sql_views_triggers.so
%attr(755, root, root) %{_libdir}/mysql/plugin/libtest_sql_reset_connection.so
%attr(755, root, root) %{_libdir}/mysql/plugin/libtest_x_sessions_deinit.so
%attr(755, root, root) %{_libdir}/mysql/plugin/libtest_x_sessions_init.so
%attr(755, root, root) %{_libdir}/mysql/plugin/qa_auth_client.so
%attr(755, root, root) %{_libdir}/mysql/plugin/qa_auth_interface.so
%attr(755, root, root) %{_libdir}/mysql/plugin/qa_auth_server.so
%attr(755, root, root) %{_libdir}/mysql/plugin/test_security_context.so
%attr(755, root, root) %{_libdir}/mysql/plugin/test_services_plugin_registry.so
%attr(755, root, root) %{_libdir}/mysql/plugin/test_services_host_application_signal.so
%attr(755, root, root) %{_libdir}/mysql/plugin/test_udf_services.so
%attr(755, root, root) %{_libdir}/mysql/plugin/udf_example.so
%attr(755, root, root) %{_libdir}/mysql/plugin/component_mysqlx_global_reset.so
%attr(755, root, root) %{_libdir}/mysql/plugin/component_test_sensitive_system_variables.so
%attr(755, root, root) %{_libdir}/mysql/plugin/component_test_status_var_reader.so
%attr(755, root, root) %{_libdir}/mysql/plugin/component_test_server_telemetry_metrics.so
%attr(755, root, root) %{_libdir}/mysql/plugin/component_test_server_telemetry_traces.so
%attr(755, root, root) %{_libdir}/mysql/plugin/component_test_mysql_thd_store_service.so
%attr(755, root, root) %{_libdir}/mysql/plugin/component_test_event_tracking_consumer.so
%attr(755, root, root) %{_libdir}/mysql/plugin/component_test_event_tracking_producer_a.so
%attr(755, root, root) %{_libdir}/mysql/plugin/component_test_event_tracking_producer_b.so
%attr(755, root, root) %{_libdir}/mysql/plugin/component_test_event_tracking_consumer_a.so
%attr(755, root, root) %{_libdir}/mysql/plugin/component_test_event_tracking_consumer_b.so
%attr(755, root, root) %{_libdir}/mysql/plugin/component_test_event_tracking_consumer_c.so
%attr(755, root, root) %{_libdir}/mysql/plugin/debug/auth.so
%attr(755, root, root) %{_libdir}/mysql/plugin/debug/auth_test_plugin.so
%if 0%{?ssl_default}
%if 0%{?add_fido_plugins}
%attr(755, root, root) %{_libdir}/mysql/plugin/debug/authentication_fido_client.so
%attr(755, root, root) %{_libdir}/mysql/plugin/debug/authentication_webauthn_client.so
%endif # add_fido_plugins
%attr(755, root, root) %{_libdir}/mysql/plugin/debug/authentication_kerberos_client.so
%attr(755, root, root) %{_libdir}/mysql/plugin/debug/authentication_ldap_sasl_client.so
%attr(755, root, root) %{_libdir}/mysql/plugin/debug/authentication_oci_client.so
%endif # ssl_default
%if 0%{?commercial}
%attr(755, root, root) %{_libdir}/mysql/plugin/debug/telemetry_client.so
%endif # commercial
%attr(755, root, root) %{_libdir}/mysql/plugin/debug/component_example_component1.so
%attr(755, root, root) %{_libdir}/mysql/plugin/debug/component_example_component2.so
%attr(755, root, root) %{_libdir}/mysql/plugin/debug/component_example_component3.so
%attr(755, root, root) %{_libdir}/mysql/plugin/debug/component_log_sink_test.so
%attr(755, root, root) %{_libdir}/mysql/plugin/debug/component_test_backup_lock_service.so
%if 0%{?commercial}
%attr(755, root, root) %{_libdir}/mysql/plugin/debug/component_test_page_track_component.so
%attr(755, root, root) %{_libdir}/mysql/plugin/debug/component_test_global_priv_registration.so
%endif
%attr(755, root, root) %{_libdir}/mysql/plugin/debug/component_test_string_service_charset.so
%attr(755, root, root) %{_libdir}/mysql/plugin/debug/component_test_string_service_long.so
%attr(755, root, root) %{_libdir}/mysql/plugin/debug/component_test_string_service.so
%attr(755, root, root) %{_libdir}/mysql/plugin/debug/component_pfs_example.so
%attr(755, root, root) %{_libdir}/mysql/plugin/debug/component_pfs_example_component_population.so
%attr(755, root, root) %{_libdir}/mysql/plugin/debug/pfs_example_plugin_employee.so
%attr(755, root, root) %{_libdir}/mysql/plugin/debug/component_test_pfs_notification.so
%attr(755, root, root) %{_libdir}/mysql/plugin/debug/component_test_pfs_resource_group.so
%attr(755, root, root) %{_libdir}/mysql/plugin/debug/component_test_udf_registration.so
%attr(755, root, root) %{_libdir}/mysql/plugin/debug/component_test_host_application_signal.so
%attr(755, root, root) %{_libdir}/mysql/plugin/debug/component_test_mysql_current_thread_reader.so
%attr(755, root, root) %{_libdir}/mysql/plugin/debug/component_test_mysql_runtime_error.so
%attr(755, root, root) %{_libdir}/mysql/plugin/debug/component_test_mysql_system_variable_set.so
%attr(755, root, root) %{_libdir}/mysql/plugin/debug/component_test_table_access.so
%attr(755, root, root) %{_libdir}/mysql/plugin/debug/component_test_component_deinit.so
%attr(755, root, root) %{_libdir}/mysql/plugin/debug/component_test_mysql_command_services.so
%attr(755, root, root) %{_libdir}/mysql/plugin/debug/test_services_command_services.so
%attr(755, root, root) %{_libdir}/mysql/plugin/debug/component_udf_reg_3_func.so
%attr(755, root, root) %{_libdir}/mysql/plugin/debug/component_udf_reg_avg_func.so
%attr(755, root, root) %{_libdir}/mysql/plugin/debug/component_udf_reg_int_func.so
%attr(755, root, root) %{_libdir}/mysql/plugin/debug/component_udf_reg_int_same_func.so
%attr(755, root, root) %{_libdir}/mysql/plugin/debug/component_udf_reg_only_3_func.so
%attr(755, root, root) %{_libdir}/mysql/plugin/debug/component_udf_reg_real_func.so
%attr(755, root, root) %{_libdir}/mysql/plugin/debug/component_udf_unreg_3_func.so
%attr(755, root, root) %{_libdir}/mysql/plugin/debug/component_udf_unreg_int_func.so
%attr(755, root, root) %{_libdir}/mysql/plugin/debug/component_udf_unreg_real_func.so
%attr(755, root, root) %{_libdir}/mysql/plugin/debug/component_test_sys_var_service_int.so
%attr(755, root, root) %{_libdir}/mysql/plugin/debug/component_test_sys_var_service.so
%attr(755, root, root) %{_libdir}/mysql/plugin/debug/component_test_sys_var_service_same.so
%attr(755, root, root) %{_libdir}/mysql/plugin/debug/component_test_sys_var_service_str.so
%attr(755, root, root) %{_libdir}/mysql/plugin/debug/component_test_status_var_service.so
%attr(755, root, root) %{_libdir}/mysql/plugin/debug/component_test_status_var_service_int.so
%attr(755, root, root) %{_libdir}/mysql/plugin/debug/component_test_status_var_service_reg_only.so
%attr(755, root, root) %{_libdir}/mysql/plugin/debug/component_test_status_var_service_str.so
%attr(755, root, root) %{_libdir}/mysql/plugin/debug/component_test_status_var_service_unreg_only.so
%attr(755, root, root) %{_libdir}/mysql/plugin/debug/component_test_system_variable_source.so
%attr(755, root, root) %{_libdir}/mysql/plugin/debug/component_test_audit_api_message.so
%attr(755, root, root) %{_libdir}/mysql/plugin/debug/component_test_udf_services.so
%attr(755, root, root) %{_libdir}/mysql/plugin/debug/conflicting_variables.so
%attr(755, root, root) %{_libdir}/mysql/plugin/debug/libdaemon_example.so
%attr(755, root, root) %{_libdir}/mysql/plugin/debug/replication_observers_example_plugin.so
%attr(755, root, root) %{_libdir}/mysql/plugin/debug/libtest_framework.so
%attr(755, root, root) %{_libdir}/mysql/plugin/debug/libtest_services.so
%attr(755, root, root) %{_libdir}/mysql/plugin/debug/libtest_services_threaded.so
%attr(755, root, root) %{_libdir}/mysql/plugin/debug/libtest_session_detach.so
%attr(755, root, root) %{_libdir}/mysql/plugin/debug/libtest_session_attach.so
%attr(755, root, root) %{_libdir}/mysql/plugin/debug/libtest_session_in_thd.so
%attr(755, root, root) %{_libdir}/mysql/plugin/debug/libtest_session_info.so
%attr(755, root, root) %{_libdir}/mysql/plugin/debug/libtest_sql_2_sessions.so
%attr(755, root, root) %{_libdir}/mysql/plugin/debug/libtest_sql_all_col_types.so
%attr(755, root, root) %{_libdir}/mysql/plugin/debug/libtest_sql_cmds_1.so
%attr(755, root, root) %{_libdir}/mysql/plugin/debug/libtest_sql_commit.so
%attr(755, root, root) %{_libdir}/mysql/plugin/debug/libtest_sql_complex.so
%attr(755, root, root) %{_libdir}/mysql/plugin/debug/libtest_sql_errors.so
%attr(755, root, root) %{_libdir}/mysql/plugin/debug/libtest_sql_lock.so
%attr(755, root, root) %{_libdir}/mysql/plugin/debug/libtest_sql_processlist.so
%attr(755, root, root) %{_libdir}/mysql/plugin/debug/libtest_sql_replication.so
%attr(755, root, root) %{_libdir}/mysql/plugin/debug/libtest_sql_shutdown.so
%attr(755, root, root) %{_libdir}/mysql/plugin/debug/libtest_sql_sleep_is_connected.so
%attr(755, root, root) %{_libdir}/mysql/plugin/debug/libtest_sql_stmt.so
%attr(755, root, root) %{_libdir}/mysql/plugin/debug/libtest_sql_sqlmode.so
%attr(755, root, root) %{_libdir}/mysql/plugin/debug/libtest_sql_stored_procedures_functions.so
%attr(755, root, root) %{_libdir}/mysql/plugin/debug/libtest_sql_views_triggers.so
%attr(755, root, root) %{_libdir}/mysql/plugin/debug/libtest_sql_reset_connection.so
%attr(755, root, root) %{_libdir}/mysql/plugin/debug/libtest_x_sessions_deinit.so
%attr(755, root, root) %{_libdir}/mysql/plugin/debug/libtest_x_sessions_init.so
%attr(755, root, root) %{_libdir}/mysql/plugin/debug/qa_auth_client.so
%attr(755, root, root) %{_libdir}/mysql/plugin/debug/qa_auth_interface.so
%attr(755, root, root) %{_libdir}/mysql/plugin/debug/qa_auth_server.so
%attr(755, root, root) %{_libdir}/mysql/plugin/debug/test_security_context.so
%attr(755, root, root) %{_libdir}/mysql/plugin/debug/test_services_plugin_registry.so
%attr(755, root, root) %{_libdir}/mysql/plugin/debug/test_services_host_application_signal.so
%attr(755, root, root) %{_libdir}/mysql/plugin/debug/test_udf_services.so
%attr(755, root, root) %{_libdir}/mysql/plugin/debug/udf_example.so
%attr(755, root, root) %{_libdir}/mysql/plugin/debug/component_mysqlx_global_reset.so
%attr(755, root, root) %{_libdir}/mysql/plugin/debug/component_test_sensitive_system_variables.so
%attr(755, root, root) %{_libdir}/mysql/plugin/debug/component_test_status_var_reader.so
%attr(755, root, root) %{_libdir}/mysql/plugin/debug/component_test_server_telemetry_metrics.so
%attr(755, root, root) %{_libdir}/mysql/plugin/debug/component_test_server_telemetry_traces.so
%attr(755, root, root) %{_libdir}/mysql/plugin/debug/component_test_mysql_thd_store_service.so
%attr(755, root, root) %{_libdir}/mysql/plugin/debug/component_test_event_tracking_consumer.so
%attr(755, root, root) %{_libdir}/mysql/plugin/debug/component_test_event_tracking_producer_a.so
%attr(755, root, root) %{_libdir}/mysql/plugin/debug/component_test_event_tracking_producer_b.so
%attr(755, root, root) %{_libdir}/mysql/plugin/debug/component_test_event_tracking_consumer_a.so
%attr(755, root, root) %{_libdir}/mysql/plugin/debug/component_test_event_tracking_consumer_b.so
%attr(755, root, root) %{_libdir}/mysql/plugin/debug/component_test_event_tracking_consumer_c.so

%if 0%{?rhel} == 7
%files embedded-compat
%defattr(-, root, root, -)
%doc %{?license_files_server}
%dir %attr(755, root, root) %{_libdir}/mysql
%attr(644, root, root) %{_sysconfdir}/ld.so.conf.d/mysql-%{_arch}.conf
%attr(755, root, root) %{_libdir}/mysql/libmysqld.so.18*
%{_datadir}/mysql/charsets/
%{_datadir}/mysql/errmsg-utf8.txt
%{_datadir}/mysql/bulgarian/
%{_datadir}/mysql/czech/
%{_datadir}/mysql/danish/
%{_datadir}/mysql/dutch/
%{_datadir}/mysql/english/
%{_datadir}/mysql/estonian/
%{_datadir}/mysql/french/
%{_datadir}/mysql/german/
%{_datadir}/mysql/greek/
%{_datadir}/mysql/hungarian/
%{_datadir}/mysql/italian/
%{_datadir}/mysql/japanese/
%{_datadir}/mysql/korean/
%{_datadir}/mysql/norwegian-ny/
%{_datadir}/mysql/norwegian/
%{_datadir}/mysql/polish/
%{_datadir}/mysql/portuguese/
%{_datadir}/mysql/romanian/
%{_datadir}/mysql/russian/
%{_datadir}/mysql/serbian/
%{_datadir}/mysql/slovak/
%{_datadir}/mysql/spanish/
%{_datadir}/mysql/swedish/
%{_datadir}/mysql/ukrainian/
%exclude %{_datadir}/mysql/dictionary.txt
%endif

%if 0%{?cluster}
%files management-server
%defattr(-, root, root, -)
%doc %{?license_files_server}
%attr(755, root, root) %{_sbindir}/ndb_mgmd
%attr(644, root, root) %{_mandir}/man8/ndb_mgmd.8*

%files data-node
%defattr(-, root, root, -)
%doc %{?license_files_server}
%attr(755, root, root) %{_sbindir}/ndbd
%attr(755, root, root) %{_sbindir}/ndbmtd
%attr(644, root, root) %{_mandir}/man8/ndbd.8*
%attr(644, root, root) %{_mandir}/man8/ndbmtd.8*

%files ndbclient
%defattr(-, root, root, -)
%doc %{?license_files_server}
%attr(755, root, root) %{_libdir}/mysql/libndbclient.so.6.1.0

%files ndbclient-devel
%defattr(-, root, root, -)
%doc %{?license_files_server}
%attr(644, root, root) %{_libdir}/mysql/libndbclient_static.a
%{_libdir}/mysql/libndbclient.so
%{_includedir}/mysql/storage

%if 0%{?ndb_nodejs_extras_path:1}
%files nodejs
%defattr(-, root, root, -)
%doc %{?license_files_server}
%{_datadir}/mysql-*/nodejs/
%endif

%files java
%defattr(-, root, root, -)
%doc %{?license_files_server}
%{_datadir}/mysql-*/java/
%endif # cluster

%if 0%{?with_meb}
%files backup
%defattr(-, root, root, -)
%doc %{src_dir}/packaging/meb/LICENSE.meb
%doc %{src_dir}/packaging/meb/README.meb
%doc %{src_dir}/Docs/INFO_SRC*
%doc release/Docs/INFO_BIN*
%attr(755, root, root) %{_bindir}/mysqlbackup
%endif # with_meb

%if 0%{?with_router}
%files -n mysql-router-%{product_suffix}
%defattr(-, root, root, -)
%doc %{src_dir}/router/README.router  %{src_dir}/router/LICENSE.router
%doc %{src_dir}/Docs/INFO_SRC*
%doc release/Docs/INFO_BIN*
%dir %{_sysconfdir}/mysqlrouter
%config(noreplace) %{_sysconfdir}/mysqlrouter/mysqlrouter.conf
%attr(644, root, root) %config(noreplace,missingok) %{_sysconfdir}/logrotate.d/mysqlrouter
%{_bindir}/mysqlrouter
%{_bindir}/mysqlrouter_keyring
%{_bindir}/mysqlrouter_passwd
%{_bindir}/mysqlrouter_plugin_info
%attr(644, root, root) %{_mandir}/man1/mysqlrouter.1*
%attr(644, root, root) %{_mandir}/man1/mysqlrouter_passwd.1*
%attr(644, root, root) %{_mandir}/man1/mysqlrouter_plugin_info.1*
%{_unitdir}/mysqlrouter.service
%{_tmpfilesdir}/mysqlrouter.conf
%{_libdir}/mysqlrouter/private/libmysqlharness.so.*
%{_libdir}/mysqlrouter/private/libmysqlharness_stdx.so.*
%{_libdir}/mysqlrouter/private/libmysqlharness_tls.so.*
%{_libdir}/mysqlrouter/private/libmysqlrouter.so.*
%{_libdir}/mysqlrouter/private/libmysqlrouter_connection_pool.so.*
%{_libdir}/mysqlrouter/private/libmysqlrouter_destination_status.so.*
%{_libdir}/mysqlrouter/private/libmysqlrouter_http.so.*
%{_libdir}/mysqlrouter/private/libmysqlrouter_http_auth_backend.so.*
%{_libdir}/mysqlrouter/private/libmysqlrouter_http_auth_realm.so.*
%{_libdir}/mysqlrouter/private/libmysqlrouter_io_component.so.*
%{_libdir}/mysqlrouter/private/libmysqlrouter_metadata_cache.so.*
%{_libdir}/mysqlrouter/private/libmysqlrouter_mysqlxmessages.so.*
%{_libdir}/mysqlrouter/private/libmysqlrouter_routing.so.*
%{_libdir}/mysqlrouter/private/libprotobuf-lite.so.3.19.4
%dir %{_libdir}/mysqlrouter
%dir %{_libdir}/mysqlrouter/private
%{_libdir}/mysqlrouter/*.so
%dir %attr(755, mysqlrouter, mysqlrouter) /var/log/mysqlrouter
%dir %attr(755, mysqlrouter, mysqlrouter) /var/run/mysqlrouter
%endif # with_router

%changelog
* Mon Jul 24 2023 Miroslav Rajcic <miroslav.rajcic@oracle.com> - 8.2.0-1
- Added component_test_server_telemetry_metrics

* Wed Apr 05 2023 Erlend Dahl <erlend.dahl@oracle.com> - 8.1.0-1
- Bump in the major version of MySQL, so increase the libmysqlclient major version to 22.

* Wed Mar 01 2023 Harin Vadodaria <harin.vadodaria@oracle.com> - 8.0.34-1
- Added components, libraries and binaries related to event tracking

* Thu Oct 13 2022 Miroslav Rajcic <miroslav.rajcic@oracle.com> - 8.0.33-1
- Added component_test_server_telemetry_traces, component_test_mysql_thd_store_service

* Tue Oct 11 2022 Michal Jankowski <michal.jankowski@oracle.com> - 8.0.33-1
- Added component_masking.so component
- Added component_masking_functions.so component

* Tue Jun 28 2022 Samar Pratap Singh <samar.pratap.singh@oracle.com> - 8.0.31-1
- Added component_keyring_oci

* Mon Jun 20 2022 Murthy Sidagam <venkata.sidagam@oracle.com> - 8.0.31-1
- Added component_test_mysql_command_services.so test component
- Added test_services_command_services.so test plugin

* Wed Feb 02 2022 Harin Vadodaria <harin.vadodaria@oracle.com> - 8.0.30-1
- Added component_enterprise_encryption

* Mon Jan 03 2022 Harin Vadodaria <harin.vadodaria@oracle.com> - 8.0.29-1
- Added component_test_sensitive_system_variables

* Tue Aug 31 2021 Harin Vadodaria <harin.vadodaria@oracle.com> - 8.0.27-1
- Added authentication_oci_client

* Mon Sep 21 2020 Murthy Sidagam <venkata.sidagam@oracle.com> - 8.0.23-1
- Added component_reference_cache.so component

* Wed Sep 09 2020 Joro Kodinov <georgi.kodinov@oracle.com> - 8.0.23-1
- Add a new component_query_attributes

* Sun Jul 12 2020 Sreedhar S <sreedhar.sreedhargadda@oracle.com> - 8.0.22-1
- Add a new subpackage client-plugins
- Added component_keyring_file component
- Added component_keyring_encrypted_file component
- Added mysql_migrate_keyring

* Tue Feb 04 2020 Bjorn Munch <bjorn.munch@oracle.com> - 8.0.20-1
- Again add back support for alternative with_ssl, now with bundled openssl

* Wed Aug 14 2019 Rahul Sisondia <rahul.sisondia@oracle.com> - 8.0.19-1
- Added component_test_udf_services test component

* Fri Jun 28 2019 Ivan Svaljek <ivan.svaljek@oracle.com> - 8.0.18-1
- Add keyring_hashicorp.so plugin
- Add component_mysqlbackup component

* Mon May 13 2019 Bjorn Munch <bjorn.munch@oracle.com> - 8.0.17-1
- Add router man pages
- Bundle mecab as usual on el8
- Ship debuginfo and separate server-debug package on el8
- Some clean up

* Mon Feb 18 2019 Terje Rosten <terje.rosten@oracle.com> - 8.0.16-1
- Initial el8 packaging
- Add back support for alternative with_ssl

* Fri Dec 14 2018 Murthy Sidagam <venkata.sidagam@oracle.com> - 8.0.15-1
- Added component_test_mysql_runtime_error.so test component

* Wed Nov 21 2018 Erlend Dahl <erlend.dahl@oracle.com> - 8.0.14-1
- Add specific compilation comment for the server
- Remove resolveip
- Remove resolve_stack_dump

* Mon Aug 20 2018 Georgi Kodinov <georgi.kodinov@oracle.com> - 8.0.13-1
- Added test_services_host_application_signal test plugin
- Adapt to numbered share directory for NDB files
- Add Router

* Mon Mar 12 2018 Erlend Dahl <erlend.dahl@oracle.com> - 8.0.12-1
- Move mysqlx to default plugin
- Add component_mysqlx_global_reset.so
- Change the global milestone to 'dmr'
- Add meb as sub package
- Remove obsoleted mysqltest man pages
- Independently choose SSL for the 5.6 compat lib, depending on commercial
- Include udf_example.so in test package
- Add component_validate_password component
- Add License Book, remove COPYING
- No longer need to remove obsoleted mysqltest man pages
- Add perl modules for test subpackage
- Add router as subpackage

* Fri Jul 28 2017 Horst Hunger <horst.hunger@oracle.com> - 8.0.3-0.1
- Add component_test_status_var_service plugin

* Fri May 26 2017 Harin Vadodaria <harin.vadodaria@oracle.com> - 8.0.2-0.1
- Add keyring_aws plugin and UDF components
- Add component_test_sys_var_service plugins

* Tue Sep 13 2016 Balasubramanian Kandasamy <balasubramanian.kandasamy@oracle.com> - 8.0.1-0.1
- Add test_services_plugin_registry.so plugin
- Add connection_control.so to server subpackage

* Tue Jul 05 2016 Erlend Dahl <erlend.dahl@oracle.com> - 8.0.0-0.1
- Change the version number to 8.0.0
- Add manual page for ibd2sdi utility
- Adapt MySQL server 5.7 packaging to MySQL Cluster 7.5
- Remove mysql_config from client subpackage

* Fri Jun 03 2016 Balasubramanian Kandasamy <balasubramanian.kandasamy@oracle.com> - 5.8.0-0.1
- Updated compatver to 5.6.31
- Add example component to test package
- Add test_udf_services.so plugin
- Add keyring_udf.so plugin to server subpackage
- Add keyring_okv.so plugin to commercial server subpackage
- Purge man page for mysql_install_db in preparation for its removal
- Include mysql-keyring directory
- Provide keyring_file.so plugin

* Tue Nov 24 2015 Bjorn Munch <bjorn.munch@oracle.com> - 5.7.10-1
- Included man pages for lz4_decompress and zlib_decompress

* Thu Nov 12 2015 Bjorn Munch <bjorn.munch@oracle.com> - 5.7.10-1
- Added lines to remove man pages we are not ready to include yet
- Added lz4_decompress and zlib_decompress binaries to client subpackage
- Drop support for el5, use scl to build on el6

* Mon Oct 19 2015 Bharathy Satish <bharathy.x.satish@oracle.com> - 5.7.10-1
- Added new decompression utilities lz4_decompress and zlib_decompress binaries to
  client subpackage.

* Mon Oct 5 2015 Tor Didriksen <tor.didriksen@oracle.com>
- Added mysqlx.so

* Tue Sep 29 2015 Balasubramanian Kandasamy <balasubramanian.kandasamy@oracle.com> - 5.7.9-1
- Updated for 5.7.9
- Added libtest_* plugins to test subpackage
- Add mysqlpump man page
- Obsolete mysql-connector-c-shared dependencies

* Mon Jul 06 2015 Murthy Narkedimilli <murthy.narkedimilli@oracle.com> - 5.7.8-0.2.rc
- Bumped the version of libmysqlclient.so and libmysqld.so from 20 -> 21.

* Thu Jun 25 2015 Balasubramanian Kandasamy <balasubramanian.kandasamy@oracle.com> - 5.7.8-0.2.rc
- Add support for pkg-config

* Wed May 20 2015 Balasubramanian Kandasamy <balasubramanian.kandasamy@oracle.com> - 5.7.8-0.2.rc
- Added libtest_framework.so, libtest_services.so, libtest_services_threaded.so plugins
- Build and ship mecab plugin

* Tue Feb 3 2015 Balasubramanian Kandasamy <balasubramanian.kandasamy@oracle.com> - 5.7.6-0.2.m16
- Include boost sources
- Fix cmake buildrequires
- Fix build on el5 with gcc44
- Add license info in each subpackage
- Soname bump, more compat packages
- Updated default shell for mysql user
- Added mysql_ssl_rsa_setup
- Include mysql-files directory

* Thu Sep 18 2014 Balasubramanian Kandasamy <balasubramanian.kandasamy@oracle.com> - 5.7.6-0.2.m16
- Provide replication_observers_example_plugin.so plugin

* Tue Sep 2 2014 Bjorn Munch <bjorn.munch@oracle.com> - 5.7.6-0.1.m16
- Updated for 5.7.6

* Fri Aug 08 2014 Erlend Dahl <erlend.dahl@oracle.com> - 5.7.5-0.6.m15
- Provide mysql_no_login.so plugin

* Wed Aug 06 2014 Balasubramanian Kandasamy <balasubramanian.kandasamy@oracle.com> - 5.7.5-0.5.m15
- Provide mysql-compat-server dependencies 

* Wed Jul 09 2014 Balasubramanian Kandasamy <balasubramanian.kandasamy@oracle.com> - 5.7.5-0.4.m15
- Remove perl(GD) and dtrace dependencies

* Thu Jun 26 2014 Balasubramanian Kandasamy <balasubramanian.kandasamy@oracle.com> - 5.7.5-0.3.m15
- Resolve embedded-devel conflict issue

* Wed Jun 25 2014 Balasubramanian Kandasamy <balasubramanian.kandasamy@oracle.com> - 5.7.5-0.2.m15
- Add bench package
- Enable dtrace 

* Thu Apr 24 2014 Balasubramanian Kandasamy <balasubramanian.kandasamy@oracle.com> - 5.7.5-0.1.m15
- Updated for 5.7.5

* Mon Apr 07 2014 Balasubramanian Kandasamy <balasubramanian.kandasamy@oracle.com> - 5.7.4-0.5.m14
- Fix Cflags for el7 

* Mon Mar 31 2014 Balasubramanian Kandasamy <balasubramanian.kandasamy@oracle.com> - 5.7.4-0.4.m14
- Support for enterprise packages
- Upgrade from MySQL-* packages

* Wed Mar 12 2014 Balasubramanian Kandasamy <balasubramanian.kandasamy@oracle.com> - 5.7.4-0.3.m14
- Resolve conflict with mysql-libs-compat 

* Thu Mar 06 2014 Balasubramanian Kandasamy <balasubramanian.kandasamy@oracle.com> - 5.7.4-0.2.m14
- Resolve conflict issues during upgrade
- Add ha_example.so plugin which is now included

* Fri Feb 07 2014 Balasubramanian Kandasamy <balasubramanian.kandasamy@oracle.com> - 5.7.4-0.1.m14
- 5.7.4
- Enable shared libmysqld by cmake option
- Move mysqltest and test plugins to test subpackage

* Mon Nov 18 2013 Balasubramanian Kandasamy <balasubramanian.kandasamy@oracle.com> - 5.7.3-0.3.m13
- Fixed isa_bits error 

* Fri Oct 25 2013 Balasubramanian Kandasamy <balasubramanian.kandasamy@oracle.com> - 5.7.3-0.1.m13
- Initial 5.7 port

* Fri Oct 25 2013 Balasubramanian Kandasamy <balasubramanian.kandasamy@oracle.com> - 5.6.15-1
- Fixed uln advanced rpm libyassl.a error
- Updated to 5.6.15

* Wed Oct 16 2013 Balasubramanian Kandasamy <balasubramanian.kandasamy@oracle.com> - 5.6.14-3
- Fixed mysql_install_db usage 
- Improved handling of plugin directory 

* Fri Sep 27 2013 Balasubramanian Kandasamy <balasubramanian.kandasamy@oracle.com> - 5.6.14-2
- Refresh mysql-install patch and service renaming

* Mon Sep 16 2013 Balasubramanian Kandasamy <balasubramanian.kandasamy@oracle.com> - 5.6.14-1
- Updated to 5.6.14

* Wed Sep 04 2013 Balasubramanian Kandasamy <balasubramanian.kandasamy@oracle.com> - 5.6.13-5
- Support upgrade from 5.5 ULN packages to 5.6 

* Tue Aug 27 2013 Balasubramanian Kandasamy <balasubramanian.kandasamy@oracle.com> - 5.6.13-4
- Enhanced perl filtering 
- Added openssl-devel to buildreq 

* Wed Aug 21 2013 Balasubramanian Kandasamy <balasubramanian.kandasamy@oracle.com> - 5.6.13-3
- Removed mysql_embedded binary to resolve multilib conflict issue

* Fri Aug 16 2013 Balasubramanian Kandasamy <balasubramanian.kandasamy@oracle.com> - 5.6.13-2 
- Fixed Provides and Obsoletes issues in server, test packages 

* Wed Aug 14 2013 Balasubramanian Kandasamy <balasubramanian.kandasamy@oracle.com> - 5.6.13-1
- Updated to 5.6.13

* Mon Aug 05 2013 Balasubramanian Kandasamy <balasubramanian.kandasamy@oracle.com> - 5.6.12-9
- Added files list to embedded packages 

* Thu Aug 01 2013 Balasubramanian Kandasamy <balasubramanian.kandasamy@oracle.com> - 5.6.12-8
- Updated libmysqld.a with libmysqld.so in embedded package

* Mon Jul 29 2013 Balasubramanian Kandasamy <balasubramanian.kandasamy@oracle.com> - 5.6.12-7
- Updated test package dependency from client to server

* Wed Jul 24 2013 Balasubramanian Kandasamy <balasubramanian.kandasamy@oracle.com> - 5.6.12-6
- Added libs-compat dependency under libs package to resolve server
  installation conflicts issue.
 
* Wed Jul 17 2013 Balasubramanian Kandasamy <balasubramanian.kandasamy@oracle.com> - 5.6.12-5
- Removed libmysqlclient.so.16 from libs package
 
* Fri Jul 05 2013 Balasubramanian Kandasamy <balasubramanian.kandasamy@oracle.com> - 5.6.12-4
- Adjusted to work on OEL6

* Wed Jun 26 2013 Balasubramanian Kandasamy <balasubramanian.kandasamy@oracle.com> - 5.6.12-3
- Move libs to mysql/
- Basic multi arch support
- Fix changelog dates

* Thu Jun 20 2013 Balasubramanian Kandasamy <balasubramanian.kandasamy@oracle.com> - 5.6.12-2
- Major cleanup

* Tue Jun 04 2013 Balasubramanian Kandasamy <balasubramanian.kandasamy@oracle.com> - 5.6.12-1
- Updated to 5.6.12

* Mon Nov 05 2012 Joerg Bruehe <joerg.bruehe@oracle.com>

- Allow to override the default to use the bundled yaSSL by an option like
      --define="with_ssl /path/to/ssl"

* Wed Oct 10 2012 Bjorn Munch <bjorn.munch@oracle.com>

- Replace old my-*.cnf config file examples with template my-default.cnf

* Fri Oct 05 2012 Joerg Bruehe <joerg.bruehe@oracle.com>

- Let the installation use the new option "--random-passwords" of "mysql_install_db".
  (Bug# 12794345 Ensure root password)
- Fix an inconsistency: "new install" vs "upgrade" are told from the (non)existence
  of "$mysql_datadir/mysql" (holding table "mysql.user" and other system stuff).

* Tue Jul 24 2012 Joerg Bruehe <joerg.bruehe@oracle.com>

- Add a macro "runselftest":
  if set to 1 (default), the test suite will be run during the RPM build;
  this can be oveeridden via the command line by adding
      --define "runselftest 0"
  Failures of the test suite will NOT make the RPM build fail!

* Mon Jul 16 2012 Joerg Bruehe <joerg.bruehe@oracle.com>

- Add the man page for the "mysql_config_editor".

* Mon Jun 11 2012 Joerg Bruehe <joerg.bruehe@oracle.com>

- Make sure newly added "SPECIFIC-ULN/" directory does not disturb packaging.

* Wed Feb 29 2012 Brajmohan Saxena <brajmohan.saxena@oracle.com>

- Removal all traces of the readline library from mysql (BUG 13738013)

* Wed Sep 28 2011 Joerg Bruehe <joerg.bruehe@oracle.com>

- Fix duplicate mentioning of "mysql_plugin" and its manual page,
  it is better to keep alphabetic order in the files list (merging!).

* Wed Sep 14 2011 Joerg Bruehe <joerg.bruehe@oracle.com>

- Let the RPM capabilities ("obsoletes" etc) ensure that an upgrade may replace
  the RPMs of any configuration (of the current or the preceding release series)
  by the new ones. This is done by not using the implicitly generated capabilities
  (which include the configuration name) and relying on more generic ones which
  just list the function ("server", "client", ...).
  The implicit generation cannot be prevented, so all these capabilities must be
  explicitly listed in "Obsoletes:"

* Tue Sep 13 2011 Jonathan Perkin <jonathan.perkin@oracle.com>

- Add support for Oracle Linux 6 and Red Hat Enterprise Linux 6.  Due to
  changes in RPM behaviour ($RPM_BUILD_ROOT is removed prior to install)
  this necessitated a move of the libmygcc.a installation to the install
  phase, which is probably where it belonged in the first place.

* Tue Sep 13 2011 Joerg Bruehe <joerg.bruehe@oracle.com>

- "make_win_bin_dist" and its manual are dropped, cmake does it different.

* Thu Sep 08 2011 Daniel Fischer <daniel.fischer@oracle.com>

- Add mysql_plugin man page.

* Tue Aug 30 2011 Tor Didriksen <tor.didriksen@oracle.com>

- Set CXX=g++ by default to add a dependency on libgcc/libstdc++.
  Also, remove the use of the -fno-exceptions and -fno-rtti flags.
  TODO: update distro_buildreq/distro_requires

* Tue Aug 30 2011 Joerg Bruehe <joerg.bruehe@oracle.com>

- Add the manual page for "mysql_plugin" to the server package.

* Fri Aug 19 2011 Joerg Bruehe <joerg.bruehe@oracle.com>

- Null-upmerge the fix of bug#37165: This spec file is not affected.
- Replace "/var/lib/mysql" by the spec file variable "%%{mysqldatadir}".

* Fri Aug 12 2011 Daniel Fischer <daniel.fischer@oracle.com>

- Source plugin library files list from cmake-generated file.

* Mon Jul 25 2011 Chuck Bell <chuck.bell@oracle.com>

- Added the mysql_plugin client - enables or disables plugins.

* Thu Jul 21 2011 Sunanda Menon <sunanda.menon@oracle.com>

- Fix bug#12561297: Added the MySQL embedded binary

* Thu Jul 07 2011 Joerg Bruehe <joerg.bruehe@oracle.com>

- Fix bug#45415: "rpm upgrade recreates test database"
  Let the creation of the "test" database happen only during a new installation,
  not in an RPM upgrade.
  This affects both the "mkdir" and the call of "mysql_install_db".

* Wed Feb 09 2011 Joerg Bruehe <joerg.bruehe@oracle.com>

- Fix bug#56581: If an installation deviates from the default file locations
  ("datadir" and "pid-file"), the mechanism to detect a running server (on upgrade)
  should still work, and use these locations.
  The problem was that the fix for bug#27072 did not check for local settings.

* Mon Jan 31 2011 Joerg Bruehe <joerg.bruehe@oracle.com>

- Install the new "manifest" files: "INFO_SRC" and "INFO_BIN".

* Tue Nov 23 2010 Jonathan Perkin <jonathan.perkin@oracle.com>

- EXCEPTIONS-CLIENT has been deleted, remove it from here too
- Support MYSQL_BUILD_MAKE_JFLAG environment variable for passing
  a '-j' argument to make.

* Mon Nov 1 2010 Georgi Kodinov <georgi.godinov@oracle.com>

- Added test authentication (WL#1054) plugin binaries

* Wed Oct 6 2010 Georgi Kodinov <georgi.godinov@oracle.com>

- Added example external authentication (WL#1054) plugin binaries

* Wed Aug 11 2010 Joerg Bruehe <joerg.bruehe@oracle.com>

- With a recent spec file cleanup, names have changed: A "-community" part was dropped.
  Reflect that in the "Obsoletes" specifications.
- Add a "triggerpostun" to handle the uninstall of the "-community" server RPM.
- This fixes bug#55015 "MySQL server is not restarted properly after RPM upgrade".

* Tue Jun 15 2010 Joerg Bruehe <joerg.bruehe@sun.com>

- Change the behaviour on installation and upgrade:
  On installation, do not autostart the server.
  *Iff* the server was stopped before the upgrade is started, this is taken as a
  sign the administrator is handling that manually, and so the new server will
  not be started automatically at the end of the upgrade.
  The start/stop scripts will still be installed, so the server will be started
  on the next machine boot.
  This is the 5.5 version of fixing bug#27072 (RPM autostarting the server).

* Tue Jun 1 2010 Jonathan Perkin <jonathan.perkin@oracle.com>

- Implement SELinux checks from distribution-specific spec file.

* Wed May 12 2010 Jonathan Perkin <jonathan.perkin@oracle.com>

- Large number of changes to build using CMake
- Introduce distribution-specific RPMs
- Drop debuginfo, build all binaries with debug/symbols
- Remove __os_install_post, use native macro
- Remove _unpackaged_files_terminate_build, make it an error to have
  unpackaged files
- Remove cluster RPMs

* Wed Mar 24 2010 Joerg Bruehe <joerg.bruehe@sun.com>

- Add "--with-perfschema" to the configure options.

* Mon Mar 22 2010 Joerg Bruehe <joerg.bruehe@sun.com>

- User "usr/lib*" to allow for both "usr/lib" and "usr/lib64",
  mask "rmdir" return code 1.
- Remove "ha_example.*" files from the list, they aren't built.

* Wed Mar 17 2010 Joerg Bruehe <joerg.bruehe@sun.com>

- Fix a wrong path name in handling the debug plugins.

* Wed Mar 10 2010 Joerg Bruehe <joerg.bruehe@sun.com>

- Take the result of the debug plugin build and put it into the optimized tree,
  so that it becomes part of the final installation;
  include the files in the packlist. Part of the fixes for bug#49022.

* Mon Mar 01 2010 Joerg Bruehe <joerg.bruehe@sun.com>

- Set "Oracle and/or its affiliates" as the vendor and copyright owner,
  accept upgrading from packages showing MySQL or Sun as vendor.

* Fri Feb 12 2010 Joerg Bruehe <joerg.bruehe@sun.com>

- Formatting changes:
  Have a consistent structure of separator lines and of indentation
  (8 leading blanks => tab).
- Introduce the variable "src_dir".
- Give the environment variables "MYSQL_BUILD_CC(CXX)" precedence
  over "CC" ("CXX").
- Drop the old "with_static" argument analysis, this is not supported
  in 5.1 since ages.
- Introduce variables to control the handlers individually, as well
  as other options.
- Use the new "--with-plugin" notation for the table handlers.
- Drop handling "/etc/rc.d/init.d/mysql", the switch to "/etc/init.d/mysql"
  was done back in 2002 already.
- Make "--with-zlib-dir=bundled" the default, add an option to disable it.
- Add missing manual pages to the file list.
- Improve the runtime check for "libgcc.a", protect it against being tried
  with the Intel compiler "icc".

* Mon Jan 11 2010 Joerg Bruehe <joerg.bruehe@sun.com>

- Change RPM file naming:
  - Suffix like "-m2", "-rc" becomes part of version as "_m2", "_rc".
  - Release counts from 1, not 0.

* Wed Dec 23 2009 Joerg Bruehe <joerg.bruehe@sun.com>

- The "semisync" plugin file name has lost its introductory "lib",
  adapt the file lists for the subpackages.
  This is a part missing from the fix for bug#48351.
- Remove the "fix_privilege_tables" manual, it does not exist in 5.5
  (and likely, the whole script will go, too).

* Mon Nov 16 2009 Joerg Bruehe <joerg.bruehe@sun.com>

- remove erroneous traces of the InnoDB plugin (that is 5.1 only).

* Tue Oct 06 2009 Magnus Blaudd <mvensson@mysql.com>

- Removed mysql_fix_privilege_tables

* Fri Oct 02 2009 Alexander Nozdrin <alexander.nozdrin@sun.com>

- "mysqlmanager" got removed from version 5.4, all references deleted.

* Fri Aug 28 2009 Joerg Bruehe <joerg.bruehe@sun.com>

- Merge up from 5.1 to 5.4: Remove handling for the InnoDB plugin.

* Thu Aug 27 2009 Joerg Bruehe <joerg.bruehe@sun.com>

- This version does not contain the "Instance manager", "mysqlmanager":
  Remove it from the spec file so that packaging succeeds.

* Mon Aug 24 2009 Jonathan Perkin <jperkin@sun.com>

- Add conditionals for bundled zlib and innodb plugin

* Fri Aug 21 2009 Jonathan Perkin <jperkin@sun.com>

- Install plugin libraries in appropriate packages.
- Disable libdaemon_example and ftexample plugins.

* Thu Aug 20 2009 Jonathan Perkin <jperkin@sun.com>

- Update variable used for mysql-test suite location to match source.

* Fri Nov 07 2008 Joerg Bruehe <joerg@mysql.com>

- Correct yesterday's fix, so that it also works for the last flag,
  and fix a wrong quoting: un-quoted quote marks must not be escaped.

* Thu Nov 06 2008 Kent Boortz <kent.boortz@sun.com>

- Removed "mysql_upgrade_shell"
- Removed some copy/paste between debug and normal build

* Thu Nov 06 2008 Joerg Bruehe <joerg@mysql.com>

- Modify CFLAGS and CXXFLAGS such that a debug build is not optimized.
  This should cover both gcc and icc flags.  Fixes bug#40546.

* Fri Aug 29 2008 Kent Boortz <kent@mysql.com>

- Removed the "Federated" storage engine option, and enabled in all

* Tue Aug 26 2008 Joerg Bruehe <joerg@mysql.com>

- Get rid of the "warning: Installed (but unpackaged) file(s) found:"
  Some generated files aren't needed in RPMs:
  - the "sql-bench/" subdirectory
  Some files were missing:
  - /usr/share/aclocal/mysql.m4  ("devel" subpackage)
  - Manual "mysqlbug" ("server" subpackage)
  - Program "innochecksum" and its manual ("server" subpackage)
  - Manual "mysql_find_rows" ("client" subpackage)
  - Script "mysql_upgrade_shell" ("client" subpackage)
  - Program "ndb_cpcd" and its manual ("ndb-extra" subpackage)
  - Manuals "ndb_mgm" + "ndb_restore" ("ndb-tools" subpackage)

* Mon Mar 31 2008 Kent Boortz <kent@mysql.com>

- Made the "Federated" storage engine an option
- Made the "Cluster" storage engine and sub packages an option

* Wed Mar 19 2008 Joerg Bruehe <joerg@mysql.com>

- Add the man pages for "ndbd" and "ndb_mgmd".

* Mon Feb 18 2008 Timothy Smith <tim@mysql.com>

- Require a manual upgrade if the alread-installed mysql-server is
  from another vendor, or is of a different major version.

* Wed May 02 2007 Joerg Bruehe <joerg@mysql.com>

- "ndb_size.tmpl" is not needed any more,
  "man1/mysql_install_db.1" lacked the trailing '*'.

* Sat Apr 07 2007 Kent Boortz <kent@mysql.com>

- Removed man page for "mysql_create_system_tables"

* Wed Mar 21 2007 Daniel Fischer <df@mysql.com>

- Add debug server.

* Mon Mar 19 2007 Daniel Fischer <df@mysql.com>

- Remove Max RPMs; the server RPMs contain a mysqld compiled with all
  features that previously only were built into Max.

* Fri Mar 02 2007 Joerg Bruehe <joerg@mysql.com>

- Add several man pages for NDB which are now created.

* Fri Jan 05 2007 Kent Boortz <kent@mysql.com>

- Put back "libmygcc.a", found no real reason it was removed.

- Add CFLAGS to gcc call with --print-libgcc-file, to make sure the
  correct "libgcc.a" path is returned for the 32/64 bit architecture.

* Mon Dec 18 2006 Joerg Bruehe <joerg@mysql.com>

- Fix the move of "mysqlmanager" to section 8: Directory name was wrong.

* Thu Dec 14 2006 Joerg Bruehe <joerg@mysql.com>

- Include the new man pages for "my_print_defaults" and "mysql_tzinfo_to_sql"
  in the server RPM.
- The "mysqlmanager" man page got moved from section 1 to 8.

* Thu Nov 30 2006 Joerg Bruehe <joerg@mysql.com>

- Call "make install" using "benchdir_root=%%{_datadir}",
  because that is affecting the regression test suite as well.

* Thu Nov 16 2006 Joerg Bruehe <joerg@mysql.com>

- Explicitly note that the "MySQL-shared" RPMs (as built by MySQL AB)
  replace "mysql-shared" (as distributed by SuSE) to allow easy upgrading
  (bug#22081).

* Mon Nov 13 2006 Joerg Bruehe <joerg@mysql.com>

- Add "--with-partition" t 2006 Joerg Bruehe <joerg@mysql.com>

- Use the Perl script to run the tests, because it will automatically check
  whether the server is configured with SSL.

* Tue Jun 27 2006 Joerg Bruehe <joerg@mysql.com>

- move "mysqldumpslow" from the client RPM to the server RPM (bug#20216)

- Revert all previous attempts to call "mysql_upgrade" during RPM upgrade,
  there are some more aspects which need to be solved before this is possible.
  For now, just ensure the binary "mysql_upgrade" is delivered and installysql.com>

- To run "mysql_upgrade", we need a running server;
  start it in isolation and skip password checks.

* Sat May 20 2006 Kent Boortz <kent@mysql.com>

- Always compile for PIC, position independent code.

* Wed May 10 2006 Kent Boortz <kent@mysql.com>

- Use character set "all" when compiling with Cluster, to make Cluster
  nodes independent on the character set directory, and the problem
  that two RPM sub packages both wants to install this directory.

* Mon May 01 2006 Kent Boortz <kent@mysql.com>

- Use "./libtool --mode=execute" instead of searching for the
  executable in current directory and ".libs".

* Fri Apr 28 2006 Kent Boortz <kent@mysql.com>

- Install and run "mysql_upgrade"

* Wed Apr 12 2006 Jim Winstead <jimw@mysql.com>

- Remove sql-bench, and MySQL-bench RPM (will be built as an independent
  project from the mysql-bench repository)

* Tue Apr 11 2006 Jim Winstead <jimw@mysql.com>

- Remove old mysqltestmanager and related programs
* Sat Apr 01 2006 Kent Boortz <kent@mysql.com>

- Set $LDFLAGS from $MYSQL_BUILD_LDFLAGS

* Tue Mar 07 2006 Kent Boortz <kent@mysql.com>

- Changed product name from "Community Edition" to "Community Server"

* Mon Mar 06 2006 Kent Boortz <kent@mysql.com>

- Fast mutexes is now disabled by default, but should be
  used in Linux builds.

* Mon Feb 20 2006 Kent Boortz <kent@mysql.com>

- Reintroduced a max build
- Limited testing of 'debug' and 'max' servers
- Berkeley DB only in 'max'

* Mon Feb 13 2006 Joerg Bruehe <joerg@mysql.com>

- Use "-i" on "make test-force";
  this is essential for later evaluation of this log file.

* Thu Feb 09 2006 Kent Boortz <kent@mysql.com>

- Pass '-static' to libtool, link static with our own libraries, dynamic
  with system libraries.  Link with the bundled zlib.

* Wed Feb 08 2006 Kristian Nielsen <knielsen@mysql.com>

- Modified RPM spec to match new 5.1 debug+max combined community packaging.

* Sun Dec 18 2005 Kent Boortz <kent@mysql.com>

- Added "client/mysqlslap"

* Mon Dec 12 2005 Rodrigo Novo <rodrigo@mysql.com>

- Added zlib to the list of (static) libraries installed
- Added check against libtool wierdness (WRT: sql/mysqld || sql/.libs/mysqld)
- Compile MySQL with bundled zlib
- Fixed %%packager name to "MySQL Production Engineering Team"

* Mon Dec 05 2005 Joerg Bruehe <joerg@mysql.com>

- Avoid using the "bundled" zlib on "shared" builds:
  As it is not installed (on the build system), this gives dependency
  problems with "libtool" causing the build to fail.
  (Change was done on Nov 11, but left uncommented.)

* Tue Nov 22 2005 Joerg Bruehe <joerg@mysql.com>

- Extend the file existence check for "init.d/mysql" on un-install
  to also guard the call to "insserv"/"chkconfig".

* Thu Oct 27 2005 Lenz Grimmer <lenz@grimmer.com>

- added more man pages

* Wed Oct 19 2005 Kent Boortz <kent@mysql.com>

- Made yaSSL support an option (off by default)

* Wed Oct 19 2005 Kent Boortz <kent@mysql.com>

- Enabled yaSSL support

* Sat Oct 15 2005 Kent Boortz <kent@mysql.com>

- Give mode arguments the same way in all places
lenz@mysql.com>

- fixed the removing of the RPM_BUILD_ROOT in the %%clean section (the
  $RBR variable did not get expanded, thus leaving old build roots behind)

* Thu Aug 04 2005 Lenz Grimmer <lenz@mysql.com>

- Fixed the creation of the mysql user group account in the postinstall
  section (BUG 12348)
- Fixed enabling the Archive storage engine in the Max binary

* Tue Aug 02 2005 Lenz Grimmer <lenz@mysql.com>

- Fixed the Requires: tag for the server RPM (BUG 12233)

* Fri Jul 15 2005 Lenz Grimmer <lenz@mysql.com>

- create a "mysql" user group and assign the mysql user account to that group
  in the server postinstall section. (BUG 10984)

* Tue Jun 14 2005 Lenz Grimmer <lenz@mysql.com>

- Do not build statically on i386 by default, only when adding either "--with
  static" or "--define '_with_static 1'" to the RPM build options. Static
  linking really only makes sense when linking against the specially patched
  glibc 2.2.5.

* Mon Jun 06 2005 Lenz Grimmer <lenz@mysql.com>

- added mysql_client_test to the "bench" subpackage (BUG 10676)
- added the libndbclient static and shared libraries (BUG 10676)

* Wed Jun 01 2005 Lenz Grimmer <lenz@mysql.com>

- use "mysqldatadir" variable instead of hard-coding the path multiple times
- use the "mysqld_user" variable on all occasions a user name is referenced
- removed (incomplete) Brazilian translations
- removed redundant release tags from the subpackage descriptions

* Wed May 25 2005 Joerg Bruehe <joerg@mysql.com>

- Added a "make clean" between separate calls to "BuildMySQL".

* Thu May 12 2005 Guilhem Bichot <guilhem@mysql.com>

- Removed the mysql_tableinfo script made obsolete by the information schema

* Wed Apr 20 2005 Lenz Grimmer <lenz@mysql.com>

- Enabled the "blackhole" storage engine for the Max RPM

* Wed Apr 13 2005 Lenz Grimmer <lenz@mysql.com>

- removed the MySQL manual files (html/ps/texi) - they have been removed
  from the MySQL sources and are now available separately.

* Mon Apr 4 2005 Petr Chardin <petr@mysql.com>

- old mysqlmanager, mysq* Mon Feb 7 2005 Tomas Ulin <tomas@mysql.com>

- enabled the "Ndbcluster" storage engine for the max binary
- added extra make install in ndb subdir after Max build to get ndb binaries
- added packages for ndbcluster storage engine

* Fri Jan 14 2005 Lenz Grimmer <lenz@mysql.com>

- replaced obsoleted "BuildPrereq" with "BuildRequires" instead

* Thu Jan 13 2005 Lenz Grimmer <lenz@mysql.com>

- enabled the "Federated" storage engine for the max binary

* Tue Jan 04 2005 Petr Chardin <petr@mysql.com>

- ISAM and merge storage engines were purged. As well as appropriate
  tools and manpages (isamchk and isamlog)

* Fri Dec 31 2004 Lenz Grimmer <lenz@mysql.com>

- enabled the "Archive" storage engine for the max binary
- enabled the "CSV" storage engine for the max binary
- enabled the "Example" storage engine for the max binary

* Thu Aug 26 2004 Lenz Grimmer <lenz@mysql.com>

- MySQL-Max now requires MySQL-server instead of MySQL (BUG 3860)

* Fri Aug 20 2004 Lenz Grimmer <lenz@mysql.com>

- do not link statically on IA64/AMD64 as these systems do not have
  a patched glibc installed

* Tue Aug 10 2004 Lenz Grimmer <lenz@mysql.com>

- Added libmygcc.a to the devel subpackage (required to link applications
  against the the embedded server libmysqld.a) (BUG 4921)

* Mon Aug 09 2004 Lenz Grimmer <lenz@mysql.com>

- Added EXCEPTIONS-CLIENT to the "devel" package

* Thu Jul 29 2004 Lenz Grimmer <lenz@mysql.com>

- disabled OpenSSL in the Max binaries again (the RPM packages were the
  only exception to this anyway) (BUG 1043)

* Wed Jun 30 2004 Lenz Grimmer <lenz@mysql.com>

- fixed server postinstall (mysql_install_db was called with the wrong
  parameter)

* Thu Jun 24 2004 Lenz Grimmer <lenz@mysql.com>

- added mysql_tzinfo_to_sql to the server subpackage
- run "make clean" instead of "make distclean"

* Mon Apr 05 2004 Lenz Grimmer <lenz@mysql.com>

- added ncurses-devel to the build prerequisites (BUG 3377)

* Thu Feb 12 2004 Lenz Grimmer <lenz@mysql.com>

- when using gcc, _always_ use CXX=gcc
- replaced Copyright with License field (Copyright is obsolete)

* Tue Feb 03 2004 Lenz Grimmer <lenz@mysql.com>

- added myisam_ftdump to the Server package

* Tue Jan 13 2004 Lenz Grimmer <lenz@mysql.com>

- link the mysql client against libreadline instead of libedit (BUG 2289)

* Mon Dec 22 2003 Lenz Grimmer <lenz@mysql.com>

- marked /etc/logrotate.d/mysql as a config file (BUG 2156)

* Sat Dec 13 2003 Lenz Grimmer <lenz@mysql.com>

- fixed file permissions (BUG 1672)

* Thu Dec 11 2003 Lenz Grimmer <lenz@mysql.com>

- made testing for gcc3 a bit more robust

* Fri Dec 05 2003 Lenz Grimmer <lenz@mysql.com>

- added missing file mysql_create_system_tables to the server subpackage

* Fri Nov 21 2003 Lenz Grimmer <lenz@mysql.com>

- removed dependency on MySQL-client from the MySQL-devel subpackage
  as it is not really required. (BUG 1610)

* Fri Aug 29 2003 Lenz Grimmer <lenz@mysql.com>

- Fixed BUG 1162 (removed macro names from the changelog)
- Really fixed BUG 998 (disable the checking for installed but
  unpackaged files)

* Tue Aug 05 2003 Lenz Grimmer <lenz@mysql.com>

- Fixed BUG 959 (libmysqld not being compiled properly)
- Fixed BUG 998 (RPM build errors): added missing files to the
  distribution (mysql_fix_extensions, mysql_tableinfo, mysqldumpslow,
  mysql_fix_privilege_tables.1), removed "-n" from install section.

* Wed Jul 09 2003 Lenz Grimmer <lenz@mysql.com>

- removed the GIF Icon (file was not included in the sources anyway)
- removed unused variable shared_lib_version
- do not run automake before building the standard binary
  (should not be necessary)
- add server suffix '-standard' to standard binary (to be in line
  with the binary tarball distributions)
- Use more RPM macros (_exec_prefix, _sbindir, _libdir, _sysconfdir,
  _datadir, _includedir) throughout the spec file.
- allow overriding CC and CXX (required when building with other compilers)

* Fri May 16 2003 Lenz Grimmer <lenz@mysql.com>

- re-enabled RAID again

* Wed Apr 30 2003 Lenz Grimmer <lenz@mysql.com>

- disabled MyISAM RAID (--with-raid)- it throws an assertion which
  needs to be investigated first.

* Mon Mar 10 2003 Lenz Grimmer <lenz@mysql.com>

- added missing file mysql_secure_installation to server subpackage
  (BUG 141)

* Tue Feb 11 2003 Lenz Grimmer <lenz@mysql.com>

- re-added missing pre- and post(un)install scripts to server subpackage
- added config file /etc/my.cnf to the file list (just for completeness)
- make sure to create the datadir with 755 permissions

* Mon Jan 27 2003 Lenz Grimmer <lenz@mysql.com>

- removed unusedql.com>

- Reworked the build steps a little bit: the Max binary is supposed
  to include OpenSSL, which cannot be linked statically, thus trying
  to statically link against a special glibc is futile anyway
- because of this, it is not required to make yet another build run
  just to compile the shared libs (saves a lot of time)
- updated package description of the Max subpackage
- clean up the BuildRoot directory afterwards

* Mon Jul 15 2002 Lenz Grimmer <lenz@mysql.com>

- Updated Packager information
- Fixed the build options: the regular package is supposed to
  include InnoDB and linked statically, while the Max package
  should include BDB and SSL support

* Fri May 03 2002 Lenz Grimmer <lenz@mysql.com>

- Use more RPM macros (e.g. infodir, mandir) to make the spec
  file more portable
- reorganized the installation of documentation files: let RPM
  take care of this
- reorganized the file list: actually install man pages along
  with the binaries of the respective subpackage
- do not include libmysqld.a in the devel subpackage as well, if we
  have a special "embedded" subpackage
- reworked the package descriptions

* Mon Oct  8 2001 Monty

- Added embedded server as a separate RPM

* Fri Apr 13 2001 Monty

- Added mysqld-max to the distribution

* Tue Jan 2  2001  Monty

- Added mysql-test to the bench package

* Fri Aug 18 2000 Tim Smith <tim@mysql.com>

- Added separate libmysql_r directory; now both a threaded
  and non-threaded library is shipped.

* Tue Sep 28 1999 David Axmark <davida@mysql.com>

- Added the support-files/my-example.cnf to the docs directory.

- Removed devel dependency on base since it is about client
  development.

* Wed Sep 8 1999 David Axmark <davida@mysql.com>

- Cleaned up some for 3.23.

* Thu Jul 1 1999 David Axmark <davida@mysql.com>

- Added support for shared libraries in a separate sub
  package. Original fix by David Fox (dsfox@cogsci.ucsd.edu)

- The --enable-assembler switch is now automatically disables on
  platforms there assembler code is unavailable. This should allow
  building this RPM on non i386 systems.

* Mon Feb 22 1999 David Axmark <david@detron.se>

- Removed unportable cc switches from the spec file. The defaults can
  now be overridden with environment variables. This feature is used
  to compile the official RPM with optimal (but compiler version
  specific) switches.

- Removed the repetitive description parts for the sub rpms. Maybe add
  again if RPM gets a multiline macro capability.

- Added support for a pt_BR translation. Translation contributed by
  Jorge Godoy <jorge@bestway.com.br>.

* Wed Nov 4 1998 David Axmark <david@detron.se>

- A lot of changes in all the rpm and install scripts. This may even
  be a working RPM :-)

* Sun Aug 16 1998 David Axmark <david@detron.se>

- A developers changelog for MySQL is available in the source RPM. And
  there is a history of major user visible changed in the Reference
  Manual.  Only RPM specific changes will be documented here.<|MERGE_RESOLUTION|>--- conflicted
+++ resolved
@@ -1000,16 +1000,9 @@
 %post server
 [ -e /var/log/mysqld.log ] || install -m0640 -omysql -gmysql /dev/null /var/log/mysqld.log >/dev/null 2>&1 || :
 %systemd_post mysqld.service
-<<<<<<< HEAD
-/usr/bin/systemctl enable mysqld >/dev/null 2>&1 || :
-=======
 if [ $1 -eq 1 ]; then
     /usr/bin/systemctl enable mysqld >/dev/null 2>&1 || :
 fi
-%else
-/sbin/chkconfig --add mysqld
-%endif # systemd
->>>>>>> 2d154e18
 
 %preun server
 %systemd_preun mysqld.service
