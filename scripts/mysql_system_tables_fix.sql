--- conflicted
+++ resolved
@@ -238,11 +238,8 @@
   MODIFY sql_text MEDIUMTEXT NOT NULL;
 ALTER TABLE slow_log
   ADD COLUMN thread_id INTEGER NOT NULL AFTER sql_text;
-<<<<<<< HEAD
-=======
 ALTER TABLE slow_log
   MODIFY thread_id BIGINT(21) UNSIGNED NOT NULL;
->>>>>>> b7fc4388
 SET GLOBAL slow_query_log = @old_log_state;
 
 ALTER TABLE plugin
@@ -659,38 +656,28 @@
 
 ALTER TABLE slave_master_info ADD Ssl_crl TEXT CHARACTER SET utf8 COLLATE utf8_bin COMMENT 'The file used for the Certificate Revocation List (CRL)';
 ALTER TABLE slave_master_info ADD Ssl_crlpath TEXT CHARACTER SET utf8 COLLATE utf8_bin COMMENT 'The path used for Certificate Revocation List (CRL) files';
-<<<<<<< HEAD
-=======
 ALTER TABLE slave_master_info STATS_PERSISTENT=0;
 ALTER TABLE slave_worker_info STATS_PERSISTENT=0;
 ALTER TABLE slave_relay_log_info STATS_PERSISTENT=0;
 ALTER TABLE innodb_table_stats STATS_PERSISTENT=0;
 ALTER TABLE innodb_index_stats STATS_PERSISTENT=0;
->>>>>>> b7fc4388
 
 --
 -- Check for accounts with old pre-4.1 passwords and issue a warning
 --
 
 -- SCRAMBLED_PASSWORD_CHAR_LENGTH_323 = 16
-<<<<<<< HEAD
-SET @deprecated_pwds=(SELECT COUNT(*) FROM mysql.user WHERE LENGTH(password) = 16 AND plugin='');
-
--- signal the deprecation error
-DROP PROCEDURE IF EXISTS mysql.warn_pre41_pwd;
-CREATE PROCEDURE mysql.warn_pre41_pwd() SIGNAL SQLSTATE '01000' SET MESSAGE_TEXT='Pre-4.1 password hash is deprecated and will be removed in a future release. Please upgrade the user definitions using it to a new format.';
-=======
 SET @deprecated_pwds=(SELECT COUNT(*) FROM mysql.user WHERE LENGTH(password) = 16);
 
 -- signal the deprecation error
 DROP PROCEDURE IF EXISTS mysql.warn_pre41_pwd;
 CREATE PROCEDURE mysql.warn_pre41_pwd() SIGNAL SQLSTATE '01000' SET MESSAGE_TEXT='Pre-4.1 password hash found. It is deprecated and will be removed in a future release. Please upgrade it to a new format.';
->>>>>>> b7fc4388
 SET @cmd='call mysql.warn_pre41_pwd()';
 SET @str=IF(@deprecated_pwds > 0, @cmd, 'SET @dummy=0');
 PREPARE stmt FROM @str;
 EXECUTE stmt;
-<<<<<<< HEAD
+-- Get warnings (if any)
+SHOW WARNINGS;
 DROP PREPARE stmt;
 DROP PROCEDURE mysql.warn_pre41_pwd;
 
@@ -701,11 +688,6 @@
   ADD COLUMN next_position BIGINT UNSIGNED NOT NULL;
 ALTER TABLE ndb_binlog_index
   ADD COLUMN next_file VARCHAR(255) NOT NULL;
-=======
--- Get warnings (if any)
-SHOW WARNINGS;
-DROP PREPARE stmt;
-DROP PROCEDURE mysql.warn_pre41_pwd;
 
 --
 -- Check for non-empty host table and issue a warning
@@ -731,5 +713,4 @@
 CALL mysql.warn_host_table_nonempty();
 -- Get warnings (if any)
 SHOW WARNINGS;
-DROP PROCEDURE mysql.warn_host_table_nonempty;
->>>>>>> b7fc4388
+DROP PROCEDURE mysql.warn_host_table_nonempty;