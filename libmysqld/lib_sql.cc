/*
 * Copyright (c)  2000, 2014
 * SWsoft  company
 *
 * Modifications copyright (c) 2001, 2015. Oracle and/or its affiliates.
 * All rights reserved.
 *
 * This material is provided "as is", with absolutely no warranty expressed
 * or implied. Any use is at your own risk.
 *
 * Permission to use or copy this software for any purpose is hereby granted 
 * without fee, provided the above notices are retained on all copies.
 * Permission to modify the code and to distribute modified code is granted,
 * provided the above notices are retained, and a notice that the code was
 * modified is included with the above copyright notice.
 *

  This code was modified by the MySQL team
*/

#include "my_global.h"
#include "mysql.h"
#include "errmsg.h"
#include "embedded_priv.h"
#include "client_settings.h"
#include "my_default.h"

#include "current_thd.h"
#include "log.h"
#include "mysqld.h"
#include "mysqld_embedded.h"
#include "mysqld_thd_manager.h"
#include "rpl_filter.h"
#include "sql_class.h"
#include "sql_db.h"
#include "sql_manager.h"
#include "sql_parse.h"
#include "sql_table.h"
#include "sql_thd_internal_api.h"
#include "tztime.h"

#include "sql_db.h"     // mysql_change_db
#include <algorithm>

using std::min;
using std::max;


extern unsigned int mysql_server_last_errno;
extern char mysql_server_last_error[MYSQL_ERRMSG_SIZE];

extern "C" {

static my_bool emb_read_query_result(MYSQL *mysql);


/*
  Wrapper error handler for embedded server to call client/server error 
  handler based on whether thread is in client/server context
*/

static void embedded_error_handler(uint error, const char *str, myf MyFlags)
{
  DBUG_ENTER("embedded_error_handler");

  /* 
    If current_thd is NULL, it means restore_global has been called and 
    thread is in client context, then call client error handler else call 
    server error handler.
  */
  DBUG_RETURN(current_thd ? my_message_sql(error, str, MyFlags):
              my_message_stderr(error, str, MyFlags));
}


/*
  Reads error information from the MYSQL_DATA and puts
  it into proper MYSQL members

  SYNOPSIS
    embedded_get_error()
    mysql        connection handler
    data         query result

  NOTES
    after that function error information will be accessible
       with usual functions like mysql_error()
    data is my_free-d in this function
    most of the data is stored in data->embedded_info structure
*/

static void embedded_get_error(MYSQL *mysql, MYSQL_DATA *data)
{
  NET *net= &mysql->net;
  struct embedded_query_result *ei= data->embedded_info;
  net->last_errno= ei->last_errno;
  strmake(net->last_error, ei->info, sizeof(net->last_error)-1);
  memcpy(net->sqlstate, ei->sqlstate, sizeof(net->sqlstate));
  mysql->server_status= ei->server_status;
  free_root(&data->alloc, MYF(0));
  my_free(data);
}

static my_bool
emb_advanced_command(MYSQL *mysql, enum enum_server_command command,
		     const uchar *header, size_t header_length,
		     const uchar *arg, size_t arg_length, my_bool skip_check,
                     MYSQL_STMT *stmt)
{
  my_bool result= 1;
  THD *thd=(THD *) mysql->thd;
  NET *net= &mysql->net;
  my_bool stmt_skip= stmt ? stmt->state != MYSQL_STMT_INIT_DONE : FALSE;
  union COM_DATA com_data;

  if (!thd)
  {
    /* Do "reconnect" if possible */
    if (mysql_reconnect(mysql) || stmt_skip)
      return 1;
    thd= (THD *) mysql->thd;
  }

#if defined(ENABLED_PROFILING)
  thd->profiling.start_new_query();
#endif

  thd->clear_data_list();
  /* Check that we are calling the client functions in right order */
  if (mysql->status != MYSQL_STATUS_READY)
  {
    set_mysql_error(mysql, CR_COMMANDS_OUT_OF_SYNC, unknown_sqlstate);
    result= 1;
    goto end;
  }

  /* Clear result variables */
  thd->clear_error();
  thd->get_stmt_da()->reset_diagnostics_area();
  mysql->affected_rows= ~(my_ulonglong) 0;
  mysql->field_count= 0;
  net_clear_error(net);
  thd->current_stmt= stmt;

  thd->thread_stack= (char*) &thd;
  thd->store_globals();				// Fix if more than one connect
  /* 
     We have to call free_old_query before we start to fill mysql->fields 
     for new query. In the case of embedded server we collect field data
     during query execution (not during data retrieval as it is in remote
     client). So we have to call free_old_query here
  */
  free_old_query(mysql);

  thd->extra_length= arg_length;
  thd->extra_data= (char *)arg;
  if (header)
  {
    arg= header;
    arg_length= header_length;
  }

  thd->get_protocol_classic()->create_command(&com_data, command,
                                              (uchar *) arg, arg_length);
  result= dispatch_command(thd, &com_data, command);
  thd->cur_data= 0;

  if (!skip_check)
    result= thd->is_error() ? -1 : 0;

#if defined(ENABLED_PROFILING)
  thd->profiling.finish_current_query();
#endif

end:
  thd->restore_globals();
  return result;
}

static void emb_flush_use_result(MYSQL *mysql, my_bool)
{
  THD *thd= (THD*) mysql->thd;
  if (thd->cur_data)
  {
    free_rows(thd->cur_data);
    thd->cur_data= 0;
  }
  else if (thd->first_data)
  {
    MYSQL_DATA *data= thd->first_data;
    thd->first_data= data->embedded_info->next;
    free_rows(data);
  }
}


/*
  reads dataset from the next query result

  SYNOPSIS
  emb_read_rows()
  mysql		connection handle
  other parameters are not used

  NOTES
    It just gets next MYSQL_DATA from the result's queue

  RETURN
    pointer to MYSQL_DATA with the coming recordset
*/

static MYSQL_DATA *
emb_read_rows(MYSQL *mysql, MYSQL_FIELD *mysql_fields __attribute__((unused)),
	      unsigned int fields __attribute__((unused)))
{
  MYSQL_DATA *result= ((THD*)mysql->thd)->cur_data;
  ((THD*)mysql->thd)->cur_data= 0;
  if (result->embedded_info->last_errno)
  {
    embedded_get_error(mysql, result);
    return NULL;
  }
  *result->embedded_info->prev_ptr= NULL;
  return result;
}


static MYSQL_FIELD *emb_list_fields(MYSQL *mysql)
{
  MYSQL_DATA *res;
  if (emb_read_query_result(mysql))
    return 0;
  res= ((THD*) mysql->thd)->cur_data;
  ((THD*) mysql->thd)->cur_data= 0;
  mysql->field_alloc= res->alloc;
  my_free(res);
  mysql->status= MYSQL_STATUS_READY;
  return mysql->fields;
}

static my_bool emb_read_prepare_result(MYSQL *mysql, MYSQL_STMT *stmt)
{
  THD *thd= (THD*) mysql->thd;
  MYSQL_DATA *res;

  stmt->stmt_id= thd->client_stmt_id;
  stmt->param_count= thd->client_param_count;
  stmt->field_count= 0;
  mysql->warning_count= thd->get_stmt_da()->current_statement_cond_count();

  if (thd->first_data)
  {
    if (emb_read_query_result(mysql))
      return 1;
    stmt->field_count= mysql->field_count;
    mysql->status= MYSQL_STATUS_READY;
    res= thd->cur_data;
    thd->cur_data= NULL;
    if (!(mysql->server_status & SERVER_STATUS_AUTOCOMMIT))
      mysql->server_status|= SERVER_STATUS_IN_TRANS;

    stmt->fields= mysql->fields;
    stmt->mem_root= res->alloc;
    mysql->fields= NULL;
    my_free(res);
  }

  return 0;
}

/**************************************************************************
  Get column lengths of the current row
  If one uses mysql_use_result, res->lengths contains the length information,
  else the lengths are calculated from the offset between pointers.
**************************************************************************/

static void emb_fetch_lengths(ulong *to, MYSQL_ROW column,
			      unsigned int field_count)
{ 
  MYSQL_ROW end;

  for (end=column + field_count; column != end ; column++,to++)
    *to= *column ? *(uint *)((*column) - sizeof(uint)) : 0;
}

static my_bool emb_read_query_result(MYSQL *mysql)
{
  THD *thd= (THD*) mysql->thd;
  MYSQL_DATA *res= thd->first_data;
  DBUG_ASSERT(!thd->cur_data);
  thd->first_data= res->embedded_info->next;
  if (res->embedded_info->last_errno &&
      !res->embedded_info->fields_list)
  {
    embedded_get_error(mysql, res);
    return 1;
  }

  mysql->warning_count= res->embedded_info->warning_count;
  mysql->server_status= res->embedded_info->server_status;
  mysql->field_count= res->fields;
  if (!(mysql->fields= res->embedded_info->fields_list))
  {
    mysql->affected_rows= res->embedded_info->affected_rows;
    mysql->insert_id= res->embedded_info->insert_id;
  }
  net_clear_error(&mysql->net);
  mysql->info= 0;

  if (res->embedded_info->info[0])
  {
    strmake(mysql->info_buffer, res->embedded_info->info, MYSQL_ERRMSG_SIZE-1);
    mysql->info= mysql->info_buffer;
  }

  if (res->embedded_info->fields_list)
  {
    mysql->status=MYSQL_STATUS_GET_RESULT;
    thd->cur_data= res;
  }
  else
    my_free(res);

  return 0;
}

static int emb_stmt_execute(MYSQL_STMT *stmt)
{
  DBUG_ENTER("emb_stmt_execute");
  uchar header[5];
  THD *thd;
  my_bool res;

  int4store(header, stmt->stmt_id);
  header[4]= (uchar) stmt->flags;
  thd= (THD*)stmt->mysql->thd;
  thd->client_param_count= stmt->param_count;
  thd->client_params= stmt->params;

  res= MY_TEST(emb_advanced_command(stmt->mysql, COM_STMT_EXECUTE, 0, 0,
                                    header, sizeof(header), 1, stmt) ||
               emb_read_query_result(stmt->mysql));
  stmt->affected_rows= stmt->mysql->affected_rows;
  stmt->insert_id= stmt->mysql->insert_id;
  stmt->server_status= stmt->mysql->server_status;
  if (res)
  {
    NET *net= &stmt->mysql->net;
    set_stmt_errmsg(stmt, net);
    DBUG_RETURN(1);
  }
  else if (stmt->mysql->status == MYSQL_STATUS_GET_RESULT)
           stmt->mysql->status= MYSQL_STATUS_STATEMENT_GET_RESULT;
  DBUG_RETURN(0);
}

static int emb_read_binary_rows(MYSQL_STMT *stmt)
{
  MYSQL_DATA *data;
  if (!(data= emb_read_rows(stmt->mysql, 0, 0)))
  {
    set_stmt_errmsg(stmt, &stmt->mysql->net);
    return 1;
  }
  stmt->result= *data;
  my_free(data);
  set_stmt_errmsg(stmt, &stmt->mysql->net);
  return 0;
}

static int emb_read_rows_from_cursor(MYSQL_STMT *stmt)
{
  MYSQL *mysql= stmt->mysql;
  THD *thd= (THD*) mysql->thd;
  MYSQL_DATA *res= thd->first_data;
  DBUG_ASSERT(!thd->first_data->embedded_info->next);
  thd->first_data= 0;
  if (res->embedded_info->last_errno)
  {
    embedded_get_error(mysql, res);
    set_stmt_errmsg(stmt, &mysql->net);
    return 1;
  }

  thd->cur_data= res;
  mysql->warning_count= res->embedded_info->warning_count;
  mysql->server_status= res->embedded_info->server_status;
  net_clear_error(&mysql->net);

  return emb_read_binary_rows(stmt);
}

static int emb_unbuffered_fetch(MYSQL *mysql, char **row)
{
  THD *thd= (THD*) mysql->thd;
  MYSQL_DATA *data= thd->cur_data;
  if (data && data->embedded_info->last_errno)
  {
    embedded_get_error(mysql, data);
    thd->cur_data= 0;
    return 1;
  }
  if (!data || !data->data)
  {
    *row= NULL;
    if (data)
    {
      thd->cur_data= thd->first_data;
      thd->first_data= data->embedded_info->next;
      free_rows(data);
    }
  }
  else
  {
    *row= (char *)data->data->data;
    data->data= data->data->next;
  }
  return 0;
}

static void emb_free_embedded_thd(MYSQL *mysql)
{
  THD *thd= (THD*)mysql->thd;
  thd->clear_data_list();
  thd->store_globals();
  thd->release_resources();
  Global_THD_manager::get_instance()->remove_thd(thd);
  delete thd;
  mysql->thd=0;
}

static const char * emb_read_statistics(MYSQL *mysql)
{
  THD *thd= (THD*)mysql->thd;
  return thd->is_error() ? thd->get_stmt_da()->message_text() : "";
}


static MYSQL_RES * emb_store_result(MYSQL *mysql)
{
  return mysql_store_result(mysql);
}

static int emb_read_change_user_result(MYSQL *mysql)
{
  mysql->net.read_pos= (uchar*)""; // fake an OK packet
  return mysql_errno(mysql) ? static_cast<int>packet_error :
                              1 /* length of the OK packet */;
}

MYSQL_METHODS embedded_methods= 
{
  emb_read_query_result,
  emb_advanced_command,
  emb_read_rows,
  emb_store_result,
  emb_fetch_lengths, 
  emb_flush_use_result,
  emb_read_change_user_result,
  emb_list_fields,
  emb_read_prepare_result,
  emb_stmt_execute,
  emb_read_binary_rows,
  emb_unbuffered_fetch,
  emb_free_embedded_thd,
  emb_read_statistics,
  emb_read_query_result,
  emb_read_rows_from_cursor,
  free_rows
};

char **		copy_arguments_ptr= 0;

int init_embedded_server(int argc, char **argv, char **groups)
{
  /*
    This mess is to allow people to call the init function without
    having to mess with a fake argv
   */
  int *argcp= NULL;
  char ***argvp= NULL;
  int fake_argc= 1;
  char *fake_argv[2];
  char **foo= &fake_argv[0];
  char fake_server[]= "server";
  char fake_embedded[]= "embedded";
  char *fake_groups[]= { fake_server, fake_embedded, NULL };
  char fake_name[]= "fake_name";
  my_bool acl_error;

  if (my_thread_init())
    return 1;

  if (argc)
  {
    argcp= &argc;
    argvp= &argv;
  }
  else
  {
    fake_argv[0]= fake_name;
    fake_argv[1]= NULL;

    argcp= &fake_argc;
    argvp= &foo;
  }
  if (!groups)
    groups= fake_groups;

  my_progname= "mysql_embedded";

  /*
    Perform basic query log initialization. Should be called after
    MY_INIT, as it initializes mutexes.
  */
  query_logger.init();

  orig_argc= *argcp;
  orig_argv= *argvp;
  if (load_defaults("my", (const char **)groups, argcp, argvp))
    return 1;
  defaults_argc= *argcp;
  defaults_argv= *argvp;
  remaining_argc= *argcp;
  remaining_argv= *argvp;

  /* Must be initialized early for comparison of options name */
  system_charset_info= &my_charset_utf8_general_ci;
  sys_var_init();

  if (handle_early_options() != 0)
  {
    return 1;
  }

  ulong requested_open_files_dummy;
  adjust_related_options(&requested_open_files_dummy);

  if (init_common_variables())
  {
    mysql_server_end();
    return 1;
  }

  mysql_data_home= mysql_real_data_home;
  mysql_data_home_len= mysql_real_data_home_len;

  /* Get default temporary directory */
  opt_mysql_tmpdir=getenv("TMPDIR");	/* Use this if possible */
#if defined(_WIN32)
  if (!opt_mysql_tmpdir)
    opt_mysql_tmpdir=getenv("TEMP");
  if (!opt_mysql_tmpdir)
    opt_mysql_tmpdir=getenv("TMP");
#endif
  if (!opt_mysql_tmpdir || !opt_mysql_tmpdir[0])
    opt_mysql_tmpdir= const_cast<char*>(DEFAULT_TMPDIR); /* purecov: inspected*/

  init_ssl();
  umask(((~my_umask) & 0666));
  if (init_server_components())
  {
    mysql_server_end();
    return 1;
  }

  /*
    Each server should have one UUID. We will create it automatically, if it
    does not exist.
   */
  if (!(opt_bootstrap || opt_install_server) && init_server_auto_options())
  {
    mysql_server_end();
    return 1;
  }

  /* 
    set error_handler_hook to embedded_error_handler wrapper.
  */
  error_handler_hook= embedded_error_handler;

  acl_error= 0;
#ifndef NO_EMBEDDED_ACCESS_CHECKS
  acl_error= acl_init(opt_noacl) || grant_init(opt_noacl);
#endif
  if (acl_error || my_tz_init((THD *)0, default_tz_name,
                              (opt_bootstrap || opt_install_server)))
  {
    mysql_server_end();
    return 1;
  }

  init_max_user_conn();
  init_update_queries();

  if (!(opt_bootstrap || opt_install_server))
    servers_init(0);

<<<<<<< HEAD
#ifndef NO_EMBEDDED_ACCESS_CHECKS
  if (!opt_noacl)
#endif
    udf_init();

=======
>>>>>>> 90f73dcb
  start_handle_manager();

  // FIXME initialize binlog_filter and rpl_filter if not already done
  //       corresponding delete is in clean_up()
  if(!binlog_filter) binlog_filter = new Rpl_filter;
  if(!rpl_filter) rpl_filter = new Rpl_filter;

  if (opt_init_file)
  {
    if (read_init_file(opt_init_file))
    {
      mysql_server_end();
      return 1;
    }
  }

  execute_ddl_log_recovery();

  server_components_initialized();

#ifdef WITH_NDBCLUSTER_STORAGE_ENGINE
  /* engine specific hook, to be made generic */
  if (ndb_wait_setup_func && ndb_wait_setup_func(opt_ndb_wait_setup))
  {
    sql_print_warning("NDB : Tables not available after %lu seconds."
                      "  Consider increasing --ndb-wait-setup value",
                      opt_ndb_wait_setup);
  }
#endif

  return 0;
}

void end_embedded_server()
{
  my_free(copy_arguments_ptr);
  copy_arguments_ptr=0;
  clean_up(0);
}


void init_embedded_mysql(MYSQL *mysql, int client_flag)
{
  THD *thd = (THD *)mysql->thd;
  thd->mysql= mysql;
  mysql->server_version= server_version;
  mysql->client_flag= client_flag;
  init_alloc_root(PSI_NOT_INSTRUMENTED, &mysql->field_alloc, 8192, 0);
}

/**
  @brief Initialize a new THD for a connection in the embedded server

  @param client_flag  Client capabilities which this thread supports
  @return pointer to the created THD object

  @todo
  This function copies code from several places in the server, including
  create_new_thread(), and prepare_new_connection_state().  This should
  be refactored to avoid code duplication.
*/
void *create_embedded_thd(int client_flag)
{
  THD * thd= new THD;
  thd->set_new_thread_id();

  thd->thread_stack= (char*) &thd;
  if (thd->store_globals())
  {
    my_message_local(ERROR_LEVEL, "store_globals failed.");
    goto err;
  }
  lex_start(thd);

  /* TODO - add init_connect command execution */

  if (thd->variables.max_join_size == HA_POS_ERROR)
    thd->variables.option_bits |= OPTION_BIG_SELECTS;
  thd->proc_info=0;				// Remove 'login'
  thd->set_command(COM_SLEEP);
  thd->set_time();
  thd->init_for_queries();
  thd->get_protocol_classic()->set_client_capabilities(client_flag);
  thd->real_id= my_thread_self();

  thd->reset_db(NULL_CSTR);
#ifndef NO_EMBEDDED_ACCESS_CHECKS
  thd->security_context()->set_db_access(DB_ACLS);
  thd->security_context()->set_master_access(~NO_ACCESS);
#endif
  thd->cur_data= 0;
  thd->first_data= 0;
  thd->data_tail= &thd->first_data;
  thd->get_protocol_classic()->wipe_net();
  Global_THD_manager::get_instance()->add_thd(thd);
  return thd;
err:
  delete(thd);
  return NULL;
}


static void
emb_transfer_connect_attrs(MYSQL *mysql)
{
#ifdef HAVE_PSI_THREAD_INTERFACE
  if (mysql->options.extension &&
      mysql->options.extension->connection_attributes_length)
  {
    uchar *buf, *ptr;
    THD *thd= (THD*)mysql->thd;
    size_t length= mysql->options.extension->connection_attributes_length;

    /* 9 = max length of the serialized length */
    ptr= buf= (uchar *) my_alloca(length + 9);
    send_client_connect_attrs(mysql, buf);
    net_field_length_ll(&ptr);
    PSI_THREAD_CALL(set_thread_connect_attrs)((char *) ptr, length, thd->charset());
  }
#endif
}


#ifdef NO_EMBEDDED_ACCESS_CHECKS
int check_embedded_connection(MYSQL *mysql, const char *db)
{
  int result;
  LEX_CSTRING db_lex_cstr= to_lex_cstring(db);
  THD *thd= (THD*)mysql->thd;

  /* the server does the same as the client */
  mysql->server_capabilities= mysql->client_flag;

  thd_init_client_charset(thd, mysql->charset->number);
  thd->update_charset();
  Security_context *sctx= thd->security_context();
  sctx->set_host_ptr(my_localhost, strlen(my_localhost));
  sctx->set_host_or_ip_ptr(sctx->host().str, sctx->host().length);
  sctx->assign_priv_user(mysql->user, strlen(mysql->user));
  sctx->assign_user(mysql->user, strlen(mysql->user));
  sctx->assign_proxy_user("", 0);
  sctx->assign_priv_host(my_localhost, strlen(my_localhost));
  sctx->set_master_access(GLOBAL_ACLS);       // Full rights
  emb_transfer_connect_attrs(mysql);
  /* Change database if necessary */
  if (!(result= (db && db[0] && mysql_change_db(thd, db_lex_cstr, false))))
    my_ok(thd);
  thd->send_statement_status();
  emb_read_query_result(mysql);
  return result;
}

#else
int check_embedded_connection(MYSQL *mysql, const char *db)
{
  /*
    we emulate a COM_CHANGE_USER user here,
    it's easier than to emulate the complete 3-way handshake
  */
  char *buf, *end;
  NET *net= &mysql->net;
  THD *thd= (THD*)mysql->thd;
  Security_context *sctx= thd->security_context();
  size_t connect_attrs_len=
    (mysql->server_capabilities & CLIENT_CONNECT_ATTRS &&
     mysql->options.extension) ?
    mysql->options.extension->connection_attributes_length : 0;

  buf= my_alloca(USERNAME_LENGTH + SCRAMBLE_LENGTH + 1 + 2*NAME_LEN + 2 +
                 connect_attrs_len + 2);
  if (mysql->options.client_ip)
  {
    sctx->set_host(my_strdup(mysql->options.client_ip, MYF(0)));
    sctx->set_ip(my_strdup(sctx->get_host()->ptr(), MYF(0)));
  }
  else
    sctx->set_host((char*)my_localhost);
  sctx->host_or_ip= sctx->host->ptr();

  if (acl_check_host(sctx->get_host()->ptr(), sctx->get_ip()->ptr()))
    goto err;

  /* construct a COM_CHANGE_USER packet */
  end= strmake(buf, mysql->user, USERNAME_LENGTH) + 1;

  memset(thd->scramble, 55, SCRAMBLE_LENGTH); // dummy scramble
  thd->scramble[SCRAMBLE_LENGTH]= 0;

  if (mysql->passwd && mysql->passwd[0])
  {
    *end++= SCRAMBLE_LENGTH;
    scramble(end, thd->scramble, mysql->passwd);
    end+= SCRAMBLE_LENGTH;
  }
  else
    *end++= 0;

  end= strmake(end, db ? db : "", NAME_LEN) + 1;

  int2store(end, (ushort) mysql->charset->number);
  end+= 2;

  end= strmake(end, "mysql_native_password", NAME_LEN) + 1;

  /* the server does the same as the client */
  mysql->server_capabilities= mysql->client_flag;

  end= (char *) send_client_connect_attrs(mysql, (uchar *) end);

  /* acl_authenticate() takes the data from thd->net->read_pos */
  thd->get_protocol_classic()->get_net()->read_pos= (uchar *)buf;

  if (acl_authenticate(thd, COM_CHANGE_USER))
  {
    x_free(thd->security_context()->user().str);
    goto err;
  }
  return 0;
err:
  strmake(net->last_error, thd->main_da.message(), sizeof(net->last_error)-1);
  memcpy(net->sqlstate,
         mysql_errno_to_sqlstate(thd->main_da.sql_errno()),
         sizeof(net->sqlstate)-1);
  return 1;
}
#endif

} // extern "C"


void THD::clear_data_list()
{
  while (first_data)
  {
    MYSQL_DATA *data= first_data;
    first_data= data->embedded_info->next;
    free_rows(data);
  }
  data_tail= &first_data;
  free_rows(cur_data);
  cur_data= 0;
}


static char *dup_str_aux(MEM_ROOT *root, const char *from, size_t length,
			 const CHARSET_INFO *fromcs, const CHARSET_INFO *tocs)
{
  size_t dummy_offset;
  uint dummy_err;
  char *result;

  /* 'tocs' is set 0 when client issues SET character_set_results=NULL */
  if (tocs && String::needs_conversion(0, fromcs, tocs, &dummy_offset))
  {
    size_t new_len= (tocs->mbmaxlen * length) / fromcs->mbminlen + 1;
    result= (char *)alloc_root(root, new_len);
    length= copy_and_convert(result, new_len,
                             tocs, from, length, fromcs, &dummy_err);
  }
  else
  {
    result= (char *)alloc_root(root, length + 1);
    memcpy(result, from, length);
  }

  result[length]= 0;
  return result;
}


/*
  creates new result and hooks it to the list

  SYNOPSIS
  alloc_new_dataset()

  NOTES
    allocs the MYSQL_DATA + embedded_query_result couple
    to store the next query result,
    links these two and attach it to the THD::data_tail

  RETURN
    pointer to the newly created query result
*/

MYSQL_DATA *THD::alloc_new_dataset()
{
  MYSQL_DATA *data;
  struct embedded_query_result *emb_data;
  if (!my_multi_malloc(PSI_NOT_INSTRUMENTED,
                       MYF(MY_WME | MY_ZEROFILL),
                       &data, sizeof(*data),
                       &emb_data, sizeof(*emb_data),
                       NULL))
    return NULL;

  emb_data->prev_ptr= &data->data;
  cur_data= data;
  *data_tail= data;
  data_tail= &emb_data->next;
  data->embedded_info= emb_data;
  return data;
}


/**
  Stores server_status and warning_count in the current
  query result structures.

  @param thd            current thread

  @note Should be called after we get the recordset-result.
*/

static
bool
write_eof_packet(THD *thd, uint server_status, uint statement_warn_count)
{
  if (!thd->mysql)            // bootstrap file handling
    return FALSE;
  /*
    The following test should never be true, but it's better to do it
    because if 'is_fatal_error' is set the server is not going to execute
    other queries (see the if test in dispatch_command / COM_QUERY)
  */
  if (thd->is_fatal_error)
    thd->server_status&= ~SERVER_MORE_RESULTS_EXISTS;
  thd->cur_data->embedded_info->server_status= server_status;
  /*
    Don't send warn count during SP execution, as the warn_list
    is cleared between substatements, and mysqltest gets confused
  */
  thd->cur_data->embedded_info->warning_count=
    (thd->sp_runtime_ctx ? 0 : min(statement_warn_count, 65535U));
  return FALSE;
}


/*
  allocs new query result and initialises Protocol::alloc

  SYNOPSIS
  Protocol::begin_dataset()

  RETURN
    0 if success
    1 if memory allocation failed
*/

int Protocol_classic::begin_dataset()
{
  MYSQL_DATA *data= m_thd->alloc_new_dataset();
  if (!data)
    return 1;
  alloc= &data->alloc;
  init_alloc_root(PSI_NOT_INSTRUMENTED, alloc, 8192, 0); /* Assume rowlength < 8192 */
  alloc->min_malloc=sizeof(MYSQL_ROWS);
  return 0;
}


/*
  remove last row of current recordset

  SYNOPSIS
  Protocol_text::abort_row()

  NOTES
    does the loop from the beginning of the current recordset to
    the last record and cuts it off.
    Not supposed to be frequently called.
*/

void
Protocol_text::abort_row()
{
  MYSQL_DATA *data= m_thd->cur_data;
  MYSQL_ROWS **last_row_hook= &data->data;
  my_ulonglong count= data->rows;
  DBUG_ENTER("Protocol_text::abort_row");
  while (--count)
    last_row_hook= &(*last_row_hook)->next;

  *last_row_hook= 0;
  data->embedded_info->prev_ptr= last_row_hook;
  data->rows--;

  DBUG_VOID_RETURN;
}


bool
Protocol_classic::send_field_metadata(Send_field *server_field,
                                      const CHARSET_INFO *item_charset)
{
  DBUG_ENTER("send_field_metadata");
  const CHARSET_INFO       *thd_cs= m_thd->variables.character_set_results;
  const CHARSET_INFO       *cs= system_charset_info;

  /* Keep things compatible for old clients */
  if (server_field->type == MYSQL_TYPE_VARCHAR)
     server_field->type= MYSQL_TYPE_VAR_STRING;

  client_field->def = 0;
  client_field->def_length= 0;
  client_field->max_length = 0;

  client_field->db= dup_str_aux(field_alloc, server_field->db_name,
                                strlen(server_field->db_name),
                                cs, thd_cs);
  client_field->table= dup_str_aux(field_alloc, server_field->table_name,
                                   strlen(server_field->table_name),
                                   cs, thd_cs);
  client_field->name= dup_str_aux(field_alloc, server_field->col_name,
                                  strlen(server_field->col_name), cs, thd_cs);
  client_field->org_table= dup_str_aux(field_alloc,
                                       server_field->org_table_name,
                                       strlen(server_field->org_table_name),
                                       cs, thd_cs);
  client_field->org_name= dup_str_aux(field_alloc, server_field->org_col_name,
                                      strlen(server_field->org_col_name), cs,
                                      thd_cs);
  if (item_charset == &my_charset_bin || thd_cs == NULL)
  {
    /* No conversion */
    client_field->charsetnr= item_charset->number;
    client_field->length= server_field->length;
  }
  else
  {
    uint max_char_len;
    /* With conversion */
    client_field->charsetnr= thd_cs->number;
    max_char_len= (server_field->type >= (int) MYSQL_TYPE_TINY_BLOB &&
                   server_field->type <= (int) MYSQL_TYPE_BLOB) ?
                   server_field->length / item_charset->mbminlen :
                   server_field->length / item_charset->mbmaxlen;
    client_field->length= char_to_byte_length_safe(max_char_len,
                                                   thd_cs->mbmaxlen);
  }
  client_field->type= server_field->type;
  client_field->flags= server_field->flags;
  client_field->decimals= server_field->decimals;
  client_field->db_length=strlen(client_field->db);
  client_field->table_length=strlen(client_field->table);
  client_field->name_length=strlen(client_field->name);
  client_field->org_name_length=strlen(client_field->org_name);
  client_field->org_table_length=strlen(client_field->org_table);

  client_field->catalog= dup_str_aux(field_alloc, "def", 3, cs, thd_cs);
  client_field->catalog_length= 3;

  if (IS_NUM(client_field->type))
    client_field->flags|= NUM_FLAG;

  ++client_field;
  DBUG_RETURN(0);
}


void Protocol_classic::send_string_metadata(String* item_str)
{
  if (!item_str)
  {
    client_field->def_length= 0;
    client_field->def= strmake_root(field_alloc, "", 0);
  }
  else
  {
    client_field->def_length= item_str->length();
    client_field->def= strmake_root(field_alloc, item_str->ptr(),
                                    client_field->def_length);
  }
}


bool Protocol_classic::end_row()
{
  DBUG_ENTER("Protocol_classic::end_row");
  if (!m_thd->mysql)            // bootstrap file handling
    DBUG_RETURN(FALSE);

  *next_field= 0;
  DBUG_RETURN(FALSE);
}


bool Protocol_classic::start_result_metadata(uint num_cols, uint flags,
                                             const CHARSET_INFO *cs)
{
  MYSQL_DATA               *data;
  DBUG_ENTER("start_result_metadata");
  result_cs= (CHARSET_INFO *)cs;

  if (!m_thd->mysql)            // bootstrap file handling
    DBUG_RETURN(false);

  if (begin_dataset())
    DBUG_RETURN(true);

  send_metadata= true;
  sending_flags= flags;
  data= m_thd->cur_data;
  data->fields= field_count= num_cols;
  field_alloc= &data->alloc;

  client_field=
    (MYSQL_FIELD *) alloc_root(field_alloc, sizeof(MYSQL_FIELD) * field_count);
  data->embedded_info->fields_list= client_field;

  DBUG_RETURN(client_field == NULL);
}


bool Protocol_classic::end_result_metadata()
{
  send_metadata= false;
  if (sending_flags & SEND_EOF)
    return write_eof_packet(m_thd, m_thd->server_status,
      m_thd->get_stmt_da()->current_statement_cond_count());
  return false;
}


bool Protocol_binary::end_row()
{
  MYSQL_ROWS *cur;
  MYSQL_DATA *data= m_thd->cur_data;

  data->rows++;
  if (!(cur= (MYSQL_ROWS *)alloc_root(alloc,
                                      sizeof(MYSQL_ROWS)+packet->length())))
  {
    my_error(ER_OUT_OF_RESOURCES,MYF(0));
    return true;
  }
  cur->data= (MYSQL_ROW)(((char *)cur) + sizeof(MYSQL_ROWS));
  memcpy(cur->data, packet->ptr()+1, packet->length()-1);
  cur->length= packet->length();       /* To allow us to do sanity checks */

  *data->embedded_info->prev_ptr= cur;
  data->embedded_info->prev_ptr= &cur->next;
  cur->next= 0;

  return false;
}


/**
  Embedded library implementation of OK response.

  This function is used by the server to write 'OK' packet to
  the "network" when the server is compiled as an embedded library.
  Since there is no network in the embedded configuration,
  a different implementation is necessary.
  Instead of marshalling response parameters to a network representation
  and then writing it to the socket, here we simply copy the data to the
  corresponding client-side connection structures. 

  @sa Server implementation of net_send_ok in protocol_classic.cc for
  description of the arguments.

  @return
    @retval TRUE An error occurred
    @retval FALSE Success
*/

bool
net_send_ok(THD *thd,
            uint server_status, uint statement_warn_count,
            ulonglong affected_rows, ulonglong id, const char *message,
            bool eof_identifier __attribute__((unused)))
{
  DBUG_ENTER("emb_net_send_ok");
  MYSQL_DATA *data;
  MYSQL *mysql= thd->mysql;

  if (!mysql)            // bootstrap file handling
    DBUG_RETURN(FALSE);
  if (!(data= thd->alloc_new_dataset()))
    DBUG_RETURN(TRUE);
  data->embedded_info->affected_rows= affected_rows;
  data->embedded_info->insert_id= id;
  if (message)
    strmake(data->embedded_info->info, message,
            sizeof(data->embedded_info->info)-1);

  bool error= write_eof_packet(thd, server_status, statement_warn_count);
  thd->cur_data= 0;
  DBUG_RETURN(error);
}


/**
  Embedded library implementation of EOF response.

  @sa net_send_ok

  @return
    @retval TRUE  An error occurred
    @retval FALSE Success
*/

bool
net_send_eof(THD *thd, uint server_status, uint statement_warn_count)
{
  bool error= write_eof_packet(thd, server_status, statement_warn_count);
  thd->cur_data= 0;
  return error;
}


bool net_send_error_packet(THD *thd, uint sql_errno, const char *err,
                           const char *sqlstate)
{
  uint error;
  char converted_err[MYSQL_ERRMSG_SIZE];
  MYSQL_DATA *data= thd->cur_data;
  struct embedded_query_result *ei;

  if (!thd->mysql)            // bootstrap file handling
  {
    my_message_local(ERROR_LEVEL, "%d  %s", sql_errno, err);
    return TRUE;
  }

  if (!data)
    data= thd->alloc_new_dataset();

  ei= data->embedded_info;
  ei->last_errno= sql_errno;
  convert_error_message(converted_err, sizeof(converted_err),
                        thd->variables.character_set_results,
                        err, strlen(err),
                        system_charset_info, &error);
  /* Converted error message is always null-terminated. */
  strmake(ei->info, converted_err, sizeof(ei->info)-1);
  my_stpcpy(ei->sqlstate, sqlstate);
  ei->server_status= thd->server_status;
  thd->cur_data= 0;
  return FALSE;
}


void Protocol_text::start_row()
{
  MYSQL_ROWS *cur;
  MYSQL_DATA *data= m_thd->cur_data;
  DBUG_ENTER("Protocol_text::start_row");

  if (!m_thd->mysql)            // bootstrap file handling
    DBUG_VOID_RETURN;

  data->rows++;
  if (!(cur= (MYSQL_ROWS *)alloc_root(alloc, sizeof(MYSQL_ROWS)+(field_count + 1) * sizeof(char *))))
  {
    my_error(ER_OUT_OF_RESOURCES,MYF(0));
    DBUG_VOID_RETURN;
  }
  cur->data= (MYSQL_ROW)(((char *)cur) + sizeof(MYSQL_ROWS));

  *data->embedded_info->prev_ptr= cur;
  data->embedded_info->prev_ptr= &cur->next;
  next_field=cur->data;
  next_mysql_field= data->embedded_info->fields_list;
#ifndef DBUG_OFF
  field_pos= 0;
#endif

  DBUG_VOID_RETURN;
}


bool Protocol_text::store_null()
{
  if (!m_thd->mysql)            // bootstrap file handling
    return false;

  *(next_field++)= NULL;
  ++next_mysql_field;
  return false;
}


bool Protocol_classic::net_store_data(const uchar *from, size_t length)
{
  char *field_buf;
  if (!m_thd->mysql)            // bootstrap file handling
    return FALSE;

  if (!(field_buf= (char*) alloc_root(alloc, length + sizeof(uint) + 1)))
    return TRUE;
  *(uint *)field_buf= length;
  *next_field= field_buf + sizeof(uint);
  memcpy((uchar*) *next_field, from, length);
  (*next_field)[length]= 0;
  if (next_mysql_field->max_length < length)
    next_mysql_field->max_length=length;
  ++next_field;
  ++next_mysql_field;
  return FALSE;
}


void error_log_print(enum loglevel level __attribute__((unused)),
                     const char *format, va_list argsi)
{
  my_vsnprintf(mysql_server_last_error, sizeof(mysql_server_last_error),
               format, argsi);
  mysql_server_last_errno= CR_UNKNOWN_ERROR;
}


bool Protocol_classic::net_store_data(const uchar *from, size_t length,
                                      const CHARSET_INFO *from_cs,
                                      const CHARSET_INFO *to_cs)
{
  size_t conv_length= to_cs->mbmaxlen * length / from_cs->mbminlen;
  uint dummy_error;
  char *field_buf;
  if (!m_thd->mysql)            // bootstrap file handling
    return false;

  if (!(field_buf= (char*) alloc_root(alloc, conv_length + sizeof(uint) + 1)))
    return true;
  *next_field= field_buf + sizeof(uint);
  length= copy_and_convert(*next_field, conv_length, to_cs,
                           (const char*) from, length, from_cs, &dummy_error);
  *(uint *) field_buf= length;
  (*next_field)[length]= 0;
  if (next_mysql_field->max_length < length)
    next_mysql_field->max_length= length;
  ++next_field;
  ++next_mysql_field;
  return false;
}

bool Protocol_classic::connection_alive()
{
  //for embedded protocol connection is always on
  return true;
}<|MERGE_RESOLUTION|>--- conflicted
+++ resolved
@@ -596,14 +596,6 @@
   if (!(opt_bootstrap || opt_install_server))
     servers_init(0);
 
-<<<<<<< HEAD
-#ifndef NO_EMBEDDED_ACCESS_CHECKS
-  if (!opt_noacl)
-#endif
-    udf_init();
-
-=======
->>>>>>> 90f73dcb
   start_handle_manager();
 
   // FIXME initialize binlog_filter and rpl_filter if not already done
