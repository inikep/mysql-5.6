--- conflicted
+++ resolved
@@ -483,11 +483,7 @@
         while(r = resultsArray.shift())
           resultsString += r + "\t";
         console.log(resultsString);
-<<<<<<< HEAD
-        process.exit(0);
-=======
         JSCRUND.implementation.close(onLoopComplete);
->>>>>>> 87e71ba2
       }
     };
 
