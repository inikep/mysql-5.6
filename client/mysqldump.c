/*
   Copyright (c) 2000, 2012, Oracle and/or its affiliates. All rights reserved.

   This program is free software; you can redistribute it and/or modify
   it under the terms of the GNU General Public License as published by
   the Free Software Foundation; version 2 of the License.

   This program is distributed in the hope that it will be useful,
   but WITHOUT ANY WARRANTY; without even the implied warranty of
   MERCHANTABILITY or FITNESS FOR A PARTICULAR PURPOSE.  See the
   GNU General Public License for more details.

   You should have received a copy of the GNU General Public License
   along with this program; if not, write to the Free Software
   Foundation, Inc., 59 Temple Place, Suite 330, Boston, MA  02111-1307  USA
*/

/* mysqldump.c  - Dump a tables contents and format to an ASCII file
**
** The author's original notes follow :-
**
** AUTHOR: Igor Romanenko (igor@frog.kiev.ua)
** DATE:   December 3, 1994
** WARRANTY: None, expressed, impressed, implied
**          or other
** STATUS: Public domain
** Adapted and optimized for MySQL by
** Michael Widenius, Sinisa Milivojevic, Jani Tolonen
** -w --where added 9/10/98 by Jim Faucette
** slave code by David Saez Padros <david@ols.es>
** master/autocommit code by Brian Aker <brian@tangent.org>
** SSL by
** Andrei Errapart <andreie@no.spam.ee>
** TÃµnu Samuel  <tonu@please.do.not.remove.this.spam.ee>
** XML by Gary Huntress <ghuntress@mediaone.net> 10/10/01, cleaned up
** and adapted to mysqldump 05/11/01 by Jani Tolonen
** Added --single-transaction option 06/06/2002 by Peter Zaitsev
** 10 Jun 2003: SET NAMES and --no-set-names by Alexander Barkov
*/

#define DUMP_VERSION "10.13"

#include <my_global.h>
#include <my_sys.h>
#include <my_user.h>
#include <m_string.h>
#include <m_ctype.h>
#include <hash.h>
#include <stdarg.h>

#include "client_priv.h"
#include "my_default.h"
#include "mysql.h"
#include "mysql_version.h"
#include "mysqld_error.h"

#include <welcome_copyright_notice.h> /* ORACLE_WELCOME_COPYRIGHT_NOTICE */

/* Exit codes */

#define EX_USAGE 1
#define EX_MYSQLERR 2
#define EX_CONSCHECK 3
#define EX_EOM 4
#define EX_EOF 5 /* ferror for output file was got */
#define EX_ILLEGAL_TABLE 6

/* index into 'show fields from table' */

#define SHOW_FIELDNAME  0
#define SHOW_TYPE  1
#define SHOW_NULL  2
#define SHOW_DEFAULT  4
#define SHOW_EXTRA  5

/* Size of buffer for dump's select query */
#define QUERY_LENGTH 1536

/* Size of comment buffer. */
#define COMMENT_LENGTH 2048

/* ignore table flags */
#define IGNORE_NONE 0x00 /* no ignore */
#define IGNORE_DATA 0x01 /* don't dump data for this table */
#define IGNORE_INSERT_DELAYED 0x02 /* table doesn't support INSERT DELAYED */

/* general_log or slow_log tables under mysql database */
static inline my_bool general_log_or_slow_log_tables(const char *db, 
                                                     const char *table)
{
  return (strcmp(db, "mysql") == 0) &&
         ((strcmp(table, "general_log") == 0) ||
          (strcmp(table, "slow_log") == 0));
}

static void add_load_option(DYNAMIC_STRING *str, const char *option,
                             const char *option_value);
static ulong find_set(TYPELIB *lib, const char *x, uint length,
                      char **err_pos, uint *err_len);
static char *alloc_query_str(ulong size);

static void field_escape(DYNAMIC_STRING* in, const char *from);
static my_bool  verbose= 0, opt_no_create_info= 0, opt_no_data= 0,
                quick= 1, extended_insert= 1,
                lock_tables=1,ignore_errors=0,flush_logs=0,flush_privileges=0,
                opt_drop=1,opt_keywords=0,opt_lock=1,opt_compress=0,
                opt_delayed=0,create_options=1,opt_quoted=0,opt_databases=0,
                opt_alldbs=0,opt_create_db=0,opt_lock_all_tables=0,
                opt_set_charset=0, opt_dump_date=1,
                opt_autocommit=0,opt_disable_keys=1,opt_xml=0,
                opt_delete_master_logs=0, tty_password=0,
                opt_single_transaction=0, opt_comments= 0, opt_compact= 0,
                opt_hex_blob=0, opt_order_by_primary=0, opt_ignore=0,
                opt_complete_insert= 0, opt_drop_database= 0,
                opt_replace_into= 0,
                opt_dump_triggers= 0, opt_routines=0, opt_tz_utc=1,
                opt_slave_apply= 0, 
                opt_include_master_host_port= 0,
                opt_events= 0, opt_comments_used= 0,
                opt_alltspcs=0, opt_notspcs= 0, opt_drop_trigger= 0;
static my_bool insert_pat_inited= 0, debug_info_flag= 0, debug_check_flag= 0;
static ulong opt_max_allowed_packet, opt_net_buffer_length;
static MYSQL mysql_connection,*mysql=0;
static DYNAMIC_STRING insert_pat;
static char  *opt_password=0,*current_user=0,
             *current_host=0,*path=0,*fields_terminated=0,
             *lines_terminated=0, *enclosed=0, *opt_enclosed=0, *escaped=0,
             *where=0, *order_by=0,
             *opt_compatible_mode_str= 0,
             *err_ptr= 0,
             *log_error_file= NULL;
static char **defaults_argv= 0;
static char compatible_mode_normal_str[255];
/* Server supports character_set_results session variable? */
static my_bool server_supports_switching_charsets= TRUE;
static ulong opt_compatible_mode= 0;
#define MYSQL_OPT_MASTER_DATA_EFFECTIVE_SQL 1
#define MYSQL_OPT_MASTER_DATA_COMMENTED_SQL 2
#define MYSQL_OPT_SLAVE_DATA_EFFECTIVE_SQL 1
#define MYSQL_OPT_SLAVE_DATA_COMMENTED_SQL 2
static uint opt_mysql_port= 0, opt_master_data;
static uint opt_slave_data;
static uint my_end_arg;
static char * opt_mysql_unix_port=0;
static char *opt_bind_addr = NULL;
static int   first_error=0;
static DYNAMIC_STRING extended_row;
#include <sslopt-vars.h>
FILE *md_result_file= 0;
FILE *stderror_file=0;

#ifdef HAVE_SMEM
static char *shared_memory_base_name=0;
#endif
static uint opt_protocol= 0;
static char *opt_plugin_dir= 0, *opt_default_auth= 0;

/*
Dynamic_string wrapper functions. In this file use these
wrappers, they will terminate the process if there is
an allocation failure.
*/
static void init_dynamic_string_checked(DYNAMIC_STRING *str, const char *init_str,
			    uint init_alloc, uint alloc_increment);
static void dynstr_append_checked(DYNAMIC_STRING* dest, const char* src);
static void dynstr_set_checked(DYNAMIC_STRING *str, const char *init_str);
static void dynstr_append_mem_checked(DYNAMIC_STRING *str, const char *append,
			  uint length);
static void dynstr_realloc_checked(DYNAMIC_STRING *str, ulong additional_size);
/*
  Constant for detection of default value of default_charset.
  If default_charset is equal to mysql_universal_client_charset, then
  it is the default value which assigned at the very beginning of main().
*/
static const char *mysql_universal_client_charset=
  MYSQL_UNIVERSAL_CLIENT_CHARSET;
static char *default_charset;
static CHARSET_INFO *charset_info= &my_charset_latin1;
const char *default_dbug_option="d:t:o,/tmp/mysqldump.trace";
/* have we seen any VIEWs during table scanning? */
my_bool seen_views= 0;
const char *compatible_mode_names[]=
{
  "MYSQL323", "MYSQL40", "POSTGRESQL", "ORACLE", "MSSQL", "DB2",
  "MAXDB", "NO_KEY_OPTIONS", "NO_TABLE_OPTIONS", "NO_FIELD_OPTIONS",
  "ANSI",
  NullS
};
#define MASK_ANSI_QUOTES \
(\
 (1<<2)  | /* POSTGRESQL */\
 (1<<3)  | /* ORACLE     */\
 (1<<4)  | /* MSSQL      */\
 (1<<5)  | /* DB2        */\
 (1<<6)  | /* MAXDB      */\
 (1<<10)   /* ANSI       */\
)
TYPELIB compatible_mode_typelib= {array_elements(compatible_mode_names) - 1,
                                  "", compatible_mode_names, NULL};

HASH ignore_table;

static struct my_option my_long_options[] =
{
  {"all-databases", 'A',
   "Dump all the databases. This will be same as --databases with all databases selected.",
   &opt_alldbs, &opt_alldbs, 0, GET_BOOL, NO_ARG, 0, 0, 0, 0,
   0, 0},
  {"all-tablespaces", 'Y',
   "Dump all the tablespaces.",
   &opt_alltspcs, &opt_alltspcs, 0, GET_BOOL, NO_ARG, 0, 0, 0, 0,
   0, 0},
  {"no-tablespaces", 'y',
   "Do not dump any tablespace information.",
   &opt_notspcs, &opt_notspcs, 0, GET_BOOL, NO_ARG, 0, 0, 0, 0,
   0, 0},
  {"add-drop-database", OPT_DROP_DATABASE, "Add a DROP DATABASE before each create.",
   &opt_drop_database, &opt_drop_database, 0, GET_BOOL, NO_ARG, 0, 0, 0, 0, 0,
   0},
  {"add-drop-table", OPT_DROP, "Add a DROP TABLE before each create.",
   &opt_drop, &opt_drop, 0, GET_BOOL, NO_ARG, 1, 0, 0, 0, 0,
   0},
  {"add-drop-trigger", 0, "Add a DROP TRIGGER before each create.",
   &opt_drop_trigger, &opt_drop_trigger, 0, GET_BOOL, NO_ARG, 0, 0, 0, 0, 0,
   0},
  {"add-locks", OPT_LOCKS, "Add locks around INSERT statements.",
   &opt_lock, &opt_lock, 0, GET_BOOL, NO_ARG, 1, 0, 0, 0, 0,
   0},
  {"allow-keywords", OPT_KEYWORDS,
   "Allow creation of column names that are keywords.", &opt_keywords,
   &opt_keywords, 0, GET_BOOL, NO_ARG, 0, 0, 0, 0, 0, 0},
  {"apply-slave-statements", OPT_MYSQLDUMP_SLAVE_APPLY,
   "Adds 'STOP SLAVE' prior to 'CHANGE MASTER' and 'START SLAVE' to bottom of dump.",
   &opt_slave_apply, &opt_slave_apply, 0, GET_BOOL, NO_ARG,
   0, 0, 0, 0, 0, 0},
  {"bind-address", 0, "IP address to bind to.",
   (uchar**) &opt_bind_addr, (uchar**) &opt_bind_addr, 0, GET_STR,
   REQUIRED_ARG, 0, 0, 0, 0, 0, 0},
  {"character-sets-dir", OPT_CHARSETS_DIR,
   "Directory for character set files.", &charsets_dir,
   &charsets_dir, 0, GET_STR, REQUIRED_ARG, 0, 0, 0, 0, 0, 0},
  {"comments", 'i', "Write additional information.",
   &opt_comments, &opt_comments, 0, GET_BOOL, NO_ARG,
   1, 0, 0, 0, 0, 0},
  {"compatible", OPT_COMPATIBLE,
   "Change the dump to be compatible with a given mode. By default tables "
   "are dumped in a format optimized for MySQL. Legal modes are: ansi, "
   "mysql323, mysql40, postgresql, oracle, mssql, db2, maxdb, no_key_options, "
   "no_table_options, no_field_options. One can use several modes separated "
   "by commas. Note: Requires MySQL server version 4.1.0 or higher. "
   "This option is ignored with earlier server versions.",
   &opt_compatible_mode_str, &opt_compatible_mode_str, 0,
   GET_STR, REQUIRED_ARG, 0, 0, 0, 0, 0, 0},
  {"compact", OPT_COMPACT,
   "Give less verbose output (useful for debugging). Disables structure "
   "comments and header/footer constructs.  Enables options --skip-add-"
   "drop-table --skip-add-locks --skip-comments --skip-disable-keys "
   "--skip-set-charset.",
   &opt_compact, &opt_compact, 0, GET_BOOL, NO_ARG, 0, 0, 0, 0, 0, 0},
  {"complete-insert", 'c', "Use complete insert statements.",
   &opt_complete_insert, &opt_complete_insert, 0, GET_BOOL,
   NO_ARG, 0, 0, 0, 0, 0, 0},
  {"compress", 'C', "Use compression in server/client protocol.",
   &opt_compress, &opt_compress, 0, GET_BOOL, NO_ARG, 0, 0, 0,
   0, 0, 0},
  {"create-options", 'a',
   "Include all MySQL specific create options.",
   &create_options, &create_options, 0, GET_BOOL, NO_ARG, 1,
   0, 0, 0, 0, 0},
  {"databases", 'B',
   "Dump several databases. Note the difference in usage; in this case no tables are given. All name arguments are regarded as database names. 'USE db_name;' will be included in the output.",
   &opt_databases, &opt_databases, 0, GET_BOOL, NO_ARG, 0, 0,
   0, 0, 0, 0},
#ifdef DBUG_OFF
  {"debug", '#', "This is a non-debug version. Catch this and exit.",
   0,0, 0, GET_DISABLED, OPT_ARG, 0, 0, 0, 0, 0, 0},
#else
  {"debug", '#', "Output debug log.", &default_dbug_option,
   &default_dbug_option, 0, GET_STR, OPT_ARG, 0, 0, 0, 0, 0, 0},
#endif
  {"debug-check", OPT_DEBUG_CHECK, "Check memory and open file usage at exit.",
   &debug_check_flag, &debug_check_flag, 0,
   GET_BOOL, NO_ARG, 0, 0, 0, 0, 0, 0},
  {"debug-info", OPT_DEBUG_INFO, "Print some debug info at exit.",
   &debug_info_flag, &debug_info_flag,
   0, GET_BOOL, NO_ARG, 0, 0, 0, 0, 0, 0},
  {"default-character-set", OPT_DEFAULT_CHARSET,
   "Set the default character set.", &default_charset,
   &default_charset, 0, GET_STR, REQUIRED_ARG, 0, 0, 0, 0, 0, 0},
  {"delayed-insert", OPT_DELAYED, "Insert rows with INSERT DELAYED.",
   &opt_delayed, &opt_delayed, 0, GET_BOOL, NO_ARG, 0, 0, 0, 0,
   0, 0},
  {"delete-master-logs", OPT_DELETE_MASTER_LOGS,
   "Delete logs on master after backup. This automatically enables --master-data.",
   &opt_delete_master_logs, &opt_delete_master_logs, 0,
   GET_BOOL, NO_ARG, 0, 0, 0, 0, 0, 0},
  {"disable-keys", 'K',
   "'/*!40000 ALTER TABLE tb_name DISABLE KEYS */; and '/*!40000 ALTER "
   "TABLE tb_name ENABLE KEYS */; will be put in the output.", &opt_disable_keys,
   &opt_disable_keys, 0, GET_BOOL, NO_ARG, 1, 0, 0, 0, 0, 0},
  {"dump-slave", OPT_MYSQLDUMP_SLAVE_DATA,
   "This causes the binary log position and filename of the master to be "
   "appended to the dumped data output. Setting the value to 1, will print"
   "it as a CHANGE MASTER command in the dumped data output; if equal"
   " to 2, that command will be prefixed with a comment symbol. "
   "This option will turn --lock-all-tables on, unless "
   "--single-transaction is specified too (in which case a "
   "global read lock is only taken a short time at the beginning of the dump "
   "- don't forget to read about --single-transaction below). In all cases "
   "any action on logs will happen at the exact moment of the dump."
   "Option automatically turns --lock-tables off.",
   &opt_slave_data, &opt_slave_data, 0,
   GET_UINT, OPT_ARG, 0, 0, MYSQL_OPT_SLAVE_DATA_COMMENTED_SQL, 0, 0, 0},
  {"events", 'E', "Dump events.",
     &opt_events, &opt_events, 0, GET_BOOL,
     NO_ARG, 0, 0, 0, 0, 0, 0},
  {"extended-insert", 'e',
   "Use multiple-row INSERT syntax that include several VALUES lists.",
   &extended_insert, &extended_insert, 0, GET_BOOL, NO_ARG,
   1, 0, 0, 0, 0, 0},
  {"fields-terminated-by", OPT_FTB,
   "Fields in the output file are terminated by the given string.",
   &fields_terminated, &fields_terminated, 0,
   GET_STR, REQUIRED_ARG, 0, 0, 0, 0, 0, 0},
  {"fields-enclosed-by", OPT_ENC,
   "Fields in the output file are enclosed by the given character.",
   &enclosed, &enclosed, 0, GET_STR, REQUIRED_ARG, 0, 0, 0, 0 ,0, 0},
  {"fields-optionally-enclosed-by", OPT_O_ENC,
   "Fields in the output file are optionally enclosed by the given character.",
   &opt_enclosed, &opt_enclosed, 0, GET_STR, REQUIRED_ARG, 0, 0, 0, 0 ,0, 0},
  {"fields-escaped-by", OPT_ESC,
   "Fields in the output file are escaped by the given character.",
   &escaped, &escaped, 0, GET_STR, REQUIRED_ARG, 0, 0, 0, 0, 0, 0},
  {"flush-logs", 'F', "Flush logs file in server before starting dump. "
   "Note that if you dump many databases at once (using the option "
   "--databases= or --all-databases), the logs will be flushed for "
   "each database dumped. The exception is when using --lock-all-tables "
   "or --master-data: "
   "in this case the logs will be flushed only once, corresponding "
   "to the moment all tables are locked. So if you want your dump and "
   "the log flush to happen at the same exact moment you should use "
   "--lock-all-tables or --master-data with --flush-logs.",
   &flush_logs, &flush_logs, 0, GET_BOOL, NO_ARG, 0, 0, 0, 0,
   0, 0},
  {"flush-privileges", OPT_ESC, "Emit a FLUSH PRIVILEGES statement "
   "after dumping the mysql database.  This option should be used any "
   "time the dump contains the mysql database and any other database "
   "that depends on the data in the mysql database for proper restore. ",
   &flush_privileges, &flush_privileges, 0, GET_BOOL, NO_ARG, 0, 0, 0, 0,
   0, 0},
  {"force", 'f', "Continue even if we get an SQL error.",
   &ignore_errors, &ignore_errors, 0, GET_BOOL, NO_ARG,
   0, 0, 0, 0, 0, 0},
  {"help", '?', "Display this help message and exit.", 0, 0, 0, GET_NO_ARG,
   NO_ARG, 0, 0, 0, 0, 0, 0},
  {"hex-blob", OPT_HEXBLOB, "Dump binary strings (BINARY, "
    "VARBINARY, BLOB) in hexadecimal format.",
   &opt_hex_blob, &opt_hex_blob, 0, GET_BOOL, NO_ARG, 0, 0, 0, 0, 0, 0},
  {"host", 'h', "Connect to host.", &current_host,
   &current_host, 0, GET_STR_ALLOC, REQUIRED_ARG, 0, 0, 0, 0, 0, 0},
  {"ignore-table", OPT_IGNORE_TABLE,
   "Do not dump the specified table. To specify more than one table to ignore, "
   "use the directive multiple times, once for each table.  Each table must "
   "be specified with both database and table names, e.g., "
   "--ignore-table=database.table.",
   0, 0, 0, GET_STR, REQUIRED_ARG, 0, 0, 0, 0, 0, 0},
  {"include-master-host-port", OPT_MYSQLDUMP_INCLUDE_MASTER_HOST_PORT,
   "Adds 'MASTER_HOST=<host>, MASTER_PORT=<port>' to 'CHANGE MASTER TO..' "
   "in dump produced with --dump-slave.", &opt_include_master_host_port,
   &opt_include_master_host_port, 0, GET_BOOL, NO_ARG,
   0, 0, 0, 0, 0, 0},
  {"insert-ignore", OPT_INSERT_IGNORE, "Insert rows with INSERT IGNORE.",
   &opt_ignore, &opt_ignore, 0, GET_BOOL, NO_ARG, 0, 0, 0, 0,
   0, 0},
  {"lines-terminated-by", OPT_LTB,
   "Lines in the output file are terminated by the given string.",
   &lines_terminated, &lines_terminated, 0, GET_STR,
   REQUIRED_ARG, 0, 0, 0, 0, 0, 0},
  {"lock-all-tables", 'x', "Locks all tables across all databases. This "
   "is achieved by taking a global read lock for the duration of the whole "
   "dump. Automatically turns --single-transaction and --lock-tables off.",
   &opt_lock_all_tables, &opt_lock_all_tables, 0, GET_BOOL, NO_ARG,
   0, 0, 0, 0, 0, 0},
  {"lock-tables", 'l', "Lock all tables for read.", &lock_tables,
   &lock_tables, 0, GET_BOOL, NO_ARG, 1, 0, 0, 0, 0, 0},
  {"log-error", OPT_ERROR_LOG_FILE, "Append warnings and errors to given file.",
   &log_error_file, &log_error_file, 0, GET_STR,
   REQUIRED_ARG, 0, 0, 0, 0, 0, 0},
  {"master-data", OPT_MASTER_DATA,
   "This causes the binary log position and filename to be appended to the "
   "output. If equal to 1, will print it as a CHANGE MASTER command; if equal"
   " to 2, that command will be prefixed with a comment symbol. "
   "This option will turn --lock-all-tables on, unless "
   "--single-transaction is specified too (in which case a "
   "global read lock is only taken a short time at the beginning of the dump; "
   "don't forget to read about --single-transaction below). In all cases, "
   "any action on logs will happen at the exact moment of the dump. "
   "Option automatically turns --lock-tables off.",
   &opt_master_data, &opt_master_data, 0,
   GET_UINT, OPT_ARG, 0, 0, MYSQL_OPT_MASTER_DATA_COMMENTED_SQL, 0, 0, 0},
  {"max_allowed_packet", OPT_MAX_ALLOWED_PACKET, 
   "The maximum packet length to send to or receive from server.",
    &opt_max_allowed_packet, &opt_max_allowed_packet, 0,
    GET_ULONG, REQUIRED_ARG, 24*1024*1024, 4096,
   (longlong) 2L*1024L*1024L*1024L, MALLOC_OVERHEAD, 1024, 0},
  {"net_buffer_length", OPT_NET_BUFFER_LENGTH, 
   "The buffer size for TCP/IP and socket communication.",
    &opt_net_buffer_length, &opt_net_buffer_length, 0,
    GET_ULONG, REQUIRED_ARG, 1024*1024L-1025, 4096, 16*1024L*1024L,
   MALLOC_OVERHEAD-1024, 1024, 0},
  {"no-autocommit", OPT_AUTOCOMMIT,
   "Wrap tables with autocommit/commit statements.",
   &opt_autocommit, &opt_autocommit, 0, GET_BOOL, NO_ARG,
   0, 0, 0, 0, 0, 0},
  {"no-create-db", 'n',
   "Suppress the CREATE DATABASE ... IF EXISTS statement that normally is "
   "output for each dumped database if --all-databases or --databases is "
   "given.",
   &opt_create_db, &opt_create_db, 0, 
   GET_BOOL, NO_ARG, 0, 0, 0, 0, 0, 0},
  {"no-create-info", 't', "Don't write table creation info.",
   &opt_no_create_info, &opt_no_create_info, 0, GET_BOOL,
   NO_ARG, 0, 0, 0, 0, 0, 0},
  {"no-data", 'd', "No row information.", &opt_no_data,
   &opt_no_data, 0, GET_BOOL, NO_ARG, 0, 0, 0, 0, 0, 0},
  {"no-set-names", 'N', "Same as --skip-set-charset.",
   0, 0, 0, GET_NO_ARG, NO_ARG, 0, 0, 0, 0, 0, 0},
  {"opt", OPT_OPTIMIZE,
   "Same as --add-drop-table, --add-locks, --create-options, --quick, --extended-insert, --lock-tables, --set-charset, and --disable-keys. Enabled by default, disable with --skip-opt.",
   0, 0, 0, GET_NO_ARG, NO_ARG, 0, 0, 0, 0, 0, 0},
  {"order-by-primary", OPT_ORDER_BY_PRIMARY,
   "Sorts each table's rows by primary key, or first unique key, if such a key exists.  Useful when dumping a MyISAM table to be loaded into an InnoDB table, but will make the dump itself take considerably longer.",
   &opt_order_by_primary, &opt_order_by_primary, 0, GET_BOOL, NO_ARG, 0, 0, 0, 0, 0, 0},
  {"password", 'p',
   "Password to use when connecting to server. If password is not given it's solicited on the tty.",
   0, 0, 0, GET_PASSWORD, OPT_ARG, 0, 0, 0, 0, 0, 0},
#ifdef __WIN__
  {"pipe", 'W', "Use named pipes to connect to server.", 0, 0, 0, GET_NO_ARG,
   NO_ARG, 0, 0, 0, 0, 0, 0},
#endif
  {"port", 'P', "Port number to use for connection.", &opt_mysql_port,
   &opt_mysql_port, 0, GET_UINT, REQUIRED_ARG, 0, 0, 0, 0, 0,
   0},
  {"protocol", OPT_MYSQL_PROTOCOL, 
   "The protocol to use for connection (tcp, socket, pipe, memory).",
   0, 0, 0, GET_STR, REQUIRED_ARG, 0, 0, 0, 0, 0, 0},
  {"quick", 'q', "Don't buffer query, dump directly to stdout.",
   &quick, &quick, 0, GET_BOOL, NO_ARG, 1, 0, 0, 0, 0, 0},
  {"quote-names",'Q', "Quote table and column names with backticks (`).",
   &opt_quoted, &opt_quoted, 0, GET_BOOL, NO_ARG, 1, 0, 0, 0,
   0, 0},
  {"replace", OPT_MYSQL_REPLACE_INTO, "Use REPLACE INTO instead of INSERT INTO.",
   &opt_replace_into, &opt_replace_into, 0, GET_BOOL, NO_ARG, 0, 0, 0, 0,
   0, 0},
  {"result-file", 'r',
   "Direct output to a given file. This option should be used in systems "
   "(e.g., DOS, Windows) that use carriage-return linefeed pairs (\\r\\n) "
   "to separate text lines. This option ensures that only a single newline "
   "is used.", 0, 0, 0, GET_STR, REQUIRED_ARG, 0, 0, 0, 0, 0, 0},
  {"routines", 'R', "Dump stored routines (functions and procedures).",
   &opt_routines, &opt_routines, 0, GET_BOOL,
   NO_ARG, 0, 0, 0, 0, 0, 0},
  {"set-charset", OPT_SET_CHARSET,
   "Add 'SET NAMES default_character_set' to the output.",
   &opt_set_charset, &opt_set_charset, 0, GET_BOOL, NO_ARG, 1,
   0, 0, 0, 0, 0},
#ifdef HAVE_SMEM
  {"shared-memory-base-name", OPT_SHARED_MEMORY_BASE_NAME,
   "Base name of shared memory.", &shared_memory_base_name, &shared_memory_base_name,
   0, GET_STR_ALLOC, REQUIRED_ARG, 0, 0, 0, 0, 0, 0},
#endif
  /*
    Note that the combination --single-transaction --master-data
    will give bullet-proof binlog position only if server >=4.1.3. That's the
    old "FLUSH TABLES WITH READ LOCK does not block commit" fixed bug.
  */
  {"single-transaction", OPT_TRANSACTION,
   "Creates a consistent snapshot by dumping all tables in a single "
   "transaction. Works ONLY for tables stored in storage engines which "
   "support multiversioning (currently only InnoDB does); the dump is NOT "
   "guaranteed to be consistent for other storage engines. "
   "While a --single-transaction dump is in process, to ensure a valid "
   "dump file (correct table contents and binary log position), no other "
   "connection should use the following statements: ALTER TABLE, DROP "
   "TABLE, RENAME TABLE, TRUNCATE TABLE, as consistent snapshot is not "
   "isolated from them. Option automatically turns off --lock-tables.",
   &opt_single_transaction, &opt_single_transaction, 0,
   GET_BOOL, NO_ARG,  0, 0, 0, 0, 0, 0},
  {"dump-date", OPT_DUMP_DATE, "Put a dump date to the end of the output.",
   &opt_dump_date, &opt_dump_date, 0,
   GET_BOOL, NO_ARG, 1, 0, 0, 0, 0, 0},
  {"skip-opt", OPT_SKIP_OPTIMIZATION,
   "Disable --opt. Disables --add-drop-table, --add-locks, --create-options, --quick, --extended-insert, --lock-tables, --set-charset, and --disable-keys.",
   0, 0, 0, GET_NO_ARG, NO_ARG, 0, 0, 0, 0, 0, 0},
  {"socket", 'S', "The socket file to use for connection.",
   &opt_mysql_unix_port, &opt_mysql_unix_port, 0, 
   GET_STR, REQUIRED_ARG, 0, 0, 0, 0, 0, 0},
#include <sslopt-longopts.h>
  {"tab",'T',
   "Create tab-separated textfile for each table to given path. (Create .sql "
   "and .txt files.) NOTE: This only works if mysqldump is run on the same "
   "machine as the mysqld server.",
   &path, &path, 0, GET_STR, REQUIRED_ARG, 0, 0, 0, 0, 0, 0},
  {"tables", OPT_TABLES, "Overrides option --databases (-B).",
   0, 0, 0, GET_NO_ARG, NO_ARG, 0, 0, 0, 0, 0, 0},
  {"triggers", OPT_TRIGGERS, "Dump triggers for each dumped table.",
   &opt_dump_triggers, &opt_dump_triggers, 0, GET_BOOL,
   NO_ARG, 1, 0, 0, 0, 0, 0},
  {"tz-utc", OPT_TZ_UTC,
    "SET TIME_ZONE='+00:00' at top of dump to allow dumping of TIMESTAMP data when a server has data in different time zones or data is being moved between servers with different time zones.",
    &opt_tz_utc, &opt_tz_utc, 0, GET_BOOL, NO_ARG, 1, 0, 0, 0, 0, 0},
#ifndef DONT_ALLOW_USER_CHANGE
  {"user", 'u', "User for login if not current user.",
   &current_user, &current_user, 0, GET_STR, REQUIRED_ARG,
   0, 0, 0, 0, 0, 0},
#endif
  {"verbose", 'v', "Print info about the various stages.",
   &verbose, &verbose, 0, GET_BOOL, NO_ARG, 0, 0, 0, 0, 0, 0},
  {"version",'V', "Output version information and exit.", 0, 0, 0,
   GET_NO_ARG, NO_ARG, 0, 0, 0, 0, 0, 0},
  {"where", 'w', "Dump only selected records. Quotes are mandatory.",
   &where, &where, 0, GET_STR, REQUIRED_ARG, 0, 0, 0, 0, 0, 0},
  {"xml", 'X', "Dump a database as well formed XML.", 0, 0, 0, GET_NO_ARG,
   NO_ARG, 0, 0, 0, 0, 0, 0},
  {"plugin_dir", OPT_PLUGIN_DIR, "Directory for client-side plugins.",
   &opt_plugin_dir, &opt_plugin_dir, 0,
   GET_STR, REQUIRED_ARG, 0, 0, 0, 0, 0, 0},
  {"default_auth", OPT_DEFAULT_AUTH,
   "Default authentication client-side plugin to use.",
   &opt_default_auth, &opt_default_auth, 0,
   GET_STR, REQUIRED_ARG, 0, 0, 0, 0, 0, 0},
  {0, 0, 0, 0, 0, 0, GET_NO_ARG, NO_ARG, 0, 0, 0, 0, 0, 0}
};

static const char *load_default_groups[]= { "mysqldump","client",0 };

static void maybe_exit(int error);
static void die(int error, const char* reason, ...);
static void maybe_die(int error, const char* reason, ...);
static void write_header(FILE *sql_file, char *db_name);
static void print_value(FILE *file, MYSQL_RES  *result, MYSQL_ROW row,
                        const char *prefix,const char *name,
                        int string_value);
static int dump_selected_tables(char *db, char **table_names, int tables);
static int dump_all_tables_in_db(char *db);
static int init_dumping_views(char *);
static int init_dumping_tables(char *);
static int init_dumping(char *, int init_func(char*));
static int dump_databases(char **);
static int dump_all_databases();
static char *quote_name(const char *name, char *buff, my_bool force);
char check_if_ignore_table(const char *table_name, char *table_type);
static char *primary_key_fields(const char *table_name);
static my_bool get_view_structure(char *table, char* db);
static my_bool dump_all_views_in_db(char *database);
static int dump_all_tablespaces();
static int dump_tablespaces_for_tables(char *db, char **table_names, int tables);
static int dump_tablespaces_for_databases(char** databases);
static int dump_tablespaces(char* ts_where);
static void print_comment(FILE *sql_file, my_bool is_error, const char *format,
                          ...);


/*
  Print the supplied message if in verbose mode

  SYNOPSIS
    verbose_msg()
    fmt   format specifier
    ...   variable number of parameters
*/

static void verbose_msg(const char *fmt, ...)
{
  va_list args;
  DBUG_ENTER("verbose_msg");

  if (!verbose)
    DBUG_VOID_RETURN;

  va_start(args, fmt);
  vfprintf(stderr, fmt, args);
  va_end(args);

  fflush(stderr);

  DBUG_VOID_RETURN;
}

/*
  exit with message if ferror(file)

  SYNOPSIS
    check_io()
    file        - checked file
*/

void check_io(FILE *file)
{
  if (ferror(file))
    die(EX_EOF, "Got errno %d on write", errno);
}

static void print_version(void)
{
  printf("%s  Ver %s Distrib %s, for %s (%s)\n",my_progname,DUMP_VERSION,
         MYSQL_SERVER_VERSION,SYSTEM_TYPE,MACHINE_TYPE);
} /* print_version */


static void short_usage_sub(void)
{
  printf("Usage: %s [OPTIONS] database [tables]\n", my_progname);
  printf("OR     %s [OPTIONS] --databases [OPTIONS] DB1 [DB2 DB3...]\n",
         my_progname);
  printf("OR     %s [OPTIONS] --all-databases [OPTIONS]\n", my_progname);
}


static void usage(void)
{
  print_version();
<<<<<<< HEAD
  puts(ORACLE_WELCOME_COPYRIGHT_NOTICE("2000, 2012"));
=======
  puts(ORACLE_WELCOME_COPYRIGHT_NOTICE("2000"));
>>>>>>> 23ac7487
  puts("Dumping structure and contents of MySQL databases and tables.");
  short_usage_sub();
  print_defaults("my",load_default_groups);
  my_print_help(my_long_options);
  my_print_variables(my_long_options);
} /* usage */


static void short_usage(void)
{
  short_usage_sub();
  printf("For more options, use %s --help\n", my_progname);
}


static void write_header(FILE *sql_file, char *db_name)
{
  if (opt_xml)
  {
    fputs("<?xml version=\"1.0\"?>\n", sql_file);
    /*
      Schema reference.  Allows use of xsi:nil for NULL values and 
      xsi:type to define an element's data type.
    */
    fputs("<mysqldump ", sql_file);
    fputs("xmlns:xsi=\"http://www.w3.org/2001/XMLSchema-instance\"",
          sql_file);
    fputs(">\n", sql_file);
    check_io(sql_file);
  }
  else if (!opt_compact)
  {
    print_comment(sql_file, 0,
                  "-- MySQL dump %s  Distrib %s, for %s (%s)\n--\n",
                  DUMP_VERSION, MYSQL_SERVER_VERSION, SYSTEM_TYPE,
                  MACHINE_TYPE);
    print_comment(sql_file, 0, "-- Host: %s    Database: %s\n",
                  current_host ? current_host : "localhost",
                  db_name ? db_name : "");
    print_comment(sql_file, 0,
                  "-- ------------------------------------------------------\n"
                 );
    print_comment(sql_file, 0, "-- Server version\t%s\n",
                  mysql_get_server_info(&mysql_connection));

    if (opt_set_charset)
      fprintf(sql_file,
"\n/*!40101 SET @OLD_CHARACTER_SET_CLIENT=@@CHARACTER_SET_CLIENT */;"
"\n/*!40101 SET @OLD_CHARACTER_SET_RESULTS=@@CHARACTER_SET_RESULTS */;"
"\n/*!40101 SET @OLD_COLLATION_CONNECTION=@@COLLATION_CONNECTION */;"
"\n/*!40101 SET NAMES %s */;\n",default_charset);

    if (opt_tz_utc)
    {
      fprintf(sql_file, "/*!40103 SET @OLD_TIME_ZONE=@@TIME_ZONE */;\n");
      fprintf(sql_file, "/*!40103 SET TIME_ZONE='+00:00' */;\n");
    }

    if (!path)
    {
      fprintf(md_result_file,"\
/*!40014 SET @OLD_UNIQUE_CHECKS=@@UNIQUE_CHECKS, UNIQUE_CHECKS=0 */;\n\
/*!40014 SET @OLD_FOREIGN_KEY_CHECKS=@@FOREIGN_KEY_CHECKS, FOREIGN_KEY_CHECKS=0 */;\n\
");
    }
    fprintf(sql_file,
            "/*!40101 SET @OLD_SQL_MODE=@@SQL_MODE, SQL_MODE='%s%s%s' */;\n"
            "/*!40111 SET @OLD_SQL_NOTES=@@SQL_NOTES, SQL_NOTES=0 */;\n",
            path?"":"NO_AUTO_VALUE_ON_ZERO",compatible_mode_normal_str[0]==0?"":",",
            compatible_mode_normal_str);
    check_io(sql_file);
  }
} /* write_header */


static void write_footer(FILE *sql_file)
{
  if (opt_xml)
  {
    fputs("</mysqldump>\n", sql_file);
    check_io(sql_file);
  }
  else if (!opt_compact)
  {
    if (opt_tz_utc)
      fprintf(sql_file,"/*!40103 SET TIME_ZONE=@OLD_TIME_ZONE */;\n");

    fprintf(sql_file,"\n/*!40101 SET SQL_MODE=@OLD_SQL_MODE */;\n");
    if (!path)
    {
      fprintf(md_result_file,"\
/*!40014 SET FOREIGN_KEY_CHECKS=@OLD_FOREIGN_KEY_CHECKS */;\n\
/*!40014 SET UNIQUE_CHECKS=@OLD_UNIQUE_CHECKS */;\n");
    }
    if (opt_set_charset)
      fprintf(sql_file,
"/*!40101 SET CHARACTER_SET_CLIENT=@OLD_CHARACTER_SET_CLIENT */;\n"
"/*!40101 SET CHARACTER_SET_RESULTS=@OLD_CHARACTER_SET_RESULTS */;\n"
"/*!40101 SET COLLATION_CONNECTION=@OLD_COLLATION_CONNECTION */;\n");
    fprintf(sql_file,
            "/*!40111 SET SQL_NOTES=@OLD_SQL_NOTES */;\n");
    fputs("\n", sql_file);

    if (opt_dump_date)
    {
      char time_str[20];
      get_date(time_str, GETDATE_DATE_TIME, 0);
      print_comment(sql_file, 0, "-- Dump completed on %s\n", time_str);
    }
    else
      print_comment(sql_file, 0, "-- Dump completed\n");

    check_io(sql_file);
  }
} /* write_footer */


uchar* get_table_key(const char *entry, size_t *length,
                     my_bool not_used __attribute__((unused)))
{
  *length= strlen(entry);
  return (uchar*) entry;
}


static my_bool
get_one_option(int optid, const struct my_option *opt __attribute__((unused)),
               char *argument)
{
  switch (optid) {
  case 'p':
    if (argument == disabled_my_option)
      argument= (char*) "";                     /* Don't require password */
    if (argument)
    {
      char *start=argument;
      my_free(opt_password);
      opt_password=my_strdup(argument,MYF(MY_FAE));
      while (*argument) *argument++= 'x';               /* Destroy argument */
      if (*start)
        start[1]=0;                             /* Cut length of argument */
      tty_password= 0;
    }
    else
      tty_password=1;
    break;
  case 'r':
    if (!(md_result_file= my_fopen(argument, O_WRONLY | FILE_BINARY,
                                    MYF(MY_WME))))
      exit(1);
    break;
  case 'W':
#ifdef __WIN__
    opt_protocol= MYSQL_PROTOCOL_PIPE;
#endif
    break;
  case 'N':
    opt_set_charset= 0;
    break;
  case 'T':
    opt_disable_keys=0;

    if (strlen(argument) >= FN_REFLEN)
    {
      /*
        This check is made because the some the file functions below
        have FN_REFLEN sized stack allocated buffers and will cause
        a crash even if the input destination buffer is large enough
        to hold the output.
      */
      die(EX_USAGE, "Input filename too long: %s", argument);
    }

    break;
  case '#':
    DBUG_PUSH(argument ? argument : default_dbug_option);
    debug_check_flag= 1;
    break;
#include <sslopt-case.h>
  case 'V': print_version(); exit(0);
  case 'X':
    opt_xml= 1;
    extended_insert= opt_drop= opt_lock=
      opt_disable_keys= opt_autocommit= opt_create_db= 0;
    break;
  case 'i':
    opt_comments_used= 1;
    break;
  case 'I':
  case '?':
    usage();
    exit(0);
  case (int) OPT_MASTER_DATA:
    if (!argument) /* work like in old versions */
      opt_master_data= MYSQL_OPT_MASTER_DATA_EFFECTIVE_SQL;
    break;
  case (int) OPT_MYSQLDUMP_SLAVE_DATA:
    if (!argument) /* work like in old versions */
      opt_slave_data= MYSQL_OPT_SLAVE_DATA_EFFECTIVE_SQL;
    break;
  case (int) OPT_OPTIMIZE:
    extended_insert= opt_drop= opt_lock= quick= create_options=
      opt_disable_keys= lock_tables= opt_set_charset= 1;
    break;
  case (int) OPT_SKIP_OPTIMIZATION:
    extended_insert= opt_drop= opt_lock= quick= create_options=
      opt_disable_keys= lock_tables= opt_set_charset= 0;
    break;
  case (int) OPT_COMPACT:
    if (opt_compact)
    {
       opt_comments= opt_drop= opt_disable_keys= opt_lock= 0;
       opt_set_charset= 0;
    }
    break;
  case (int) OPT_TABLES:
    opt_databases=0;
    break;
  case (int) OPT_IGNORE_TABLE:
  {
    if (!strchr(argument, '.'))
    {
      fprintf(stderr, "Illegal use of option --ignore-table=<database>.<table>\n");
      exit(1);
    }
    if (my_hash_insert(&ignore_table, (uchar*)my_strdup(argument, MYF(0))))
      exit(EX_EOM);
    break;
  }
  case (int) OPT_COMPATIBLE:
    {
      char buff[255];
      char *end= compatible_mode_normal_str;
      int i;
      ulong mode;
      uint err_len;

      opt_quoted= 1;
      opt_set_charset= 0;
      opt_compatible_mode_str= argument;
      opt_compatible_mode= find_set(&compatible_mode_typelib,
                                    argument, (uint) strlen(argument),
                                    &err_ptr, &err_len);
      if (err_len)
      {
        strmake(buff, err_ptr, MY_MIN(sizeof(buff) - 1, err_len));
        fprintf(stderr, "Invalid mode to --compatible: %s\n", buff);
        exit(1);
      }
#if !defined(DBUG_OFF)
      {
        uint size_for_sql_mode= 0;
        const char **ptr;
        for (ptr= compatible_mode_names; *ptr; ptr++)
          size_for_sql_mode+= strlen(*ptr);
        size_for_sql_mode+= sizeof(compatible_mode_names)-1;
        DBUG_ASSERT(sizeof(compatible_mode_normal_str)>=size_for_sql_mode);
      }
#endif
      mode= opt_compatible_mode;
      for (i= 0, mode= opt_compatible_mode; mode; mode>>= 1, i++)
      {
        if (mode & 1)
        {
          end= strmov(end, compatible_mode_names[i]);
          end= strmov(end, ",");
        }
      }
      if (end!=compatible_mode_normal_str)
        end[-1]= 0;
      /*
        Set charset to the default compiled value if it hasn't
        been reset yet by --default-character-set=xxx.
      */
      if (default_charset == mysql_universal_client_charset)
        default_charset= (char*) MYSQL_DEFAULT_CHARSET_NAME;
      break;
    }
  case (int) OPT_MYSQL_PROTOCOL:
    opt_protocol= find_type_or_exit(argument, &sql_protocol_typelib,
                                    opt->name);
    break;
  }
  return 0;
}

static int get_options(int *argc, char ***argv)
{
  int ho_error;
  MYSQL_PARAMETERS *mysql_params= mysql_get_parameters();

  opt_max_allowed_packet= *mysql_params->p_max_allowed_packet;
  opt_net_buffer_length= *mysql_params->p_net_buffer_length;

  md_result_file= stdout;
  my_getopt_use_args_separator= TRUE;
  if (load_defaults("my",load_default_groups,argc,argv))
    return 1;
  my_getopt_use_args_separator= FALSE;

  defaults_argv= *argv;

  if (my_hash_init(&ignore_table, charset_info, 16, 0, 0,
                   (my_hash_get_key) get_table_key, my_free, 0))
    return(EX_EOM);
  /* Don't copy internal log tables */
  if (my_hash_insert(&ignore_table,
                     (uchar*) my_strdup("mysql.apply_status", MYF(MY_WME))) ||
      my_hash_insert(&ignore_table,
                     (uchar*) my_strdup("mysql.schema", MYF(MY_WME))) ||
      my_hash_insert(&ignore_table,
                     (uchar*) my_strdup("mysql.general_log", MYF(MY_WME))) ||
      my_hash_insert(&ignore_table,
                     (uchar*) my_strdup("mysql.slow_log", MYF(MY_WME))))
    return(EX_EOM);

  if ((ho_error= handle_options(argc, argv, my_long_options, get_one_option)))
    return(ho_error);

  *mysql_params->p_max_allowed_packet= opt_max_allowed_packet;
  *mysql_params->p_net_buffer_length= opt_net_buffer_length;
  if (debug_info_flag)
    my_end_arg= MY_CHECK_ERROR | MY_GIVE_INFO;
  if (debug_check_flag)
    my_end_arg= MY_CHECK_ERROR;

  if (opt_delayed)
    opt_lock=0;                         /* Can't have lock with delayed */
  if (!path && (enclosed || opt_enclosed || escaped || lines_terminated ||
                fields_terminated))
  {
    fprintf(stderr,
            "%s: You must use option --tab with --fields-...\n", my_progname);
    return(EX_USAGE);
  }

  /* We don't delete master logs if slave data option */
  if (opt_slave_data)
  {
    opt_lock_all_tables= !opt_single_transaction;
    opt_master_data= 0;
    opt_delete_master_logs= 0;
  }

  /* Ensure consistency of the set of binlog & locking options */
  if (opt_delete_master_logs && !opt_master_data)
    opt_master_data= MYSQL_OPT_MASTER_DATA_COMMENTED_SQL;
  if (opt_single_transaction && opt_lock_all_tables)
  {
    fprintf(stderr, "%s: You can't use --single-transaction and "
            "--lock-all-tables at the same time.\n", my_progname);
    return(EX_USAGE);
  }
  if (opt_master_data)
  {
    opt_lock_all_tables= !opt_single_transaction;
    opt_slave_data= 0;
  }
  if (opt_single_transaction || opt_lock_all_tables)
    lock_tables= 0;
  if (enclosed && opt_enclosed)
  {
    fprintf(stderr, "%s: You can't use ..enclosed.. and ..optionally-enclosed.. at the same time.\n", my_progname);
    return(EX_USAGE);
  }
  if ((opt_databases || opt_alldbs) && path)
  {
    fprintf(stderr,
            "%s: --databases or --all-databases can't be used with --tab.\n",
            my_progname);
    return(EX_USAGE);
  }
  if (strcmp(default_charset, charset_info->csname) &&
      !(charset_info= get_charset_by_csname(default_charset,
                                            MY_CS_PRIMARY, MYF(MY_WME))))
    exit(1);
  if ((*argc < 1 && !opt_alldbs) || (*argc > 0 && opt_alldbs))
  {
    short_usage();
    return EX_USAGE;
  }
  if (tty_password)
    opt_password=get_tty_password(NullS);
  return(0);
} /* get_options */


/*
** DB_error -- prints mysql error message and exits the program.
*/
static void DB_error(MYSQL *mysql_arg, const char *when)
{
  DBUG_ENTER("DB_error");
  maybe_die(EX_MYSQLERR, "Got error: %d: %s %s",
          mysql_errno(mysql_arg), mysql_error(mysql_arg), when);
  DBUG_VOID_RETURN;
}



/*
  Prints out an error message and kills the process.

  SYNOPSIS
    die()
    error_num   - process return value
    fmt_reason  - a format string for use by my_vsnprintf.
    ...         - variable arguments for above fmt_reason string
  
  DESCRIPTION
    This call prints out the formatted error message to stderr and then
    terminates the process.
*/
static void die(int error_num, const char* fmt_reason, ...)
{
  char buffer[1000];
  va_list args;
  va_start(args,fmt_reason);
  my_vsnprintf(buffer, sizeof(buffer), fmt_reason, args);
  va_end(args);

  fprintf(stderr, "%s: %s\n", my_progname, buffer);
  fflush(stderr);

  ignore_errors= 0; /* force the exit */
  maybe_exit(error_num);
}


/*
  Prints out an error message and maybe kills the process.

  SYNOPSIS
    maybe_die()
    error_num   - process return value
    fmt_reason  - a format string for use by my_vsnprintf.
    ...         - variable arguments for above fmt_reason string
  
  DESCRIPTION
    This call prints out the formatted error message to stderr and then
    terminates the process, unless the --force command line option is used.
    
    This call should be used for non-fatal errors (such as database
    errors) that the code may still be able to continue to the next unit
    of work.
    
*/
static void maybe_die(int error_num, const char* fmt_reason, ...)
{
  char buffer[1000];
  va_list args;
  va_start(args,fmt_reason);
  my_vsnprintf(buffer, sizeof(buffer), fmt_reason, args);
  va_end(args);

  fprintf(stderr, "%s: %s\n", my_progname, buffer);
  fflush(stderr);

  maybe_exit(error_num);
}



/*
  Sends a query to server, optionally reads result, prints error message if
  some.

  SYNOPSIS
    mysql_query_with_error_report()
    mysql_con       connection to use
    res             if non zero, result will be put there with
                    mysql_store_result()
    query           query to send to server

  RETURN VALUES
    0               query sending and (if res!=0) result reading went ok
    1               error
*/

static int mysql_query_with_error_report(MYSQL *mysql_con, MYSQL_RES **res,
                                         const char *query)
{
  if (mysql_query(mysql_con, query) ||
      (res && !((*res)= mysql_store_result(mysql_con))))
  {
    maybe_die(EX_MYSQLERR, "Couldn't execute '%s': %s (%d)",
            query, mysql_error(mysql_con), mysql_errno(mysql_con));
    return 1;
  }
  return 0;
}


static int fetch_db_collation(const char *db_name,
                              char *db_cl_name,
                              int db_cl_size)
{
  my_bool err_status= FALSE;
  char query[QUERY_LENGTH];
  MYSQL_RES *db_cl_res;
  MYSQL_ROW db_cl_row;
  char quoted_database_buf[NAME_LEN*2+3];
  char *qdatabase= quote_name(db_name, quoted_database_buf, 1);

  my_snprintf(query, sizeof (query), "use %s", qdatabase);

  if (mysql_query_with_error_report(mysql, NULL, query))
    return 1;

  if (mysql_query_with_error_report(mysql, &db_cl_res,
                                    "select @@collation_database"))
    return 1;

  do
  {
    if (mysql_num_rows(db_cl_res) != 1)
    {
      err_status= TRUE;
      break;
    }

    if (!(db_cl_row= mysql_fetch_row(db_cl_res)))
    {
      err_status= TRUE;
      break;
    }

    strncpy(db_cl_name, db_cl_row[0], db_cl_size);
    db_cl_name[db_cl_size - 1]= 0; /* just in case. */

  } while (FALSE);

  mysql_free_result(db_cl_res);

  return err_status ? 1 : 0;
}


static char *my_case_str(const char *str,
                         uint str_len,
                         const char *token,
                         uint token_len)
{
  my_match_t match;

  uint status= my_charset_latin1.coll->instr(&my_charset_latin1,
                                             str, str_len,
                                             token, token_len,
                                             &match, 1);

  return status ? (char *) str + match.end : NULL;
}


static int switch_db_collation(FILE *sql_file,
                               const char *db_name,
                               const char *delimiter,
                               const char *current_db_cl_name,
                               const char *required_db_cl_name,
                               int *db_cl_altered)
{
  if (strcmp(current_db_cl_name, required_db_cl_name) != 0)
  {
    char quoted_db_buf[NAME_LEN * 2 + 3];
    char *quoted_db_name= quote_name(db_name, quoted_db_buf, FALSE);

    CHARSET_INFO *db_cl= get_charset_by_name(required_db_cl_name, MYF(0));

    if (!db_cl)
      return 1;

    fprintf(sql_file,
            "ALTER DATABASE %s CHARACTER SET %s COLLATE %s %s\n",
            (const char *) quoted_db_name,
            (const char *) db_cl->csname,
            (const char *) db_cl->name,
            (const char *) delimiter);

    *db_cl_altered= 1;

    return 0;
  }

  *db_cl_altered= 0;

  return 0;
}


static int restore_db_collation(FILE *sql_file,
                                const char *db_name,
                                const char *delimiter,
                                const char *db_cl_name)
{
  char quoted_db_buf[NAME_LEN * 2 + 3];
  char *quoted_db_name= quote_name(db_name, quoted_db_buf, FALSE);

  CHARSET_INFO *db_cl= get_charset_by_name(db_cl_name, MYF(0));

  if (!db_cl)
    return 1;

  fprintf(sql_file,
          "ALTER DATABASE %s CHARACTER SET %s COLLATE %s %s\n",
          (const char *) quoted_db_name,
          (const char *) db_cl->csname,
          (const char *) db_cl->name,
          (const char *) delimiter);

  return 0;
}


static void switch_cs_variables(FILE *sql_file,
                                const char *delimiter,
                                const char *character_set_client,
                                const char *character_set_results,
                                const char *collation_connection)
{
  fprintf(sql_file,
          "/*!50003 SET @saved_cs_client      = @@character_set_client */ %s\n"
          "/*!50003 SET @saved_cs_results     = @@character_set_results */ %s\n"
          "/*!50003 SET @saved_col_connection = @@collation_connection */ %s\n"
          "/*!50003 SET character_set_client  = %s */ %s\n"
          "/*!50003 SET character_set_results = %s */ %s\n"
          "/*!50003 SET collation_connection  = %s */ %s\n",
          (const char *) delimiter,
          (const char *) delimiter,
          (const char *) delimiter,

          (const char *) character_set_client,
          (const char *) delimiter,

          (const char *) character_set_results,
          (const char *) delimiter,

          (const char *) collation_connection,
          (const char *) delimiter);
}


static void restore_cs_variables(FILE *sql_file,
                                 const char *delimiter)
{
  fprintf(sql_file,
          "/*!50003 SET character_set_client  = @saved_cs_client */ %s\n"
          "/*!50003 SET character_set_results = @saved_cs_results */ %s\n"
          "/*!50003 SET collation_connection  = @saved_col_connection */ %s\n",
          (const char *) delimiter,
          (const char *) delimiter,
          (const char *) delimiter);
}


static void switch_sql_mode(FILE *sql_file,
                            const char *delimiter,
                            const char *sql_mode)
{
  fprintf(sql_file,
          "/*!50003 SET @saved_sql_mode       = @@sql_mode */ %s\n"
          "/*!50003 SET sql_mode              = '%s' */ %s\n",
          (const char *) delimiter,

          (const char *) sql_mode,
          (const char *) delimiter);
}


static void restore_sql_mode(FILE *sql_file,
                             const char *delimiter)
{
  fprintf(sql_file,
          "/*!50003 SET sql_mode              = @saved_sql_mode */ %s\n",
          (const char *) delimiter);
}


static void switch_time_zone(FILE *sql_file,
                             const char *delimiter,
                             const char *time_zone)
{
  fprintf(sql_file,
          "/*!50003 SET @saved_time_zone      = @@time_zone */ %s\n"
          "/*!50003 SET time_zone             = '%s' */ %s\n",
          (const char *) delimiter,

          (const char *) time_zone,
          (const char *) delimiter);
}


static void restore_time_zone(FILE *sql_file,
                              const char *delimiter)
{
  fprintf(sql_file,
          "/*!50003 SET time_zone             = @saved_time_zone */ %s\n",
          (const char *) delimiter);
}


/**
  Switch charset for results to some specified charset.  If the server does not
  support character_set_results variable, nothing can be done here.  As for
  whether something should be done here, future new callers of this function
  should be aware that the server lacking the facility of switching charsets is
  treated as success.

  @note  If the server lacks support, then nothing is changed and no error
         condition is returned.

  @returns  whether there was an error or not
*/
static int switch_character_set_results(MYSQL *mysql, const char *cs_name)
{
  char query_buffer[QUERY_LENGTH];
  size_t query_length;

  /* Server lacks facility.  This is not an error, by arbitrary decision . */
  if (!server_supports_switching_charsets)
    return FALSE;

  query_length= my_snprintf(query_buffer,
                            sizeof (query_buffer),
                            "SET SESSION character_set_results = '%s'",
                            (const char *) cs_name);

  return mysql_real_query(mysql, query_buffer, query_length);
}

/**
  Rewrite statement, enclosing DEFINER clause in version-specific comment.

  This function parses any CREATE statement and encloses DEFINER-clause in
  version-specific comment:
    input query:     CREATE DEFINER=a@b FUNCTION ...
    rewritten query: CREATE * / / *!50020 DEFINER=a@b * / / *!50003 FUNCTION ...

  @note This function will go away when WL#3995 is implemented.

  @param[in] stmt_str                 CREATE statement string.
  @param[in] stmt_length              Length of the stmt_str.
  @param[in] definer_version_str      Minimal MySQL version number when
                                      DEFINER clause is supported in the
                                      given statement.
  @param[in] definer_version_length   Length of definer_version_str.
  @param[in] stmt_version_str         Minimal MySQL version number when the
                                      given statement is supported.
  @param[in] stmt_version_length      Length of stmt_version_str.
  @param[in] keyword_str              Keyword to look for after CREATE.
  @param[in] keyword_length           Length of keyword_str.

  @return pointer to the new allocated query string.
*/

static char *cover_definer_clause(const char *stmt_str,
                                  uint stmt_length,
                                  const char *definer_version_str,
                                  uint definer_version_length,
                                  const char *stmt_version_str,
                                  uint stmt_version_length,
                                  const char *keyword_str,
                                  uint keyword_length)
{
  char *definer_begin= my_case_str(stmt_str, stmt_length,
                                   C_STRING_WITH_LEN(" DEFINER"));
  char *definer_end= NULL;

  char *query_str= NULL;
  char *query_ptr;

  if (!definer_begin)
    return NULL;

  definer_end= my_case_str(definer_begin, strlen(definer_begin),
                           keyword_str, keyword_length);

  if (!definer_end)
    return NULL;

  /*
    Allocate memory for new query string: original string
    from SHOW statement and version-specific comments.
  */
  query_str= alloc_query_str(stmt_length + 23);

  query_ptr= strnmov(query_str, stmt_str, definer_begin - stmt_str);
  query_ptr= strnmov(query_ptr, C_STRING_WITH_LEN("*/ /*!"));
  query_ptr= strnmov(query_ptr, definer_version_str, definer_version_length);
  query_ptr= strnmov(query_ptr, definer_begin, definer_end - definer_begin);
  query_ptr= strnmov(query_ptr, C_STRING_WITH_LEN("*/ /*!"));
  query_ptr= strnmov(query_ptr, stmt_version_str, stmt_version_length);
  query_ptr= strxmov(query_ptr, definer_end, NullS);

  return query_str;
}

/*
  Open a new .sql file to dump the table or view into

  SYNOPSIS
    open_sql_file_for_table
    name      name of the table or view
    flags     flags (as per "man 2 open")

  RETURN VALUES
    0        Failed to open file
    > 0      Handle of the open file
*/
static FILE* open_sql_file_for_table(const char* table, int flags)
{
  FILE* res;
  char filename[FN_REFLEN], tmp_path[FN_REFLEN];
  convert_dirname(tmp_path,path,NullS);
  res= my_fopen(fn_format(filename, table, tmp_path, ".sql", 4),
                flags, MYF(MY_WME));
  return res;
}


static void free_resources()
{
  if (md_result_file && md_result_file != stdout)
    my_fclose(md_result_file, MYF(0));
  my_free(opt_password);
  if (my_hash_inited(&ignore_table))
    my_hash_free(&ignore_table);
  if (extended_insert)
    dynstr_free(&extended_row);
  if (insert_pat_inited)
    dynstr_free(&insert_pat);
  if (defaults_argv)
    free_defaults(defaults_argv);
  my_end(my_end_arg);
}


static void maybe_exit(int error)
{
  if (!first_error)
    first_error= error;
  if (ignore_errors)
    return;
  if (mysql)
    mysql_close(mysql);
  free_resources();
  exit(error);
}


/*
  db_connect -- connects to the host and selects DB.
*/

static int connect_to_db(char *host, char *user,char *passwd)
{
  char buff[20+FN_REFLEN];
  DBUG_ENTER("connect_to_db");

  verbose_msg("-- Connecting to %s...\n", host ? host : "localhost");
  mysql_init(&mysql_connection);
  if (opt_compress)
    mysql_options(&mysql_connection,MYSQL_OPT_COMPRESS,NullS);
#ifdef HAVE_OPENSSL
  if (opt_use_ssl)
  {
    mysql_ssl_set(&mysql_connection, opt_ssl_key, opt_ssl_cert, opt_ssl_ca,
                  opt_ssl_capath, opt_ssl_cipher);
    mysql_options(&mysql_connection, MYSQL_OPT_SSL_CRL, opt_ssl_crl);
    mysql_options(&mysql_connection, MYSQL_OPT_SSL_CRLPATH, opt_ssl_crlpath);
  }
  mysql_options(&mysql_connection,MYSQL_OPT_SSL_VERIFY_SERVER_CERT,
                (char*)&opt_ssl_verify_server_cert);
#endif
  if (opt_protocol)
    mysql_options(&mysql_connection,MYSQL_OPT_PROTOCOL,(char*)&opt_protocol);
  if (opt_bind_addr)
    mysql_options(&mysql_connection,MYSQL_OPT_BIND,opt_bind_addr);
#ifdef HAVE_SMEM
  if (shared_memory_base_name)
    mysql_options(&mysql_connection,MYSQL_SHARED_MEMORY_BASE_NAME,shared_memory_base_name);
#endif
  mysql_options(&mysql_connection, MYSQL_SET_CHARSET_NAME, default_charset);

  if (opt_plugin_dir && *opt_plugin_dir)
    mysql_options(&mysql_connection, MYSQL_PLUGIN_DIR, opt_plugin_dir);

  if (opt_default_auth && *opt_default_auth)
    mysql_options(&mysql_connection, MYSQL_DEFAULT_AUTH, opt_default_auth);

  mysql_options(&mysql_connection, MYSQL_OPT_CONNECT_ATTR_RESET, 0);
  mysql_options4(&mysql_connection, MYSQL_OPT_CONNECT_ATTR_ADD,
                 "program_name", "mysqldump");
  if (!(mysql= mysql_real_connect(&mysql_connection,host,user,passwd,
                                  NULL,opt_mysql_port,opt_mysql_unix_port,
                                  0)))
  {
    DB_error(&mysql_connection, "when trying to connect");
    DBUG_RETURN(1);
  }
  if ((mysql_get_server_version(&mysql_connection) < 40100) ||
      (opt_compatible_mode & 3))
  {
    /* Don't dump SET NAMES with a pre-4.1 server (bug#7997).  */
    opt_set_charset= 0;

    /* Don't switch charsets for 4.1 and earlier.  (bug#34192). */
    server_supports_switching_charsets= FALSE;
  } 
  /*
    As we're going to set SQL_MODE, it would be lost on reconnect, so we
    cannot reconnect.
  */
  mysql->reconnect= 0;
  my_snprintf(buff, sizeof(buff), "/*!40100 SET @@SQL_MODE='%s' */",
              compatible_mode_normal_str);
  if (mysql_query_with_error_report(mysql, 0, buff))
    DBUG_RETURN(1);
  /*
    set time_zone to UTC to allow dumping date types between servers with
    different time zone settings
  */
  if (opt_tz_utc)
  {
    my_snprintf(buff, sizeof(buff), "/*!40103 SET TIME_ZONE='+00:00' */");
    if (mysql_query_with_error_report(mysql, 0, buff))
      DBUG_RETURN(1);
  }
  DBUG_RETURN(0);
} /* connect_to_db */


/*
** dbDisconnect -- disconnects from the host.
*/
static void dbDisconnect(char *host)
{
  verbose_msg("-- Disconnecting from %s...\n", host ? host : "localhost");
  mysql_close(mysql);
} /* dbDisconnect */


static void unescape(FILE *file,char *pos,uint length)
{
  char *tmp;
  DBUG_ENTER("unescape");
  if (!(tmp=(char*) my_malloc(length*2+1, MYF(MY_WME))))
    die(EX_MYSQLERR, "Couldn't allocate memory");

  mysql_real_escape_string(&mysql_connection, tmp, pos, length);
  fputc('\'', file);
  fputs(tmp, file);
  fputc('\'', file);
  check_io(file);
  my_free(tmp);
  DBUG_VOID_RETURN;
} /* unescape */


static my_bool test_if_special_chars(const char *str)
{
#if MYSQL_VERSION_ID >= 32300
  for ( ; *str ; str++)
    if (!my_isvar(charset_info,*str) && *str != '$')
      return 1;
#endif
  return 0;
} /* test_if_special_chars */



/*
  quote_name(name, buff, force)

  Quotes char string, taking into account compatible mode

  Args

  name                 Unquoted string containing that which will be quoted
  buff                 The buffer that contains the quoted value, also returned
  force                Flag to make it ignore 'test_if_special_chars'

  Returns

  buff                 quoted string

*/
static char *quote_name(const char *name, char *buff, my_bool force)
{
  char *to= buff;
  char qtype= (opt_compatible_mode & MASK_ANSI_QUOTES) ? '\"' : '`';

  if (!force && !opt_quoted && !test_if_special_chars(name))
    return (char*) name;
  *to++= qtype;
  while (*name)
  {
    if (*name == qtype)
      *to++= qtype;
    *to++= *name++;
  }
  to[0]= qtype;
  to[1]= 0;
  return buff;
} /* quote_name */


/*
  Quote a table name so it can be used in "SHOW TABLES LIKE <tabname>"

  SYNOPSIS
    quote_for_like()
    name     name of the table
    buff     quoted name of the table

  DESCRIPTION
    Quote \, _, ' and % characters

    Note: Because MySQL uses the C escape syntax in strings
    (for example, '\n' to represent newline), you must double
    any '\' that you use in your LIKE  strings. For example, to
    search for '\n', specify it as '\\n'. To search for '\', specify
    it as '\\\\' (the backslashes are stripped once by the parser
    and another time when the pattern match is done, leaving a
    single backslash to be matched).

    Example: "t\1" => "t\\\\1"

*/
static char *quote_for_like(const char *name, char *buff)
{
  char *to= buff;
  *to++= '\'';
  while (*name)
  {
    if (*name == '\\')
    {
      *to++='\\';
      *to++='\\';
      *to++='\\';
    }
    else if (*name == '\'' || *name == '_'  || *name == '%')
      *to++= '\\';
    *to++= *name++;
  }
  to[0]= '\'';
  to[1]= 0;
  return buff;
}


/**
  Quote and print a string.

  @param xml_file          - Output file.
  @param str               - String to print.
  @param len               - Its length.
  @param is_attribute_name - A check for attribute name or value.

  @description
    Quote '<' '>' '&' '\"' chars and print a string to the xml_file.
*/

static void print_quoted_xml(FILE *xml_file, const char *str, ulong len,
                             my_bool is_attribute_name)
{
  const char *end;

  for (end= str + len; str != end; str++)
  {
    switch (*str) {
    case '<':
      fputs("&lt;", xml_file);
      break;
    case '>':
      fputs("&gt;", xml_file);
      break;
    case '&':
      fputs("&amp;", xml_file);
      break;
    case '\"':
      fputs("&quot;", xml_file);
      break;
    case ' ':
      /* Attribute names cannot contain spaces. */
      if (is_attribute_name)
      {
        fputs("_", xml_file);
        break;
      }
      /* fall through */
    default:
      fputc(*str, xml_file);
      break;
    }
  }
  check_io(xml_file);
}


/*
  Print xml tag. Optionally add attribute(s).

  SYNOPSIS
    print_xml_tag(xml_file, sbeg, send, tag_name, first_attribute_name, 
                    ..., attribute_name_n, attribute_value_n, NullS)
    xml_file              - output file
    sbeg                  - line beginning
    line_end              - line ending
    tag_name              - XML tag name.
    first_attribute_name  - tag and first attribute
    first_attribute_value - (Implied) value of first attribute
    attribute_name_n      - attribute n
    attribute_value_n     - value of attribute n

  DESCRIPTION
    Print XML tag with any number of attribute="value" pairs to the xml_file.

    Format is:
      sbeg<tag_name first_attribute_name="first_attribute_value" ... 
      attribute_name_n="attribute_value_n">send
  NOTE
    Additional arguments must be present in attribute/value pairs.
    The last argument should be the null character pointer.
    All attribute_value arguments MUST be NULL terminated strings.
    All attribute_value arguments will be quoted before output.
*/

static void print_xml_tag(FILE * xml_file, const char* sbeg,
                          const char* line_end, 
                          const char* tag_name, 
                          const char* first_attribute_name, ...)
{
  va_list arg_list;
  const char *attribute_name, *attribute_value;

  fputs(sbeg, xml_file);
  fputc('<', xml_file);
  fputs(tag_name, xml_file);  

  va_start(arg_list, first_attribute_name);
  attribute_name= first_attribute_name;
  while (attribute_name != NullS)
  {
    attribute_value= va_arg(arg_list, char *);
    DBUG_ASSERT(attribute_value != NullS);

    fputc(' ', xml_file);
    fputs(attribute_name, xml_file);    
    fputc('\"', xml_file);
    
    print_quoted_xml(xml_file, attribute_value, strlen(attribute_value), 0);
    fputc('\"', xml_file);

    attribute_name= va_arg(arg_list, char *);
  }
  va_end(arg_list);

  fputc('>', xml_file);
  fputs(line_end, xml_file);
  check_io(xml_file);
}


/*
  Print xml tag with for a field that is null

  SYNOPSIS
    print_xml_null_tag()
    xml_file    - output file
    sbeg        - line beginning
    stag_atr    - tag and attribute
    sval        - value of attribute
    line_end        - line ending

  DESCRIPTION
    Print tag with one attribute to the xml_file. Format is:
      <stag_atr="sval" xsi:nil="true"/>
  NOTE
    sval MUST be a NULL terminated string.
    sval string will be qouted before output.
*/

static void print_xml_null_tag(FILE * xml_file, const char* sbeg,
                               const char* stag_atr, const char* sval,
                               const char* line_end)
{
  fputs(sbeg, xml_file);
  fputs("<", xml_file);
  fputs(stag_atr, xml_file);
  fputs("\"", xml_file);
  print_quoted_xml(xml_file, sval, strlen(sval), 0);
  fputs("\" xsi:nil=\"true\" />", xml_file);
  fputs(line_end, xml_file);
  check_io(xml_file);
}


/**
  Print xml CDATA section.

  @param xml_file    - output file
  @param str         - string to print
  @param len         - length of the string

  @note
    This function also takes care of the presence of '[[>'
    string in the str. If found, the CDATA section is broken
    into two CDATA sections, <![CDATA[]]]]> and <![CDATA[>]].
*/

static void print_xml_cdata(FILE *xml_file, const char *str, ulong len)
{
  const char *end;

  fputs("<![CDATA[\n", xml_file);
  for (end= str + len; str != end; str++)
  {
    switch(*str) {
    case ']':
      if ((*(str + 1) == ']') && (*(str + 2) =='>'))
      {
        fputs("]]]]><![CDATA[>", xml_file);
        str += 2;
        continue;
      }
      /* fall through */
    default:
      fputc(*str, xml_file);
      break;
    }
  }
  fputs("\n]]>\n", xml_file);
  check_io(xml_file);
}


/*
  Print xml tag with many attributes.

  SYNOPSIS
    print_xml_row()
    xml_file    - output file
    row_name    - xml tag name
    tableRes    - query result
    row         - result row
    str_create  - create statement header string

  DESCRIPTION
    Print tag with many attribute to the xml_file. Format is:
      \t\t<row_name Atr1="Val1" Atr2="Val2"... />
  NOTE
    All atributes and values will be quoted before output.
*/

static void print_xml_row(FILE *xml_file, const char *row_name,
                          MYSQL_RES *tableRes, MYSQL_ROW *row,
                          const char *str_create)
{
  uint i;
  my_bool body_found= 0;
  char *create_stmt_ptr= NULL;
  ulong create_stmt_len= 0;
  MYSQL_FIELD *field;
  ulong *lengths= mysql_fetch_lengths(tableRes);

  fprintf(xml_file, "\t\t<%s", row_name);
  check_io(xml_file);
  mysql_field_seek(tableRes, 0);
  for (i= 0; (field= mysql_fetch_field(tableRes)); i++)
  {
    if ((*row)[i])
    {
      /* For 'create' statements, dump using CDATA. */
      if ((str_create) && (strcmp(str_create, field->name) == 0))
      {
        create_stmt_ptr= (*row)[i];
        create_stmt_len= lengths[i];
        body_found= 1;
      }
      else
      {
        fputc(' ', xml_file);
        print_quoted_xml(xml_file, field->name, field->name_length, 1);
        fputs("=\"", xml_file);
        print_quoted_xml(xml_file, (*row)[i], lengths[i], 0);
        fputc('"', xml_file);
        check_io(xml_file);
      }
    }
  }

  if (create_stmt_len)
  {
    DBUG_ASSERT(body_found);
    fputs(">\n", xml_file);
    print_xml_cdata(xml_file, create_stmt_ptr, create_stmt_len);
    fprintf(xml_file, "\t\t</%s>\n", row_name);
  }
  else
    fputs(" />\n", xml_file);

  check_io(xml_file);
}


/**
  Print xml comments.

  @param xml_file       - output file
  @param len            - length of comment message
  @param comment_string - comment message

  @description
    Print the comment message in the format:
      "<!-- \n comment string  \n -->\n"

  @note
    Any occurrence of continuous hyphens will be
    squeezed to a single hyphen.
*/

static void print_xml_comment(FILE *xml_file, ulong len,
                              const char *comment_string)
{
  const char* end;

  fputs("<!-- ", xml_file);

  for (end= comment_string + len; comment_string != end; comment_string++)
  {
    /*
      The string "--" (double-hyphen) MUST NOT occur within xml comments.
    */
    switch (*comment_string) {
    case '-':
      if (*(comment_string + 1) == '-')         /* Only one hyphen allowed. */
        break;
    default:
      fputc(*comment_string, xml_file);
      break;
    }
  }
  fputs(" -->\n", xml_file);
  check_io(xml_file);
}



/* A common printing function for xml and non-xml modes. */

static void print_comment(FILE *sql_file, my_bool is_error, const char *format,
                          ...)
{
  static char comment_buff[COMMENT_LENGTH];
  va_list args;

  /* If its an error message, print it ignoring opt_comments. */
  if (!is_error && !opt_comments)
    return;

  va_start(args, format);
  my_vsnprintf(comment_buff, COMMENT_LENGTH, format, args);
  va_end(args);

  if (!opt_xml)
  {
    fputs(comment_buff, sql_file);
    check_io(sql_file);
    return;
  }

  print_xml_comment(sql_file, strlen(comment_buff), comment_buff);
}


/*
 create_delimiter
 Generate a new (null-terminated) string that does not exist in  query 
 and is therefore suitable for use as a query delimiter.  Store this
 delimiter in  delimiter_buff .
 
 This is quite simple in that it doesn't even try to parse statements as an
 interpreter would.  It merely returns a string that is not in the query, which
 is much more than adequate for constructing a delimiter.

 RETURN
   ptr to the delimiter  on Success
   NULL                  on Failure
*/
static char *create_delimiter(char *query, char *delimiter_buff, 
                              int delimiter_max_size) 
{
  int proposed_length;
  char *presence;

  delimiter_buff[0]= ';';  /* start with one semicolon, and */

  for (proposed_length= 2; proposed_length < delimiter_max_size; 
      delimiter_max_size++) {

    delimiter_buff[proposed_length-1]= ';';  /* add semicolons, until */
    delimiter_buff[proposed_length]= '\0';

    presence = strstr(query, delimiter_buff);
    if (presence == NULL) { /* the proposed delimiter is not in the query. */
       return delimiter_buff;
    }

  }
  return NULL;  /* but if we run out of space, return nothing at all. */
}


/*
  dump_events_for_db
  -- retrieves list of events for a given db, and prints out
  the CREATE EVENT statement into the output (the dump).

  RETURN
    0  Success
    1  Error
*/
static uint dump_events_for_db(char *db)
{
  char       query_buff[QUERY_LENGTH];
  char       db_name_buff[NAME_LEN*2+3], name_buff[NAME_LEN*2+3];
  char       *event_name;
  char       delimiter[QUERY_LENGTH];
  FILE       *sql_file= md_result_file;
  MYSQL_RES  *event_res, *event_list_res;
  MYSQL_ROW  row, event_list_row;

  char       db_cl_name[MY_CS_NAME_SIZE];
  int        db_cl_altered= FALSE;

  DBUG_ENTER("dump_events_for_db");
  DBUG_PRINT("enter", ("db: '%s'", db));

  mysql_real_escape_string(mysql, db_name_buff, db, strlen(db));

  /* nice comments */
  print_comment(sql_file, 0,
                "\n--\n-- Dumping events for database '%s'\n--\n", db);

  /*
    not using "mysql_query_with_error_report" because we may have not
    enough privileges to lock mysql.events.
  */
  if (lock_tables)
    mysql_query(mysql, "LOCK TABLES mysql.event READ");

  if (mysql_query_with_error_report(mysql, &event_list_res, "show events"))
    DBUG_RETURN(0);

  strcpy(delimiter, ";");
  if (mysql_num_rows(event_list_res) > 0)
  {
    if (opt_xml)
      fputs("\t<events>\n", sql_file);
    else
    {
      fprintf(sql_file, "/*!50106 SET @save_time_zone= @@TIME_ZONE */ ;\n");

      /* Get database collation. */

      if (fetch_db_collation(db_name_buff, db_cl_name, sizeof (db_cl_name)))
        DBUG_RETURN(1);
    }

    if (switch_character_set_results(mysql, "binary"))
      DBUG_RETURN(1);

    while ((event_list_row= mysql_fetch_row(event_list_res)) != NULL)
    {
      event_name= quote_name(event_list_row[1], name_buff, 0);
      DBUG_PRINT("info", ("retrieving CREATE EVENT for %s", name_buff));
      my_snprintf(query_buff, sizeof(query_buff), "SHOW CREATE EVENT %s", 
          event_name);

      if (mysql_query_with_error_report(mysql, &event_res, query_buff))
        DBUG_RETURN(1);

      while ((row= mysql_fetch_row(event_res)) != NULL)
      {
        if (opt_xml)
        {
          print_xml_row(sql_file, "event", event_res, &row,
                        "Create Event");
          continue;
        }

        /*
          if the user has EXECUTE privilege he can see event names, but not the
          event body!
        */
        if (strlen(row[3]) != 0)
        {
          char *query_str;

          if (opt_drop)
            fprintf(sql_file, "/*!50106 DROP EVENT IF EXISTS %s */%s\n", 
                event_name, delimiter);

          if (create_delimiter(row[3], delimiter, sizeof(delimiter)) == NULL)
          {
            fprintf(stderr, "%s: Warning: Can't create delimiter for event '%s'\n",
                    my_progname, event_name);
            DBUG_RETURN(1);
          }

          fprintf(sql_file, "DELIMITER %s\n", delimiter);

          if (mysql_num_fields(event_res) >= 7)
          {
            if (switch_db_collation(sql_file, db_name_buff, delimiter,
                                    db_cl_name, row[6], &db_cl_altered))
            {
              DBUG_RETURN(1);
            }

            switch_cs_variables(sql_file, delimiter,
                                row[4],   /* character_set_client */
                                row[4],   /* character_set_results */
                                row[5]);  /* collation_connection */
          }
          else
          {
            /*
              mysqldump is being run against the server, that does not
              provide character set information in SHOW CREATE
              statements.

              NOTE: the dump may be incorrect, since character set
              information is required in order to restore event properly.
            */

            fprintf(sql_file,
                    "--\n"
                    "-- WARNING: old server version. "
                      "The following dump may be incomplete.\n"
                    "--\n");
          }

          switch_sql_mode(sql_file, delimiter, row[1]);

          switch_time_zone(sql_file, delimiter, row[2]);

          query_str= cover_definer_clause(row[3], strlen(row[3]),
                                          C_STRING_WITH_LEN("50117"),
                                          C_STRING_WITH_LEN("50106"),
                                          C_STRING_WITH_LEN(" EVENT"));

          fprintf(sql_file,
                  "/*!50106 %s */ %s\n",
                  (const char *) (query_str != NULL ? query_str : row[3]),
                  (const char *) delimiter);

          restore_time_zone(sql_file, delimiter);
          restore_sql_mode(sql_file, delimiter);

          if (mysql_num_fields(event_res) >= 7)
          {
            restore_cs_variables(sql_file, delimiter);

            if (db_cl_altered)
            {
              if (restore_db_collation(sql_file, db_name_buff, delimiter,
                                       db_cl_name))
                DBUG_RETURN(1);
            }
          }
        }
      } /* end of event printing */
      mysql_free_result(event_res);

    } /* end of list of events */
    if (opt_xml)
    {
      fputs("\t</events>\n", sql_file);
      check_io(sql_file);
    }
    else
    {
      fprintf(sql_file, "DELIMITER ;\n");
      fprintf(sql_file, "/*!50106 SET TIME_ZONE= @save_time_zone */ ;\n");
    }

    if (switch_character_set_results(mysql, default_charset))
      DBUG_RETURN(1);
  }
  mysql_free_result(event_list_res);

  if (lock_tables)
    (void) mysql_query_with_error_report(mysql, 0, "UNLOCK TABLES");
  DBUG_RETURN(0);
}


/*
  Print hex value for blob data.

  SYNOPSIS
    print_blob_as_hex()
    output_file         - output file
    str                 - string to print
    len                 - its length

  DESCRIPTION
    Print hex value for blob data.
*/

static void print_blob_as_hex(FILE *output_file, const char *str, ulong len)
{
    /* sakaik got the idea to to provide blob's in hex notation. */
    const char *ptr= str, *end= ptr + len;
    for (; ptr < end ; ptr++)
      fprintf(output_file, "%02X", *((uchar *)ptr));
    check_io(output_file);
}

/*
  dump_routines_for_db
  -- retrieves list of routines for a given db, and prints out
  the CREATE PROCEDURE definition into the output (the dump).

  This function has logic to print the appropriate syntax depending on whether
  this is a procedure or functions

  RETURN
    0  Success
    1  Error
*/

static uint dump_routines_for_db(char *db)
{
  char       query_buff[QUERY_LENGTH];
  const char *routine_type[]= {"FUNCTION", "PROCEDURE"};
  char       db_name_buff[NAME_LEN*2+3], name_buff[NAME_LEN*2+3];
  char       *routine_name;
  char       *query_str;
  int        i;
  FILE       *sql_file= md_result_file;
  MYSQL_RES  *routine_res, *routine_list_res;
  MYSQL_ROW  row, routine_list_row;

  char       db_cl_name[MY_CS_NAME_SIZE];
  int        db_cl_altered= FALSE;

  DBUG_ENTER("dump_routines_for_db");
  DBUG_PRINT("enter", ("db: '%s'", db));

  mysql_real_escape_string(mysql, db_name_buff, db, strlen(db));

  /* nice comments */
  print_comment(sql_file, 0,
                "\n--\n-- Dumping routines for database '%s'\n--\n", db);

  /*
    not using "mysql_query_with_error_report" because we may have not
    enough privileges to lock mysql.proc.
  */
  if (lock_tables)
    mysql_query(mysql, "LOCK TABLES mysql.proc READ");

  /* Get database collation. */

  if (fetch_db_collation(db_name_buff, db_cl_name, sizeof (db_cl_name)))
    DBUG_RETURN(1);

  if (switch_character_set_results(mysql, "binary"))
    DBUG_RETURN(1);

  if (opt_xml)
    fputs("\t<routines>\n", sql_file);

  /* 0, retrieve and dump functions, 1, procedures */
  for (i= 0; i <= 1; i++)
  {
    my_snprintf(query_buff, sizeof(query_buff),
                "SHOW %s STATUS WHERE Db = '%s'",
                routine_type[i], db_name_buff);

    if (mysql_query_with_error_report(mysql, &routine_list_res, query_buff))
      DBUG_RETURN(1);

    if (mysql_num_rows(routine_list_res))
    {

      while ((routine_list_row= mysql_fetch_row(routine_list_res)))
      {
        routine_name= quote_name(routine_list_row[1], name_buff, 0);
        DBUG_PRINT("info", ("retrieving CREATE %s for %s", routine_type[i],
                            name_buff));
        my_snprintf(query_buff, sizeof(query_buff), "SHOW CREATE %s %s",
                    routine_type[i], routine_name);

        if (mysql_query_with_error_report(mysql, &routine_res, query_buff))
          DBUG_RETURN(1);

        while ((row= mysql_fetch_row(routine_res)))
        {
          /*
            if the user has EXECUTE privilege he see routine names, but NOT the
            routine body of other routines that are not the creator of!
          */
          DBUG_PRINT("info",("length of body for %s row[2] '%s' is %d",
                             routine_name, row[2] ? row[2] : "(null)",
                             row[2] ? (int) strlen(row[2]) : 0));
          if (row[2] == NULL)
          {
            print_comment(sql_file, 1, "\n-- insufficient privileges to %s\n",
                          query_buff);
            print_comment(sql_file, 1,
                          "-- does %s have permissions on mysql.proc?\n\n",
                          current_user);
            maybe_die(EX_MYSQLERR,"%s has insufficent privileges to %s!", current_user, query_buff);
          }
          else if (strlen(row[2]))
          {
            if (opt_xml)
            {
              if (i)                            // Procedures.
                print_xml_row(sql_file, "routine", routine_res, &row,
                              "Create Procedure");
              else                              // Functions.
                print_xml_row(sql_file, "routine", routine_res, &row,
                              "Create Function");
              continue;
            }
            if (opt_drop)
              fprintf(sql_file, "/*!50003 DROP %s IF EXISTS %s */;\n",
                      routine_type[i], routine_name);

            query_str= cover_definer_clause(row[2], strlen(row[2]),
                                            C_STRING_WITH_LEN("50020"),
                                            C_STRING_WITH_LEN("50003"),
                                            C_STRING_WITH_LEN(" FUNCTION"));

            if (!query_str)
              query_str= cover_definer_clause(row[2], strlen(row[2]),
                                              C_STRING_WITH_LEN("50020"),
                                              C_STRING_WITH_LEN("50003"),
                                              C_STRING_WITH_LEN(" PROCEDURE"));

            if (mysql_num_fields(routine_res) >= 6)
            {
              if (switch_db_collation(sql_file, db_name_buff, ";",
                                      db_cl_name, row[5], &db_cl_altered))
              {
                DBUG_RETURN(1);
              }

              switch_cs_variables(sql_file, ";",
                                  row[3],   /* character_set_client */
                                  row[3],   /* character_set_results */
                                  row[4]);  /* collation_connection */
            }
            else
            {
              /*
                mysqldump is being run against the server, that does not
                provide character set information in SHOW CREATE
                statements.

                NOTE: the dump may be incorrect, since character set
                information is required in order to restore stored
                procedure/function properly.
              */

              fprintf(sql_file,
                      "--\n"
                      "-- WARNING: old server version. "
                        "The following dump may be incomplete.\n"
                      "--\n");
            }


            switch_sql_mode(sql_file, ";", row[1]);

            fprintf(sql_file,
                    "DELIMITER ;;\n"
                    "/*!50003 %s */;;\n"
                    "DELIMITER ;\n",
                    (const char *) (query_str != NULL ? query_str : row[2]));

            restore_sql_mode(sql_file, ";");

            if (mysql_num_fields(routine_res) >= 6)
            {
              restore_cs_variables(sql_file, ";");

              if (db_cl_altered)
              {
                if (restore_db_collation(sql_file, db_name_buff, ";", db_cl_name))
                  DBUG_RETURN(1);
              }
            }

            my_free(query_str);
          }
        } /* end of routine printing */
        mysql_free_result(routine_res);

      } /* end of list of routines */
    }
    mysql_free_result(routine_list_res);
  } /* end of for i (0 .. 1)  */

  if (opt_xml)
  {
    fputs("\t</routines>\n", sql_file);
    check_io(sql_file);
  }

  if (switch_character_set_results(mysql, default_charset))
    DBUG_RETURN(1);

  if (lock_tables)
    (void) mysql_query_with_error_report(mysql, 0, "UNLOCK TABLES");
  DBUG_RETURN(0);
}

/*
  get_table_structure -- retrievs database structure, prints out corresponding
  CREATE statement and fills out insert_pat if the table is the type we will
  be dumping.

  ARGS
    table       - table name
    db          - db name
    table_type  - table type, e.g. "MyISAM" or "InnoDB", but also "VIEW"
    ignore_flag - what we must particularly ignore - see IGNORE_ defines above

  RETURN
    number of fields in table, 0 if error
*/

static uint get_table_structure(char *table, char *db, char *table_type,
                                char *ignore_flag)
{
  my_bool    init=0, delayed, write_data, complete_insert;
  my_ulonglong num_fields;
  char       *result_table, *opt_quoted_table;
  const char *insert_option;
  char	     name_buff[NAME_LEN+3],table_buff[NAME_LEN*2+3];
  char       table_buff2[NAME_LEN*2+3], query_buff[QUERY_LENGTH];
  const char *show_fields_stmt= "SELECT `COLUMN_NAME` AS `Field`, "
                                "`COLUMN_TYPE` AS `Type`, "
                                "`IS_NULLABLE` AS `Null`, "
                                "`COLUMN_KEY` AS `Key`, "
                                "`COLUMN_DEFAULT` AS `Default`, "
                                "`EXTRA` AS `Extra`, "
                                "`COLUMN_COMMENT` AS `Comment` "
                                "FROM `INFORMATION_SCHEMA`.`COLUMNS` WHERE "
                                "TABLE_SCHEMA = '%s' AND TABLE_NAME = '%s'";
  FILE       *sql_file= md_result_file;
  int        len;
  my_bool    is_log_table;
  MYSQL_RES  *result;
  MYSQL_ROW  row;
  DBUG_ENTER("get_table_structure");
  DBUG_PRINT("enter", ("db: %s  table: %s", db, table));

  *ignore_flag= check_if_ignore_table(table, table_type);

  delayed= opt_delayed;
  if (delayed && (*ignore_flag & IGNORE_INSERT_DELAYED))
  {
    delayed= 0;
    verbose_msg("-- Warning: Unable to use delayed inserts for table '%s' "
                "because it's of type %s\n", table, table_type);
  }

  complete_insert= 0;
  if ((write_data= !(*ignore_flag & IGNORE_DATA)))
  {
    complete_insert= opt_complete_insert;
    if (!insert_pat_inited)
    {
      insert_pat_inited= 1;
      init_dynamic_string_checked(&insert_pat, "", 1024, 1024);
    }
    else
      dynstr_set_checked(&insert_pat, "");
  }

  insert_option= ((delayed && opt_ignore) ? " DELAYED IGNORE " :
                  delayed ? " DELAYED " : opt_ignore ? " IGNORE " : "");

  verbose_msg("-- Retrieving table structure for table %s...\n", table);

  len= my_snprintf(query_buff, sizeof(query_buff),
                   "SET SQL_QUOTE_SHOW_CREATE=%d",
                   (opt_quoted || opt_keywords));
  if (!create_options)
    strmov(query_buff+len,
           "/*!40102 ,SQL_MODE=concat(@@sql_mode, _utf8 ',NO_KEY_OPTIONS,NO_TABLE_OPTIONS,NO_FIELD_OPTIONS') */");

  result_table=     quote_name(table, table_buff, 1);
  opt_quoted_table= quote_name(table, table_buff2, 0);

  if (opt_order_by_primary)
    order_by= primary_key_fields(result_table);

  if (!opt_xml && !mysql_query_with_error_report(mysql, 0, query_buff))
  {
    /* using SHOW CREATE statement */
    if (!opt_no_create_info)
    {
      /* Make an sql-file, if path was given iow. option -T was given */
      char buff[20+FN_REFLEN];
      MYSQL_FIELD *field;

      my_snprintf(buff, sizeof(buff), "show create table %s", result_table);

      if (switch_character_set_results(mysql, "binary") ||
          mysql_query_with_error_report(mysql, &result, buff) ||
          switch_character_set_results(mysql, default_charset))
        DBUG_RETURN(0);

      if (path)
      {
        if (!(sql_file= open_sql_file_for_table(table, O_WRONLY)))
          DBUG_RETURN(0);

        write_header(sql_file, db);
      }

      if (strcmp (table_type, "VIEW") == 0)         /* view */
        print_comment(sql_file, 0,
                      "\n--\n-- Temporary table structure for view %s\n--\n\n",
                      result_table);
      else
        print_comment(sql_file, 0,
                      "\n--\n-- Table structure for table %s\n--\n\n",
                      result_table);

      if (opt_drop)
      {
      /*
        Even if the "table" is a view, we do a DROP TABLE here.  The
        view-specific code below fills in the DROP VIEW.
        We will skip the DROP TABLE for general_log and slow_log, since
        those stmts will fail, in case we apply dump by enabling logging.
       */
        if (!general_log_or_slow_log_tables(db, table))
          fprintf(sql_file, "DROP TABLE IF EXISTS %s;\n",
                  opt_quoted_table);
        check_io(sql_file);
      }

      field= mysql_fetch_field_direct(result, 0);
      if (strcmp(field->name, "View") == 0)
      {
        char *scv_buff= NULL;
        my_ulonglong n_cols;

        verbose_msg("-- It's a view, create dummy table for view\n");

        /* save "show create" statement for later */
        if ((row= mysql_fetch_row(result)) && (scv_buff=row[1]))
          scv_buff= my_strdup(scv_buff, MYF(0));

        mysql_free_result(result);

        /*
          Create a table with the same name as the view and with columns of
          the same name in order to satisfy views that depend on this view.
          The table will be removed when the actual view is created.

          The properties of each column, are not preserved in this temporary
          table, because they are not necessary.

          This will not be necessary once we can determine dependencies
          between views and can simply dump them in the appropriate order.
        */
        my_snprintf(query_buff, sizeof(query_buff),
                    "SHOW FIELDS FROM %s", result_table);
        if (switch_character_set_results(mysql, "binary") ||
            mysql_query_with_error_report(mysql, &result, query_buff) ||
            switch_character_set_results(mysql, default_charset))
        {
          /*
            View references invalid or privileged table/col/fun (err 1356),
            so we cannot create a stand-in table.  Be defensive and dump
            a comment with the view's 'show create' statement. (Bug #17371)
          */

          if (mysql_errno(mysql) == ER_VIEW_INVALID)
            fprintf(sql_file, "\n-- failed on view %s: %s\n\n", result_table, scv_buff ? scv_buff : "");

          my_free(scv_buff);

          DBUG_RETURN(0);
        }
        else
          my_free(scv_buff);

        n_cols= mysql_num_rows(result);
        if (0 != n_cols)
        {

          /*
            The actual formula is based on the column names and how the .FRM
            files are stored and is too volatile to be repeated here.
            Thus we simply warn the user if the columns exceed a limit we
            know works most of the time.
          */
          if (n_cols >= 1000)
            fprintf(stderr,
                    "-- Warning: Creating a stand-in table for view %s may"
                    " fail when replaying the dump file produced because "
                    "of the number of columns exceeding 1000. Exercise "
                    "caution when replaying the produced dump file.\n", 
                    table);
          if (opt_drop)
          {
            /*
              We have already dropped any table of the same name above, so
              here we just drop the view.
            */

            fprintf(sql_file, "/*!50001 DROP VIEW IF EXISTS %s*/;\n",
                    opt_quoted_table);
            check_io(sql_file);
          }

          fprintf(sql_file,
                  "SET @saved_cs_client     = @@character_set_client;\n"
                  "SET character_set_client = utf8;\n"
                  "/*!50001 CREATE TABLE %s (\n",
                  result_table);

          /*
            Get first row, following loop will prepend comma - keeps from
            having to know if the row being printed is last to determine if
            there should be a _trailing_ comma.
          */

          row= mysql_fetch_row(result);

          /*
            The actual column type doesn't matter anyway, since the table will
            be dropped at run time.
            We do tinyint to avoid hitting the row size limit.
          */
          fprintf(sql_file, "  %s tinyint NOT NULL",
                  quote_name(row[0], name_buff, 0));

          while((row= mysql_fetch_row(result)))
          {
            /* col name, col type */
            fprintf(sql_file, ",\n  %s tinyint NOT NULL",
                    quote_name(row[0], name_buff, 0));
          }

          /*
            Stand-in tables are always MyISAM tables as the default
            engine might have a column-limit that's lower than the
            number of columns in the view, and MyISAM support is
            guaranteed to be in the server anyway.
          */
          fprintf(sql_file,
                  "\n) ENGINE=MyISAM */;\n"
                  "SET character_set_client = @saved_cs_client;\n");

          check_io(sql_file);
        }

        mysql_free_result(result);

        if (path)
          my_fclose(sql_file, MYF(MY_WME));

        seen_views= 1;
        DBUG_RETURN(0);
      }

      row= mysql_fetch_row(result);

      is_log_table= general_log_or_slow_log_tables(db, table);
      if (is_log_table)
        row[1]+= 13; /* strlen("CREATE TABLE ")= 13 */
      if (opt_compatible_mode & 3)
      {
        fprintf(sql_file,
                is_log_table ? "CREATE TABLE IF NOT EXISTS %s;\n" : "%s;\n",
                row[1]);
      }
      else
      {
        fprintf(sql_file,
                "/*!40101 SET @saved_cs_client     = @@character_set_client */;\n"
                "/*!40101 SET character_set_client = utf8 */;\n"
                "%s%s;\n"
                "/*!40101 SET character_set_client = @saved_cs_client */;\n",
                is_log_table ? "CREATE TABLE IF NOT EXISTS " : "",
                row[1]);
      }

      check_io(sql_file);
      mysql_free_result(result);
    }
    my_snprintf(query_buff, sizeof(query_buff), "show fields from %s",
                result_table);
    if (mysql_query_with_error_report(mysql, &result, query_buff))
    {
      if (path)
        my_fclose(sql_file, MYF(MY_WME));
      DBUG_RETURN(0);
    }

    /*
      If write_data is true, then we build up insert statements for
      the table's data. Note: in subsequent lines of code, this test
      will have to be performed each time we are appending to
      insert_pat.
    */
    if (write_data)
    {
      if (opt_replace_into)
        dynstr_append_checked(&insert_pat, "REPLACE ");
      else
        dynstr_append_checked(&insert_pat, "INSERT ");
      dynstr_append_checked(&insert_pat, insert_option);
      dynstr_append_checked(&insert_pat, "INTO ");
      dynstr_append_checked(&insert_pat, opt_quoted_table);
      if (complete_insert)
      {
        dynstr_append_checked(&insert_pat, " (");
      }
      else
      {
        dynstr_append_checked(&insert_pat, " VALUES ");
        if (!extended_insert)
          dynstr_append_checked(&insert_pat, "(");
      }
    }

    while ((row= mysql_fetch_row(result)))
    {
      if (complete_insert)
      {
        if (init)
        {
          dynstr_append_checked(&insert_pat, ", ");
        }
        init=1;
        dynstr_append_checked(&insert_pat,
                      quote_name(row[SHOW_FIELDNAME], name_buff, 0));
      }
    }
    num_fields= mysql_num_rows(result);
    mysql_free_result(result);
  }
  else
  {
    verbose_msg("%s: Warning: Can't set SQL_QUOTE_SHOW_CREATE option (%s)\n",
                my_progname, mysql_error(mysql));

    my_snprintf(query_buff, sizeof(query_buff), show_fields_stmt, db, table);

    if (mysql_query_with_error_report(mysql, &result, query_buff))
      DBUG_RETURN(0);

    /* Make an sql-file, if path was given iow. option -T was given */
    if (!opt_no_create_info)
    {
      if (path)
      {
        if (!(sql_file= open_sql_file_for_table(table, O_WRONLY)))
          DBUG_RETURN(0);
        write_header(sql_file, db);
      }

      print_comment(sql_file, 0,
                    "\n--\n-- Table structure for table %s\n--\n\n",
                    result_table);
      if (opt_drop)
        fprintf(sql_file, "DROP TABLE IF EXISTS %s;\n", result_table);
      if (!opt_xml)
        fprintf(sql_file, "CREATE TABLE %s (\n", result_table);
      else
        print_xml_tag(sql_file, "\t", "\n", "table_structure", "name=", table, 
                NullS);
      check_io(sql_file);
    }

    if (write_data)
    {
      if (opt_replace_into)
        dynstr_append_checked(&insert_pat, "REPLACE ");
      else
        dynstr_append_checked(&insert_pat, "INSERT ");
      dynstr_append_checked(&insert_pat, insert_option);
      dynstr_append_checked(&insert_pat, "INTO ");
      dynstr_append_checked(&insert_pat, result_table);
      if (complete_insert)
        dynstr_append_checked(&insert_pat, " (");
      else
      {
        dynstr_append_checked(&insert_pat, " VALUES ");
        if (!extended_insert)
          dynstr_append_checked(&insert_pat, "(");
      }
    }

    while ((row= mysql_fetch_row(result)))
    {
      ulong *lengths= mysql_fetch_lengths(result);
      if (init)
      {
        if (!opt_xml && !opt_no_create_info)
        {
          fputs(",\n",sql_file);
          check_io(sql_file);
        }
        if (complete_insert)
          dynstr_append_checked(&insert_pat, ", ");
      }
      init=1;
      if (complete_insert)
        dynstr_append_checked(&insert_pat,
                      quote_name(row[SHOW_FIELDNAME], name_buff, 0));
      if (!opt_no_create_info)
      {
        if (opt_xml)
        {
          print_xml_row(sql_file, "field", result, &row, NullS);
          continue;
        }

        if (opt_keywords)
          fprintf(sql_file, "  %s.%s %s", result_table,
                  quote_name(row[SHOW_FIELDNAME],name_buff, 0),
                  row[SHOW_TYPE]);
        else
          fprintf(sql_file, "  %s %s", quote_name(row[SHOW_FIELDNAME],
                                                  name_buff, 0),
                  row[SHOW_TYPE]);
        if (row[SHOW_DEFAULT])
        {
          fputs(" DEFAULT ", sql_file);
          unescape(sql_file, row[SHOW_DEFAULT], lengths[SHOW_DEFAULT]);
        }
        if (!row[SHOW_NULL][0])
          fputs(" NOT NULL", sql_file);
        if (row[SHOW_EXTRA][0])
          fprintf(sql_file, " %s",row[SHOW_EXTRA]);
        check_io(sql_file);
      }
    }
    num_fields= mysql_num_rows(result);
    mysql_free_result(result);
    if (!opt_no_create_info)
    {
      /* Make an sql-file, if path was given iow. option -T was given */
      char buff[20+FN_REFLEN];
      uint keynr,primary_key;
      my_snprintf(buff, sizeof(buff), "show keys from %s", result_table);
      if (mysql_query_with_error_report(mysql, &result, buff))
      {
        if (mysql_errno(mysql) == ER_WRONG_OBJECT)
        {
          /* it is VIEW */
          fputs("\t\t<options Comment=\"view\" />\n", sql_file);
          goto continue_xml;
        }
        fprintf(stderr, "%s: Can't get keys for table %s (%s)\n",
                my_progname, result_table, mysql_error(mysql));
        if (path)
          my_fclose(sql_file, MYF(MY_WME));
        DBUG_RETURN(0);
      }

      /* Find first which key is primary key */
      keynr=0;
      primary_key=INT_MAX;
      while ((row= mysql_fetch_row(result)))
      {
        if (atoi(row[3]) == 1)
        {
          keynr++;
#ifdef FORCE_PRIMARY_KEY
          if (atoi(row[1]) == 0 && primary_key == INT_MAX)
            primary_key=keynr;
#endif
          if (!strcmp(row[2],"PRIMARY"))
          {
            primary_key=keynr;
            break;
          }
        }
      }
      mysql_data_seek(result,0);
      keynr=0;
      while ((row= mysql_fetch_row(result)))
      {
        if (opt_xml)
        {
          print_xml_row(sql_file, "key", result, &row, NullS);
          continue;
        }

        if (atoi(row[3]) == 1)
        {
          if (keynr++)
            putc(')', sql_file);
          if (atoi(row[1]))       /* Test if duplicate key */
            /* Duplicate allowed */
            fprintf(sql_file, ",\n  KEY %s (",quote_name(row[2],name_buff,0));
          else if (keynr == primary_key)
            fputs(",\n  PRIMARY KEY (",sql_file); /* First UNIQUE is primary */
          else
            fprintf(sql_file, ",\n  UNIQUE %s (",quote_name(row[2],name_buff,
                                                            0));
        }
        else
          putc(',', sql_file);
        fputs(quote_name(row[4], name_buff, 0), sql_file);
        if (row[7])
          fprintf(sql_file, " (%s)",row[7]);      /* Sub key */
        check_io(sql_file);
      }
      mysql_free_result(result);
      if (!opt_xml)
      {
        if (keynr)
          putc(')', sql_file);
        fputs("\n)",sql_file);
        check_io(sql_file);
      }

      /* Get MySQL specific create options */
      if (create_options)
      {
        char show_name_buff[NAME_LEN*2+2+24];

        /* Check memory for quote_for_like() */
        my_snprintf(buff, sizeof(buff), "show table status like %s",
                    quote_for_like(table, show_name_buff));

        if (mysql_query_with_error_report(mysql, &result, buff))
        {
          if (mysql_errno(mysql) != ER_PARSE_ERROR)
          {                                     /* If old MySQL version */
            verbose_msg("-- Warning: Couldn't get status information for " \
                        "table %s (%s)\n", result_table,mysql_error(mysql));
          }
        }
        else if (!(row= mysql_fetch_row(result)))
        {
          fprintf(stderr,
                  "Error: Couldn't read status information for table %s (%s)\n",
                  result_table,mysql_error(mysql));
        }
        else
        {
          if (opt_xml)
            print_xml_row(sql_file, "options", result, &row, NullS);
          else
          {
            fputs("/*!",sql_file);
            print_value(sql_file,result,row,"engine=","Engine",0);
            print_value(sql_file,result,row,"","Create_options",0);
            print_value(sql_file,result,row,"comment=","Comment",1);
            fputs(" */",sql_file);
            check_io(sql_file);
          }
        }
        mysql_free_result(result);              /* Is always safe to free */
      }
continue_xml:
      if (!opt_xml)
        fputs(";\n", sql_file);
      else
        fputs("\t</table_structure>\n", sql_file);
      check_io(sql_file);
    }
  }
  if (complete_insert)
  {
    dynstr_append_checked(&insert_pat, ") VALUES ");
    if (!extended_insert)
      dynstr_append_checked(&insert_pat, "(");
  }
  if (sql_file != md_result_file)
  {
    fputs("\n", sql_file);
    write_footer(sql_file);
    my_fclose(sql_file, MYF(MY_WME));
  }
  DBUG_RETURN((uint) num_fields);
} /* get_table_structure */

static void dump_trigger_old(FILE *sql_file, MYSQL_RES *show_triggers_rs,
                             MYSQL_ROW *show_trigger_row,
                             const char *table_name)
{
  char quoted_table_name_buf[NAME_LEN * 2 + 3];
  char *quoted_table_name= quote_name(table_name, quoted_table_name_buf, 1);

  char name_buff[NAME_LEN * 4 + 3];
  const char *xml_msg= "\nWarning! mysqldump being run against old server "
                       "that does not\nsupport 'SHOW CREATE TRIGGERS' "
                       "statement. Skipping..\n";

  DBUG_ENTER("dump_trigger_old");

  if (opt_xml)
  {
    print_xml_comment(sql_file, strlen(xml_msg), xml_msg);
    check_io(sql_file);
    DBUG_VOID_RETURN;
  }

  fprintf(sql_file,
          "--\n"
          "-- WARNING: old server version. "
            "The following dump may be incomplete.\n"
          "--\n");

  if (opt_compact)
    fprintf(sql_file, "/*!50003 SET @OLD_SQL_MODE=@@SQL_MODE*/;\n");

  if (opt_drop_trigger)
    fprintf(sql_file, "/*!50032 DROP TRIGGER IF EXISTS %s */;\n", (*show_trigger_row)[0]);

  fprintf(sql_file,
          "DELIMITER ;;\n"
          "/*!50003 SET SESSION SQL_MODE=\"%s\" */;;\n"
          "/*!50003 CREATE */ ",
          (*show_trigger_row)[6]);

  if (mysql_num_fields(show_triggers_rs) > 7)
  {
    /*
      mysqldump can be run against the server, that does not support
      definer in triggers (there is no DEFINER column in SHOW TRIGGERS
      output). So, we should check if we have this column before
      accessing it.
    */

    size_t user_name_len;
    char user_name_str[USERNAME_LENGTH + 1];
    char quoted_user_name_str[USERNAME_LENGTH * 2 + 3];
    size_t host_name_len;
    char host_name_str[HOSTNAME_LENGTH + 1];
    char quoted_host_name_str[HOSTNAME_LENGTH * 2 + 3];

    parse_user((*show_trigger_row)[7],
               strlen((*show_trigger_row)[7]),
               user_name_str, &user_name_len,
               host_name_str, &host_name_len);

    fprintf(sql_file,
            "/*!50017 DEFINER=%s@%s */ ",
            quote_name(user_name_str, quoted_user_name_str, FALSE),
            quote_name(host_name_str, quoted_host_name_str, FALSE));
  }

  fprintf(sql_file,
          "/*!50003 TRIGGER %s %s %s ON %s FOR EACH ROW%s%s */;;\n"
          "DELIMITER ;\n",
          quote_name((*show_trigger_row)[0], name_buff, 0), /* Trigger */
          (*show_trigger_row)[4], /* Timing */
          (*show_trigger_row)[1], /* Event */
          quoted_table_name,
          (strchr(" \t\n\r", *((*show_trigger_row)[3]))) ? "" : " ",
          (*show_trigger_row)[3] /* Statement */);

  if (opt_compact)
    fprintf(sql_file, "/*!50003 SET SESSION SQL_MODE=@OLD_SQL_MODE */;\n");

  DBUG_VOID_RETURN;
}

static int dump_trigger(FILE *sql_file, MYSQL_RES *show_create_trigger_rs,
                        const char *db_name,
                        const char *db_cl_name)
{
  MYSQL_ROW row;
  char *query_str;
  int db_cl_altered= FALSE;

  DBUG_ENTER("dump_trigger");

  while ((row= mysql_fetch_row(show_create_trigger_rs)))
  {
    if (opt_xml)
    {
      print_xml_row(sql_file, "trigger", show_create_trigger_rs, &row,
                    "SQL Original Statement");
      check_io(sql_file);
      continue;
    }

    query_str= cover_definer_clause(row[2], strlen(row[2]),
                                    C_STRING_WITH_LEN("50017"),
                                    C_STRING_WITH_LEN("50003"),
                                    C_STRING_WITH_LEN(" TRIGGER"));
    if (switch_db_collation(sql_file, db_name, ";",
                            db_cl_name, row[5], &db_cl_altered))
      DBUG_RETURN(TRUE);

    switch_cs_variables(sql_file, ";",
                        row[3],   /* character_set_client */
                        row[3],   /* character_set_results */
                        row[4]);  /* collation_connection */

    switch_sql_mode(sql_file, ";", row[1]);

    if (opt_drop_trigger)
      fprintf(sql_file, "/*!50032 DROP TRIGGER IF EXISTS %s */;\n", row[0]);

    fprintf(sql_file,
            "DELIMITER ;;\n"
            "/*!50003 %s */;;\n"
            "DELIMITER ;\n",
            (const char *) (query_str != NULL ? query_str : row[2]));

    restore_sql_mode(sql_file, ";");
    restore_cs_variables(sql_file, ";");

    if (db_cl_altered)
    {
      if (restore_db_collation(sql_file, db_name, ";", db_cl_name))
        DBUG_RETURN(TRUE);
    }

    my_free(query_str);
  }

  DBUG_RETURN(FALSE);
}

/**
  Dump the triggers for a given table.

  This should be called after the tables have been dumped in case a trigger
  depends on the existence of a table.

  @param[in] table_name
  @param[in] db_name

  @return Error status.
    @retval TRUE error has occurred.
    @retval FALSE operation succeed.
*/

static int dump_triggers_for_table(char *table_name, char *db_name)
{
  char       name_buff[NAME_LEN*4+3];
  char       query_buff[QUERY_LENGTH];
  uint       old_opt_compatible_mode= opt_compatible_mode;
  MYSQL_RES  *show_triggers_rs;
  MYSQL_ROW  row;
  FILE      *sql_file= md_result_file;

  char       db_cl_name[MY_CS_NAME_SIZE];
  int        ret= TRUE;

  DBUG_ENTER("dump_triggers_for_table");
  DBUG_PRINT("enter", ("db: %s, table_name: %s", db_name, table_name));

  if (path && !(sql_file= open_sql_file_for_table(table_name,
                                                  O_WRONLY | O_APPEND)))
    DBUG_RETURN(1);

  /* Do not use ANSI_QUOTES on triggers in dump */
  opt_compatible_mode&= ~MASK_ANSI_QUOTES;

  /* Get database collation. */

  if (switch_character_set_results(mysql, "binary"))
    goto done;

  if (fetch_db_collation(db_name, db_cl_name, sizeof (db_cl_name)))
    goto done;

  /* Get list of triggers. */

  my_snprintf(query_buff, sizeof(query_buff),
              "SHOW TRIGGERS LIKE %s",
              quote_for_like(table_name, name_buff));

  if (mysql_query_with_error_report(mysql, &show_triggers_rs, query_buff))
    goto done;

  /* Dump triggers. */

  if (! mysql_num_rows(show_triggers_rs))
    goto skip;

  if (opt_xml)
    print_xml_tag(sql_file, "\t", "\n", "triggers", "name=",
                  table_name, NullS);

  while ((row= mysql_fetch_row(show_triggers_rs)))
  {

    my_snprintf(query_buff, sizeof (query_buff),
                "SHOW CREATE TRIGGER %s",
                quote_name(row[0], name_buff, TRUE));

    if (mysql_query(mysql, query_buff))
    {
      /*
        mysqldump is being run against old server, that does not support
        SHOW CREATE TRIGGER statement. We should use SHOW TRIGGERS output.

        NOTE: the dump may be incorrect, as old SHOW TRIGGERS does not
        provide all the necessary information to restore trigger properly.
      */

      dump_trigger_old(sql_file, show_triggers_rs, &row, table_name);
    }
    else
    {
      MYSQL_RES *show_create_trigger_rs= mysql_store_result(mysql);

      if (!show_create_trigger_rs ||
          dump_trigger(sql_file, show_create_trigger_rs, db_name, db_cl_name))
        goto done;

      mysql_free_result(show_create_trigger_rs);
    }

  }

  if (opt_xml)
  {
    fputs("\t</triggers>\n", sql_file);
    check_io(sql_file);
  }

skip:
  mysql_free_result(show_triggers_rs);

  if (switch_character_set_results(mysql, default_charset))
    goto done;

  /*
    make sure to set back opt_compatible mode to
    original value
  */
  opt_compatible_mode=old_opt_compatible_mode;

  ret= FALSE;

done:
  if (path)
    my_fclose(sql_file, MYF(0));

  DBUG_RETURN(ret);
}

static void add_load_option(DYNAMIC_STRING *str, const char *option,
                             const char *option_value)
{
  if (!option_value)
  {
    /* Null value means we don't add this option. */
    return;
  }

  dynstr_append_checked(str, option);
  
  if (strncmp(option_value, "0x", sizeof("0x")-1) == 0)
  {
    /* It's a hex constant, don't escape */
    dynstr_append_checked(str, option_value);
  }
  else
  {
    /* char constant; escape */
    field_escape(str, option_value);
  }
}


/*
  Allow the user to specify field terminator strings like:
  "'", "\", "\\" (escaped backslash), "\t" (tab), "\n" (newline)
  This is done by doubling ' and add a end -\ if needed to avoid
  syntax errors from the SQL parser.
*/

static void field_escape(DYNAMIC_STRING* in, const char *from)
{
  uint end_backslashes= 0; 

  dynstr_append_checked(in, "'");

  while (*from)
  {
    dynstr_append_mem_checked(in, from, 1);

    if (*from == '\\')
      end_backslashes^=1;    /* find odd number of backslashes */
    else
    {
      if (*from == '\'' && !end_backslashes)
      {
        /* We want a duplicate of "'" for MySQL */
        dynstr_append_checked(in, "\'");
      }
      end_backslashes=0;
    }
    from++;
  }
  /* Add missing backslashes if user has specified odd number of backs.*/
  if (end_backslashes)
    dynstr_append_checked(in, "\\");
  
  dynstr_append_checked(in, "'");
}



static char *alloc_query_str(ulong size)
{
  char *query;

  if (!(query= (char*) my_malloc(size, MYF(MY_WME))))
    die(EX_MYSQLERR, "Couldn't allocate a query string.");

  return query;
}


/*

 SYNOPSIS
  dump_table()

  dump_table saves database contents as a series of INSERT statements.

  ARGS
   table - table name
   db    - db name

   RETURNS
    void
*/


static void dump_table(char *table, char *db)
{
  char ignore_flag;
  char buf[200], table_buff[NAME_LEN+3];
  DYNAMIC_STRING query_string;
  char table_type[NAME_LEN];
  char *result_table, table_buff2[NAME_LEN*2+3], *opt_quoted_table;
  int error= 0;
  ulong         rownr, row_break, total_length, init_length;
  uint num_fields;
  MYSQL_RES     *res;
  MYSQL_FIELD   *field;
  MYSQL_ROW     row;
  DBUG_ENTER("dump_table");

  /*
    Make sure you get the create table info before the following check for
    --no-data flag below. Otherwise, the create table info won't be printed.
  */
  num_fields= get_table_structure(table, db, table_type, &ignore_flag);

  /*
    The "table" could be a view.  If so, we don't do anything here.
  */
  if (strcmp(table_type, "VIEW") == 0)
    DBUG_VOID_RETURN;

  /* Check --no-data flag */
  if (opt_no_data)
  {
    verbose_msg("-- Skipping dump data for table '%s', --no-data was used\n",
                table);
    DBUG_VOID_RETURN;
  }

  DBUG_PRINT("info",
             ("ignore_flag: %x  num_fields: %d", (int) ignore_flag,
              num_fields));
  /*
    If the table type is a merge table or any type that has to be
     _completely_ ignored and no data dumped
  */
  if (ignore_flag & IGNORE_DATA)
  {
    verbose_msg("-- Warning: Skipping data for table '%s' because " \
                "it's of type %s\n", table, table_type);
    DBUG_VOID_RETURN;
  }
  /* Check that there are any fields in the table */
  if (num_fields == 0)
  {
    verbose_msg("-- Skipping dump data for table '%s', it has no fields\n",
                table);
    DBUG_VOID_RETURN;
  }

  /*
     Check --skip-events flag: it is not enough to skip creation of events
     discarding SHOW CREATE EVENT statements generation. The myslq.event
     table data should be skipped too.
  */
  if (!opt_events && !my_strcasecmp(&my_charset_latin1, db, "mysql") &&
      !my_strcasecmp(&my_charset_latin1, table, "event"))
  {
    verbose_msg("-- Skipping data table mysql.event, --skip-events was used\n");
    DBUG_VOID_RETURN;
  }

  result_table= quote_name(table,table_buff, 1);
  opt_quoted_table= quote_name(table, table_buff2, 0);

  verbose_msg("-- Sending SELECT query...\n");

  init_dynamic_string_checked(&query_string, "", 1024, 1024);

  if (path)
  {
    char filename[FN_REFLEN], tmp_path[FN_REFLEN];

    /*
      Convert the path to native os format
      and resolve to the full filepath.
    */
    convert_dirname(tmp_path,path,NullS);    
    my_load_path(tmp_path, tmp_path, NULL);
    fn_format(filename, table, tmp_path, ".txt", MYF(MY_UNPACK_FILENAME));

    /* Must delete the file that 'INTO OUTFILE' will write to */
    my_delete(filename, MYF(0));

    /* convert to a unix path name to stick into the query */
    to_unix_path(filename);

    /* now build the query string */

    dynstr_append_checked(&query_string, "SELECT /*!40001 SQL_NO_CACHE */ * INTO OUTFILE '");
    dynstr_append_checked(&query_string, filename);
    dynstr_append_checked(&query_string, "'");

    dynstr_append_checked(&query_string, " /*!50138 CHARACTER SET ");
    dynstr_append_checked(&query_string, default_charset == mysql_universal_client_charset ?
                                         my_charset_bin.name : /* backward compatibility */
                                         default_charset);
    dynstr_append_checked(&query_string, " */");

    if (fields_terminated || enclosed || opt_enclosed || escaped)
      dynstr_append_checked(&query_string, " FIELDS");
    
    add_load_option(&query_string, " TERMINATED BY ", fields_terminated);
    add_load_option(&query_string, " ENCLOSED BY ", enclosed);
    add_load_option(&query_string, " OPTIONALLY ENCLOSED BY ", opt_enclosed);
    add_load_option(&query_string, " ESCAPED BY ", escaped);
    add_load_option(&query_string, " LINES TERMINATED BY ", lines_terminated);

    dynstr_append_checked(&query_string, " FROM ");
    dynstr_append_checked(&query_string, result_table);

    if (where)
    {
      dynstr_append_checked(&query_string, " WHERE ");
      dynstr_append_checked(&query_string, where);
    }

    if (order_by)
    {
      dynstr_append_checked(&query_string, " ORDER BY ");
      dynstr_append_checked(&query_string, order_by);
    }

    if (mysql_real_query(mysql, query_string.str, query_string.length))
    {
      DB_error(mysql, "when executing 'SELECT INTO OUTFILE'");
      dynstr_free(&query_string);
      DBUG_VOID_RETURN;
    }
  }
  else
  {
    print_comment(md_result_file, 0,
                  "\n--\n-- Dumping data for table %s\n--\n",
                  result_table);
    
    dynstr_append_checked(&query_string, "SELECT /*!40001 SQL_NO_CACHE */ * FROM ");
    dynstr_append_checked(&query_string, result_table);

    if (where)
    {
      print_comment(md_result_file, 0, "-- WHERE:  %s\n", where);

      dynstr_append_checked(&query_string, " WHERE ");
      dynstr_append_checked(&query_string, where);
    }
    if (order_by)
    {
      print_comment(md_result_file, 0, "-- ORDER BY:  %s\n", order_by);

      dynstr_append_checked(&query_string, " ORDER BY ");
      dynstr_append_checked(&query_string, order_by);
    }

    if (!opt_xml && !opt_compact)
    {
      fputs("\n", md_result_file);
      check_io(md_result_file);
    }
    if (mysql_query_with_error_report(mysql, 0, query_string.str))
    {
      DB_error(mysql, "when retrieving data from server");
      goto err;
    }
    if (quick)
      res=mysql_use_result(mysql);
    else
      res=mysql_store_result(mysql);
    if (!res)
    {
      DB_error(mysql, "when retrieving data from server");
      goto err;
    }

    verbose_msg("-- Retrieving rows...\n");
    if (mysql_num_fields(res) != num_fields)
    {
      fprintf(stderr,"%s: Error in field count for table: %s !  Aborting.\n",
              my_progname, result_table);
      error= EX_CONSCHECK;
      goto err;
    }

    if (opt_lock)
    {
      fprintf(md_result_file,"LOCK TABLES %s WRITE;\n", opt_quoted_table);
      check_io(md_result_file);
    }
    /* Moved disable keys to after lock per bug 15977 */
    if (opt_disable_keys)
    {
      fprintf(md_result_file, "/*!40000 ALTER TABLE %s DISABLE KEYS */;\n",
	      opt_quoted_table);
      check_io(md_result_file);
    }

    total_length= opt_net_buffer_length;                /* Force row break */
    row_break=0;
    rownr=0;
    init_length=(uint) insert_pat.length+4;
    if (opt_xml)
      print_xml_tag(md_result_file, "\t", "\n", "table_data", "name=", table,
              NullS);
    if (opt_autocommit)
    {
      fprintf(md_result_file, "set autocommit=0;\n");
      check_io(md_result_file);
    }

    while ((row= mysql_fetch_row(res)))
    {
      uint i;
      ulong *lengths= mysql_fetch_lengths(res);
      rownr++;
      if (!extended_insert && !opt_xml)
      {
        fputs(insert_pat.str,md_result_file);
        check_io(md_result_file);
      }
      mysql_field_seek(res,0);

      if (opt_xml)
      {
        fputs("\t<row>\n", md_result_file);
        check_io(md_result_file);
      }

      for (i= 0; i < mysql_num_fields(res); i++)
      {
        int is_blob;
        ulong length= lengths[i];

        if (!(field= mysql_fetch_field(res)))
          die(EX_CONSCHECK,
                      "Not enough fields from table %s! Aborting.\n",
                      result_table);

        /*
           63 is my_charset_bin. If charsetnr is not 63,
           we have not a BLOB but a TEXT column.
           we'll dump in hex only BLOB columns.
        */
        is_blob= (opt_hex_blob && field->charsetnr == 63 &&
                  (field->type == MYSQL_TYPE_BIT ||
                   field->type == MYSQL_TYPE_STRING ||
                   field->type == MYSQL_TYPE_VAR_STRING ||
                   field->type == MYSQL_TYPE_VARCHAR ||
                   field->type == MYSQL_TYPE_BLOB ||
                   field->type == MYSQL_TYPE_LONG_BLOB ||
                   field->type == MYSQL_TYPE_MEDIUM_BLOB ||
                   field->type == MYSQL_TYPE_TINY_BLOB)) ? 1 : 0;
        if (extended_insert && !opt_xml)
        {
          if (i == 0)
            dynstr_set_checked(&extended_row,"(");
          else
            dynstr_append_checked(&extended_row,",");

          if (row[i])
          {
            if (length)
            {
              if (!(field->flags & NUM_FLAG))
              {
                /*
                  "length * 2 + 2" is OK for both HEX and non-HEX modes:
                  - In HEX mode we need exactly 2 bytes per character
                  plus 2 bytes for '0x' prefix.
                  - In non-HEX mode we need up to 2 bytes per character,
                  plus 2 bytes for leading and trailing '\'' characters.
                  Also we need to reserve 1 byte for terminating '\0'.
                */
                dynstr_realloc_checked(&extended_row,length * 2 + 2 + 1);
                if (opt_hex_blob && is_blob)
                {
                  dynstr_append_checked(&extended_row, "0x");
                  extended_row.length+= mysql_hex_string(extended_row.str +
                                                         extended_row.length,
                                                         row[i], length);
                  DBUG_ASSERT(extended_row.length+1 <= extended_row.max_length);
                  /* mysql_hex_string() already terminated string by '\0' */
                  DBUG_ASSERT(extended_row.str[extended_row.length] == '\0');
                }
                else
                {
                  dynstr_append_checked(&extended_row,"'");
                  extended_row.length +=
                  mysql_real_escape_string(&mysql_connection,
                                           &extended_row.str[extended_row.length],
                                           row[i],length);
                  extended_row.str[extended_row.length]='\0';
                  dynstr_append_checked(&extended_row,"'");
                }
              }
              else
              {
                /* change any strings ("inf", "-inf", "nan") into NULL */
                char *ptr= row[i];
                if (my_isalpha(charset_info, *ptr) || (*ptr == '-' &&
                    my_isalpha(charset_info, ptr[1])))
                  dynstr_append_checked(&extended_row, "NULL");
                else
                {
                  if (field->type == MYSQL_TYPE_DECIMAL)
                  {
                    /* add " signs around */
                    dynstr_append_checked(&extended_row, "'");
                    dynstr_append_checked(&extended_row, ptr);
                    dynstr_append_checked(&extended_row, "'");
                  }
                  else
                    dynstr_append_checked(&extended_row, ptr);
                }
              }
            }
            else
              dynstr_append_checked(&extended_row,"''");
          }
          else
            dynstr_append_checked(&extended_row,"NULL");
        }
        else
        {
          if (i && !opt_xml)
          {
            fputc(',', md_result_file);
            check_io(md_result_file);
          }
          if (row[i])
          {
            if (!(field->flags & NUM_FLAG))
            {
              if (opt_xml)
              {
                if (opt_hex_blob && is_blob && length)
                {
                  /* Define xsi:type="xs:hexBinary" for hex encoded data */
                  print_xml_tag(md_result_file, "\t\t", "", "field", "name=",
                                field->name, "xsi:type=", "xs:hexBinary", NullS);
                  print_blob_as_hex(md_result_file, row[i], length);
                }
                else
                {
                  print_xml_tag(md_result_file, "\t\t", "", "field", "name=", 
                                field->name, NullS);
                  print_quoted_xml(md_result_file, row[i], length, 0);
                }
                fputs("</field>\n", md_result_file);
              }
              else if (opt_hex_blob && is_blob && length)
              {
                fputs("0x", md_result_file);
                print_blob_as_hex(md_result_file, row[i], length);
              }
              else
                unescape(md_result_file, row[i], length);
            }
            else
            {
              /* change any strings ("inf", "-inf", "nan") into NULL */
              char *ptr= row[i];
              if (opt_xml)
              {
                print_xml_tag(md_result_file, "\t\t", "", "field", "name=",
                        field->name, NullS);
                fputs(!my_isalpha(charset_info, *ptr) ? ptr: "NULL",
                      md_result_file);
                fputs("</field>\n", md_result_file);
              }
              else if (my_isalpha(charset_info, *ptr) ||
                       (*ptr == '-' && my_isalpha(charset_info, ptr[1])))
                fputs("NULL", md_result_file);
              else if (field->type == MYSQL_TYPE_DECIMAL)
              {
                /* add " signs around */
                fputc('\'', md_result_file);
                fputs(ptr, md_result_file);
                fputc('\'', md_result_file);
              }
              else
                fputs(ptr, md_result_file);
            }
          }
          else
          {
            /* The field value is NULL */
            if (!opt_xml)
              fputs("NULL", md_result_file);
            else
              print_xml_null_tag(md_result_file, "\t\t", "field name=",
                                 field->name, "\n");
          }
          check_io(md_result_file);
        }
      }

      if (opt_xml)
      {
        fputs("\t</row>\n", md_result_file);
        check_io(md_result_file);
      }

      if (extended_insert)
      {
        ulong row_length;
        dynstr_append_checked(&extended_row,")");
        row_length= 2 + extended_row.length;
        if (total_length + row_length < opt_net_buffer_length)
        {
          total_length+= row_length;
          fputc(',',md_result_file);            /* Always row break */
          fputs(extended_row.str,md_result_file);
        }
        else
        {
          if (row_break)
            fputs(";\n", md_result_file);
          row_break=1;                          /* This is first row */

          fputs(insert_pat.str,md_result_file);
          fputs(extended_row.str,md_result_file);
          total_length= row_length+init_length;
        }
        check_io(md_result_file);
      }
      else if (!opt_xml)
      {
        fputs(");\n", md_result_file);
        check_io(md_result_file);
      }
    }

    /* XML - close table tag and supress regular output */
    if (opt_xml)
        fputs("\t</table_data>\n", md_result_file);
    else if (extended_insert && row_break)
      fputs(";\n", md_result_file);             /* If not empty table */
    fflush(md_result_file);
    check_io(md_result_file);
    if (mysql_errno(mysql))
    {
      my_snprintf(buf, sizeof(buf),
                  "%s: Error %d: %s when dumping table %s at row: %ld\n",
                  my_progname,
                  mysql_errno(mysql),
                  mysql_error(mysql),
                  result_table,
                  rownr);
      fputs(buf,stderr);
      error= EX_CONSCHECK;
      goto err;
    }

    /* Moved enable keys to before unlock per bug 15977 */
    if (opt_disable_keys)
    {
      fprintf(md_result_file,"/*!40000 ALTER TABLE %s ENABLE KEYS */;\n",
              opt_quoted_table);
      check_io(md_result_file);
    }
    if (opt_lock)
    {
      fputs("UNLOCK TABLES;\n", md_result_file);
      check_io(md_result_file);
    }
    if (opt_autocommit)
    {
      fprintf(md_result_file, "commit;\n");
      check_io(md_result_file);
    }
    mysql_free_result(res);
  }
  dynstr_free(&query_string);
  DBUG_VOID_RETURN;

err:
  dynstr_free(&query_string);
  maybe_exit(error);
  DBUG_VOID_RETURN;
} /* dump_table */


static char *getTableName(int reset)
{
  static MYSQL_RES *res= NULL;
  MYSQL_ROW    row;

  if (!res)
  {
    if (!(res= mysql_list_tables(mysql,NullS)))
      return(NULL);
  }
  if ((row= mysql_fetch_row(res)))
    return((char*) row[0]);

  if (reset)
    mysql_data_seek(res,0);      /* We want to read again */
  else
  {
    mysql_free_result(res);
    res= NULL;
  }
  return(NULL);
} /* getTableName */


/*
  dump all logfile groups and tablespaces
*/

static int dump_all_tablespaces()
{
  return dump_tablespaces(NULL);
}

static int dump_tablespaces_for_tables(char *db, char **table_names, int tables)
{
  DYNAMIC_STRING where;
  int r;
  int i;
  char name_buff[NAME_LEN*2+3];

  mysql_real_escape_string(mysql, name_buff, db, strlen(db));

  init_dynamic_string_checked(&where, " AND TABLESPACE_NAME IN ("
                      "SELECT DISTINCT TABLESPACE_NAME FROM"
                      " INFORMATION_SCHEMA.PARTITIONS"
                      " WHERE"
                      " TABLE_SCHEMA='", 256, 1024);
  dynstr_append_checked(&where, name_buff);
  dynstr_append_checked(&where, "' AND TABLE_NAME IN (");

  for (i=0 ; i<tables ; i++)
  {
    mysql_real_escape_string(mysql, name_buff,
                             table_names[i], strlen(table_names[i]));

    dynstr_append_checked(&where, "'");
    dynstr_append_checked(&where, name_buff);
    dynstr_append_checked(&where, "',");
  }
  dynstr_trunc(&where, 1);
  dynstr_append_checked(&where,"))");

  DBUG_PRINT("info",("Dump TS for Tables where: %s",where.str));
  r= dump_tablespaces(where.str);
  dynstr_free(&where);
  return r;
}

static int dump_tablespaces_for_databases(char** databases)
{
  DYNAMIC_STRING where;
  int r;
  int i;

  init_dynamic_string_checked(&where, " AND TABLESPACE_NAME IN ("
                      "SELECT DISTINCT TABLESPACE_NAME FROM"
                      " INFORMATION_SCHEMA.PARTITIONS"
                      " WHERE"
                      " TABLE_SCHEMA IN (", 256, 1024);

  for (i=0 ; databases[i]!=NULL ; i++)
  {
    char db_name_buff[NAME_LEN*2+3];
    mysql_real_escape_string(mysql, db_name_buff,
                             databases[i], strlen(databases[i]));
    dynstr_append_checked(&where, "'");
    dynstr_append_checked(&where, db_name_buff);
    dynstr_append_checked(&where, "',");
  }
  dynstr_trunc(&where, 1);
  dynstr_append_checked(&where,"))");

  DBUG_PRINT("info",("Dump TS for DBs where: %s",where.str));
  r= dump_tablespaces(where.str);
  dynstr_free(&where);
  return r;
}

static int dump_tablespaces(char* ts_where)
{
  MYSQL_ROW row;
  MYSQL_RES *tableres;
  char buf[FN_REFLEN];
  DYNAMIC_STRING sqlbuf;
  int first= 0;
  /*
    The following are used for parsing the EXTRA field
  */
  char extra_format[]= "UNDO_BUFFER_SIZE=";
  char *ubs;
  char *endsemi;
  DBUG_ENTER("dump_tablespaces");

  init_dynamic_string_checked(&sqlbuf,
                      "SELECT LOGFILE_GROUP_NAME,"
                      " FILE_NAME,"
                      " TOTAL_EXTENTS,"
                      " INITIAL_SIZE,"
                      " ENGINE,"
                      " EXTRA"
                      " FROM INFORMATION_SCHEMA.FILES"
                      " WHERE FILE_TYPE = 'UNDO LOG'"
                      " AND FILE_NAME IS NOT NULL",
                      256, 1024);
  if(ts_where)
  {
    dynstr_append_checked(&sqlbuf,
                  " AND LOGFILE_GROUP_NAME IN ("
                  "SELECT DISTINCT LOGFILE_GROUP_NAME"
                  " FROM INFORMATION_SCHEMA.FILES"
                  " WHERE FILE_TYPE = 'DATAFILE'"
                  );
    dynstr_append_checked(&sqlbuf, ts_where);
    dynstr_append_checked(&sqlbuf, ")");
  }
  dynstr_append_checked(&sqlbuf,
                " GROUP BY LOGFILE_GROUP_NAME, FILE_NAME"
                ", ENGINE"
                " ORDER BY LOGFILE_GROUP_NAME");

  if (mysql_query(mysql, sqlbuf.str) ||
      !(tableres = mysql_store_result(mysql)))
  {
    dynstr_free(&sqlbuf);
    if (mysql_errno(mysql) == ER_BAD_TABLE_ERROR ||
        mysql_errno(mysql) == ER_BAD_DB_ERROR ||
        mysql_errno(mysql) == ER_UNKNOWN_TABLE)
    {
      fprintf(md_result_file,
              "\n--\n-- Not dumping tablespaces as no INFORMATION_SCHEMA.FILES"
              " table on this server\n--\n");
      check_io(md_result_file);
      DBUG_RETURN(0);
    }

    my_printf_error(0, "Error: '%s' when trying to dump tablespaces",
                    MYF(0), mysql_error(mysql));
    DBUG_RETURN(1);
  }

  buf[0]= 0;
  while ((row= mysql_fetch_row(tableres)))
  {
    if (strcmp(buf, row[0]) != 0)
      first= 1;
    if (first)
    {
      print_comment(md_result_file, 0, "\n--\n-- Logfile group: %s\n--\n",
                    row[0]);

      fprintf(md_result_file, "\nCREATE");
    }
    else
    {
      fprintf(md_result_file, "\nALTER");
    }
    fprintf(md_result_file,
            " LOGFILE GROUP %s\n"
            "  ADD UNDOFILE '%s'\n",
            row[0],
            row[1]);
    if (first)
    {
      ubs= strstr(row[5],extra_format);
      if(!ubs)
        break;
      ubs+= strlen(extra_format);
      endsemi= strstr(ubs,";");
      if(endsemi)
        endsemi[0]= '\0';
      fprintf(md_result_file,
              "  UNDO_BUFFER_SIZE %s\n",
              ubs);
    }
    fprintf(md_result_file,
            "  INITIAL_SIZE %s\n"
            "  ENGINE=%s;\n",
            row[3],
            row[4]);
    check_io(md_result_file);
    if (first)
    {
      first= 0;
      strxmov(buf, row[0], NullS);
    }
  }
  dynstr_free(&sqlbuf);
  mysql_free_result(tableres);
  init_dynamic_string_checked(&sqlbuf,
                      "SELECT DISTINCT TABLESPACE_NAME,"
                      " FILE_NAME,"
                      " LOGFILE_GROUP_NAME,"
                      " EXTENT_SIZE,"
                      " INITIAL_SIZE,"
                      " ENGINE"
                      " FROM INFORMATION_SCHEMA.FILES"
                      " WHERE FILE_TYPE = 'DATAFILE'",
                      256, 1024);

  if(ts_where)
    dynstr_append_checked(&sqlbuf, ts_where);

  dynstr_append_checked(&sqlbuf, " ORDER BY TABLESPACE_NAME, LOGFILE_GROUP_NAME");

  if (mysql_query_with_error_report(mysql, &tableres, sqlbuf.str))
  {
    dynstr_free(&sqlbuf);
    DBUG_RETURN(1);
  }

  buf[0]= 0;
  while ((row= mysql_fetch_row(tableres)))
  {
    if (strcmp(buf, row[0]) != 0)
      first= 1;
    if (first)
    {
      print_comment(md_result_file, 0, "\n--\n-- Tablespace: %s\n--\n", row[0]);
      fprintf(md_result_file, "\nCREATE");
    }
    else
    {
      fprintf(md_result_file, "\nALTER");
    }
    fprintf(md_result_file,
            " TABLESPACE %s\n"
            "  ADD DATAFILE '%s'\n",
            row[0],
            row[1]);
    if (first)
    {
      fprintf(md_result_file,
              "  USE LOGFILE GROUP %s\n"
              "  EXTENT_SIZE %s\n",
              row[2],
              row[3]);
    }
    fprintf(md_result_file,
            "  INITIAL_SIZE %s\n"
            "  ENGINE=%s;\n",
            row[4],
            row[5]);
    check_io(md_result_file);
    if (first)
    {
      first= 0;
      strxmov(buf, row[0], NullS);
    }
  }

  mysql_free_result(tableres);
  dynstr_free(&sqlbuf);
  DBUG_RETURN(0);
}


static int
is_ndbinfo(MYSQL* mysql, const char* dbname)
{
  static int checked_ndbinfo= 0;
  static int have_ndbinfo= 0;

  if (!checked_ndbinfo)
  {
    MYSQL_RES *res;
    MYSQL_ROW row;
    char buf[32], query[64];

    my_snprintf(query, sizeof(query),
                "SHOW VARIABLES LIKE %s",
                quote_for_like("ndbinfo_version", buf));

    checked_ndbinfo= 1;

    if (mysql_query_with_error_report(mysql, &res, query))
      return 0;

    if (!(row= mysql_fetch_row(res)))
    {
      mysql_free_result(res);
      return 0;
    }

    have_ndbinfo= 1;
    mysql_free_result(res);
  }

  if (!have_ndbinfo)
    return 0;

  if (my_strcasecmp(&my_charset_latin1, dbname, "ndbinfo") == 0)
    return 1;

  return 0;
}


static int dump_all_databases()
{
  MYSQL_ROW row;
  MYSQL_RES *tableres;
  int result=0;

  if (mysql_query_with_error_report(mysql, &tableres, "SHOW DATABASES"))
    return 1;
  while ((row= mysql_fetch_row(tableres)))
  {
    if (mysql_get_server_version(mysql) >= FIRST_INFORMATION_SCHEMA_VERSION &&
        !my_strcasecmp(&my_charset_latin1, row[0], INFORMATION_SCHEMA_DB_NAME))
      continue;

    if (mysql_get_server_version(mysql) >= FIRST_PERFORMANCE_SCHEMA_VERSION &&
        !my_strcasecmp(&my_charset_latin1, row[0], PERFORMANCE_SCHEMA_DB_NAME))
      continue;

    if (is_ndbinfo(mysql, row[0]))
      continue;

    if (dump_all_tables_in_db(row[0]))
      result=1;
  }
  if (seen_views)
  {
    if (mysql_query(mysql, "SHOW DATABASES") ||
        !(tableres= mysql_store_result(mysql)))
    {
      my_printf_error(0, "Error: Couldn't execute 'SHOW DATABASES': %s",
                      MYF(0), mysql_error(mysql));
      return 1;
    }
    while ((row= mysql_fetch_row(tableres)))
    {
      if (mysql_get_server_version(mysql) >= FIRST_INFORMATION_SCHEMA_VERSION &&
          !my_strcasecmp(&my_charset_latin1, row[0], INFORMATION_SCHEMA_DB_NAME))
        continue;

      if (mysql_get_server_version(mysql) >= FIRST_PERFORMANCE_SCHEMA_VERSION &&
          !my_strcasecmp(&my_charset_latin1, row[0], PERFORMANCE_SCHEMA_DB_NAME))
        continue;

      if (is_ndbinfo(mysql, row[0]))
        continue;

      if (dump_all_views_in_db(row[0]))
        result=1;
    }
  }
  return result;
}
/* dump_all_databases */


static int dump_databases(char **db_names)
{
  int result=0;
  char **db;
  DBUG_ENTER("dump_databases");

  for (db= db_names ; *db ; db++)
  {
    if (dump_all_tables_in_db(*db))
      result=1;
  }
  if (!result && seen_views)
  {
    for (db= db_names ; *db ; db++)
    {
      if (dump_all_views_in_db(*db))
        result=1;
    }
  }
  DBUG_RETURN(result);
} /* dump_databases */


/*
View Specific database initalization.

SYNOPSIS
  init_dumping_views
  qdatabase      quoted name of the database

RETURN VALUES
  0        Success.
  1        Failure.
*/
int init_dumping_views(char *qdatabase __attribute__((unused)))
{
    return 0;
} /* init_dumping_views */


/*
Table Specific database initalization.

SYNOPSIS
  init_dumping_tables
  qdatabase      quoted name of the database

RETURN VALUES
  0        Success.
  1        Failure.
*/

int init_dumping_tables(char *qdatabase)
{
  DBUG_ENTER("init_dumping_tables");

  if (!opt_create_db)
  {
    char qbuf[256];
    MYSQL_ROW row;
    MYSQL_RES *dbinfo;

    my_snprintf(qbuf, sizeof(qbuf),
                "SHOW CREATE DATABASE IF NOT EXISTS %s",
                qdatabase);

    if (mysql_query(mysql, qbuf) || !(dbinfo = mysql_store_result(mysql)))
    {
      /* Old server version, dump generic CREATE DATABASE */
      if (opt_drop_database)
        fprintf(md_result_file,
                "\n/*!40000 DROP DATABASE IF EXISTS %s*/;\n",
                qdatabase);
      fprintf(md_result_file,
              "\nCREATE DATABASE /*!32312 IF NOT EXISTS*/ %s;\n",
              qdatabase);
    }
    else
    {
      if (opt_drop_database)
        fprintf(md_result_file,
                "\n/*!40000 DROP DATABASE IF EXISTS %s*/;\n",
                qdatabase);
      row = mysql_fetch_row(dbinfo);
      if (row[1])
      {
        fprintf(md_result_file,"\n%s;\n",row[1]);
      }
      mysql_free_result(dbinfo);
    }
  }
  DBUG_RETURN(0);
} /* init_dumping_tables */


static int init_dumping(char *database, int init_func(char*))
{
  if (is_ndbinfo(mysql, database))
  {
    verbose_msg("-- Skipping dump of ndbinfo database\n");
    return 0;
  }

  if (mysql_select_db(mysql, database))
  {
    DB_error(mysql, "when selecting the database");
    return 1;                   /* If --force */
  }
  if (!path && !opt_xml)
  {
    if (opt_databases || opt_alldbs)
    {
      /*
        length of table name * 2 (if name contains quotes), 2 quotes and 0
      */
      char quoted_database_buf[NAME_LEN*2+3];
      char *qdatabase= quote_name(database,quoted_database_buf,opt_quoted);

      print_comment(md_result_file, 0,
                    "\n--\n-- Current Database: %s\n--\n", qdatabase);

      /* Call the view or table specific function */
      init_func(qdatabase);

      fprintf(md_result_file,"\nUSE %s;\n", qdatabase);
      check_io(md_result_file);
    }
  }
  if (extended_insert)
    init_dynamic_string_checked(&extended_row, "", 1024, 1024);
  return 0;
} /* init_dumping */


/* Return 1 if we should copy the table */

my_bool include_table(const uchar *hash_key, size_t len)
{
  return ! my_hash_search(&ignore_table, hash_key, len);
}


static int dump_all_tables_in_db(char *database)
{
  char *table;
  uint numrows;
  char table_buff[NAME_LEN*2+3];
  char hash_key[2*NAME_LEN+2];  /* "db.tablename" */
  char *afterdot;
  int using_mysql_db= my_strcasecmp(&my_charset_latin1, database, "mysql");
  DBUG_ENTER("dump_all_tables_in_db");

  afterdot= strmov(hash_key, database);
  *afterdot++= '.';

  if (init_dumping(database, init_dumping_tables))
    DBUG_RETURN(1);
  if (opt_xml)
    print_xml_tag(md_result_file, "", "\n", "database", "name=", database, NullS);

  if (strcmp(database, "mysql") == 0)
  {
    char table_type[NAME_LEN];
    char ignore_flag;
    uint num_fields;
    num_fields= get_table_structure((char *) "general_log", 
                                    database, table_type, &ignore_flag);
    if (num_fields == 0)
      verbose_msg("-- Warning: get_table_structure() failed with some internal "
                  "error for 'general_log' table\n");
    num_fields= get_table_structure((char *) "slow_log", 
                                    database, table_type, &ignore_flag);
    if (num_fields == 0)
      verbose_msg("-- Warning: get_table_structure() failed with some internal "
                  "error for 'slow_log' table\n");
  }
  if (lock_tables)
  {
    DYNAMIC_STRING query;
    init_dynamic_string_checked(&query, "LOCK TABLES ", 256, 1024);
    for (numrows= 0 ; (table= getTableName(1)) ; )
    {
      char *end= strmov(afterdot, table);
      if (include_table((uchar*) hash_key,end - hash_key))
      {
        numrows++;
        dynstr_append_checked(&query, quote_name(table, table_buff, 1));
        dynstr_append_checked(&query, " READ /*!32311 LOCAL */,");
      }
    }
    if (numrows && mysql_real_query(mysql, query.str, query.length-1))
      DB_error(mysql, "when using LOCK TABLES");
            /* We shall continue here, if --force was given */
    dynstr_free(&query);
  }
  if (flush_logs)
  {
    if (mysql_refresh(mysql, REFRESH_LOG))
      DB_error(mysql, "when doing refresh");
           /* We shall continue here, if --force was given */
    else
      verbose_msg("-- dump_all_tables_in_db : logs flushed successfully!\n");
  }
  while ((table= getTableName(0)))
  {
    char *end= strmov(afterdot, table);
    if (include_table((uchar*) hash_key, end - hash_key))
    {
      dump_table(table,database);
      my_free(order_by);
      order_by= 0;
      if (opt_dump_triggers && mysql_get_server_version(mysql) >= 50009)
      {
        if (dump_triggers_for_table(table, database))
        {
          if (path)
            my_fclose(md_result_file, MYF(MY_WME));
          maybe_exit(EX_MYSQLERR);
        }
      }
    }
  }
  if (opt_events && mysql_get_server_version(mysql) >= 50106)
  {
    DBUG_PRINT("info", ("Dumping events for database %s", database));
    dump_events_for_db(database);
  }
  if (opt_routines && mysql_get_server_version(mysql) >= 50009)
  {
    DBUG_PRINT("info", ("Dumping routines for database %s", database));
    dump_routines_for_db(database);
  }
  if (opt_xml)
  {
    fputs("</database>\n", md_result_file);
    check_io(md_result_file);
  }
  if (lock_tables)
    (void) mysql_query_with_error_report(mysql, 0, "UNLOCK TABLES");
  if (flush_privileges && using_mysql_db == 0)
  {
    fprintf(md_result_file,"\n--\n-- Flush Grant Tables \n--\n");
    fprintf(md_result_file,"\n/*! FLUSH PRIVILEGES */;\n");
  }
  DBUG_RETURN(0);
} /* dump_all_tables_in_db */


/*
   dump structure of views of database

   SYNOPSIS
     dump_all_views_in_db()
     database  database name

  RETURN
    0 OK
    1 ERROR
*/

static my_bool dump_all_views_in_db(char *database)
{
  char *table;
  uint numrows;
  char table_buff[NAME_LEN*2+3];
  char hash_key[2*NAME_LEN+2];  /* "db.tablename" */
  char *afterdot;

  afterdot= strmov(hash_key, database);
  *afterdot++= '.';

  if (init_dumping(database, init_dumping_views))
    return 1;
  if (opt_xml)
    print_xml_tag(md_result_file, "", "\n", "database", "name=", database, NullS);
  if (lock_tables)
  {
    DYNAMIC_STRING query;
    init_dynamic_string_checked(&query, "LOCK TABLES ", 256, 1024);
    for (numrows= 0 ; (table= getTableName(1)); )
    {
      char *end= strmov(afterdot, table);
      if (include_table((uchar*) hash_key,end - hash_key))
      {
        numrows++;
        dynstr_append_checked(&query, quote_name(table, table_buff, 1));
        dynstr_append_checked(&query, " READ /*!32311 LOCAL */,");
      }
    }
    if (numrows && mysql_real_query(mysql, query.str, query.length-1))
      DB_error(mysql, "when using LOCK TABLES");
            /* We shall continue here, if --force was given */
    dynstr_free(&query);
  }
  if (flush_logs)
  {
    if (mysql_refresh(mysql, REFRESH_LOG))
      DB_error(mysql, "when doing refresh");
           /* We shall continue here, if --force was given */
    else
      verbose_msg("-- dump_all_views_in_db : logs flushed successfully!\n");
  }
  while ((table= getTableName(0)))
  {
    char *end= strmov(afterdot, table);
    if (include_table((uchar*) hash_key, end - hash_key))
      get_view_structure(table, database);
  }
  if (opt_xml)
  {
    fputs("</database>\n", md_result_file);
    check_io(md_result_file);
  }
  if (lock_tables)
    (void) mysql_query_with_error_report(mysql, 0, "UNLOCK TABLES");
  return 0;
} /* dump_all_tables_in_db */


/*
  get_actual_table_name -- executes a SHOW TABLES LIKE '%s' to get the actual
  table name from the server for the table name given on the command line.
  we do this because the table name given on the command line may be a
  different case (e.g.  T1 vs t1)

  RETURN
    pointer to the table name
    0 if error
*/

static char *get_actual_table_name(const char *old_table_name, MEM_ROOT *root)
{
  char *name= 0;
  MYSQL_RES  *table_res;
  MYSQL_ROW  row;
  char query[50 + 2*NAME_LEN];
  char show_name_buff[FN_REFLEN];
  DBUG_ENTER("get_actual_table_name");

  /* Check memory for quote_for_like() */
  DBUG_ASSERT(2*sizeof(old_table_name) < sizeof(show_name_buff));
  my_snprintf(query, sizeof(query), "SHOW TABLES LIKE %s",
              quote_for_like(old_table_name, show_name_buff));

  if (mysql_query_with_error_report(mysql, 0, query))
    return NullS;

  if ((table_res= mysql_store_result(mysql)))
  {
    my_ulonglong num_rows= mysql_num_rows(table_res);
    if (num_rows > 0)
    {
      ulong *lengths;
      /*
        Return first row
        TODO: Return all matching rows
      */
      row= mysql_fetch_row(table_res);
      lengths= mysql_fetch_lengths(table_res);
      name= strmake_root(root, row[0], lengths[0]);
    }
    mysql_free_result(table_res);
  }
  DBUG_PRINT("exit", ("new_table_name: %s", name));
  DBUG_RETURN(name);
}


static int dump_selected_tables(char *db, char **table_names, int tables)
{
  char table_buff[NAME_LEN*2+3];
  DYNAMIC_STRING lock_tables_query;
  MEM_ROOT root;
  char **dump_tables, **pos, **end;
  DBUG_ENTER("dump_selected_tables");

  if (init_dumping(db, init_dumping_tables))
    DBUG_RETURN(1);

  init_alloc_root(&root, 8192, 0);
  if (!(dump_tables= pos= (char**) alloc_root(&root, tables * sizeof(char *))))
     die(EX_EOM, "alloc_root failure.");

  init_dynamic_string_checked(&lock_tables_query, "LOCK TABLES ", 256, 1024);
  for (; tables > 0 ; tables-- , table_names++)
  {
    /* the table name passed on commandline may be wrong case */
    if ((*pos= get_actual_table_name(*table_names, &root)))
    {
      /* Add found table name to lock_tables_query */
      if (lock_tables)
      {
        dynstr_append_checked(&lock_tables_query, quote_name(*pos, table_buff, 1));
        dynstr_append_checked(&lock_tables_query, " READ /*!32311 LOCAL */,");
      }
      pos++;
    }
    else
    {
      if (!ignore_errors)
      {
        dynstr_free(&lock_tables_query);
        free_root(&root, MYF(0));
      }
      maybe_die(EX_ILLEGAL_TABLE, "Couldn't find table: \"%s\"", *table_names);
      /* We shall countinue here, if --force was given */
    }
  }
  end= pos;

  /* Can't LOCK TABLES in I_S / P_S, so don't try. */
  if (lock_tables &&
      !(mysql_get_server_version(mysql) >= FIRST_INFORMATION_SCHEMA_VERSION &&
        !my_strcasecmp(&my_charset_latin1, db, INFORMATION_SCHEMA_DB_NAME)) &&
      !(mysql_get_server_version(mysql) >= FIRST_PERFORMANCE_SCHEMA_VERSION &&
        !my_strcasecmp(&my_charset_latin1, db, PERFORMANCE_SCHEMA_DB_NAME)))
  {
    if (mysql_real_query(mysql, lock_tables_query.str,
                         lock_tables_query.length-1))
    {
      if (!ignore_errors)
      {
        dynstr_free(&lock_tables_query);
        free_root(&root, MYF(0));
      }
      DB_error(mysql, "when doing LOCK TABLES");
       /* We shall countinue here, if --force was given */
    }
  }
  dynstr_free(&lock_tables_query);
  if (flush_logs)
  {
    if (mysql_refresh(mysql, REFRESH_LOG))
    {
      if (!ignore_errors)
        free_root(&root, MYF(0));
      DB_error(mysql, "when doing refresh");
    }
     /* We shall countinue here, if --force was given */
    else
      verbose_msg("-- dump_selected_tables : logs flushed successfully!\n");
  }
  if (opt_xml)
    print_xml_tag(md_result_file, "", "\n", "database", "name=", db, NullS);

  /* Dump each selected table */
  for (pos= dump_tables; pos < end; pos++)
  {
    DBUG_PRINT("info",("Dumping table %s", *pos));
    dump_table(*pos, db);
    if (opt_dump_triggers &&
        mysql_get_server_version(mysql) >= 50009)
    {
      if (dump_triggers_for_table(*pos, db))
      {
        if (path)
          my_fclose(md_result_file, MYF(MY_WME));
        maybe_exit(EX_MYSQLERR);
      }
    }
  }

  /* Dump each selected view */
  if (seen_views)
  {
    for (pos= dump_tables; pos < end; pos++)
      get_view_structure(*pos, db);
  }
  if (opt_events && mysql_get_server_version(mysql) >= 50106)
  {
    DBUG_PRINT("info", ("Dumping events for database %s", db));
    dump_events_for_db(db);
  }
  /* obtain dump of routines (procs/functions) */
  if (opt_routines && mysql_get_server_version(mysql) >= 50009)
  {
    DBUG_PRINT("info", ("Dumping routines for database %s", db));
    dump_routines_for_db(db);
  }
  free_root(&root, MYF(0));
  my_free(order_by);
  order_by= 0;
  if (opt_xml)
  {
    fputs("</database>\n", md_result_file);
    check_io(md_result_file);
  }
  if (lock_tables)
    (void) mysql_query_with_error_report(mysql, 0, "UNLOCK TABLES");
  DBUG_RETURN(0);
} /* dump_selected_tables */


static int do_show_master_status(MYSQL *mysql_con)
{
  MYSQL_ROW row;
  MYSQL_RES *master;
  const char *comment_prefix=
    (opt_master_data == MYSQL_OPT_MASTER_DATA_COMMENTED_SQL) ? "-- " : "";
  if (mysql_query_with_error_report(mysql_con, &master, "SHOW MASTER STATUS"))
  {
    return 1;
  }
  else
  {
    row= mysql_fetch_row(master);
    if (row && row[0] && row[1])
    {
      /* SHOW MASTER STATUS reports file and position */
      print_comment(md_result_file, 0,
                    "\n--\n-- Position to start replication or point-in-time "
                    "recovery from\n--\n\n");
      fprintf(md_result_file,
              "%sCHANGE MASTER TO MASTER_LOG_FILE='%s', MASTER_LOG_POS=%s;\n",
              comment_prefix, row[0], row[1]);
      check_io(md_result_file);
    }
    else if (!ignore_errors)
    {
      /* SHOW MASTER STATUS reports nothing and --force is not enabled */
      my_printf_error(0, "Error: Binlogging on server not active",
                      MYF(0));
      mysql_free_result(master);
      maybe_exit(EX_MYSQLERR);
      return 1;
    }
    mysql_free_result(master);
  }
  return 0;
}

static int do_stop_slave_sql(MYSQL *mysql_con)
{
  MYSQL_RES *slave;
  /* We need to check if the slave sql is running in the first place */
  if (mysql_query_with_error_report(mysql_con, &slave, "SHOW SLAVE STATUS"))
    return(1);
  else
  {
    MYSQL_ROW row= mysql_fetch_row(slave);
    if (row && row[11])
    {
      /* if SLAVE SQL is not running, we don't stop it */
      if (!strcmp(row[11],"No"))
      {
        mysql_free_result(slave);
        /* Silently assume that they don't have the slave running */
        return(0);
      }
    }
  }
  mysql_free_result(slave);

  /* now, stop slave if running */
  if (mysql_query_with_error_report(mysql_con, 0, "STOP SLAVE SQL_THREAD"))
    return(1);

  return(0);
}

static int add_stop_slave(void)
{
  if (opt_comments)
    fprintf(md_result_file,
            "\n--\n-- stop slave statement to make a recovery dump)\n--\n\n");
  fprintf(md_result_file, "STOP SLAVE;\n");
  return(0);
}

static int add_slave_statements(void)
{
  if (opt_comments)
    fprintf(md_result_file,
            "\n--\n-- start slave statement to make a recovery dump)\n--\n\n");
  fprintf(md_result_file, "START SLAVE;\n");
  return(0);
}

static int do_show_slave_status(MYSQL *mysql_con)
{
  MYSQL_RES *slave= NULL;
  const char *comment_prefix=
    (opt_slave_data == MYSQL_OPT_SLAVE_DATA_COMMENTED_SQL) ? "-- " : "";
  if (mysql_query_with_error_report(mysql_con, &slave, "SHOW SLAVE STATUS"))
  {
    if (!ignore_errors)
    {
      /* SHOW SLAVE STATUS reports nothing and --force is not enabled */
      my_printf_error(0, "Error: Slave not set up", MYF(0));
    }
    mysql_free_result(slave);
    return 1;
  }
  else
  {
    MYSQL_ROW row= mysql_fetch_row(slave);
    if (row && row[9] && row[21])
    {
      /* SHOW MASTER STATUS reports file and position */
      if (opt_comments)
        fprintf(md_result_file,
                "\n--\n-- Position to start replication or point-in-time "
                "recovery from (the master of this slave)\n--\n\n");

      fprintf(md_result_file, "%sCHANGE MASTER TO ", comment_prefix);

      if (opt_include_master_host_port)
      {
        if (row[1])
          fprintf(md_result_file, "MASTER_HOST='%s', ", row[1]);
        if (row[3])
          fprintf(md_result_file, "MASTER_PORT='%s', ", row[3]);
      }
      fprintf(md_result_file,
              "MASTER_LOG_FILE='%s', MASTER_LOG_POS=%s;\n", row[9], row[21]);

      check_io(md_result_file);
    }
    mysql_free_result(slave);
  }
  return 0;
}

static int do_start_slave_sql(MYSQL *mysql_con)
{
  MYSQL_RES *slave;
  /* We need to check if the slave sql is stopped in the first place */
  if (mysql_query_with_error_report(mysql_con, &slave, "SHOW SLAVE STATUS"))
    return(1);
  else
  {
    MYSQL_ROW row= mysql_fetch_row(slave);
    if (row && row[11])
    {
      /* if SLAVE SQL is not running, we don't start it */
      if (!strcmp(row[11],"Yes"))
      {
        mysql_free_result(slave);
        /* Silently assume that they don't have the slave running */
        return(0);
      }
    }
  }
  mysql_free_result(slave);

  /* now, start slave if stopped */
  if (mysql_query_with_error_report(mysql_con, 0, "START SLAVE"))
  {
    my_printf_error(0, "Error: Unable to start slave", MYF(0));
    return 1;
  }
  return(0);
}



static int do_flush_tables_read_lock(MYSQL *mysql_con)
{
  /*
    We do first a FLUSH TABLES. If a long update is running, the FLUSH TABLES
    will wait but will not stall the whole mysqld, and when the long update is
    done the FLUSH TABLES WITH READ LOCK will start and succeed quickly. So,
    FLUSH TABLES is to lower the probability of a stage where both mysqldump
    and most client connections are stalled. Of course, if a second long
    update starts between the two FLUSHes, we have that bad stall.
  */
  return
    ( mysql_query_with_error_report(mysql_con, 0, 
                                    ((opt_master_data != 0) ? 
                                        "FLUSH /*!40101 LOCAL */ TABLES" : 
                                        "FLUSH TABLES")) ||
      mysql_query_with_error_report(mysql_con, 0,
                                    "FLUSH TABLES WITH READ LOCK") );
}


static int do_unlock_tables(MYSQL *mysql_con)
{
  return mysql_query_with_error_report(mysql_con, 0, "UNLOCK TABLES");
}

static int get_bin_log_name(MYSQL *mysql_con,
                            char* buff_log_name, uint buff_len)
{
  MYSQL_RES *res;
  MYSQL_ROW row;

  if (mysql_query(mysql_con, "SHOW MASTER STATUS") ||
      !(res= mysql_store_result(mysql)))
    return 1;

  if (!(row= mysql_fetch_row(res)))
  {
    mysql_free_result(res);
    return 1;
  }
  /*
    Only one row is returned, and the first column is the name of the
    active log.
  */
  strmake(buff_log_name, row[0], buff_len - 1);

  mysql_free_result(res);
  return 0;
}

static int purge_bin_logs_to(MYSQL *mysql_con, char* log_name)
{
  DYNAMIC_STRING str;
  int err;
  init_dynamic_string_checked(&str, "PURGE BINARY LOGS TO '", 1024, 1024);
  dynstr_append_checked(&str, log_name);
  dynstr_append_checked(&str, "'");
  err = mysql_query_with_error_report(mysql_con, 0, str.str);
  dynstr_free(&str);
  return err;
}


static int start_transaction(MYSQL *mysql_con)
{
  verbose_msg("-- Starting transaction...\n");
  /*
    We use BEGIN for old servers. --single-transaction --master-data will fail
    on old servers, but that's ok as it was already silently broken (it didn't
    do a consistent read, so better tell people frankly, with the error).

    We want the first consistent read to be used for all tables to dump so we
    need the REPEATABLE READ level (not anything lower, for example READ
    COMMITTED would give one new consistent read per dumped table).
  */
  if ((mysql_get_server_version(mysql_con) < 40100) && opt_master_data)
  {
    fprintf(stderr, "-- %s: the combination of --single-transaction and "
            "--master-data requires a MySQL server version of at least 4.1 "
            "(current server's version is %s). %s\n",
            ignore_errors ? "Warning" : "Error",
            mysql_con->server_version ? mysql_con->server_version : "unknown",
            ignore_errors ? "Continuing due to --force, backup may not be consistent across all tables!" : "Aborting.");
    if (!ignore_errors)
      exit(EX_MYSQLERR);
  }

  return (mysql_query_with_error_report(mysql_con, 0,
                                        "SET SESSION TRANSACTION ISOLATION "
                                        "LEVEL REPEATABLE READ") ||
          mysql_query_with_error_report(mysql_con, 0,
                                        "START TRANSACTION "
                                        "/*!40100 WITH CONSISTENT SNAPSHOT */"));
}


static ulong find_set(TYPELIB *lib, const char *x, uint length,
                      char **err_pos, uint *err_len)
{
  const char *end= x + length;
  ulong found= 0;
  uint find;
  char buff[255];

  *err_pos= 0;                  /* No error yet */
  while (end > x && my_isspace(charset_info, end[-1]))
    end--;

  *err_len= 0;
  if (x != end)
  {
    const char *start= x;
    for (;;)
    {
      const char *pos= start;
      uint var_len;

      for (; pos != end && *pos != ','; pos++) ;
      var_len= (uint) (pos - start);
      strmake(buff, start, MY_MIN(sizeof(buff) - 1, var_len));
      find= find_type(buff, lib, FIND_TYPE_BASIC);
      if (!find)
      {
        *err_pos= (char*) start;
        *err_len= var_len;
      }
      else
        found|= ((longlong) 1 << (find - 1));
      if (pos == end)
        break;
      start= pos + 1;
    }
  }
  return found;
}


/* Print a value with a prefix on file */
static void print_value(FILE *file, MYSQL_RES  *result, MYSQL_ROW row,
                        const char *prefix, const char *name,
                        int string_value)
{
  MYSQL_FIELD   *field;
  mysql_field_seek(result, 0);

  for ( ; (field= mysql_fetch_field(result)) ; row++)
  {
    if (!strcmp(field->name,name))
    {
      if (row[0] && row[0][0] && strcmp(row[0],"0")) /* Skip default */
      {
        fputc(' ',file);
        fputs(prefix, file);
        if (string_value)
          unescape(file,row[0],(uint) strlen(row[0]));
        else
          fputs(row[0], file);
        check_io(file);
        return;
      }
    }
  }
  return;                                       /* This shouldn't happen */
} /* print_value */


/*
  SYNOPSIS

  Check if we the table is one of the table types that should be ignored:
  MRG_ISAM, MRG_MYISAM, if opt_delayed, if that table supports delayed inserts.
  If the table should be altogether ignored, it returns a TRUE, FALSE if it
  should not be ignored. If the user has selected to use INSERT DELAYED, it
  sets the value of the bool pointer supports_delayed_inserts to 0 if not
  supported, 1 if it is supported.

  ARGS

    check_if_ignore_table()
    table_name                  Table name to check
    table_type                  Type of table

  GLOBAL VARIABLES
    mysql                       MySQL connection
    verbose                     Write warning messages

  RETURN
    char (bit value)            See IGNORE_ values at top
*/

char check_if_ignore_table(const char *table_name, char *table_type)
{
  char result= IGNORE_NONE;
  char buff[FN_REFLEN+80], show_name_buff[FN_REFLEN];
  MYSQL_RES *res= NULL;
  MYSQL_ROW row;
  DBUG_ENTER("check_if_ignore_table");

  /* Check memory for quote_for_like() */
  DBUG_ASSERT(2*sizeof(table_name) < sizeof(show_name_buff));
  my_snprintf(buff, sizeof(buff), "show table status like %s",
              quote_for_like(table_name, show_name_buff));
  if (mysql_query_with_error_report(mysql, &res, buff))
  {
    if (mysql_errno(mysql) != ER_PARSE_ERROR)
    {                                   /* If old MySQL version */
      verbose_msg("-- Warning: Couldn't get status information for "
                  "table %s (%s)\n", table_name, mysql_error(mysql));
      DBUG_RETURN(result);                       /* assume table is ok */
    }
  }
  if (!(row= mysql_fetch_row(res)))
  {
    fprintf(stderr,
            "Error: Couldn't read status information for table %s (%s)\n",
            table_name, mysql_error(mysql));
    mysql_free_result(res);
    DBUG_RETURN(result);                         /* assume table is ok */
  }
  if (!(row[1]))
    strmake(table_type, "VIEW", NAME_LEN-1);
  else
  {
    /*
      If the table type matches any of these, we do support delayed inserts.
      Note: we do not want to skip dumping this table if if is not one of
      these types, but we do want to use delayed inserts in the dump if
      the table type is _NOT_ one of these types
    */
    strmake(table_type, row[1], NAME_LEN-1);
    if (opt_delayed)
    {
      if (strcmp(table_type,"MyISAM") &&
          strcmp(table_type,"ISAM") &&
          strcmp(table_type,"ARCHIVE") &&
          strcmp(table_type,"HEAP") &&
          strcmp(table_type,"MEMORY"))
        result= IGNORE_INSERT_DELAYED;
    }

    /*
      If these two types, we do want to skip dumping the table
    */
    if (!opt_no_data &&
        (!my_strcasecmp(&my_charset_latin1, table_type, "MRG_MyISAM") ||
         !strcmp(table_type,"MRG_ISAM") ||
         !strcmp(table_type,"FEDERATED")))
      result= IGNORE_DATA;
  }
  mysql_free_result(res);
  DBUG_RETURN(result);
}


/*
  Get string of comma-separated primary key field names

  SYNOPSIS
    char *primary_key_fields(const char *table_name)
    RETURNS     pointer to allocated buffer (must be freed by caller)
    table_name  quoted table name

  DESCRIPTION
    Use SHOW KEYS FROM table_name, allocate a buffer to hold the
    field names, and then build that string and return the pointer
    to that buffer.

    Returns NULL if there is no PRIMARY or UNIQUE key on the table,
    or if there is some failure.  It is better to continue to dump
    the table unsorted, rather than exit without dumping the data.
*/

static char *primary_key_fields(const char *table_name)
{
  MYSQL_RES  *res= NULL;
  MYSQL_ROW  row;
  /* SHOW KEYS FROM + table name * 2 (escaped) + 2 quotes + \0 */
  char show_keys_buff[15 + NAME_LEN * 2 + 3];
  uint result_length= 0;
  char *result= 0;
  char buff[NAME_LEN * 2 + 3];
  char *quoted_field;

  my_snprintf(show_keys_buff, sizeof(show_keys_buff),
              "SHOW KEYS FROM %s", table_name);
  if (mysql_query(mysql, show_keys_buff) ||
      !(res= mysql_store_result(mysql)))
  {
    fprintf(stderr, "Warning: Couldn't read keys from table %s;"
            " records are NOT sorted (%s)\n",
            table_name, mysql_error(mysql));
    /* Don't exit, because it's better to print out unsorted records */
    goto cleanup;
  }

  /*
   * Figure out the length of the ORDER BY clause result.
   * Note that SHOW KEYS is ordered:  a PRIMARY key is always the first
   * row, and UNIQUE keys come before others.  So we only need to check
   * the first key, not all keys.
   */
  if ((row= mysql_fetch_row(res)) && atoi(row[1]) == 0)
  {
    /* Key is unique */
    do
    {
      quoted_field= quote_name(row[4], buff, 0);
      result_length+= strlen(quoted_field) + 1; /* + 1 for ',' or \0 */
    } while ((row= mysql_fetch_row(res)) && atoi(row[3]) > 1);
  }

  /* Build the ORDER BY clause result */
  if (result_length)
  {
    char *end;
    /* result (terminating \0 is already in result_length) */
    result= my_malloc(result_length + 10, MYF(MY_WME));
    if (!result)
    {
      fprintf(stderr, "Error: Not enough memory to store ORDER BY clause\n");
      goto cleanup;
    }
    mysql_data_seek(res, 0);
    row= mysql_fetch_row(res);
    quoted_field= quote_name(row[4], buff, 0);
    end= strmov(result, quoted_field);
    while ((row= mysql_fetch_row(res)) && atoi(row[3]) > 1)
    {
      quoted_field= quote_name(row[4], buff, 0);
      end= strxmov(end, ",", quoted_field, NullS);
    }
  }

cleanup:
  if (res)
    mysql_free_result(res);

  return result;
}


/*
  Replace a substring

  SYNOPSIS
    replace
    ds_str      The string to search and perform the replace in
    search_str  The string to search for
    search_len  Length of the string to search for
    replace_str The string to replace with
    replace_len Length of the string to replace with

  RETURN
    0 String replaced
    1 Could not find search_str in str
*/

static int replace(DYNAMIC_STRING *ds_str,
                   const char *search_str, ulong search_len,
                   const char *replace_str, ulong replace_len)
{
  DYNAMIC_STRING ds_tmp;
  const char *start= strstr(ds_str->str, search_str);
  if (!start)
    return 1;
  init_dynamic_string_checked(&ds_tmp, "",
                      ds_str->length + replace_len, 256);
  dynstr_append_mem_checked(&ds_tmp, ds_str->str, start - ds_str->str);
  dynstr_append_mem_checked(&ds_tmp, replace_str, replace_len);
  dynstr_append_checked(&ds_tmp, start + search_len);
  dynstr_set_checked(ds_str, ds_tmp.str);
  dynstr_free(&ds_tmp);
  return 0;
}


/*
  Getting VIEW structure

  SYNOPSIS
    get_view_structure()
    table   view name
    db      db name

  RETURN
    0 OK
    1 ERROR
*/

static my_bool get_view_structure(char *table, char* db)
{
  MYSQL_RES  *table_res;
  MYSQL_ROW  row;
  MYSQL_FIELD *field;
  char       *result_table, *opt_quoted_table;
  char       table_buff[NAME_LEN*2+3];
  char       table_buff2[NAME_LEN*2+3];
  char       query[QUERY_LENGTH];
  FILE       *sql_file= md_result_file;
  DBUG_ENTER("get_view_structure");

  if (opt_no_create_info) /* Don't write table creation info */
    DBUG_RETURN(0);

  verbose_msg("-- Retrieving view structure for table %s...\n", table);

#ifdef NOT_REALLY_USED_YET
  sprintf(insert_pat,"SET SQL_QUOTE_SHOW_CREATE=%d",
          (opt_quoted || opt_keywords));
#endif

  result_table=     quote_name(table, table_buff, 1);
  opt_quoted_table= quote_name(table, table_buff2, 0);

  if (switch_character_set_results(mysql, "binary"))
    DBUG_RETURN(1);

  my_snprintf(query, sizeof(query), "SHOW CREATE TABLE %s", result_table);

  if (mysql_query_with_error_report(mysql, &table_res, query))
  {
    switch_character_set_results(mysql, default_charset);
    DBUG_RETURN(0);
  }

  /* Check if this is a view */
  field= mysql_fetch_field_direct(table_res, 0);
  if (strcmp(field->name, "View") != 0)
  {
    switch_character_set_results(mysql, default_charset);
    verbose_msg("-- It's base table, skipped\n");
    DBUG_RETURN(0);
  }

  /* If requested, open separate .sql file for this view */
  if (path)
  {
    if (!(sql_file= open_sql_file_for_table(table, O_WRONLY)))
      DBUG_RETURN(1);

    write_header(sql_file, db);
  }

  print_comment(sql_file, 0,
                "\n--\n-- Final view structure for view %s\n--\n\n",
                result_table);

  /* Table might not exist if this view was dumped with --tab. */
  fprintf(sql_file, "/*!50001 DROP TABLE IF EXISTS %s*/;\n", opt_quoted_table);
  if (opt_drop)
  {
    fprintf(sql_file, "/*!50001 DROP VIEW IF EXISTS %s*/;\n",
            opt_quoted_table);
    check_io(sql_file);
  }


  my_snprintf(query, sizeof(query),
              "SELECT CHECK_OPTION, DEFINER, SECURITY_TYPE, "
              "       CHARACTER_SET_CLIENT, COLLATION_CONNECTION "
              "FROM information_schema.views "
              "WHERE table_name=\"%s\" AND table_schema=\"%s\"", table, db);

  if (mysql_query(mysql, query))
  {
    /*
      Use the raw output from SHOW CREATE TABLE if
       information_schema query fails.
     */
    row= mysql_fetch_row(table_res);
    fprintf(sql_file, "/*!50001 %s */;\n", row[1]);
    check_io(sql_file);
    mysql_free_result(table_res);
  }
  else
  {
    char *ptr;
    ulong *lengths;
    char search_buf[256], replace_buf[256];
    ulong search_len, replace_len;
    DYNAMIC_STRING ds_view;

    /* Save the result of SHOW CREATE TABLE in ds_view */
    row= mysql_fetch_row(table_res);
    lengths= mysql_fetch_lengths(table_res);
    init_dynamic_string_checked(&ds_view, row[1], lengths[1] + 1, 1024);
    mysql_free_result(table_res);

    /* Get the result from "select ... information_schema" */
    if (!(table_res= mysql_store_result(mysql)) ||
        !(row= mysql_fetch_row(table_res)))
    {
      if (table_res)
        mysql_free_result(table_res);
      dynstr_free(&ds_view);
      DB_error(mysql, "when trying to save the result of SHOW CREATE TABLE in ds_view.");
      DBUG_RETURN(1);
    }

    lengths= mysql_fetch_lengths(table_res);

    /*
      "WITH %s CHECK OPTION" is available from 5.0.2
      Surround it with !50002 comments
    */
    if (strcmp(row[0], "NONE"))
    {

      ptr= search_buf;
      search_len= (ulong)(strxmov(ptr, "WITH ", row[0],
                                  " CHECK OPTION", NullS) - ptr);
      ptr= replace_buf;
      replace_len=(ulong)(strxmov(ptr, "*/\n/*!50002 WITH ", row[0],
                                  " CHECK OPTION", NullS) - ptr);
      replace(&ds_view, search_buf, search_len, replace_buf, replace_len);
    }

    /*
      "DEFINER=%s SQL SECURITY %s" is available from 5.0.13
      Surround it with !50013 comments
    */
    {
      size_t     user_name_len;
      char       user_name_str[USERNAME_LENGTH + 1];
      char       quoted_user_name_str[USERNAME_LENGTH * 2 + 3];
      size_t     host_name_len;
      char       host_name_str[HOSTNAME_LENGTH + 1];
      char       quoted_host_name_str[HOSTNAME_LENGTH * 2 + 3];

      parse_user(row[1], lengths[1], user_name_str, &user_name_len,
                 host_name_str, &host_name_len);

      ptr= search_buf;
      search_len=
        (ulong)(strxmov(ptr, "DEFINER=",
                        quote_name(user_name_str, quoted_user_name_str, FALSE),
                        "@",
                        quote_name(host_name_str, quoted_host_name_str, FALSE),
                        " SQL SECURITY ", row[2], NullS) - ptr);
      ptr= replace_buf;
      replace_len=
        (ulong)(strxmov(ptr, "*/\n/*!50013 DEFINER=",
                        quote_name(user_name_str, quoted_user_name_str, FALSE),
                        "@",
                        quote_name(host_name_str, quoted_host_name_str, FALSE),
                        " SQL SECURITY ", row[2],
                        " */\n/*!50001", NullS) - ptr);
      replace(&ds_view, search_buf, search_len, replace_buf, replace_len);
    }

    /* Dump view structure to file */

    fprintf(sql_file,
            "/*!50001 SET @saved_cs_client          = @@character_set_client */;\n"
            "/*!50001 SET @saved_cs_results         = @@character_set_results */;\n"
            "/*!50001 SET @saved_col_connection     = @@collation_connection */;\n"
            "/*!50001 SET character_set_client      = %s */;\n"
            "/*!50001 SET character_set_results     = %s */;\n"
            "/*!50001 SET collation_connection      = %s */;\n"
            "/*!50001 %s */;\n"
            "/*!50001 SET character_set_client      = @saved_cs_client */;\n"
            "/*!50001 SET character_set_results     = @saved_cs_results */;\n"
            "/*!50001 SET collation_connection      = @saved_col_connection */;\n",
            (const char *) row[3],
            (const char *) row[3],
            (const char *) row[4],
            (const char *) ds_view.str);

    check_io(sql_file);
    mysql_free_result(table_res);
    dynstr_free(&ds_view);
  }

  if (switch_character_set_results(mysql, default_charset))
    DBUG_RETURN(1);

  /* If a separate .sql file was opened, close it now */
  if (sql_file != md_result_file)
  {
    fputs("\n", sql_file);
    write_footer(sql_file);
    my_fclose(sql_file, MYF(MY_WME));
  }
  DBUG_RETURN(0);
}

/*
  The following functions are wrappers for the dynamic string functions
  and if they fail, the wrappers will terminate the current process.
*/

#define DYNAMIC_STR_ERROR_MSG "Couldn't perform DYNAMIC_STRING operation"

static void init_dynamic_string_checked(DYNAMIC_STRING *str, const char *init_str,
			    uint init_alloc, uint alloc_increment)
{
  if (init_dynamic_string(str, init_str, init_alloc, alloc_increment))
    die(EX_MYSQLERR, DYNAMIC_STR_ERROR_MSG);
}

static void dynstr_append_checked(DYNAMIC_STRING* dest, const char* src)
{
  if (dynstr_append(dest, src))
    die(EX_MYSQLERR, DYNAMIC_STR_ERROR_MSG);
}

static void dynstr_set_checked(DYNAMIC_STRING *str, const char *init_str)
{
  if (dynstr_set(str, init_str))
    die(EX_MYSQLERR, DYNAMIC_STR_ERROR_MSG);
}

static void dynstr_append_mem_checked(DYNAMIC_STRING *str, const char *append,
			  uint length)
{
  if (dynstr_append_mem(str, append, length))
    die(EX_MYSQLERR, DYNAMIC_STR_ERROR_MSG);
}

static void dynstr_realloc_checked(DYNAMIC_STRING *str, ulong additional_size)
{
  if (dynstr_realloc(str, additional_size))
    die(EX_MYSQLERR, DYNAMIC_STR_ERROR_MSG);
}


int main(int argc, char **argv)
{
  char bin_log_name[FN_REFLEN];
  int exit_code;
  MY_INIT("mysqldump");

  compatible_mode_normal_str[0]= 0;
  default_charset= (char *)mysql_universal_client_charset;
  memset(&ignore_table, 0, sizeof(ignore_table));

  exit_code= get_options(&argc, &argv);
  if (exit_code)
  {
    free_resources();
    exit(exit_code);
  }

  /*
    Disable comments in xml mode if 'comments' option is not explicitly used.
  */
  if (opt_xml && !opt_comments_used)
    opt_comments= 0;

  if (log_error_file)
  {
    if(!(stderror_file= freopen(log_error_file, "a+", stderr)))
    {
      free_resources();
      exit(EX_MYSQLERR);
    }
  }

  if (connect_to_db(current_host, current_user, opt_password))
  {
    free_resources();
    exit(EX_MYSQLERR);
  }
  if (!path)
    write_header(md_result_file, *argv);

  if (opt_slave_data && do_stop_slave_sql(mysql))
    goto err;

  if ((opt_lock_all_tables || opt_master_data ||
       (opt_single_transaction && flush_logs)) &&
      do_flush_tables_read_lock(mysql))
    goto err;

  /*
    Flush logs before starting transaction since
    this causes implicit commit starting mysql-5.5.
  */
  if (opt_lock_all_tables || opt_master_data ||
      (opt_single_transaction && flush_logs) ||
      opt_delete_master_logs)
  {
    if (flush_logs || opt_delete_master_logs)
    {
      if (mysql_refresh(mysql, REFRESH_LOG))
        goto err;
      verbose_msg("-- main : logs flushed successfully!\n");
    }

    /* Not anymore! That would not be sensible. */
    flush_logs= 0;
  }

  if (opt_delete_master_logs)
  {
    if (get_bin_log_name(mysql, bin_log_name, sizeof(bin_log_name)))
      goto err;
  }

  if (opt_single_transaction && start_transaction(mysql))
    goto err;

  /* Add 'STOP SLAVE to beginning of dump */
  if (opt_slave_apply && add_stop_slave())
    goto err;
  if (opt_master_data && do_show_master_status(mysql))
    goto err;
  if (opt_slave_data && do_show_slave_status(mysql))
    goto err;
  if (opt_single_transaction && do_unlock_tables(mysql)) /* unlock but no commit! */
    goto err;

  if (opt_alltspcs)
    dump_all_tablespaces();

  if (opt_alldbs)
  {
    if (!opt_alltspcs && !opt_notspcs)
      dump_all_tablespaces();
    dump_all_databases();
  }
  else if (argc > 1 && !opt_databases)
  {
    /* Only one database and selected table(s) */
    if (!opt_alltspcs && !opt_notspcs)
      dump_tablespaces_for_tables(*argv, (argv + 1), (argc -1));
    dump_selected_tables(*argv, (argv + 1), (argc - 1));
  }
  else
  {
    /* One or more databases, all tables */
    if (!opt_alltspcs && !opt_notspcs)
      dump_tablespaces_for_databases(argv);
    dump_databases(argv);
  }

  /* if --dump-slave , start the slave sql thread */
  if (opt_slave_data && do_start_slave_sql(mysql))
    goto err;

  /* add 'START SLAVE' to end of dump */
  if (opt_slave_apply && add_slave_statements())
    goto err;

  /* ensure dumped data flushed */
  if (md_result_file && fflush(md_result_file))
  {
    if (!first_error)
      first_error= EX_MYSQLERR;
    goto err;
  }
  /* everything successful, purge the old logs files */
  if (opt_delete_master_logs && purge_bin_logs_to(mysql, bin_log_name))
    goto err;

#ifdef HAVE_SMEM
  my_free(shared_memory_base_name);
#endif
  /*
    No reason to explicitely COMMIT the transaction, neither to explicitely
    UNLOCK TABLES: these will be automatically be done by the server when we
    disconnect now. Saves some code here, some network trips, adds nothing to
    server.
  */
err:
  dbDisconnect(current_host);
  if (!path)
    write_footer(md_result_file);
  free_resources();

  if (stderror_file)
    fclose(stderror_file);

  return(first_error);
} /* main */<|MERGE_RESOLUTION|>--- conflicted
+++ resolved
@@ -620,11 +620,7 @@
 static void usage(void)
 {
   print_version();
-<<<<<<< HEAD
-  puts(ORACLE_WELCOME_COPYRIGHT_NOTICE("2000, 2012"));
-=======
   puts(ORACLE_WELCOME_COPYRIGHT_NOTICE("2000"));
->>>>>>> 23ac7487
   puts("Dumping structure and contents of MySQL databases and tables.");
   short_usage_sub();
   print_defaults("my",load_default_groups);
