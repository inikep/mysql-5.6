/*
   Copyright (c) 2000, 2017, Oracle and/or its affiliates. All rights reserved.

   This program is free software; you can redistribute it and/or modify
   it under the terms of the GNU General Public License as published by
   the Free Software Foundation; version 2 of the License.

   This program is distributed in the hope that it will be useful,
   but WITHOUT ANY WARRANTY; without even the implied warranty of
   MERCHANTABILITY or FITNESS FOR A PARTICULAR PURPOSE.  See the
   GNU General Public License for more details.

   You should have received a copy of the GNU General Public License
   along with this program; if not, write to the Free Software
   Foundation, Inc., 51 Franklin St, Fifth Floor, Boston, MA 02110-1301  USA
*/

/*

   TODO: print the catalog (some USE catalog.db ????).

   Standalone program to read a MySQL binary log (or relay log).

   Should be able to read any file of these categories, even with
   --start-position.
   An important fact: the Format_desc event of the log is at most the 3rd event
   of the log; if it is the 3rd then there is this combination:
   Format_desc_of_slave, Rotate_of_master, Format_desc_of_master.
*/

#define MYSQL_CLIENT
#undef MYSQL_SERVER
#include "client_priv.h"
#include "my_default.h"
#include <my_time.h>
#include <sslopt-vars.h>
/* That one is necessary for defines of OPTION_NO_FOREIGN_KEY_CHECKS etc */
#include "query_options.h"
#include <signal.h>
#include <my_dir.h>

#include "prealloced_array.h"

/*
  error() is used in macro BINLOG_ERROR which is invoked in
  rpl_gtid.h, hence the early forward declaration.
*/
static void error(const char *format, ...)
  MY_ATTRIBUTE((format(printf, 1, 2)));
static void warning(const char *format, ...)
  MY_ATTRIBUTE((format(printf, 1, 2)));

#include "rpl_gtid.h"
#include "log_event.h"
#include "log_event_old.h"
#include "sql_common.h"
#include "my_dir.h"
#include <welcome_copyright_notice.h> // ORACLE_WELCOME_COPYRIGHT_NOTICE
#include "sql_string.h"
#include "my_decimal.h"
#include "rpl_constants.h"

#include <algorithm>
#include <utility>
#include <map>

using std::min;
using std::max;

/*
  Map containing the names of databases to be rewritten,
  to a different one.
*/
static
std::map<std::string, std::string> map_mysqlbinlog_rewrite_db;

/**
  The function represents Log_event delete wrapper
  to reset possibly active temp_buf member.
  It's to be invoked in context where the member is
  not bound with dynamically allocated memory and therefore can
  be reset as simple as with plain assignment to NULL.

  @param ev  a pointer to Log_event instance
*/
inline void reset_temp_buf_and_delete(Log_event *ev)
{
  ev->temp_buf= NULL;
  delete ev;
}

static bool
rewrite_db(char **buf, ulong *buf_size,
           uint offset_db, uint offset_len)
{
  char* ptr= *buf;
  char* old_db= ptr + offset_db;
  uint old_db_len= (uint) ptr[offset_len];
  std::map<std::string, std::string>::iterator new_db_it=
    map_mysqlbinlog_rewrite_db.find(std::string(old_db, old_db_len));
  if (new_db_it == map_mysqlbinlog_rewrite_db.end())
    return false;
  const char *new_db=new_db_it->second.c_str();
  DBUG_ASSERT(new_db && new_db != old_db);

  size_t new_db_len= strlen(new_db);

  // Reallocate buffer if needed.
  if (new_db_len > old_db_len)
  {
    char *new_buf= (char *) my_realloc(PSI_NOT_INSTRUMENTED, *buf,
                                       *buf_size + new_db_len - old_db_len, MYF(0));
    if (!new_buf)
      return true;
    *buf= new_buf;
  }

  // Move the tail of buffer to the correct place.
  if (new_db_len != old_db_len)
    memmove(*buf + offset_db + new_db_len,
            *buf + offset_db + old_db_len,
            *buf_size - (offset_db + old_db_len));

  // Write new_db and new_db_len.
  strncpy((*buf) + offset_db, new_db, new_db_len);
  (*buf)[offset_len]= (char) new_db_len;

  // Update event length in header.
  int4store((*buf) + EVENT_LEN_OFFSET, (*buf_size) - old_db_len + new_db_len);

  // finally update the event len argument
  *buf_size= (*buf_size) - old_db_len + new_db_len;

  return false;
}

/**
  Replace the database by another database in the buffer of a
  Table_map_log_event.

  The TABLE_MAP event buffer structure :

  Before Rewriting :

    +-------------+-----------+----------+------+----------------+
    |common_header|post_header|old_db_len|old_db|event data...   |
    +-------------+-----------+----------+------+----------------+

  After Rewriting :

    +-------------+-----------+----------+------+----------------+
    |common_header|post_header|new_db_len|new_db|event data...   |
    +-------------+-----------+----------+------+----------------+

  In case the new database name is longer than the old database
  length, it will reallocate the buffer.

  @param[in,out] buf                Pointer to event buffer to be processed
  @param[in,out] event_len          Length of the event
  @param[in]     fde                The Format_description_log_event

  @retval false Success
  @retval true Out of memory
*/
bool
Table_map_log_event::rewrite_db_in_buffer(char **buf, ulong *event_len,
                                          const Format_description_log_event *fde)
{
  uint headers_len= fde->common_header_len +
    fde->post_header_len[binary_log::TABLE_MAP_EVENT - 1];

  return rewrite_db(buf, event_len, headers_len+1, headers_len);
}

/**
  Replace the database by another database in the buffer of a
  Query_log_event.

  The QUERY_EVENT buffer structure:

  Before Rewriting :

    +-------------+-----------+-----------+------+------+
    |common_header|post_header|status_vars|old_db|...   |
    +-------------+-----------+-----------+------+------+

  After Rewriting :

    +-------------+-----------+-----------+------+------+
    |common_header|post_header|status_vars|new_db|...   |
    +-------------+-----------+-----------+------+------+

  The db_len is inside the post header, more specifically:

    +---------+---------+------+--------+--------+------+
    |thread_id|exec_time|db_len|err_code|status_vars_len|
    +---------+---------+------+--------+--------+------+

  Thence we need to change the post header and the payload,
  which is the one carrying the database name.

  In case the new database name is longer than the old database
  length, it will reallocate the buffer.

  @param[in,out] buf                Pointer to event buffer to be processed
  @param[in,out] event_len          Length of the event
  @param[in]     fde                The Format_description_log_event

  @retval false Success
  @retval true Out of memory
*/
bool
Query_log_event::rewrite_db_in_buffer(char **buf, ulong *event_len,
                                      const Format_description_log_event *fde)
{
  uint8 common_header_len= fde->common_header_len;
  uint8 query_header_len= fde->post_header_len[binary_log::QUERY_EVENT-1];
  char* ptr= *buf;
  uint sv_len= 0;

  /* Error if the event content is too small */
  if (*event_len < (common_header_len + query_header_len))
    return true;

  /* Check if there are status variables in the event */
  if ((query_header_len - QUERY_HEADER_MINIMAL_LEN) > 0)
  {
    sv_len= uint2korr(ptr + common_header_len + Q_STATUS_VARS_LEN_OFFSET);
  }

  /* now we have a pointer to the position where the database is. */
  uint offset_len= common_header_len + Q_DB_LEN_OFFSET;
  uint offset_db= common_header_len + query_header_len + sv_len;

  if ((uint)((*buf)[EVENT_TYPE_OFFSET]) == binary_log::EXECUTE_LOAD_QUERY_EVENT)
    offset_db+= Binary_log_event::EXECUTE_LOAD_QUERY_EXTRA_HEADER_LEN;

  return rewrite_db(buf, event_len, offset_db, offset_len);
}


static
bool rewrite_db_filter(char **buf, ulong *event_len,
                       const Format_description_log_event *fde)
{
  if (map_mysqlbinlog_rewrite_db.empty())
    return false;

  uint event_type= (uint)((*buf)[EVENT_TYPE_OFFSET]);

  switch(event_type)
  {
    case binary_log::TABLE_MAP_EVENT:
      return Table_map_log_event::rewrite_db_in_buffer(buf, event_len, fde);
    case binary_log::QUERY_EVENT:
    case binary_log::EXECUTE_LOAD_QUERY_EVENT:
      return Query_log_event::rewrite_db_in_buffer(buf, event_len, fde);
    default:
      break;
  }
  return false;
}

/*
  The character set used should be equal to the one used in mysqld.cc for
  server rewrite-db
*/
#define mysqld_charset &my_charset_latin1

#define CLIENT_CAPABILITIES	(CLIENT_LONG_PASSWORD | CLIENT_LONG_FLAG | CLIENT_LOCAL_FILES)

/**
  The function represents Log_event delete wrapper
  to reset possibly active temp_buf member.
  It's to be invoked in context where the member is
  not bound with dynamically allocated memory and therefore can
  be reset as simple as with plain assignment to NULL.

  @param ev  a pointer to Log_event instance
*/
inline void reset_temp_buf_and_delete(Log_event *ev)
{
  ev->temp_buf= NULL;
  delete ev;
}

char server_version[SERVER_VERSION_LENGTH];
ulong filter_server_id = 0;

/*
  This strucure is used to store the event and the log postion of the events 
  which is later used to print the event details from correct log postions.
  The Log_event *event is used to store the pointer to the current event and 
  the event_pos is used to store the current event log postion.
*/
struct buff_event_info
{
  Log_event *event;
  my_off_t event_pos;
};

/* 
  One statement can result in a sequence of several events: Intvar_log_events,
  User_var_log_events, and Rand_log_events, followed by one
  Query_log_event. If statements are filtered out, the filter has to be
  checked for the Query_log_event. So we have to buffer the Intvar,
  User_var, and Rand events and their corresponding log postions until we see 
  the Query_log_event. This dynamic array buff_ev is used to buffer a structure 
  which stores such an event and the corresponding log position.
*/
typedef Prealloced_array<buff_event_info, 16, true> Buff_ev;
Buff_ev *buff_ev(PSI_NOT_INSTRUMENTED);

// needed by net_serv.c
ulong bytes_sent = 0L, bytes_received = 0L;
ulong mysqld_net_retry_count = 10L;
ulong open_files_limit;
ulong opt_binlog_rows_event_max_size;
uint test_flags = 0; 
static uint opt_protocol= 0;
static FILE *result_file;

#ifndef DBUG_OFF
static const char* default_dbug_option = "d:t:o,/tmp/mysqlbinlog.trace";
#endif
static const char *load_default_groups[]= { "mysqlbinlog","client",0 };

static my_bool one_database=0, disable_log_bin= 0;
static my_bool opt_hexdump= 0;
const char *base64_output_mode_names[]=
{"NEVER", "AUTO", "UNSPEC", "DECODE-ROWS", NullS};
TYPELIB base64_output_mode_typelib=
  { array_elements(base64_output_mode_names) - 1, "",
    base64_output_mode_names, NULL };
static enum_base64_output_mode opt_base64_output_mode= BASE64_OUTPUT_UNSPEC;
static char *opt_base64_output_mode_str= 0;
static my_bool opt_remote_alias= 0;
const char *remote_proto_names[]=
{"BINLOG-DUMP-NON-GTIDS", "BINLOG-DUMP-GTIDS", NullS};
TYPELIB remote_proto_typelib=
  { array_elements(remote_proto_names) - 1, "",
    remote_proto_names, NULL };
static enum enum_remote_proto {
  BINLOG_DUMP_NON_GTID= 0,
  BINLOG_DUMP_GTID= 1,
  BINLOG_LOCAL= 2
} opt_remote_proto= BINLOG_LOCAL;
static char *opt_remote_proto_str= 0;
static char *database= 0;
static char *output_file= 0;
static char *rewrite= 0;
static my_bool force_opt= 0, short_form= 0, idempotent_mode= 0;
static my_bool debug_info_flag, debug_check_flag;
static my_bool force_if_open_opt= 1, raw_mode= 0;
static my_bool to_last_remote_log= 0, stop_never= 0;
static my_bool opt_verify_binlog_checksum= 1;
static ulonglong offset = 0;
static int64 stop_never_slave_server_id= -1;
static int64 connection_server_id= -1;
static char* host = 0;
static int port= 0;
static uint my_end_arg;
static const char* sock= 0;
static char *opt_plugin_dir= 0, *opt_default_auth= 0;
static my_bool opt_secure_auth= TRUE;

#if defined (_WIN32) && !defined (EMBEDDED_LIBRARY)
static char *shared_memory_base_name= 0;
#endif
static char* user = 0;
static char* pass = 0;
static char *opt_bind_addr = NULL;
static char *charset= 0;

static uint verbose= 0;

static ulonglong start_position, stop_position;
#define start_position_mot ((my_off_t)start_position)
#define stop_position_mot  ((my_off_t)stop_position)

static char *start_datetime_str, *stop_datetime_str;
static my_time_t start_datetime= 0, stop_datetime= MY_TIME_T_MAX;
static ulonglong rec_count= 0;
static MYSQL* mysql = NULL;
static char* dirname_for_local_load= 0;
static uint opt_server_id_bits = 0;
static ulong opt_server_id_mask = 0;
Sid_map *global_sid_map= NULL;
Checkable_rwlock *global_sid_lock= NULL;
Gtid_set *gtid_set_included= NULL;
Gtid_set *gtid_set_excluded= NULL;

/**
  Pointer to the Format_description_log_event of the currently active binlog.

  This will be changed each time a new Format_description_log_event is
  found in the binlog. It is finally destroyed at program termination.
*/
static Format_description_log_event* glob_description_event= NULL;

/**
  Exit status for functions in this file.
*/
enum Exit_status {
  /** No error occurred and execution should continue. */
  OK_CONTINUE= 0,
  /** An error occurred and execution should stop. */
  ERROR_STOP,
  /** No error occurred but execution should stop. */
  OK_STOP
};

/*
  Options that will be used to filter out events.
*/
static char *opt_include_gtids_str= NULL,
            *opt_exclude_gtids_str= NULL;
static my_bool opt_skip_gtids= 0;
static bool filter_based_on_gtids= false;

/* It is set to true when BEGIN is found, and false when the transaction ends. */
static bool in_transaction= false;
/* It is set to true when GTID is found, and false when the transaction ends. */
static bool seen_gtid= false;

static Exit_status dump_local_log_entries(PRINT_EVENT_INFO *print_event_info,
                                          const char* logname);
static Exit_status dump_remote_log_entries(PRINT_EVENT_INFO *print_event_info,
                                           const char* logname);
static Exit_status dump_single_log(PRINT_EVENT_INFO *print_event_info,
                                   const char* logname);
static Exit_status dump_multiple_logs(int argc, char **argv);
static Exit_status safe_connect();

struct buff_event_info buff_event;

class Load_log_processor
{
  char target_dir_name[FN_REFLEN];
  size_t target_dir_name_len;

  /*
    When we see first event corresponding to some LOAD DATA statement in
    binlog, we create temporary file to store data to be loaded.
    We add name of this file to file_names set using its file_id as index.
    If we have Create_file event (i.e. we have binary log in pre-5.0.3
    format) we also store save event object to be able which is needed to
    emit LOAD DATA statement when we will meet Exec_load_data event.
    If we have Begin_load_query event we simply store 0 in
    File_name_record::event field.
  */
  struct File_name_record
  {
    char *fname;
    Create_file_log_event *event;
  };

  typedef std::map<uint, File_name_record> File_names;
  File_names file_names;

  /**
    Looks for a non-existing filename by adding a numerical suffix to
    the given base name, creates the generated file, and returns the
    filename by modifying the filename argument.

    @param[in,out] filename Base filename

    @param[in,out] file_name_end Pointer to last character of
    filename.  The numerical suffix will be written to this position.
    Note that there must be a least five bytes of allocated memory
    after file_name_end.

    @retval -1 Error (can't find new filename).
    @retval >=0 Found file.
  */
  File create_unique_file(char *filename, char *file_name_end)
    {
      File res;
      /* If we have to try more than 1000 times, something is seriously wrong */
      for (uint version= 0; version<1000; version++)
      {
	sprintf(file_name_end,"-%x",version);
	if ((res= my_create(filename,0,
			    O_CREAT|O_EXCL|O_BINARY|O_WRONLY,MYF(0)))!=-1)
	  return res;
      }
      return -1;
    }

public:
  Load_log_processor() : file_names()
  {}
  ~Load_log_processor() {}

  void init_by_dir_name(const char *dir)
    {
      target_dir_name_len= (convert_dirname(target_dir_name, dir, NullS) -
			    target_dir_name);
    }
  void init_by_cur_dir()
    {
      if (my_getwd(target_dir_name,sizeof(target_dir_name),MYF(MY_WME)))
	exit(1);
      target_dir_name_len= strlen(target_dir_name);
    }
  void destroy()
  {
    File_names::iterator iter= file_names.begin();
    File_names::iterator end= file_names.end();
    for (; iter != end; ++iter)
    {
      File_name_record *ptr= &iter->second;
      if (ptr->fname)
      {
        my_free(ptr->fname);
        delete ptr->event;
        memset(ptr, 0, sizeof(File_name_record));
      }
    }

    file_names.clear();
  }

  /**
    Obtain Create_file event for LOAD DATA statement by its file_id
    and remove it from this Load_log_processor's list of events.

    Checks whether we have already seen a Create_file_log_event with
    the given file_id.  If yes, returns a pointer to the event and
    removes the event from array describing active temporary files.
    From this moment, the caller is responsible for freeing the memory
    occupied by the event.

    @param[in] file_id File id identifying LOAD DATA statement.

    @return Pointer to Create_file_log_event, or NULL if we have not
    seen any Create_file_log_event with this file_id.
  */
  Create_file_log_event *grab_event(uint file_id)
  {
    File_name_record *ptr;
    Create_file_log_event *res;

    File_names::iterator it= file_names.find(file_id);
    if (it == file_names.end())
      return NULL;
    ptr= &((*it).second);
    if ((res= ptr->event))
      memset(ptr, 0, sizeof(File_name_record));
    return res;
  }

  /**
    Obtain file name of temporary file for LOAD DATA statement by its
    file_id and remove it from this Load_log_processor's list of events.

    @param[in] file_id Identifier for the LOAD DATA statement.

    Checks whether we have already seen Begin_load_query event for
    this file_id. If yes, returns the file name of the corresponding
    temporary file and removes the filename from the array of active
    temporary files.  From this moment, the caller is responsible for
    freeing the memory occupied by this name.

    @return String with the name of the temporary file, or NULL if we
    have not seen any Begin_load_query_event with this file_id.
  */
  char *grab_fname(uint file_id)
  {
    File_name_record *ptr;
    char *res= NULL;

    File_names::iterator it= file_names.find(file_id);
    if (it == file_names.end())
      return NULL;
    ptr= &((*it).second);
    if (!ptr->event)
    {
      res= ptr->fname;
      memset(ptr, 0, sizeof(File_name_record));
    }
    return res;
  }
  Exit_status process(Create_file_log_event *ce);
  Exit_status process(Begin_load_query_log_event *ce);
  Exit_status process(Append_block_log_event *ae);
  File prepare_new_file_for_old_format(Load_log_event *le, char *filename);
  Exit_status load_old_format_file(NET* net, const char *server_fname,
                                   uint server_fname_len, File file);
  Exit_status process_first_event(const char *bname, size_t blen,
                                  const uchar *block,
                                  size_t block_len, uint file_id,
                                  Create_file_log_event *ce);
};


/**
  Creates and opens a new temporary file in the directory specified by previous call to init_by_dir_name() or init_by_cur_dir().

  @param[in] le The basename of the created file will start with the
  basename of the file pointed to by this Load_log_event.

  @param[out] filename Buffer to save the filename in.

  @return File handle >= 0 on success, -1 on error.
*/
File Load_log_processor::prepare_new_file_for_old_format(Load_log_event *le,
							 char *filename)
{
  size_t len;
  char *tail;
  File file;
  
  fn_format(filename, le->fname, target_dir_name, "", MY_REPLACE_DIR);
  len= strlen(filename);
  tail= filename + len;
  
  if ((file= create_unique_file(filename,tail)) < 0)
  {
    error("Could not construct local filename %s.",filename);
    return -1;
  }
  
  le->set_fname_outside_temp_buf(filename,len+(uint) strlen(tail));
  
  return file;
}


/**
  Reads a file from a server and saves it locally.

  @param[in,out] net The server to read from.

  @param[in] server_fname The name of the file that the server should
  read.

  @param[in] server_fname_len The length of server_fname.

  @param[in,out] file The file to write to.

  @retval ERROR_STOP An error occurred - the program should terminate.
  @retval OK_CONTINUE No error, the program should continue.
*/
Exit_status Load_log_processor::load_old_format_file(NET* net,
                                                     const char*server_fname,
                                                     uint server_fname_len,
                                                     File file)
{
  uchar buf[FN_REFLEN+1];
  buf[0] = 0;
  memcpy(buf + 1, server_fname, server_fname_len + 1);
  if (my_net_write(net, buf, server_fname_len +2) || net_flush(net))
  {
    error("Failed requesting the remote dump of %s.", server_fname);
    return ERROR_STOP;
  }
  
  for (;;)
  {
    ulong packet_len = my_net_read(net);
    if (packet_len == 0)
    {
      if (my_net_write(net, (uchar*) "", 0) || net_flush(net))
      {
        error("Failed sending the ack packet.");
        return ERROR_STOP;
      }
      /*
	we just need to send something, as the server will read but
	not examine the packet - this is because mysql_load() sends 
	an OK when it is done
      */
      break;
    }
    else if (packet_len == packet_error)
    {
      error("Failed reading a packet during the dump of %s.", server_fname);
      return ERROR_STOP;
    }
    
    if (packet_len > UINT_MAX)
    {
      error("Illegal length of packet read from net.");
      return ERROR_STOP;
    }
    if (my_write(file, (uchar*) net->read_pos, 
		 (uint) packet_len, MYF(MY_WME|MY_NABP)))
      return ERROR_STOP;
  }
  
  return OK_CONTINUE;
}


/**
  Process the first event in the sequence of events representing a
  LOAD DATA statement.

  Creates a temporary file to be used in LOAD DATA and writes first
  block of data to it. Registers its file name (and optional
  Create_file event) in the array of active temporary files.

  @param bname Base name for temporary file to be created.
  @param blen Base name length.
  @param block First block of data to be loaded.
  @param block_len First block length.
  @param file_id Identifies the LOAD DATA statement.
  @param ce Pointer to Create_file event object if we are processing
  this type of event.

  @retval ERROR_STOP An error occurred - the program should terminate.
  @retval OK_CONTINUE No error, the program should continue.
*/
Exit_status Load_log_processor::process_first_event(const char *bname,
                                                    size_t blen,
                                                    const uchar *block,
                                                    size_t block_len,
                                                    uint file_id,
                                                    Create_file_log_event *ce)
{
  size_t full_len= target_dir_name_len + blen + 9 + 9 + 1;
  Exit_status retval= OK_CONTINUE;
  char *fname, *ptr;
  File file;
  File_name_record rec;
  DBUG_ENTER("Load_log_processor::process_first_event");

  if (!(fname= (char*) my_malloc(PSI_NOT_INSTRUMENTED,
                                 full_len,MYF(MY_WME))))
  {
    error("Out of memory.");
    delete ce;
    DBUG_RETURN(ERROR_STOP);
  }

  memcpy(fname, target_dir_name, target_dir_name_len);
  ptr= fname + target_dir_name_len;
  memcpy(ptr,bname,blen);
  ptr+= blen;
  ptr+= sprintf(ptr, "-%x", file_id);

  if ((file= create_unique_file(fname,ptr)) < 0)
  {
    error("Could not construct local filename %s%s.",
          target_dir_name,bname);
    my_free(fname);
    delete ce;
    DBUG_RETURN(ERROR_STOP);
  }

  rec.fname= fname;
  rec.event= ce;

  /*
     fname is freed in process_event()
     after Execute_load_query_log_event or Execute_load_log_event
     will have been processed, otherwise in Load_log_processor::destroy()
  */
  file_names[file_id]= rec;

  if (ce)
    ce->set_fname_outside_temp_buf(fname, (uint) strlen(fname));

  if (my_write(file, (uchar*)block, block_len, MYF(MY_WME|MY_NABP)))
  {
    error("Failed writing to file.");
    retval= ERROR_STOP;
  }
  if (my_close(file, MYF(MY_WME)))
  {
    error("Failed closing file.");
    retval= ERROR_STOP;
  }
  DBUG_RETURN(retval);
}


/**
  Process the given Create_file_log_event.

  @see Load_log_processor::process_first_event(const char*,uint,const char*,uint,uint,Create_file_log_event*)

  @param ce Create_file_log_event to process.

  @retval ERROR_STOP An error occurred - the program should terminate.
  @retval OK_CONTINUE No error, the program should continue.
*/
Exit_status  Load_log_processor::process(Create_file_log_event *ce)
{
  const char *bname= ce->fname + dirname_length(ce->fname);
  size_t blen= ce->fname_len - (bname-ce->fname);

  return process_first_event(bname, blen, ce->block, ce->block_len,
                             ce->file_id, ce);
}


/**
  Process the given Begin_load_query_log_event.

  @see Load_log_processor::process_first_event(const char*,uint,const char*,uint,uint,Create_file_log_event*)

  @param ce Begin_load_query_log_event to process.

  @retval ERROR_STOP An error occurred - the program should terminate.
  @retval OK_CONTINUE No error, the program should continue.
*/
Exit_status Load_log_processor::process(Begin_load_query_log_event *blqe)
{
  return process_first_event("SQL_LOAD_MB", 11, blqe->block, blqe->block_len,
                             blqe->file_id, 0);
}


/**
  Process the given Append_block_log_event.

  Appends the chunk of the file contents specified by the event to the
  file created by a previous Begin_load_query_log_event or
  Create_file_log_event.

  If the file_id for the event does not correspond to any file
  previously registered through a Begin_load_query_log_event or
  Create_file_log_event, this member function will print a warning and
  return OK_CONTINUE.  It is safe to return OK_CONTINUE, because no
  query will be written for this event.  We should not print an error
  and fail, since the missing file_id could be because a (valid)
  --start-position has been specified after the Begin/Create event but
  before this Append event.

  @param ae Append_block_log_event to process.

  @retval ERROR_STOP An error occurred - the program should terminate.

  @retval OK_CONTINUE No error, the program should continue.
*/
Exit_status Load_log_processor::process(Append_block_log_event *ae)
{
  DBUG_ENTER("Load_log_processor::process");
  File_names::iterator it= file_names.find(ae->file_id);
  const char *fname= ((it != file_names.end()) ?
                      (*it).second.fname : NULL);

  if (fname)
  {
    File file;
    Exit_status retval= OK_CONTINUE;
    if (((file= my_open(fname,
			O_APPEND|O_BINARY|O_WRONLY,MYF(MY_WME))) < 0))
    {
      error("Failed opening file %s", fname);
      DBUG_RETURN(ERROR_STOP);
    }
    if (my_write(file,(uchar*)ae->block,ae->block_len,MYF(MY_WME|MY_NABP)))
    {
      error("Failed writing to file %s", fname);
      retval= ERROR_STOP;
    }
    if (my_close(file,MYF(MY_WME)))
    {
      error("Failed closing file %s", fname);
      retval= ERROR_STOP;
    }
    DBUG_RETURN(retval);
  }

  /*
    There is no Create_file event (a bad binlog or a big
    --start-position). Assuming it's a big --start-position, we just do
    nothing and print a warning.
  */
  warning("Ignoring Append_block as there is no "
          "Create_file event for file_id: %u", ae->file_id);
  DBUG_RETURN(OK_CONTINUE);
}


static Load_log_processor load_processor;


/**
  Replace windows-style backslashes by forward slashes so it can be
  consumed by the mysql client, which requires Unix path.

  @todo This is only useful under windows, so may be ifdef'ed out on
  other systems.  /Sven

  @todo If a Create_file_log_event contains a filename with a
  backslash (valid under unix), then we have problems under windows.
  /Sven

  @param[in,out] fname Filename to modify. The filename is modified
  in-place.
*/
static void convert_path_to_forward_slashes(char *fname)
{
  while (*fname)
  {
    if (*fname == '\\')
      *fname= '/';
    fname++;
  }
}


/**
  Indicates whether the given database should be filtered out,
  according to the --database=X option.

  @param log_dbname Name of database.

  @return nonzero if the database with the given name should be
  filtered out, 0 otherwise.
*/
static bool shall_skip_database(const char *log_dbname)
{
  return one_database &&
         (log_dbname != NULL) &&
         strcmp(log_dbname, database);
}


/**
  Checks whether the given event should be filtered out,
  according to the include-gtids, exclude-gtids and
  skip-gtids options.

  @param ev Pointer to the event to be checked.

  @return true if the event should be filtered out,
          false, otherwise.
*/
static bool shall_skip_gtids(Log_event* ev)
{
  bool filtered= false;

  switch (ev->get_type_code())
  {
    case binary_log::GTID_LOG_EVENT:
    case binary_log::ANONYMOUS_GTID_LOG_EVENT:
    {
       Gtid_log_event *gtid= (Gtid_log_event *) ev;
       if (opt_include_gtids_str != NULL)
       {
         filtered= filtered ||
           !gtid_set_included->contains_gtid(gtid->get_sidno(true),
                                            gtid->get_gno());
       }

       if (opt_exclude_gtids_str != NULL)
       {
         filtered= filtered ||
           gtid_set_excluded->contains_gtid(gtid->get_sidno(true),
                                           gtid->get_gno());
       }
       filter_based_on_gtids= filtered;
       filtered= filtered || opt_skip_gtids;
    }
    break;
    /* Skip previous gtids if --skip-gtids is set. */
    case binary_log::PREVIOUS_GTIDS_LOG_EVENT:
      filtered= opt_skip_gtids;
    break;

    /*
      Transaction boundaries reset the global filtering flag.

      Since in the relay log a transaction can span multiple
      log files, we do not reset filter_based_on_gtids flag when
      processing control events (they can appear in the middle
      of a transaction). But then, if:

        FILE1: ... GTID BEGIN QUERY QUERY COMMIT ROTATE
        FILE2: FD BEGIN QUERY QUERY COMMIT

      Events on the second file would not be outputted, even
      though they should.
    */
    case binary_log::XID_EVENT:
      filtered= filter_based_on_gtids;
      filter_based_on_gtids= false;
    break;
    case binary_log::QUERY_EVENT:
      filtered= filter_based_on_gtids;
      if (((Query_log_event *)ev)->ends_group())
        filter_based_on_gtids= false;
    break;

    /*
      Never skip STOP, FD, ROTATE, IGNORABLE or INCIDENT events.
      SLAVE_EVENT and START_EVENT_V3 are there for completion.

      Although in the binlog transactions do not span multiple
      log files, in the relay-log, that can happen. As such,
      we need to explicitly state that we do not filter these
      events, because there is a chance that they appear in the
      middle of a filtered transaction, e.g.:

         FILE1: ... GTID BEGIN QUERY QUERY ROTATE
         FILE2: FD QUERY QUERY COMMIT GTID BEGIN ...

      In this case, ROTATE and FD events should be processed and
      outputted.
    */
    case binary_log::START_EVENT_V3: /* for completion */
    case binary_log::SLAVE_EVENT: /* for completion */
    case binary_log::STOP_EVENT:
    case binary_log::FORMAT_DESCRIPTION_EVENT:
    case binary_log::ROTATE_EVENT:
    case binary_log::IGNORABLE_LOG_EVENT:
    case binary_log::INCIDENT_EVENT:
      filtered= false;
    break;
    default:
      filtered= filter_based_on_gtids;
    break;
  }
  
  return filtered;
}

/**
  Print auxiliary statements ending a binary log (or a logical binary log
  within a sequence of relay logs; see below).

  There are two kinds of log files which can be printed by mysqlbinlog
  binlog file   - generated by mysql server when binlog is ON.
  relaylog file - generated by slave IO thread. It just stores binlog
                  replicated from master with an extra header(FD event,
                  Previous_gtid_log_event) and a tail(rotate event).
  when printing the events in relay logs, the purpose is to print
  the events generated by master, but not slave.

  There are three types of FD events:
  - Slave FD event: has F_RELAY_LOG set and end_log_pos > 0
  - Real master FD event: has F_RELAY_LOG cleared and end_log_pos > 0
  - Fake master FD event: has F_RELAY_LOG cleared and end_log_pos == 0

  (Two remarks:

  - The server_id of a slave FD event is the slave's server_id, and
    the server_id of a master FD event (real or fake) is the
    master's server_id. But this does not help to distinguish the
    types in case replicate-same-server-id is enabled.  So to
    determine the type of event we need to check the F_RELAY_LOG
    flag.

  - A fake master FD event may be generated by master's dump
    thread (then it takes the first event of the binlog and sets
    end_log_pos=0), or by the slave (then it takes the last known
    real FD event and sets end_log_pos=0.)  There is no way to
    distinguish master-generated fake master FD events from
    slave-generated fake master FD events.
  )

  There are 8 cases where we rotate a relay log:

  R1. After FLUSH [RELAY] LOGS
  R2. When mysqld receives SIGHUP
  R3. When relay log size grows too big
  R4. Immediately after START SLAVE
  R5. When slave IO thread reconnects without user doing
      START SLAVE/STOP SLAVE
  R6. When master dump thread starts a new binlog
  R7. CHANGE MASTER which deletes all relay logs
  R8. RESET SLAVE

  (Remark: CHANGE MASTER which does not delete any relay log,
  does not cause any rotation at all.)

  The 8 cases generate the three types of FD events as follows:
  - In all cases, a slave FD event is generated.
  - In cases R1 and R2, if the slave has been connected
    previously, the slave client thread that issues
    FLUSH (or the thread that handles the SIGHUP) generates a
    fake master FD event. If the slave has not been connected
    previously, there is no master FD event.
  - In case R3, the slave IO thread generates a fake master FD
    event.
  - In cases R4 and R5, if AUTOPOSITION=0 and MASTER_LOG_POS>4,
    the master dump thread generates a fake master FD event.
  - In cases R4 and R5, if AUTOPOSITION=1 or MASTER_LOG_POS<=4,
    the master dump thread generates a real master FD event.
  - In case R6, the master dump thread generates a real master FD
    event.
  - In cases R7 and R8, the slave does not generate any master FD
    event.

  We define the term 'logical binlog' as a sequence of events in
  relay logs, such that a single logical binlog may span multiple
  relay log files, and any two logical binlogs are separated by a
  real master FD event.

  A transaction's events will never be divided into two binlog files or
  two logical binlogs. But a transaction may span multiple relay logs, in which
  case a faked FD will appear in the middle of the transaction. they may be
  divided by fake master FD event and/or slave FD events.

  * Example 1

    relay-log.1
    ...
    GTID_NEXT=1
    BEGIN;

    relay-log.2
    ...
    faked Format_description_event
    INSERT ...
    COMMIT;

    For above case, it has only one logical binlog. The events
    in both relay-log.1 and relay-log.2 belong to the same logical binlog.

  * Example 2

    relay-log.1
    ...
    GTID_NEXT=1
    BEGIN;      // It is a partial transaction at the end of logical binlog

    relay-log.2
    ...
    real Format_description_event
    GTID_NEXT=1
    BEGIN;
    ...

    For above case, it has two logical binlogs. Events in relay-log.1
    and relay-log.2 belong to two different logical binlog.

  Logical binlog is handled in a similar way as a binlog file. At the end of a
  binlog file, at the end of a logical binlog or at the end of mysqlbinlog it should
  - rollback the last transaction if it is not complete
  - rollback the last gtid if the last event is a gtid_log_event
  - set gtid_next to AUTOMATIC

  This function is called two places:
  - Before printing a real Format_description_log_event(excluding the
    first Format_description_log_event), while mysqlbinlog is in the middle
    of printing all log files(binlog or relaylog).
  - At the end of mysqlbinlog, just after printing all log files(binlog or
    relaylog).

  @param[in|out] print_event_info Context state determining how to print.
*/
void end_binlog(PRINT_EVENT_INFO *print_event_info)
{
  if (in_transaction)
  {
    fprintf(result_file, "ROLLBACK /* added by mysqlbinlog */ %s\n",
            print_event_info->delimiter);
  }
  else if (seen_gtid && !opt_skip_gtids)
  {
    /*
      If we are here, then we have seen only GTID_LOG_EVENT
      of a transaction and did not see even a BEGIN event
      (in_transaction flag is false). So generate BEGIN event
      also along with ROLLBACK event.
    */
    fprintf(result_file,
            "BEGIN /*added by mysqlbinlog */ %s\n"
            "ROLLBACK /* added by mysqlbinlog */ %s\n",
            print_event_info->delimiter,
            print_event_info->delimiter);
  }

  if (!opt_skip_gtids)
    fprintf(result_file, "%sAUTOMATIC' /* added by mysqlbinlog */ %s\n",
            Gtid_log_event::SET_STRING_PREFIX, print_event_info->delimiter);

  seen_gtid= false;
  in_transaction= false;
}

/**
  Print the given event, and either delete it or delegate the deletion
  to someone else.

  The deletion may be delegated in two cases: (1) the event is a
  Format_description_log_event, and is saved in
  glob_description_event; (2) the event is a Create_file_log_event,
  and is saved in load_processor.

  @param[in,out] print_event_info Parameters and context state
  determining how to print.
  @param[in] ev Log_event to process.
  @param[in] pos Offset from beginning of binlog file.
  @param[in] logname Name of input binlog.

  @retval ERROR_STOP An error occurred - the program should terminate.
  @retval OK_CONTINUE No error, the program should continue.
  @retval OK_STOP No error, but the end of the specified range of
  events to process has been reached and the program should terminate.
*/
Exit_status process_event(PRINT_EVENT_INFO *print_event_info, Log_event *ev,
                          my_off_t pos, const char *logname)
{
  char ll_buff[21];
  Log_event_type ev_type= ev->get_type_code();
  my_bool destroy_evt= TRUE;
  DBUG_ENTER("process_event");
  Exit_status retval= OK_CONTINUE;
  IO_CACHE *const head= &print_event_info->head_cache;

  /*
    Format events are not concerned by --offset and such, we always need to
    read them to be able to process the wanted events.
  */
  if (((rec_count >= offset) &&
       ((my_time_t) (ev->common_header->when.tv_sec) >= start_datetime)) ||
      (ev_type == binary_log::FORMAT_DESCRIPTION_EVENT))
  {
    if (ev_type != binary_log::FORMAT_DESCRIPTION_EVENT)
    {
      /*
        We have found an event after start_datetime, from now on print
        everything (in case the binlog has timestamps increasing and
        decreasing, we do this to avoid cutting the middle).
      */
      start_datetime= 0;
      offset= 0; // print everything and protect against cycling rec_count
      /*
        Skip events according to the --server-id flag.  However, don't
        skip format_description or rotate events, because they they
        are really "global" events that are relevant for the entire
        binlog, even if they have a server_id.  Also, we have to read
        the format_description event so that we can parse subsequent
        events.
      */
      if (ev_type != binary_log::ROTATE_EVENT &&
          filter_server_id && (filter_server_id != ev->server_id))
        goto end;
    }
    if (((my_time_t) (ev->common_header->when.tv_sec) >= stop_datetime)
        || (pos >= stop_position_mot))
    {
      /* end the program */
      retval= OK_STOP;
      goto end;
    }
    if (!short_form)
      my_b_printf(&print_event_info->head_cache,
                  "# at %s\n",llstr(pos,ll_buff));

    if (!opt_hexdump)
      print_event_info->hexdump_from= 0; /* Disabled */
    else
      print_event_info->hexdump_from= pos;

    DBUG_PRINT("debug", ("event_type: %s", ev->get_type_str()));

    if (shall_skip_gtids(ev))
      goto end;

    switch (ev_type) {
    case binary_log::QUERY_EVENT:
    {
      Query_log_event *qle= (Query_log_event*) ev;
      bool parent_query_skips=
          !qle->is_trans_keyword() && shall_skip_database(qle->db);
      bool ends_group= ((Query_log_event*) ev)->ends_group();
      bool starts_group= ((Query_log_event*) ev)->starts_group();

      for (size_t i= 0; i < buff_ev->size(); i++) 
      {
        buff_event_info pop_event_array= buff_ev->at(i);
        Log_event *temp_event= pop_event_array.event;
        my_off_t temp_log_pos= pop_event_array.event_pos;
        print_event_info->hexdump_from= (opt_hexdump ? temp_log_pos : 0); 
        if (!parent_query_skips)
          temp_event->print(result_file, print_event_info);
        delete temp_event;
      }
      
      print_event_info->hexdump_from= (opt_hexdump ? pos : 0);
      buff_ev->clear();

      if (parent_query_skips)
      {
        /*
          Even though there would be no need to set the flag here,
          since parent_query_skips is never true when handling "COMMIT"
          statements in the Query_log_event, we still need to handle DDL,
          which causes a commit itself.
        */

        if (seen_gtid && !in_transaction && !starts_group && !ends_group)
        {
          /*
            For DDLs, print the COMMIT right away. 
          */
          fprintf(result_file, "COMMIT /* added by mysqlbinlog */%s\n", print_event_info->delimiter);
          print_event_info->skipped_event_in_transaction= false;
          in_transaction= false;
          seen_gtid= false;
        }
        else
          print_event_info->skipped_event_in_transaction= true;
        goto end;
      }

      if (ends_group)
      {
        in_transaction= false;
        print_event_info->skipped_event_in_transaction= false;
        seen_gtid= false;
      }
      else if (starts_group)
        in_transaction= true;
      else
      {
        /*
          We are not in a transaction and are not seeing a BEGIN or
          COMMIT. So this is an implicitly committing DDL.
         */
        if (!in_transaction)
          seen_gtid= false;
      }

      ev->print(result_file, print_event_info);
      if (head->error == -1)
        goto err;
      break;
      
      destroy_evt= TRUE;
    }
          
    case binary_log::INTVAR_EVENT:
    {
      destroy_evt= FALSE;
      buff_event.event= ev;
      buff_event.event_pos= pos;
      buff_ev->push_back(buff_event);
      break;
    }
    	
    case binary_log::RAND_EVENT:
    {
      destroy_evt= FALSE;
      buff_event.event= ev;
      buff_event.event_pos= pos;      
      buff_ev->push_back(buff_event);
      break;
    }
    
    case binary_log::USER_VAR_EVENT:
    {
      destroy_evt= FALSE;
      buff_event.event= ev;
      buff_event.event_pos= pos;      
      buff_ev->push_back(buff_event);
      break; 
    }


    case binary_log::CREATE_FILE_EVENT:
    {
      Create_file_log_event* ce= (Create_file_log_event*)ev;
      /*
        We test if this event has to be ignored. If yes, we don't save
        this event; this will have the good side-effect of ignoring all
        related Append_block and Exec_load.
        Note that Load event from 3.23 is not tested.
      */
      if (shall_skip_database(ce->db))
      {
        print_event_info->skipped_event_in_transaction= true;
        goto end;                // Next event
      }
      /*
	We print the event, but with a leading '#': this is just to inform 
	the user of the original command; the command we want to execute 
	will be a derivation of this original command (we will change the 
	filename and use LOCAL), prepared in the 'case EXEC_LOAD_EVENT' 
	below.
      */
      {
      ce->print(result_file, print_event_info, TRUE);
        if (head->error == -1)
          goto err;
      }
      // If this binlog is not 3.23 ; why this test??
      if (glob_description_event->binlog_version >= 3)
      {
        /*
          transfer the responsibility for destroying the event to
          load_processor
        */
        ev= NULL;
        if ((retval= load_processor.process(ce)) != OK_CONTINUE)
          goto end;
      }
      break;
    }

    case binary_log::APPEND_BLOCK_EVENT:
      /*
        Append_block_log_events can safely print themselves even if
        the subsequent call load_processor.process fails, because the
        output of Append_block_log_event::print is only a comment.
      */
      ev->print(result_file, print_event_info);
      if (head->error == -1)
        goto err;
      if ((retval= load_processor.process((Append_block_log_event*) ev)) !=
          OK_CONTINUE)
        goto end;
      break;

    case binary_log::EXEC_LOAD_EVENT:
    {
      ev->print(result_file, print_event_info);
      if (head->error == -1)
        goto err;
      Execute_load_log_event *exv= (Execute_load_log_event*)ev;
      Create_file_log_event *ce= load_processor.grab_event(exv->file_id);
      /*
	if ce is 0, it probably means that we have not seen the Create_file
	event (a bad binlog, or most probably --start-position is after the
	Create_file event). Print a warning comment.
      */
      if (ce)
      {
        /*
          We must not convert earlier, since the file is used by
          my_open() in Load_log_processor::append().
        */
        convert_path_to_forward_slashes((char*) ce->fname);
	ce->print(result_file, print_event_info, TRUE);
	my_free((void*)ce->fname);
	delete ce;
        if (head->error == -1)
          goto err;
      }
      else
        warning("Ignoring Execute_load_log_event as there is no "
                "Create_file event for file_id: %u", exv->file_id);
      break;
    }
    case binary_log::FORMAT_DESCRIPTION_EVENT:
    {
      delete glob_description_event;
      glob_description_event= (Format_description_log_event*) ev;

      /*
        end_binlog is not called on faked fd and relay log's fd.
        Faked FD's log_pos is always 0.
        Faked FD happens in below cases:
        - first FD sent from master to slave if dump request's position is
          greater than 4(when using COM_BINLOG_DUMP, autoposition is 0).
        - Slave fakes a master's FD when rotating relay log through
          'FLUSH LOGS | FLUSH RELAY LOGS', or get the signal SIGHUP.
      */
      if (!ev->is_relay_log_event())
      {
        static bool is_first_fd= true;

        /*
          Before starting next binlog or logical binlog, it should end the
          previous binlog first. For detail, see the comment of end_binlog().
        */
        if (ev->common_header->log_pos > 0 && !is_first_fd)
          end_binlog(print_event_info);

        is_first_fd= false;
      }

      print_event_info->common_header_len=
        glob_description_event->common_header_len;
      ev->print(result_file, print_event_info);

      if (head->error == -1)
        goto err;
      if (opt_remote_proto == BINLOG_LOCAL)
      {
        ev->free_temp_buf(); // free memory allocated in dump_local_log_entries
      }
      else
      {
        /*
          disassociate but not free dump_remote_log_entries time memory
        */
        ev->temp_buf= 0;
      }
      /*
        We don't want this event to be deleted now, so let's hide it (I
        (Guilhem) should later see if this triggers a non-serious Valgrind
        error). Not serious error, because we will free description_event
        later.
      */
      ev= 0;
      if (!force_if_open_opt &&
          (glob_description_event->common_header->flags &
           LOG_EVENT_BINLOG_IN_USE_F))
      {
        error("Attempting to dump binlog '%s', which was not closed properly. "
              "Most probably, mysqld is still writing it, or it crashed. "
              "Rerun with --force-if-open to ignore this problem.", logname);
        DBUG_RETURN(ERROR_STOP);
      }
      break;
    }
    case binary_log::BEGIN_LOAD_QUERY_EVENT:
      ev->print(result_file, print_event_info);
      if (head->error == -1)
        goto err;
      if ((retval= load_processor.process((Begin_load_query_log_event*) ev)) !=
          OK_CONTINUE)
        goto end;
      break;
    case binary_log::EXECUTE_LOAD_QUERY_EVENT:
    {
      Execute_load_query_log_event *exlq= (Execute_load_query_log_event*)ev;
      char *fname= load_processor.grab_fname(exlq->file_id);
      if (shall_skip_database(exlq->db))
        print_event_info->skipped_event_in_transaction= true;
      else
      {
        if (fname)
        {
          convert_path_to_forward_slashes(fname);
          exlq->print(result_file, print_event_info, fname);
          if (head->error == -1)
          {
            if (fname)
              my_free(fname);
            goto err;
          }
        }
        else
          warning("Ignoring Execute_load_query since there is no "
                  "Begin_load_query event for file_id: %u", exlq->file_id);
      }

      if (fname)
	my_free(fname);
      break;
    }
    case binary_log::TABLE_MAP_EVENT:
    {
      Table_map_log_event *map= ((Table_map_log_event *)ev);
      if (shall_skip_database(map->get_db_name()))
      {
        print_event_info->skipped_event_in_transaction= true;
        print_event_info->m_table_map_ignored.set_table(map->get_table_id(), map);
        destroy_evt= FALSE;
        goto end;
      }
    }
    case binary_log::ROWS_QUERY_LOG_EVENT:
    case binary_log::WRITE_ROWS_EVENT:
    case binary_log::DELETE_ROWS_EVENT:
    case binary_log::UPDATE_ROWS_EVENT:
    case binary_log::WRITE_ROWS_EVENT_V1:
    case binary_log::UPDATE_ROWS_EVENT_V1:
    case binary_log::DELETE_ROWS_EVENT_V1:
    case binary_log::PRE_GA_WRITE_ROWS_EVENT:
    case binary_log::PRE_GA_DELETE_ROWS_EVENT:
    case binary_log::PRE_GA_UPDATE_ROWS_EVENT:
    {
      bool stmt_end= FALSE;
      Table_map_log_event *ignored_map= NULL;
      if (ev_type == binary_log::WRITE_ROWS_EVENT ||
          ev_type == binary_log::DELETE_ROWS_EVENT ||
          ev_type == binary_log::UPDATE_ROWS_EVENT ||
          ev_type == binary_log::WRITE_ROWS_EVENT_V1 ||
          ev_type == binary_log::DELETE_ROWS_EVENT_V1 ||
          ev_type == binary_log::UPDATE_ROWS_EVENT_V1)
      {
        Rows_log_event *new_ev= (Rows_log_event*) ev;
        if (new_ev->get_flags(Rows_log_event::STMT_END_F))
          stmt_end= TRUE;
        ignored_map= print_event_info->m_table_map_ignored.get_table(new_ev->get_table_id());
      }
      else if (ev_type == binary_log::PRE_GA_WRITE_ROWS_EVENT ||
               ev_type == binary_log::PRE_GA_DELETE_ROWS_EVENT ||
               ev_type == binary_log::PRE_GA_UPDATE_ROWS_EVENT)
      {
        Old_rows_log_event *old_ev= (Old_rows_log_event*) ev;
        if (old_ev->get_flags(Rows_log_event::STMT_END_F))
          stmt_end= TRUE;
        ignored_map= print_event_info->m_table_map_ignored.get_table(old_ev->get_table_id());
      }

      bool skip_event= (ignored_map != NULL);
      /*
        end of statement check:
        i) destroy/free ignored maps
        ii) if skip event
              a) set the unflushed_events flag to false
              b) since we are skipping the last event,
                 append END-MARKER(') to body cache (if required)
              c) flush cache now
       */
      if (stmt_end)
      {
        /*
          Now is safe to clear ignored map (clear_tables will also
          delete original table map events stored in the map).
        */
        if (print_event_info->m_table_map_ignored.count() > 0)
          print_event_info->m_table_map_ignored.clear_tables();

        /*
           One needs to take into account an event that gets
           filtered but was last event in the statement. If this is
           the case, previous rows events that were written into
           IO_CACHEs still need to be copied from cache to
           result_file (as it would happen in ev->print(...) if
           event was not skipped).
        */
        if (skip_event)
        {
          // set the unflushed_events flag to false
          print_event_info->have_unflushed_events= FALSE;

          // append END-MARKER(') with delimiter
          IO_CACHE *const body_cache= &print_event_info->body_cache;
          if (my_b_tell(body_cache))
            my_b_printf(body_cache, "'%s\n", print_event_info->delimiter);

          // flush cache
          if ((copy_event_cache_to_file_and_reinit(&print_event_info->head_cache,
                                                   result_file, stop_never /* flush result_file */) ||
              copy_event_cache_to_file_and_reinit(&print_event_info->body_cache,
                                                  result_file, stop_never /* flush result_file */) ||
              copy_event_cache_to_file_and_reinit(&print_event_info->footer_cache,
                                                  result_file, stop_never /* flush result_file */)))
            goto err;
        }
      }

      /* skip the event check */
      if (skip_event)
      {
        print_event_info->skipped_event_in_transaction= true;
        goto end;
      }

      /*
        These events must be printed in base64 format, if printed.
        base64 format requires a FD event to be safe, so if no FD
        event has been printed, we give an error.  Except if user
        passed --short-form, because --short-form disables printing
        row events.
      */
      if (!print_event_info->printed_fd_event && !short_form &&
          ev_type != binary_log::TABLE_MAP_EVENT &&
          ev_type != binary_log::ROWS_QUERY_LOG_EVENT &&
          opt_base64_output_mode != BASE64_OUTPUT_DECODE_ROWS)
      {
        const char* type_str= ev->get_type_str();
        if (opt_base64_output_mode == BASE64_OUTPUT_NEVER)
          error("--base64-output=never specified, but binlog contains a "
                "%s event which must be printed in base64.",
                type_str);
        else
          error("malformed binlog: it does not contain any "
                "Format_description_log_event. I now found a %s event, which "
                "is not safe to process without a "
                "Format_description_log_event.",
                type_str);
        goto err;
      }

      ev->print(result_file, print_event_info);
      print_event_info->have_unflushed_events= TRUE;
      /* Flush head,body and footer cache to result_file */
      if (stmt_end)
      {
        print_event_info->have_unflushed_events= FALSE;
        if (copy_event_cache_to_file_and_reinit(&print_event_info->head_cache,
                                                result_file, stop_never /* flush result file */) ||
            copy_event_cache_to_file_and_reinit(&print_event_info->body_cache,
                                                result_file, stop_never /* flush result file */) ||
            copy_event_cache_to_file_and_reinit(&print_event_info->footer_cache,
                                                result_file, stop_never /* flush result file */))
          goto err;
        goto end;
      }
      break;
    }
    case binary_log::ANONYMOUS_GTID_LOG_EVENT:
    case binary_log::GTID_LOG_EVENT:
    {
      seen_gtid= true;
      if (print_event_info->skipped_event_in_transaction == true)
        fprintf(result_file, "COMMIT /* added by mysqlbinlog */%s\n", print_event_info->delimiter);
      print_event_info->skipped_event_in_transaction= false;

      ev->print(result_file, print_event_info);
      if (head->error == -1)
        goto err;
      break;
    }
    case binary_log::XID_EVENT:
    {
      in_transaction= false;
      print_event_info->skipped_event_in_transaction= false;
      seen_gtid= false;
      ev->print(result_file, print_event_info);
      if (head->error == -1)
        goto err;
      break;
    }
    case binary_log::PREVIOUS_GTIDS_LOG_EVENT:
      if (one_database && !opt_skip_gtids)
        warning("The option --database has been used. It may filter "
                "parts of transactions, but will include the GTIDs in "
                "any case. If you want to exclude or include transactions, "
                "you should use the options --exclude-gtids or "
                "--include-gtids, respectively, instead.");
      /* fall through */
    default:
      ev->print(result_file, print_event_info);
      if (head->error == -1)
        goto err;
    }
    /* Flush head cache to result_file for every event */
    if (copy_event_cache_to_file_and_reinit(&print_event_info->head_cache,
                                            result_file, stop_never /* flush result_file */))
      goto err;
  }

  goto end;

err:
  retval= ERROR_STOP;
end:
  rec_count++;
  /*
    Destroy the log_event object. If reading from a remote host,
    set the temp_buf to NULL so that memory isn't freed twice.
  */
  if (ev)
  {
    if (opt_remote_proto != BINLOG_LOCAL)
      ev->temp_buf= 0;
    if (destroy_evt) /* destroy it later if not set (ignored table map) */
      delete ev;
  }
  DBUG_RETURN(retval);
}


static struct my_option my_long_options[] =
{
  {"help", '?', "Display this help and exit.",
   0, 0, 0, GET_NO_ARG, NO_ARG, 0, 0, 0, 0, 0, 0},
  {"base64-output", OPT_BASE64_OUTPUT_MODE,
    /* 'unspec' is not mentioned because it is just a placeholder. */
   "Determine when the output statements should be base64-encoded BINLOG "
   "statements: 'never' disables it and works only for binlogs without "
   "row-based events; 'decode-rows' decodes row events into commented pseudo-SQL "
   "statements if the --verbose option is also given; 'auto' prints base64 "
   "only when necessary (i.e., for row-based events and format description "
   "events).  If no --base64-output[=name] option is given at all, the "
   "default is 'auto'.",
   &opt_base64_output_mode_str, &opt_base64_output_mode_str,
   0, GET_STR, REQUIRED_ARG, 0, 0, 0, 0, 0, 0},
  {"bind-address", 0, "IP address to bind to.",
   (uchar**) &opt_bind_addr, (uchar**) &opt_bind_addr, 0, GET_STR,
   REQUIRED_ARG, 0, 0, 0, 0, 0, 0},
  /*
    mysqlbinlog needs charsets knowledge, to be able to convert a charset
    number found in binlog to a charset name (to be able to print things
    like this:
    SET @`a`:=_cp850 0x4DFC6C6C6572 COLLATE `cp850_general_ci`;
  */
  {"character-sets-dir", OPT_CHARSETS_DIR,
   "Directory for character set files.", &charsets_dir,
   &charsets_dir, 0, GET_STR, REQUIRED_ARG, 0, 0, 0, 0, 0, 0},
  {"database", 'd', "List entries for just this database (local log only).",
   &database, &database, 0, GET_STR_ALLOC, REQUIRED_ARG,
   0, 0, 0, 0, 0, 0},
  {"rewrite-db", OPT_REWRITE_DB, "Rewrite the row event to point so that "
   "it can be applied to a new database", &rewrite, &rewrite, 0,
   GET_STR_ALLOC, REQUIRED_ARG, 0, 0, 0, 0, 0, 0},
#ifdef DBUG_OFF
   {"debug", '#', "This is a non-debug version. Catch this and exit.",
   0, 0, 0, GET_DISABLED, OPT_ARG, 0, 0, 0, 0, 0, 0},
   {"debug-check", OPT_DEBUG_CHECK, "This is a non-debug version. Catch this and exit.",
   0, 0, 0,
   GET_DISABLED, NO_ARG, 0, 0, 0, 0, 0, 0},
   {"debug-info", OPT_DEBUG_INFO, "This is a non-debug version. Catch this and exit.", 0,
   0, 0, GET_DISABLED, NO_ARG, 0, 0, 0, 0, 0, 0},
#else
  {"debug", '#', "Output debug log.", &default_dbug_option,
   &default_dbug_option, 0, GET_STR, OPT_ARG, 0, 0, 0, 0, 0, 0},
  {"debug-check", OPT_DEBUG_CHECK, "Check memory and open file usage at exit .",
   &debug_check_flag, &debug_check_flag, 0,
   GET_BOOL, NO_ARG, 0, 0, 0, 0, 0, 0},
  {"debug-info", OPT_DEBUG_INFO, "Print some debug info at exit.",
   &debug_info_flag, &debug_info_flag,
   0, GET_BOOL, NO_ARG, 0, 0, 0, 0, 0, 0},
#endif
  {"default_auth", OPT_DEFAULT_AUTH,
   "Default authentication client-side plugin to use.",
   &opt_default_auth, &opt_default_auth, 0,
   GET_STR, REQUIRED_ARG, 0, 0, 0, 0, 0, 0},
  {"disable-log-bin", 'D', "Disable binary log. This is useful, if you "
    "enabled --to-last-log and are sending the output to the same MySQL server. "
    "This way you could avoid an endless loop. You would also like to use it "
    "when restoring after a crash to avoid duplication of the statements you "
    "already have. NOTE: you will need a SUPER privilege to use this option.",
   &disable_log_bin, &disable_log_bin, 0, GET_BOOL,
   NO_ARG, 0, 0, 0, 0, 0, 0},
  {"force-if-open", 'F', "Force if binlog was not closed properly.",
   &force_if_open_opt, &force_if_open_opt, 0, GET_BOOL, NO_ARG,
   1, 0, 0, 0, 0, 0},
  {"force-read", 'f', "Force reading unknown binlog events.",
   &force_opt, &force_opt, 0, GET_BOOL, NO_ARG, 0, 0, 0, 0,
   0, 0},
  {"hexdump", 'H', "Augment output with hexadecimal and ASCII event dump.",
   &opt_hexdump, &opt_hexdump, 0, GET_BOOL, NO_ARG,
   0, 0, 0, 0, 0, 0},
  {"host", 'h', "Get the binlog from server.", &host, &host,
   0, GET_STR_ALLOC, REQUIRED_ARG, 0, 0, 0, 0, 0, 0},
  {"idempotent", 'i', "Notify the server to use idempotent mode before "
   "applying Row Events", &idempotent_mode, &idempotent_mode, 0,
   GET_BOOL, NO_ARG, 0, 0, 0, 0, 0, 0},
  {"local-load", 'l', "Prepare local temporary files for LOAD DATA INFILE in the specified directory.",
   &dirname_for_local_load, &dirname_for_local_load, 0,
   GET_STR_ALLOC, REQUIRED_ARG, 0, 0, 0, 0, 0, 0},
  {"offset", 'o', "Skip the first N entries.", &offset, &offset,
   0, GET_ULL, REQUIRED_ARG, 0, 0, 0, 0, 0, 0},
  {"password", 'p', "Password to connect to remote server.",
   0, 0, 0, GET_PASSWORD, OPT_ARG, 0, 0, 0, 0, 0, 0},
  {"plugin_dir", OPT_PLUGIN_DIR, "Directory for client-side plugins.",
    &opt_plugin_dir, &opt_plugin_dir, 0,
   GET_STR, REQUIRED_ARG, 0, 0, 0, 0, 0, 0},
  {"port", 'P', "Port number to use for connection or 0 for default to, in "
   "order of preference, my.cnf, $MYSQL_TCP_PORT, "
#if MYSQL_PORT_DEFAULT == 0
   "/etc/services, "
#endif
   "built-in default (" STRINGIFY_ARG(MYSQL_PORT) ").",
   &port, &port, 0, GET_INT, REQUIRED_ARG,
   0, 0, 0, 0, 0, 0},
  {"protocol", OPT_MYSQL_PROTOCOL,
   "The protocol to use for connection (tcp, socket, pipe, memory).",
   0, 0, 0, GET_STR,  REQUIRED_ARG, 0, 0, 0, 0, 0, 0},
  {"read-from-remote-server", 'R', "Read binary logs from a MySQL server. "
   "This is an alias for read-from-remote-master=BINLOG-DUMP-NON-GTIDS.",
   &opt_remote_alias, &opt_remote_alias, 0, GET_BOOL, NO_ARG,
   0, 0, 0, 0, 0, 0},
  {"read-from-remote-master", OPT_REMOTE_PROTO,
   "Read binary logs from a MySQL server through the COM_BINLOG_DUMP or "
   "COM_BINLOG_DUMP_GTID commands by setting the option to either "
   "BINLOG-DUMP-NON-GTIDS or BINLOG-DUMP-GTIDS, respectively. If "
   "--read-from-remote-master=BINLOG-DUMP-GTIDS is combined with "
   "--exclude-gtids, transactions can be filtered out on the master "
   "avoiding unnecessary network traffic.",
   &opt_remote_proto_str, &opt_remote_proto_str, 0, GET_STR, REQUIRED_ARG,
   0, 0, 0, 0, 0, 0},
  {"raw", OPT_RAW_OUTPUT, "Requires -R. Output raw binlog data instead of SQL "
   "statements, output is to log files.",
   &raw_mode, &raw_mode, 0, GET_BOOL, NO_ARG, 0, 0, 0, 0,
   0, 0},
  {"result-file", 'r', "Direct output to a given file. With --raw this is a "
   "prefix for the file names.",
   &output_file, &output_file, 0, GET_STR, REQUIRED_ARG,
   0, 0, 0, 0, 0, 0},
  {"secure-auth", OPT_SECURE_AUTH, "Refuse client connecting to server if it"
    " uses old (pre-4.1.1) protocol. Deprecated. Always TRUE",
    &opt_secure_auth, &opt_secure_auth, 0, GET_BOOL, NO_ARG, 1, 0, 0, 0, 0, 0},
  {"server-id", OPT_SERVER_ID,
   "Extract only binlog entries created by the server having the given id.",
   &filter_server_id, &filter_server_id, 0, GET_ULONG,
   REQUIRED_ARG, 0, 0, 0, 0, 0, 0},
  {"server-id-bits", 0,
   "Set number of significant bits in server-id",
   &opt_server_id_bits, &opt_server_id_bits,
   /* Default + Max 32 bits, minimum 7 bits */
   0, GET_UINT, REQUIRED_ARG, 32, 7, 32, 0, 0, 0},
  {"set-charset", OPT_SET_CHARSET,
   "Add 'SET NAMES character_set' to the output.", &charset,
   &charset, 0, GET_STR, REQUIRED_ARG, 0, 0, 0, 0, 0, 0},
#if defined (_WIN32) && !defined (EMBEDDED_LIBRARY)
  {"shared-memory-base-name", OPT_SHARED_MEMORY_BASE_NAME,
   "Base name of shared memory.", &shared_memory_base_name,
   &shared_memory_base_name,
   0, GET_STR, REQUIRED_ARG, 0, 0, 0, 0, 0, 0},
#endif
  {"short-form", 's', "Just show regular queries: no extra info and no "
   "row-based events. This is for testing only, and should not be used in "
   "production systems. If you want to suppress base64-output, consider "
   "using --base64-output=never instead.",
   &short_form, &short_form, 0, GET_BOOL, NO_ARG, 0, 0, 0, 0,
   0, 0},
  {"socket", 'S', "The socket file to use for connection.",
   &sock, &sock, 0, GET_STR, REQUIRED_ARG, 0, 0, 0, 0,
   0, 0},
#include <sslopt-longopts.h>
  {"start-datetime", OPT_START_DATETIME,
   "Start reading the binlog at first event having a datetime equal or "
   "posterior to the argument; the argument must be a date and time "
   "in the local time zone, in any format accepted by the MySQL server "
   "for DATETIME and TIMESTAMP types, for example: 2004-12-25 11:25:56 "
   "(you should probably use quotes for your shell to set it properly).",
   &start_datetime_str, &start_datetime_str,
   0, GET_STR_ALLOC, REQUIRED_ARG, 0, 0, 0, 0, 0, 0},
  {"start-position", 'j',
   "Start reading the binlog at position N. Applies to the first binlog "
   "passed on the command line.",
   &start_position, &start_position, 0, GET_ULL,
   REQUIRED_ARG, BIN_LOG_HEADER_SIZE, BIN_LOG_HEADER_SIZE,
   /* COM_BINLOG_DUMP accepts only 4 bytes for the position */
   (ulonglong)(~(uint32)0), 0, 0, 0},
  {"stop-datetime", OPT_STOP_DATETIME,
   "Stop reading the binlog at first event having a datetime equal or "
   "posterior to the argument; the argument must be a date and time "
   "in the local time zone, in any format accepted by the MySQL server "
   "for DATETIME and TIMESTAMP types, for example: 2004-12-25 11:25:56 "
   "(you should probably use quotes for your shell to set it properly).",
   &stop_datetime_str, &stop_datetime_str,
   0, GET_STR_ALLOC, REQUIRED_ARG, 0, 0, 0, 0, 0, 0},
  {"stop-never", OPT_STOP_NEVER, "Wait for more data from the server "
   "instead of stopping at the end of the last log. Implicitly sets "
   "--to-last-log but instead of stopping at the end of the last log "
   "it continues to wait till the server disconnects.",
   &stop_never, &stop_never, 0,
   GET_BOOL, NO_ARG, 0, 0, 0, 0, 0, 0},
  {"stop-never-slave-server-id", OPT_WAIT_SERVER_ID,
   "The slave server_id used for --read-from-remote-server --stop-never."
   " This option cannot be used together with connection-server-id.",
   &stop_never_slave_server_id, &stop_never_slave_server_id, 0,
   GET_LL, REQUIRED_ARG, -1, -1, 0xFFFFFFFFLL, 0, 0, 0},
  {"connection-server-id", OPT_CONNECTION_SERVER_ID,
   "The slave server_id used for --read-from-remote-server."
   " This option cannot be used together with stop-never-slave-server-id.",
   &connection_server_id, &connection_server_id, 0,
   GET_LL, REQUIRED_ARG, -1, -1, 0xFFFFFFFFLL, 0, 0, 0},
  {"stop-position", OPT_STOP_POSITION,
   "Stop reading the binlog at position N. Applies to the last binlog "
   "passed on the command line.",
   &stop_position, &stop_position, 0, GET_ULL,
   REQUIRED_ARG, (longlong)(~(my_off_t)0), BIN_LOG_HEADER_SIZE,
   (ulonglong)(~(my_off_t)0), 0, 0, 0},
  {"to-last-log", 't', "Requires -R. Will not stop at the end of the "
   "requested binlog but rather continue printing until the end of the last "
   "binlog of the MySQL server. If you send the output to the same MySQL "
   "server, that may lead to an endless loop.",
   &to_last_remote_log, &to_last_remote_log, 0, GET_BOOL,
   NO_ARG, 0, 0, 0, 0, 0, 0},
  {"user", 'u', "Connect to the remote server as username.",
   &user, &user, 0, GET_STR_ALLOC, REQUIRED_ARG, 0, 0, 0, 0,
   0, 0},
  {"verbose", 'v', "Reconstruct pseudo-SQL statements out of row events. "
                   "-v -v adds comments on column data types.",
   0, 0, 0, GET_NO_ARG, NO_ARG, 0, 0, 0, 0, 0, 0},
  {"version", 'V', "Print version and exit.", 0, 0, 0, GET_NO_ARG, NO_ARG, 0,
   0, 0, 0, 0, 0},
  {"open_files_limit", OPT_OPEN_FILES_LIMIT,
   "Used to reserve file descriptors for use by this program.",
   &open_files_limit, &open_files_limit, 0, GET_ULONG,
   REQUIRED_ARG, MY_NFILE, 8, OS_FILE_LIMIT, 0, 1, 0},
  {"verify-binlog-checksum", 'c', "Verify checksum binlog events.",
   (uchar**) &opt_verify_binlog_checksum, (uchar**) &opt_verify_binlog_checksum,
   0, GET_BOOL, NO_ARG, 0, 0, 0, 0, 0, 0},
  {"binlog-row-event-max-size", OPT_BINLOG_ROWS_EVENT_MAX_SIZE,
   "The maximum size of a row-based binary log event in bytes. Rows will be "
   "grouped into events smaller than this size if possible. "
   "This value must be a multiple of 256.",
   &opt_binlog_rows_event_max_size,
   &opt_binlog_rows_event_max_size, 0,
   GET_ULONG, REQUIRED_ARG,
   /* def_value 4GB */ UINT_MAX, /* min_value */ 256,
   /* max_value */ ULONG_MAX, /* sub_size */ 0,
   /* block_size */ 256, /* app_type */ 0},
  {"skip-gtids", OPT_MYSQLBINLOG_SKIP_GTIDS,
   "Do not preserve Global Transaction Identifiers; instead make the server "
   "execute the transactions as if they were new.",
   &opt_skip_gtids, &opt_skip_gtids, 0,
   GET_BOOL, NO_ARG, 0, 0, 0, 0, 0, 0},
  {"include-gtids", OPT_MYSQLBINLOG_INCLUDE_GTIDS,
   "Print events whose Global Transaction Identifiers "
   "were provided.",
   &opt_include_gtids_str, &opt_include_gtids_str, 0,
   GET_STR_ALLOC, REQUIRED_ARG, 0, 0, 0, 0, 0, 0},
  {"exclude-gtids", OPT_MYSQLBINLOG_EXCLUDE_GTIDS,
   "Print all events but those whose Global Transaction "
   "Identifiers were provided.",
   &opt_exclude_gtids_str, &opt_exclude_gtids_str, 0,
   GET_STR_ALLOC, REQUIRED_ARG, 0, 0, 0, 0, 0, 0},
  {0, 0, 0, 0, 0, 0, GET_NO_ARG, NO_ARG, 0, 0, 0, 0, 0, 0}
};


/**
  Auxiliary function used by error() and warning().

  Prints the given text (normally "WARNING: " or "ERROR: "), followed
  by the given vprintf-style string, followed by a newline.

  @param format Printf-style format string.
  @param args List of arguments for the format string.
  @param msg Text to print before the string.
*/
static void error_or_warning(const char *format, va_list args, const char *msg)
{
  fprintf(stderr, "%s: ", msg);
  vfprintf(stderr, format, args);
  fprintf(stderr, "\n");
}

/**
  Prints a message to stderr, prefixed with the text "ERROR: " and
  suffixed with a newline.

  @param format Printf-style format string, followed by printf
  varargs.
*/
static void error(const char *format,...)
{
  va_list args;
  va_start(args, format);
  error_or_warning(format, args, "ERROR");
  va_end(args);
}


/**
  This function is used in log_event.cc to report errors.

  @param format Printf-style format string, followed by printf
  varargs.
*/
static void sql_print_error(const char *format,...)
{
  va_list args;
  va_start(args, format);
  error_or_warning(format, args, "ERROR");
  va_end(args);
}

/**
  Prints a message to stderr, prefixed with the text "WARNING: " and
  suffixed with a newline.

  @param format Printf-style format string, followed by printf
  varargs.
*/
static void warning(const char *format,...)
{
  va_list args;
  va_start(args, format);
  error_or_warning(format, args, "WARNING");
  va_end(args);
}

/**
  Frees memory for global variables in this file.
*/
static void cleanup()
{
  my_free(pass);
  my_free(database);
  my_free(rewrite);
  my_free(host);
  my_free(user);
  my_free(dirname_for_local_load);

  for (size_t i= 0; i < buff_ev->size(); i++)
  {
    buff_event_info pop_event_array= buff_ev->at(i);
    delete (pop_event_array.event);
  }
  delete buff_ev;

  delete glob_description_event;
  if (mysql)
    mysql_close(mysql);
}


static void print_version()
{
  printf("%s Ver 3.4 for %s at %s\n", my_progname, SYSTEM_TYPE, MACHINE_TYPE);
}


static void usage()
{
  print_version();
  puts(ORACLE_WELCOME_COPYRIGHT_NOTICE("2000"));
  printf("\
Dumps a MySQL binary log in a format usable for viewing or for piping to\n\
the mysql command line client.\n\n");
  printf("Usage: %s [options] log-files\n", my_progname);
  /*
    Turn default for zombies off so that the help on how to 
    turn them off text won't show up.
    This is safe to do since it's followed by a call to exit().
  */
  for (struct my_option *optp= my_long_options; optp->name; optp++)
  {
    if (optp->id == OPT_SECURE_AUTH)
    {
      optp->def_value= 0;
      break;
    }
  }
  my_print_help(my_long_options);
  my_print_variables(my_long_options);
}


static my_time_t convert_str_to_timestamp(const char* str)
{
  MYSQL_TIME_STATUS status;
  MYSQL_TIME l_time;
  long dummy_my_timezone;
  my_bool dummy_in_dst_time_gap;
  /* We require a total specification (date AND time) */
  if (str_to_datetime(str, strlen(str), &l_time, 0, &status) ||
      l_time.time_type != MYSQL_TIMESTAMP_DATETIME || status.warnings)
  {
    error("Incorrect date and time argument: %s", str);
    exit(1);
  }
  /*
    Note that Feb 30th, Apr 31st cause no error messages and are mapped to
    the next existing day, like in mysqld. Maybe this could be changed when
    mysqld is changed too (with its "strict" mode?).
  */
  return
    my_system_gmt_sec(&l_time, &dummy_my_timezone, &dummy_in_dst_time_gap);
}


extern "C" my_bool
get_one_option(int optid, const struct my_option *opt MY_ATTRIBUTE((unused)),
	       char *argument)
{
  bool tty_password=0;
  switch (optid) {
#ifndef DBUG_OFF
  case '#':
    DBUG_PUSH(argument ? argument : default_dbug_option);
    break;
#endif
#include <sslopt-case.h>
  case 'd':
    one_database = 1;
    break;
  case OPT_REWRITE_DB:
  {
    char *from_db= argument, *p, *to_db;
    if (!(p= strstr(argument, "->")))
    {
      sql_print_error("Bad syntax in mysqlbinlog-rewrite-db - missing '->'!\n");
      return 1;
    }
    to_db= p + 2;
    while(p > argument && my_isspace(mysqld_charset, p[-1]))
      p--;
    *p= 0;
    if (!*from_db)
    {
      sql_print_error("Bad syntax in mysqlbinlog-rewrite-db - empty FROM db!\n");
      return 1;
    }
    while (*to_db && my_isspace(mysqld_charset, *to_db))
      to_db++;
    if (!*to_db)
    {
      sql_print_error("Bad syntax in mysqlbinlog-rewrite-db - empty TO db!\n");
      return 1;
    }
    /* Add the database to the mapping */
    map_mysqlbinlog_rewrite_db[from_db]= to_db;
    break;
  }
  case 'p':
    if (argument == disabled_my_option)
      argument= (char*) "";                     // Don't require password
    if (argument)
    {
      my_free(pass);
      char *start=argument;
      pass= my_strdup(PSI_NOT_INSTRUMENTED,
                      argument,MYF(MY_FAE));
      while (*argument) *argument++= 'x';		/* Destroy argument */
      if (*start)
        start[1]=0;				/* Cut length of argument */
    }
    else
      tty_password=1;
    break;
  case 'R':
    opt_remote_alias= 1;
    opt_remote_proto= BINLOG_DUMP_NON_GTID;
    break;
  case OPT_REMOTE_PROTO:
    opt_remote_proto= (enum_remote_proto)
      (find_type_or_exit(argument, &remote_proto_typelib, opt->name) - 1);
    break;
  case OPT_MYSQL_PROTOCOL:
    opt_protocol= find_type_or_exit(argument, &sql_protocol_typelib,
                                    opt->name);
    break;
  case OPT_START_DATETIME:
    start_datetime= convert_str_to_timestamp(start_datetime_str);
    break;
  case OPT_STOP_DATETIME:
    stop_datetime= convert_str_to_timestamp(stop_datetime_str);
    break;
  case OPT_BASE64_OUTPUT_MODE:
    opt_base64_output_mode= (enum_base64_output_mode)
      (find_type_or_exit(argument, &base64_output_mode_typelib, opt->name)-1);
    break;
  case 'v':
    if (argument == disabled_my_option)
      verbose= 0;
    else
      verbose++;
    break;
  case 'V':
    print_version();
    exit(0);
  case OPT_STOP_NEVER:
    /* wait-for-data implicitly sets to-last-log */
    to_last_remote_log= 1;
    break;
  case '?':
    usage();
    exit(0);
  case OPT_SECURE_AUTH:
    /* --secure-auth is a zombie option. */
    if (!opt_secure_auth)
    {
      fprintf(stderr, "mysqlbinlog: [ERROR] --skip-secure-auth is not supported.\n");
      exit(1);
    }
    else
      CLIENT_WARN_DEPRECATED_NO_REPLACEMENT("--secure-auth");
    break;

  }
  if (tty_password)
    pass= get_tty_password(NullS);

  return 0;
}


static int parse_args(int *argc, char*** argv)
{
  int ho_error;

  result_file = stdout;
  if ((ho_error=handle_options(argc, argv, my_long_options, get_one_option)))
    exit(ho_error);
  if (debug_info_flag)
    my_end_arg= MY_CHECK_ERROR | MY_GIVE_INFO;
  if (debug_check_flag)
    my_end_arg= MY_CHECK_ERROR;
  return 0;
}


/**
  Create and initialize the global mysql object, and connect to the
  server.

  @retval ERROR_STOP An error occurred - the program should terminate.
  @retval OK_CONTINUE No error, the program should continue.
*/
static Exit_status safe_connect()
{
  /*
    A possible old connection's resources are reclaimed now
    at new connect attempt. The final safe_connect resources
    are mysql_closed at the end of program, explicitly.
  */
  mysql_close(mysql);
  mysql= mysql_init(NULL);

  if (!mysql)
  {
    error("Failed on mysql_init.");
    return ERROR_STOP;
  }

  SSL_SET_OPTIONS(mysql);

  if (opt_plugin_dir && *opt_plugin_dir)
    mysql_options(mysql, MYSQL_PLUGIN_DIR, opt_plugin_dir);

  if (opt_default_auth && *opt_default_auth)
    mysql_options(mysql, MYSQL_DEFAULT_AUTH, opt_default_auth);

  if (opt_protocol)
    mysql_options(mysql, MYSQL_OPT_PROTOCOL, (char*) &opt_protocol);
  if (opt_bind_addr)
    mysql_options(mysql, MYSQL_OPT_BIND, opt_bind_addr);
#if defined (_WIN32) && !defined (EMBEDDED_LIBRARY)
  if (shared_memory_base_name)
    mysql_options(mysql, MYSQL_SHARED_MEMORY_BASE_NAME,
                  shared_memory_base_name);
#endif
  mysql_options(mysql, MYSQL_OPT_CONNECT_ATTR_RESET, 0);
  mysql_options4(mysql, MYSQL_OPT_CONNECT_ATTR_ADD,
                 "program_name", "mysqlbinlog");
  mysql_options4(mysql, MYSQL_OPT_CONNECT_ATTR_ADD,
                "_client_role", "binary_log_listener");

  if (!mysql_real_connect(mysql, host, user, pass, 0, port, sock, 0))
  {
    error("Failed on connect: %s", mysql_error(mysql));
    return ERROR_STOP;
  }
  mysql->reconnect= 1;
  return OK_CONTINUE;
}


/**
  High-level function for dumping a named binlog.

  This function calls dump_remote_log_entries() or
  dump_local_log_entries() to do the job.

  @param[in] logname Name of input binlog.

  @retval ERROR_STOP An error occurred - the program should terminate.
  @retval OK_CONTINUE No error, the program should continue.
  @retval OK_STOP No error, but the end of the specified range of
  events to process has been reached and the program should terminate.
*/
static Exit_status dump_single_log(PRINT_EVENT_INFO *print_event_info,
                                   const char* logname)
{
  DBUG_ENTER("dump_single_log");

  Exit_status rc= OK_CONTINUE;

  switch (opt_remote_proto)
  {
    case BINLOG_LOCAL:
      rc= dump_local_log_entries(print_event_info, logname);
    break;
    case BINLOG_DUMP_NON_GTID:
    case BINLOG_DUMP_GTID:
      rc= dump_remote_log_entries(print_event_info, logname);
    break;
    default:
      DBUG_ASSERT(0);
    break;
  }
  DBUG_RETURN(rc);
}


static Exit_status dump_multiple_logs(int argc, char **argv)
{
  DBUG_ENTER("dump_multiple_logs");
  Exit_status rc= OK_CONTINUE;

  PRINT_EVENT_INFO print_event_info;
  if (!print_event_info.init_ok())
    DBUG_RETURN(ERROR_STOP);
  /*
     Set safe delimiter, to dump things
     like CREATE PROCEDURE safely
  */
  if (!raw_mode)
  {
    fprintf(result_file, "DELIMITER /*!*/;\n");
  }
  my_stpcpy(print_event_info.delimiter, "/*!*/;");
  
  print_event_info.verbose= short_form ? 0 : verbose;
  print_event_info.short_form= short_form;
  print_event_info.base64_output_mode= opt_base64_output_mode;
  print_event_info.skip_gtids= opt_skip_gtids;

  // Dump all logs.
  my_off_t save_stop_position= stop_position;
  stop_position= ~(my_off_t)0;
  for (int i= 0; i < argc; i++)
  {
    if (i == argc - 1) // last log, --stop-position applies
      stop_position= save_stop_position;
    if ((rc= dump_single_log(&print_event_info, argv[i])) != OK_CONTINUE)
      break;

    // For next log, --start-position does not apply
    start_position= BIN_LOG_HEADER_SIZE;
  }

  if (!buff_ev->empty())
    warning("The range of printed events ends with an Intvar_event, "
            "Rand_event or User_var_event with no matching Query_log_event. "
            "This might be because the last statement was not fully written "
            "to the log, or because you are using a --stop-position or "
            "--stop-datetime that refers to an event in the middle of a "
            "statement. The event(s) from the partial statement have not been "
            "written to output. ");

  else if (print_event_info.have_unflushed_events)
    warning("The range of printed events ends with a row event or "
            "a table map event that does not have the STMT_END_F "
            "flag set. This might be because the last statement "
            "was not fully written to the log, or because you are "
            "using a --stop-position or --stop-datetime that refers "
            "to an event in the middle of a statement. The event(s) "
            "from the partial statement have not been written to output.");

  /* Set delimiter back to semicolon */
  if (!raw_mode)
  {
    if (print_event_info.skipped_event_in_transaction)
      fprintf(result_file, "COMMIT /* added by mysqlbinlog */%s\n",
              print_event_info.delimiter);

    end_binlog(&print_event_info);

    fprintf(result_file, "DELIMITER ;\n");
    my_stpcpy(print_event_info.delimiter, ";");
  }
  DBUG_RETURN(rc);
}


/**
  When reading a remote binlog, this function is used to grab the
  Format_description_log_event in the beginning of the stream.
  
  This is not as smart as check_header() (used for local log); it will
  not work for a binlog which mixes format. TODO: fix this.

  @retval ERROR_STOP An error occurred - the program should terminate.
  @retval OK_CONTINUE No error, the program should continue.
*/
static Exit_status check_master_version()
{
  DBUG_ENTER("check_master_version");
  MYSQL_RES* res = 0;
  MYSQL_ROW row;
  const char* version;

  if (mysql_query(mysql, "SELECT VERSION()") ||
      !(res = mysql_store_result(mysql)))
  {
    error("Could not find server version: "
          "Query failed when checking master version: %s", mysql_error(mysql));
    DBUG_RETURN(ERROR_STOP);
  }
  if (!(row = mysql_fetch_row(res)))
  {
    error("Could not find server version: "
          "Master returned no rows for SELECT VERSION().");
    goto err;
  }

  if (!(version = row[0]))
  {
    error("Could not find server version: "
          "Master reported NULL for the version.");
    goto err;
  }
  /* 
     Make a notice to the server that this client
     is checksum-aware. It does not need the first fake Rotate
     necessary checksummed. 
     That preference is specified below.
  */
  if (mysql_query(mysql, "SET @master_binlog_checksum='NONE'"))
  {
    error("Could not notify master about checksum awareness."
          "Master returned '%s'", mysql_error(mysql));
    goto err;
  }
  delete glob_description_event;
  switch (*version) {
  case '3':
    glob_description_event= new Format_description_log_event(1);
    break;
  case '4':
    glob_description_event= new Format_description_log_event(3);
    break;
  case '5':
    /*
      The server is soon going to send us its Format_description log
      event, unless it is a 5.0 server with 3.23 or 4.0 binlogs.
      So we first assume that this is 4.0 (which is enough to read the
      Format_desc event if one comes).
    */
    glob_description_event= new Format_description_log_event(3);
    break;
  default:
    glob_description_event= NULL;
    error("Could not find server version: "
          "Master reported unrecognized MySQL version '%s'.", version);
    goto err;
  }
  if (!glob_description_event || !glob_description_event->is_valid())
  {
    error("Failed creating Format_description_log_event; out of memory?");
    goto err;
  }

  mysql_free_result(res);
  DBUG_RETURN(OK_CONTINUE);

err:
  mysql_free_result(res);
  DBUG_RETURN(ERROR_STOP);
}


static int get_dump_flags()
{
  return stop_never ? 0 : BINLOG_DUMP_NON_BLOCK;
}


/**
  Requests binlog dump from a remote server and prints the events it
  receives.

  @param[in,out] print_event_info Parameters and context state
  determining how to print.
  @param[in] logname Name of input binlog.

  @retval ERROR_STOP An error occurred - the program should terminate.
  @retval OK_CONTINUE No error, the program should continue.
  @retval OK_STOP No error, but the end of the specified range of
  events to process has been reached and the program should terminate.
*/
static Exit_status dump_remote_log_entries(PRINT_EVENT_INFO *print_event_info,
                                           const char* logname)
{
  uchar *command_buffer= NULL;
  size_t command_size= 0;
  ulong len= 0;
  size_t logname_len= 0;
  uint server_id= 0;
  NET* net= NULL;
  my_off_t old_off= start_position_mot;
  char fname[FN_REFLEN + 1];
  char log_file_name[FN_REFLEN + 1];
  Exit_status retval= OK_CONTINUE;
  enum enum_server_command command= COM_END;

  DBUG_ENTER("dump_remote_log_entries");

  fname[0]= log_file_name[0]= 0;

  /*
    Even if we already read one binlog (case of >=2 binlogs on command line),
    we cannot re-use the same connection as before, because it is now dead
    (COM_BINLOG_DUMP kills the thread when it finishes).
  */
  if ((retval= safe_connect()) != OK_CONTINUE)
    DBUG_RETURN(retval);
  net= &mysql->net;

  if ((retval= check_master_version()) != OK_CONTINUE)
    DBUG_RETURN(retval);

  /*
    Fake a server ID to log continously. This will show as a
    slave on the mysql server.
  */
  if (to_last_remote_log && stop_never)
  {
    if (stop_never_slave_server_id == -1)
      server_id= 1;
    else
      server_id= static_cast<uint>(stop_never_slave_server_id);
  }
  else
    server_id= 0;

  if (connection_server_id != -1)
    server_id= static_cast<uint>(connection_server_id);

  size_t tlen = strlen(logname);
  if (tlen > UINT_MAX) 
  {
    error("Log name too long.");
    DBUG_RETURN(ERROR_STOP);
  }
  const size_t BINLOG_NAME_INFO_SIZE= logname_len= tlen;
  
  if (opt_remote_proto == BINLOG_DUMP_NON_GTID)
  {
    command= COM_BINLOG_DUMP;
    size_t allocation_size= ::BINLOG_POS_OLD_INFO_SIZE +
      BINLOG_NAME_INFO_SIZE + ::BINLOG_FLAGS_INFO_SIZE +
      ::BINLOG_SERVER_ID_INFO_SIZE + 1;
    if (!(command_buffer= (uchar *) my_malloc(PSI_NOT_INSTRUMENTED,
                                              allocation_size, MYF(MY_WME))))
    {
      error("Got fatal error allocating memory.");
      DBUG_RETURN(ERROR_STOP);
    }
    uchar* ptr_buffer= command_buffer;

    /*
      COM_BINLOG_DUMP accepts only 4 bytes for the position, so
      we are forced to cast to uint32.
    */
    int4store(ptr_buffer, (uint32) start_position);
    ptr_buffer+= ::BINLOG_POS_OLD_INFO_SIZE;
    int2store(ptr_buffer, get_dump_flags());
    ptr_buffer+= ::BINLOG_FLAGS_INFO_SIZE;
    int4store(ptr_buffer, server_id);
    ptr_buffer+= ::BINLOG_SERVER_ID_INFO_SIZE;
    memcpy(ptr_buffer, logname, BINLOG_NAME_INFO_SIZE);
    ptr_buffer+= BINLOG_NAME_INFO_SIZE;

    command_size= ptr_buffer - command_buffer;
    DBUG_ASSERT(command_size == (allocation_size - 1));
  }
  else
  {
    command= COM_BINLOG_DUMP_GTID;

    global_sid_lock->rdlock();

    // allocate buffer
    size_t encoded_data_size= gtid_set_excluded->get_encoded_length();
    size_t allocation_size=
      ::BINLOG_FLAGS_INFO_SIZE + ::BINLOG_SERVER_ID_INFO_SIZE +
      ::BINLOG_NAME_SIZE_INFO_SIZE + BINLOG_NAME_INFO_SIZE +
      ::BINLOG_POS_INFO_SIZE + ::BINLOG_DATA_SIZE_INFO_SIZE +
      encoded_data_size + 1;
    if (!(command_buffer= (uchar *) my_malloc(PSI_NOT_INSTRUMENTED,
                                              allocation_size, MYF(MY_WME))))
    {
      error("Got fatal error allocating memory.");
      global_sid_lock->unlock();
      DBUG_RETURN(ERROR_STOP);
    }
    uchar* ptr_buffer= command_buffer;

    int2store(ptr_buffer, get_dump_flags());
    ptr_buffer+= ::BINLOG_FLAGS_INFO_SIZE;
    int4store(ptr_buffer, server_id);
    ptr_buffer+= ::BINLOG_SERVER_ID_INFO_SIZE;
    int4store(ptr_buffer, static_cast<uint32>(BINLOG_NAME_INFO_SIZE));
    ptr_buffer+= ::BINLOG_NAME_SIZE_INFO_SIZE;
    memcpy(ptr_buffer, logname, BINLOG_NAME_INFO_SIZE);
    ptr_buffer+= BINLOG_NAME_INFO_SIZE;
    int8store(ptr_buffer, start_position);
    ptr_buffer+= ::BINLOG_POS_INFO_SIZE;
    int4store(ptr_buffer, static_cast<uint32>(encoded_data_size));
    ptr_buffer+= ::BINLOG_DATA_SIZE_INFO_SIZE;
    gtid_set_excluded->encode(ptr_buffer);
    ptr_buffer+= encoded_data_size;

    global_sid_lock->unlock();

    command_size= ptr_buffer - command_buffer;
    DBUG_ASSERT(command_size == (allocation_size - 1));
  }

  if (simple_command(mysql, command, command_buffer, command_size, 1))
  {
    error("Got fatal error sending the log dump command.");
    my_free(command_buffer);
    DBUG_RETURN(ERROR_STOP);
  }
  my_free(command_buffer);

  for (;;)
  {
    const char *error_msg= NULL;
    Log_event *ev= NULL;
    Log_event_type type= binary_log::UNKNOWN_EVENT;

    len= cli_safe_read(mysql, NULL);
    if (len == packet_error)
    {
      error("Got error reading packet from server: %s", mysql_error(mysql));
      DBUG_RETURN(ERROR_STOP);
    }
    if (len < 8 && net->read_pos[0] == 254)
      break; // end of data
    DBUG_PRINT("info",( "len: %lu  net->read_pos[5]: %d\n",
			len, net->read_pos[5]));
    /*
      In raw mode We only need the full event details if it is a 
      ROTATE_EVENT or FORMAT_DESCRIPTION_EVENT
    */

    type= (Log_event_type) net->read_pos[1 + EVENT_TYPE_OFFSET];

    /*
      Ignore HEARBEAT events. They can show up if mysqlbinlog is
      running with:

        --read-from-remote-server
        --read-from-remote-master=BINLOG-DUMP-GTIDS'
        --stop-never
        --stop-never-slave-server-id

      i.e., acting as a fake slave.
    */
    if (type == binary_log::HEARTBEAT_LOG_EVENT)
      continue;

    if (!raw_mode || (type == binary_log::ROTATE_EVENT) ||
        (type == binary_log::FORMAT_DESCRIPTION_EVENT))
    {
      if (!(ev= Log_event::read_log_event((const char*) net->read_pos + 1 ,
                                          len - 1, &error_msg,
                                          glob_description_event,
                                          opt_verify_binlog_checksum)))
      {
        error("Could not construct log event object: %s", error_msg);
        DBUG_RETURN(ERROR_STOP);
      }
      /*
        If reading from a remote host, ensure the temp_buf for the
        Log_event class is pointing to the incoming stream.
      */
      ev->register_temp_buf((char *) net->read_pos + 1);
    }
    if (raw_mode || (type != binary_log::LOAD_EVENT))
    {
      /*
        If this is a Rotate event, maybe it's the end of the requested binlog;
        in this case we are done (stop transfer).
        This is suitable for binlogs, not relay logs (but for now we don't read
        relay logs remotely because the server is not able to do that). If one
        day we read relay logs remotely, then we will have a problem with the
        detection below: relay logs contain Rotate events which are about the
        binlogs, so which would trigger the end-detection below.
      */
      if (type == binary_log::ROTATE_EVENT)
      {
        Rotate_log_event *rev= (Rotate_log_event *)ev;
        /*
          If this is a fake Rotate event, and not about our log, we can stop
          transfer. If this a real Rotate event (so it's not about our log,
          it's in our log describing the next log), we print it (because it's
          part of our log) and then we will stop when we receive the fake one
          soon.
        */
        if (raw_mode)
        {
          if (output_file != 0)
          {
            my_snprintf(log_file_name, sizeof(log_file_name), "%s%s",
                        output_file, rev->new_log_ident);
          }
          else
          {
            my_stpcpy(log_file_name, rev->new_log_ident);
          }
        }

        if (rev->common_header->when.tv_sec == 0)
        {
          if (!to_last_remote_log)
          {
            if ((rev->ident_len != logname_len) ||
                memcmp(rev->new_log_ident, logname, logname_len))
            {
              reset_temp_buf_and_delete(rev);
              DBUG_RETURN(OK_CONTINUE);
            }
            /*
              Otherwise, this is a fake Rotate for our log, at the very
              beginning for sure. Skip it, because it was not in the original
              log. If we are running with to_last_remote_log, we print it,
              because it serves as a useful marker between binlogs then.
            */
            reset_temp_buf_and_delete(rev);
            continue;
          }
          /*
             Reset the value of '# at pos' field shown against first event of
             next binlog file (fake rotate) picked by mysqlbinlog --to-last-log
         */
          old_off= start_position_mot;
          len= 1; // fake Rotate, so don't increment old_off
        }
      }
      else if (type == binary_log::FORMAT_DESCRIPTION_EVENT)
      {
        /*
          This could be an fake Format_description_log_event that server
          (5.0+) automatically sends to a slave on connect, before sending
          a first event at the requested position.  If this is the case,
          don't increment old_off. Real Format_description_log_event always
          starts from BIN_LOG_HEADER_SIZE position.
        */
        // fake event when not in raw mode, don't increment old_off
        if ((old_off != BIN_LOG_HEADER_SIZE) && (!raw_mode))
          len= 1;
        if (raw_mode)
        {
          if (result_file && (result_file != stdout))
            my_fclose(result_file, MYF(0));
          if (!(result_file = my_fopen(log_file_name, O_WRONLY | O_BINARY,
                                       MYF(MY_WME))))
          {
            error("Could not create log file '%s'", log_file_name);
            reset_temp_buf_and_delete(ev);
            DBUG_RETURN(ERROR_STOP);
          }
          DBUG_EXECUTE_IF("simulate_result_file_write_error_for_FD_event",
                          DBUG_SET("+d,simulate_fwrite_error"););
          if (my_fwrite(result_file, (const uchar*) BINLOG_MAGIC,
                        BIN_LOG_HEADER_SIZE, MYF(MY_NABP)))
          {
            error("Could not write into log file '%s'", log_file_name);
            reset_temp_buf_and_delete(ev);
            DBUG_RETURN(ERROR_STOP);
          }
          /*
            Need to handle these events correctly in raw mode too 
            or this could get messy
          */
          delete glob_description_event;
          glob_description_event= (Format_description_log_event*) ev;
          print_event_info->common_header_len= glob_description_event->common_header_len;
          ev->temp_buf= 0;
          ev= 0;
        }
      }
      
      if (type == binary_log::LOAD_EVENT)
      {
        DBUG_ASSERT(raw_mode);
        warning("Attempting to load a remote pre-4.0 binary log that contains "
                "LOAD DATA INFILE statements. The file will not be copied from "
                "the remote server. ");
      }

      if (raw_mode)
      {
        DBUG_EXECUTE_IF("simulate_result_file_write_error",
                        DBUG_SET("+d,simulate_fwrite_error"););
        if (my_fwrite(result_file, net->read_pos + 1 , len - 1, MYF(MY_NABP)))
        {
          error("Could not write into log file '%s'", log_file_name);
          retval= ERROR_STOP;
        }
        if (ev)
          reset_temp_buf_and_delete(ev);
<<<<<<< HEAD

=======
>>>>>>> 12508f21
        /* Flush result_file after every event */
        fflush(result_file);
      }
      else
      {
        retval= process_event(print_event_info, ev, old_off, logname);
      }

      if (retval != OK_CONTINUE)
        DBUG_RETURN(retval);
    }
    else
    {
      Load_log_event *le= (Load_log_event*)ev;
      const char *old_fname= le->fname;
      size_t old_len= le->fname_len;
      File file;

      if ((file= load_processor.prepare_new_file_for_old_format(le,fname)) < 0)
      {
        reset_temp_buf_and_delete(ev);
        DBUG_RETURN(ERROR_STOP);
      }

      retval= process_event(print_event_info, ev, old_off, logname);
      if (retval != OK_CONTINUE)
      {
        my_close(file,MYF(MY_WME));
        DBUG_RETURN(retval);
      }
      retval= load_processor.load_old_format_file(net,old_fname,old_len,file);
      my_close(file,MYF(MY_WME));
      if (retval != OK_CONTINUE)
        DBUG_RETURN(retval);
    }
    /*
      Let's adjust offset for remote log as for local log to produce
      similar text and to have --stop-position to work identically.
    */
    old_off+= len-1;
  }

  DBUG_RETURN(OK_CONTINUE);
}


/**
  Reads the @c Format_description_log_event from the beginning of a
  local input file.

  The @c Format_description_log_event is only read if it is outside
  the range specified with @c --start-position; otherwise, it will be
  seen later.  If this is an old binlog, a fake @c
  Format_description_event is created.  This also prints a @c
  Format_description_log_event to the output, unless we reach the
  --start-position range.  In this case, it is assumed that a @c
  Format_description_log_event will be found when reading events the
  usual way.

  @param file The file to which a @c Format_description_log_event will
  be printed.

  @param[in,out] print_event_info Parameters and context state
  determining how to print.

  @param[in] logname Name of input binlog.

  @retval ERROR_STOP An error occurred - the program should terminate.
  @retval OK_CONTINUE No error, the program should continue.
  @retval OK_STOP No error, but the end of the specified range of
  events to process has been reached and the program should terminate.
*/
static Exit_status check_header(IO_CACHE* file,
                                PRINT_EVENT_INFO *print_event_info,
                                const char* logname)
{
  DBUG_ENTER("check_header");
  uchar header[BIN_LOG_HEADER_SIZE];
  uchar buf[LOG_EVENT_HEADER_LEN];
  my_off_t tmp_pos, pos;
  MY_STAT my_file_stat;

  delete glob_description_event;
  if (!(glob_description_event= new Format_description_log_event(3)))
  {
    error("Failed creating Format_description_log_event; out of memory?");
    DBUG_RETURN(ERROR_STOP);
  }

  pos= my_b_tell(file);

  /* fstat the file to check if the file is a regular file. */
  if (my_fstat(file->file, &my_file_stat, MYF(0)) == -1)
  {
    error("Unable to stat the file.");
    DBUG_RETURN(ERROR_STOP);
  }
  if ((my_file_stat.st_mode & S_IFMT) == S_IFREG)
    my_b_seek(file, (my_off_t)0);

  if (my_b_read(file, header, sizeof(header)))
  {
    error("Failed reading header; probably an empty file.");
    DBUG_RETURN(ERROR_STOP);
  }
  if (memcmp(header, BINLOG_MAGIC, sizeof(header)))
  {
    error("File is not a binary log file.");
    DBUG_RETURN(ERROR_STOP);
  }

  /*
    Imagine we are running with --start-position=1000. We still need
    to know the binlog format's. So we still need to find, if there is
    one, the Format_desc event, or to know if this is a 3.23
    binlog. So we need to first read the first events of the log,
    those around offset 4.  Even if we are reading a 3.23 binlog from
    the start (no --start-position): we need to know the header length
    (which is 13 in 3.23, 19 in 4.x) to be able to successfully print
    the first event (Start_log_event_v3). So even in this case, we
    need to "probe" the first bytes of the log *before* we do a real
    read_log_event(). Because read_log_event() needs to know the
    header's length to work fine.
  */
  for(;;)
  {
    tmp_pos= my_b_tell(file); /* should be 4 the first time */
    if (my_b_read(file, buf, sizeof(buf)))
    {
      if (file->error)
      {
        error("Could not read entry at offset %llu: "
              "Error in log format or read error.", (ulonglong)tmp_pos);
        DBUG_RETURN(ERROR_STOP);
      }
      /*
        Otherwise this is just EOF : this log currently contains 0-2
        events.  Maybe it's going to be filled in the next
        milliseconds; then we are going to have a problem if this a
        3.23 log (imagine we are locally reading a 3.23 binlog which
        is being written presently): we won't know it in
        read_log_event() and will fail().  Similar problems could
        happen with hot relay logs if --start-position is used (but a
        --start-position which is posterior to the current size of the log).
        These are rare problems anyway (reading a hot log + when we
        read the first events there are not all there yet + when we
        read a bit later there are more events + using a strange
        --start-position).
      */
      break;
    }
    else
    {
      DBUG_PRINT("info",("buf[EVENT_TYPE_OFFSET=%d]=%d",
                         EVENT_TYPE_OFFSET, buf[EVENT_TYPE_OFFSET]));
      /* always test for a Start_v3, even if no --start-position */
      if (buf[EVENT_TYPE_OFFSET] == binary_log::START_EVENT_V3)
      {
        /* This is 3.23 or 4.x */
        if (uint4korr(buf + EVENT_LEN_OFFSET) < 
            (LOG_EVENT_MINIMAL_HEADER_LEN + Binary_log_event::START_V3_HEADER_LEN))
        {
          /* This is 3.23 (format 1) */
          delete glob_description_event;
          if (!(glob_description_event= new Format_description_log_event(1)))
          {
            error("Failed creating Format_description_log_event; "
                  "out of memory?");
            DBUG_RETURN(ERROR_STOP);
          }
        }
        break;
      }
      else if (tmp_pos >= start_position)
        break;
      else if (buf[EVENT_TYPE_OFFSET] == binary_log::FORMAT_DESCRIPTION_EVENT)
      {
        /* This is 5.0 */
        Format_description_log_event *new_description_event;
        my_b_seek(file, tmp_pos); /* seek back to event's start */
        if (!(new_description_event= (Format_description_log_event*) 
              Log_event::read_log_event(file, glob_description_event,
                                        opt_verify_binlog_checksum,
                                        rewrite_db_filter)))
          /* EOF can't be hit here normally, so it's a real error */
        {
          error("Could not read a Format_description_log_event event at "
                "offset %llu; this could be a log format error or read error.",
                (ulonglong)tmp_pos);
          DBUG_RETURN(ERROR_STOP);
        }
        if (opt_base64_output_mode == BASE64_OUTPUT_AUTO)
        {
          /*
            process_event will delete *description_event and set it to
            the new one, so we should not do it ourselves in this
            case.
          */
          Exit_status retval= process_event(print_event_info,
                                            new_description_event, tmp_pos,
                                            logname);
          if (retval != OK_CONTINUE)
            DBUG_RETURN(retval);
        }
        else
        {
          delete glob_description_event;
          glob_description_event= new_description_event;
        }
        DBUG_PRINT("info",("Setting description_event"));
      }
      else if (buf[EVENT_TYPE_OFFSET] == binary_log::PREVIOUS_GTIDS_LOG_EVENT)
      {
        // seek to end of event
        my_off_t end_pos= uint4korr(buf + EVENT_LEN_OFFSET);
        my_b_seek(file, tmp_pos + end_pos);
      }
      else if (buf[EVENT_TYPE_OFFSET] == binary_log::ROTATE_EVENT)
      {
        Log_event *ev;
        my_b_seek(file, tmp_pos); /* seek back to event's start */
        if (!(ev= Log_event::read_log_event(file, glob_description_event,
                                            opt_verify_binlog_checksum,
                                            rewrite_db_filter)))
        {
          /* EOF can't be hit here normally, so it's a real error */
          error("Could not read a Rotate_log_event event at offset %llu;"
                " this could be a log format error or read error.",
                (ulonglong)tmp_pos);
          DBUG_RETURN(ERROR_STOP);
        }
        delete ev;
      }
      else
        break;
    }
  }
  my_b_seek(file, pos);
  DBUG_RETURN(OK_CONTINUE);
}


/**
  Reads a local binlog and prints the events it sees.

  @param[in] logname Name of input binlog.

  @param[in,out] print_event_info Parameters and context state
  determining how to print.

  @retval ERROR_STOP An error occurred - the program should terminate.
  @retval OK_CONTINUE No error, the program should continue.
  @retval OK_STOP No error, but the end of the specified range of
  events to process has been reached and the program should terminate.
*/
static Exit_status dump_local_log_entries(PRINT_EVENT_INFO *print_event_info,
                                          const char* logname)
{
  File fd = -1;
  IO_CACHE cache,*file= &cache;
  uchar tmp_buff[BIN_LOG_HEADER_SIZE];
  Exit_status retval= OK_CONTINUE;

  if (logname && strcmp(logname, "-") != 0)
  {
    /* read from normal file */
    if ((fd = my_open(logname, O_RDONLY | O_BINARY, MYF(MY_WME))) < 0)
      return ERROR_STOP;
    if (init_io_cache(file, fd, 0, READ_CACHE, start_position_mot, 0,
		      MYF(MY_WME | MY_NABP)))
    {
      my_close(fd, MYF(MY_WME));
      return ERROR_STOP;
    }
    if ((retval= check_header(file, print_event_info, logname)) != OK_CONTINUE)
      goto end;
  }
  else
  {
    /* read from stdin */
    /*
      Windows opens stdin in text mode by default. Certain characters
      such as CTRL-Z are interpeted as events and the read() method
      will stop. CTRL-Z is the EOF marker in Windows. to get past this
      you have to open stdin in binary mode. Setmode() is used to set
      stdin in binary mode. Errors on setting this mode result in 
      halting the function and printing an error message to stderr.
    */
#if defined(_WIN32)
    if (_setmode(fileno(stdin), O_BINARY) == -1)
    {
      error("Could not set binary mode on stdin.");
      return ERROR_STOP;
    }
#endif 
    if (init_io_cache(file, my_fileno(stdin), 0, READ_CACHE, (my_off_t) 0,
		      0, MYF(MY_WME | MY_NABP | MY_DONT_CHECK_FILESIZE)))
    {
      error("Failed to init IO cache.");
      return ERROR_STOP;
    }
    if ((retval= check_header(file, print_event_info, logname)) != OK_CONTINUE)
      goto end;
    if (start_position)
    {
      /* skip 'start_position' characters from stdin */
      uchar buff[IO_SIZE];
      my_off_t length,tmp;
      for (length= start_position_mot ; length > 0 ; length-=tmp)
      {
        tmp= min(static_cast<size_t>(length), sizeof(buff));
        if (my_b_read(file, buff, (uint) tmp))
        {
          error("Failed reading from file.");
          goto err;
        }
      }
    }
  }

  if (!glob_description_event || !glob_description_event->is_valid())
  {
    error("Invalid Format_description log event; could be out of memory.");
    goto err;
  }

  if (!start_position && my_b_read(file, tmp_buff, BIN_LOG_HEADER_SIZE))
  {
    error("Failed reading from file.");
    goto err;
  }
  for (;;)
  {
    char llbuff[21];
    my_off_t old_off = my_b_tell(file);

    Log_event* ev = Log_event::read_log_event(file, glob_description_event,
                                              opt_verify_binlog_checksum,
                                              rewrite_db_filter);
    if (!ev)
    {
      /*
        if binlog wasn't closed properly ("in use" flag is set) don't complain
        about a corruption, but treat it as EOF and move to the next binlog.
      */
      if (glob_description_event->common_header->flags &
          LOG_EVENT_BINLOG_IN_USE_F)
        file->error= 0;
      else if (file->error)
      {
        error("Could not read entry at offset %s: "
              "Error in log format or read error.",
              llstr(old_off,llbuff));
        goto err;
      }
      // file->error == 0 means EOF, that's OK, we break in this case
      goto end;
    }
    if ((retval= process_event(print_event_info, ev, old_off, logname)) !=
        OK_CONTINUE)
      goto end;
  }

  /* NOTREACHED */

err:
  retval= ERROR_STOP;

end:
  if (fd >= 0)
    my_close(fd, MYF(MY_WME));
  /*
    Since the end_io_cache() writes to the
    file errors may happen.
   */
  if (end_io_cache(file))
    retval= ERROR_STOP;

  return retval;
}

/* Post processing of arguments to check for conflicts and other setups */
static int args_post_process(void)
{
  DBUG_ENTER("args_post_process");

  if (opt_remote_alias && opt_remote_proto != BINLOG_DUMP_NON_GTID)
  {
    error("The option read-from-remote-server cannot be used when "
          "read-from-remote-master is defined and is not equal to "
          "BINLOG-DUMP-NON-GTIDS");
    DBUG_RETURN(ERROR_STOP);
  }

  if (raw_mode)
  {
    if (one_database)
      warning("The --database option is ignored with --raw mode");

    if (opt_remote_proto == BINLOG_LOCAL)
    {
      error("The --raw flag requires one of --read-from-remote-master or --read-from-remote-server");
      DBUG_RETURN(ERROR_STOP);
    }

    if (opt_include_gtids_str != NULL)
    {
      error("You cannot use --include-gtids and --raw together.");
      DBUG_RETURN(ERROR_STOP);
    }

    if (opt_remote_proto == BINLOG_DUMP_NON_GTID &&
        opt_exclude_gtids_str != NULL)
    {
      error("You cannot use both of --exclude-gtids and --raw together "
            "with one of --read-from-remote-server or "
            "--read-from-remote-master=BINLOG-DUMP-NON-GTID.");
      DBUG_RETURN(ERROR_STOP);
    }

    if (stop_position != (ulonglong)(~(my_off_t)0))
      warning("The --stop-position option is ignored in raw mode");

    if (stop_datetime != MY_TIME_T_MAX)
      warning("The --stop-datetime option is ignored in raw mode");
  }
  else if (output_file)
  {
    if (!(result_file = my_fopen(output_file, O_WRONLY | O_BINARY, MYF(MY_WME))))
    {
      error("Could not create log file '%s'", output_file);
      DBUG_RETURN(ERROR_STOP);
    }
  }

  global_sid_lock->rdlock();

  if (opt_include_gtids_str != NULL)
  {
    if (gtid_set_included->add_gtid_text(opt_include_gtids_str) !=
        RETURN_STATUS_OK)
    {
      error("Could not configure --include-gtids '%s'", opt_include_gtids_str);
      global_sid_lock->unlock();
      DBUG_RETURN(ERROR_STOP);
    }
  }

  if (opt_exclude_gtids_str != NULL)
  {
    if (gtid_set_excluded->add_gtid_text(opt_exclude_gtids_str) !=
        RETURN_STATUS_OK)
    {
      error("Could not configure --exclude-gtids '%s'", opt_exclude_gtids_str);
      global_sid_lock->unlock();
      DBUG_RETURN(ERROR_STOP);
    }
  }

  global_sid_lock->unlock();

  if (connection_server_id == 0 && stop_never)
    error("Cannot set --server-id=0 when --stop-never is specified.");
  if (connection_server_id != -1 && stop_never_slave_server_id != -1)
    error("Cannot set --connection-server-id= %lld and"
          "--stop-never-slave-server-id= %lld. ", connection_server_id,
          stop_never_slave_server_id);

  DBUG_RETURN(OK_CONTINUE);
}

/**
   GTID cleanup destroys objects and reset their pointer.
   Function is reentrant.
*/
inline void gtid_client_cleanup()
{
  delete global_sid_lock;
  delete global_sid_map;
  delete gtid_set_excluded;
  delete gtid_set_included;
  global_sid_lock= NULL;
  global_sid_map= NULL;
  gtid_set_excluded= NULL;
  gtid_set_included= NULL;
}

/**
   GTID initialization.

   @return true if allocation does not succeed
           false if OK
*/
inline bool gtid_client_init()
{
  bool res=
    (!(global_sid_lock= new Checkable_rwlock) ||
     !(global_sid_map= new Sid_map(global_sid_lock)) ||
     !(gtid_set_excluded= new Gtid_set(global_sid_map)) ||
     !(gtid_set_included= new Gtid_set(global_sid_map)));
  if (res)
  {
    gtid_client_cleanup();
  }
  return res;
}

int main(int argc, char** argv)
{
  char **defaults_argv;
  Exit_status retval= OK_CONTINUE;
  MY_INIT(argv[0]);
  DBUG_ENTER("main");
  DBUG_PROCESS(argv[0]);

  my_init_time(); // for time functions
  tzset(); // set tzname
  /*
    A pointer of type Log_event can point to
     INTVAR
     USER_VAR
     RANDOM
    events.
  */
  buff_ev= new Buff_ev(PSI_NOT_INSTRUMENTED);

  my_getopt_use_args_separator= TRUE;
  if (load_defaults("my", load_default_groups, &argc, &argv))
    exit(1);
  my_getopt_use_args_separator= FALSE;
  defaults_argv= argv;

  parse_args(&argc, &argv);

  if (!argc)
  {
    usage();
    free_defaults(defaults_argv);
    my_end(my_end_arg);
    exit(1);
  }

  if (gtid_client_init())
  {
    error("Could not initialize GTID structuress.");
    exit(1);
  }

  umask(((~my_umask) & 0666));
  /* Check for argument conflicts and do any post-processing */
  if (args_post_process() == ERROR_STOP)
    exit(1);

  if (opt_base64_output_mode == BASE64_OUTPUT_UNSPEC)
    opt_base64_output_mode= BASE64_OUTPUT_AUTO;

  opt_server_id_mask = (opt_server_id_bits == 32)?
    ~ ulong(0) : (1 << opt_server_id_bits) -1;

  my_set_max_open_files(open_files_limit);

  MY_TMPDIR tmpdir;
  tmpdir.list= 0;
  if (!dirname_for_local_load)
  {
    if (init_tmpdir(&tmpdir, 0))
      exit(1);
    dirname_for_local_load= my_strdup(PSI_NOT_INSTRUMENTED,
                                      my_tmpdir(&tmpdir), MY_WME);
  }

  if (dirname_for_local_load)
    load_processor.init_by_dir_name(dirname_for_local_load);
  else
    load_processor.init_by_cur_dir();

  if (!raw_mode)
  {
    fprintf(result_file, "/*!50530 SET @@SESSION.PSEUDO_SLAVE_MODE=1*/;\n");

    if (disable_log_bin)
      fprintf(result_file,
              "/*!32316 SET @OLD_SQL_LOG_BIN=@@SQL_LOG_BIN, SQL_LOG_BIN=0*/;\n");

    /*
      In mysqlbinlog|mysql, don't want mysql to be disconnected after each
      transaction (which would be the case with GLOBAL.COMPLETION_TYPE==2).
    */
    fprintf(result_file,
            "/*!50003 SET @OLD_COMPLETION_TYPE=@@COMPLETION_TYPE,"
            "COMPLETION_TYPE=0*/;\n");

    if (charset)
      fprintf(result_file,
              "\n/*!40101 SET @OLD_CHARACTER_SET_CLIENT=@@CHARACTER_SET_CLIENT */;"
              "\n/*!40101 SET @OLD_CHARACTER_SET_RESULTS=@@CHARACTER_SET_RESULTS */;"
              "\n/*!40101 SET @OLD_COLLATION_CONNECTION=@@COLLATION_CONNECTION */;"
              "\n/*!40101 SET NAMES %s */;\n", charset);
  }
  /*
    In case '--idempotent' or '-i' options has been used, we will notify the
    server to use idempotent mode for the following events.
   */
  if (idempotent_mode)
    fprintf(result_file,
            "/*!50700 SET @@SESSION.RBR_EXEC_MODE=IDEMPOTENT*/;\n\n");

  retval= dump_multiple_logs(argc, argv);

  if (!raw_mode)
  {
    fprintf(result_file, "# End of log file\n");

    fprintf(result_file,
            "/*!50003 SET COMPLETION_TYPE=@OLD_COMPLETION_TYPE*/;\n");
    if (disable_log_bin)
      fprintf(result_file, "/*!32316 SET SQL_LOG_BIN=@OLD_SQL_LOG_BIN*/;\n");

    if (charset)
      fprintf(result_file,
              "/*!40101 SET CHARACTER_SET_CLIENT=@OLD_CHARACTER_SET_CLIENT */;\n"
              "/*!40101 SET CHARACTER_SET_RESULTS=@OLD_CHARACTER_SET_RESULTS */;\n"
              "/*!40101 SET COLLATION_CONNECTION=@OLD_COLLATION_CONNECTION */;\n");

    fprintf(result_file, "/*!50530 SET @@SESSION.PSEUDO_SLAVE_MODE=0*/;\n");
  }

  /*
    We should unset the RBR_EXEC_MODE since the user may concatenate output of
    multiple runs of mysqlbinlog, all of which may not run in idempotent mode.
   */
  if (idempotent_mode)
    fprintf(result_file,
            "/*!50700 SET @@SESSION.RBR_EXEC_MODE=STRICT*/;\n");

  if (tmpdir.list)
    free_tmpdir(&tmpdir);
  if (result_file && (result_file != stdout))
    my_fclose(result_file, MYF(0));
  cleanup();

  if (defaults_argv)
    free_defaults(defaults_argv);
  my_free_open_file_info();
  load_processor.destroy();
  /* We cannot free DBUG, it is used in global destructors after exit(). */
  my_end(my_end_arg | MY_DONT_FREE_DBUG);
  gtid_client_cleanup();

  exit(retval == ERROR_STOP ? 1 : 0);
  /* Keep compilers happy. */
  DBUG_RETURN(retval == ERROR_STOP ? 1 : 0);
}

/*
  We must include this here as it's compiled with different options for
  the server
*/

#include "decimal.c"
#include "my_decimal.cc"
#include "log_event.cc"
#include "log_event_old.cc"
#include "rpl_utility.cc"
#include "rpl_gtid_sid_map.cc"
#include "rpl_gtid_misc.cc"
#include "rpl_gtid_set.cc"
#include "rpl_gtid_specification.cc"
#include "rpl_tblmap.cc"<|MERGE_RESOLUTION|>--- conflicted
+++ resolved
@@ -268,21 +268,6 @@
 #define mysqld_charset &my_charset_latin1
 
 #define CLIENT_CAPABILITIES	(CLIENT_LONG_PASSWORD | CLIENT_LONG_FLAG | CLIENT_LOCAL_FILES)
-
-/**
-  The function represents Log_event delete wrapper
-  to reset possibly active temp_buf member.
-  It's to be invoked in context where the member is
-  not bound with dynamically allocated memory and therefore can
-  be reset as simple as with plain assignment to NULL.
-
-  @param ev  a pointer to Log_event instance
-*/
-inline void reset_temp_buf_and_delete(Log_event *ev)
-{
-  ev->temp_buf= NULL;
-  delete ev;
-}
 
 char server_version[SERVER_VERSION_LENGTH];
 ulong filter_server_id = 0;
@@ -2848,10 +2833,7 @@
         }
         if (ev)
           reset_temp_buf_and_delete(ev);
-<<<<<<< HEAD
-
-=======
->>>>>>> 12508f21
+
         /* Flush result_file after every event */
         fflush(result_file);
       }
